--- conflicted
+++ resolved
@@ -33,10 +33,7 @@
 import java.nio.file.Files;
 import java.nio.file.Path;
 import java.nio.file.Paths;
-<<<<<<< HEAD
-=======
 import java.util.ArrayList;
->>>>>>> d7394460
 import java.util.Arrays;
 import java.util.Collection;
 import java.util.Collections;
@@ -48,12 +45,8 @@
 import java.util.LinkedHashSet;
 import java.util.Map;
 import java.util.Set;
-<<<<<<< HEAD
-import java.util.StringTokenizer;
+import java.util.regex.Pattern;
 import java.util.stream.Collectors;
-=======
-import java.util.regex.Pattern;
->>>>>>> d7394460
 import java.util.stream.Stream;
 import java.util.zip.ZipFile;
 
@@ -112,7 +105,7 @@
     // should use the jrt: file system.
     // When Locations has been converted to use java.nio.file.Path,
     // Locations can use Paths.get(URI.create("jrt:"))
-    static final File JRT_MARKER_FILE = new File("JRT_MARKER_FILE");
+    static final Path JRT_MARKER_FILE = Paths.get("JRT_MARKER_FILE");
 
     public Locations() {
         initHandlers();
@@ -135,17 +128,7 @@
         return h.isDefault();
     }
 
-<<<<<<< HEAD
-    public Collection<File> userClassPath() {
-=======
-    boolean isDefaultBootClassPathRtJar(Path file) {
-        BootClassPathLocationHandler h
-                = (BootClassPathLocationHandler) getHandler(PLATFORM_CLASS_PATH);
-        return h.isDefaultRtJar(file);
-    }
-
     public Collection<Path> userClassPath() {
->>>>>>> d7394460
         return getLocation(CLASS_PATH);
     }
 
@@ -298,7 +281,7 @@
 
             if (fsInfo.isFile(file)) {
                 /* File is an ordinary file. */
-                if (!isArchive(file) && !file.getName().endsWith(".jimage")) {
+                if (!isArchive(file) && !file.getFileName().toString().endsWith(".jimage")) {
                     /* Not a recognized extension; open it to see if
                      it looks like a valid zip file. */
                     try {
@@ -324,7 +307,7 @@
             super.add(file);
             canonicalValues.add(canonFile);
 
-            if (expandJarClassPaths && fsInfo.isFile(file) && !file.getName().endsWith(".jimage")) {
+            if (expandJarClassPaths && fsInfo.isFile(file) && !file.getFileName().toString().endsWith(".jimage")) {
                 addJarClassPath(file, warn);
             }
         }
@@ -558,17 +541,7 @@
         final Map<Option, String> optionValues = new EnumMap<>(Option.class);
 
         /**
-<<<<<<< HEAD
          * Is the bootclasspath the default?
-=======
-         * rt.jar as found on the default bootclasspath. If the user specified a bootclasspath, null
-         * is used.
-         */
-        private Path defaultBootClassPathRtJar = null;
-
-        /**
-         * Is bootclasspath the default?
->>>>>>> d7394460
          */
         private boolean isDefault;
 
@@ -583,16 +556,7 @@
 
         boolean isDefault() {
             lazy();
-<<<<<<< HEAD
             return isDefault;
-=======
-            return isDefaultBootClassPath;
-        }
-
-        boolean isDefaultRtJar(Path file) {
-            lazy();
-            return file.equals(defaultBootClassPathRtJar);
->>>>>>> d7394460
         }
 
         @Override
@@ -666,23 +630,13 @@
                 path.addFiles(bootclasspathOpt);
             } else {
                 // Standard system classes for this compiler's release.
-<<<<<<< HEAD
-                Collection<File> systemClasses = systemClasses(java_home);
+                Collection<Path> systemClasses = systemClasses(java_home);
                 if (systemClasses != null) {
                     path.addFiles(systemClasses, false);
                 } else {
                     // fallback to the value of sun.boot.class.path
                     String files = System.getProperty("sun.boot.class.path");
                     path.addFiles(files, false);
-=======
-                String files = System.getProperty("sun.boot.class.path");
-                path.addFiles(files, false);
-                Path rt_jar = Paths.get("rt.jar");
-                for (Path file : getPathEntries(files)) {
-                    if (file.getFileName().equals(rt_jar)) {
-                        defaultBootClassPathRtJar = file;
-                    }
->>>>>>> d7394460
                 }
             }
 
@@ -695,8 +649,8 @@
                 path.addDirectories(extdirsOpt);
             } else {
                 // Add lib/jfxrt.jar to the search path
-                File jfxrt = new File(new File(java_home, "lib"), "jfxrt.jar");
-                if (jfxrt.exists()) {
+               Path jfxrt = Paths.get(java_home, "lib", "jfxrt.jar");
+                if (Files.exists(jfxrt)) {
                     path.addFile(jfxrt, false);
                 }
                 path.addDirectories(System.getProperty("java.ext.dirs"), false);
@@ -716,7 +670,7 @@
          *
          * @throws UncheckedIOException if an I/O errors occurs
          */
-        private Collection<File> systemClasses(String java_home) throws IOException {
+        private Collection<Path> systemClasses(String java_home) throws IOException {
             // Return .jimage files if available
             Path libModules = Paths.get(java_home, "lib", "modules");
             if (Files.exists(libModules)) {
@@ -733,7 +687,6 @@
             if (Files.exists(libModules.resolve("java.base"))) {
                 return Files.list(libModules)
                             .map(d -> d.resolve("classes"))
-                            .map(Path::toFile)
                             .collect(Collectors.toList());
             }
 
@@ -741,7 +694,6 @@
             Path modules = Paths.get(java_home, "modules");
             if (Files.isDirectory(modules.resolve("java.base"))) {
                 return Files.list(modules)
-                            .map(Path::toFile)
                             .collect(Collectors.toList());
             }
 
