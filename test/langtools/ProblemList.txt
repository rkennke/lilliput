###########################################################################
#
# Copyright (c) 2015, 2022, Oracle and/or its affiliates. All rights reserved.
# DO NOT ALTER OR REMOVE COPYRIGHT NOTICES OR THIS FILE HEADER.
#
# This code is free software; you can redistribute it and/or modify it
# under the terms of the GNU General Public License version 2 only, as
# published by the Free Software Foundation.
#
# This code is distributed in the hope that it will be useful, but WITHOUT
# ANY WARRANTY; without even the implied warranty of MERCHANTABILITY or
# FITNESS FOR A PARTICULAR PURPOSE.  See the GNU General Public License
# version 2 for more details (a copy is included in the LICENSE file that
# accompanied this code).
#
# You should have received a copy of the GNU General Public License version
# 2 along with this work; if not, write to the Free Software Foundation,
# Inc., 51 Franklin St, Fifth Floor, Boston, MA 02110-1301 USA.
#
# Please contact Oracle, 500 Oracle Parkway, Redwood Shores, CA 94065 USA
# or visit www.oracle.com if you need additional information or have any
# questions.
#
###########################################################################

###########################################################################
#
# javadoc

###########################################################################
#
# jshell

jdk/jshell/UserJdiUserRemoteTest.java                                           8173079    linux-all
jdk/jshell/UserInputTest.java                                                   8169536    generic-all
jdk/jshell/ToolBasicTest.java                                                   8265357    macosx-aarch64
jdk/jshell/HighlightUITest.java                                                 8284144    generic-all

###########################################################################
#
# javac

tools/javac/annotations/typeAnnotations/failures/CantAnnotatePackages.java      8057679    generic-all    clarify error messages trying to annotate scoping
tools/javac/annotations/typeAnnotations/failures/CantAnnotateScoping.java       8057679    generic-all    clarify error messages trying to annotate scoping
tools/javac/annotations/typeAnnotations/failures/CantAnnotateStaticClass2.java  8057679,8057683    generic-all    clarify error messages and improve ordering of errors with type annotations
tools/javac/annotations/typeAnnotations/failures/CantAnnotateStaticClass3.java  8057679,8057683    generic-all    clarify error messages and improve ordering of errors with type annotations
tools/javac/annotations/typeAnnotations/newlocations/RepeatingTypeAnnotations.java 8057683 generic-all    improve ordering of errors with type annotations
tools/javac/annotations/typeAnnotations/referenceinfos/Lambda.java              8057687    generic-all    emit correct byte code an attributes for type annotations
tools/javac/annotations/typeAnnotations/referenceinfos/NestedTypes.java         8057687    generic-all    emit correct byte code an attributes for type annotations
tools/javac/warnings/suppress/TypeAnnotations.java                              8057683    generic-all    improve ordering of errors with type annotations
tools/javac/modules/SourceInSymlinkTest.java                                    8180263    windows-all    fails when run on a subst drive

###########################################################################
#
# javap

tools/javap/output/RepeatingTypeAnnotations.java                                8057687    generic-all    emit correct byte code an attributes for type annotations

###########################################################################
#
<<<<<<< HEAD
# sjavac

tools/sjavac/IncCompileFullyQualifiedRef.java                                   8152055    generic-all    Requires dependency code to deal with in-method dependencies.
tools/sjavac/IncCompileWithChanges.java                                         8152055    generic-all    Requires dependency code to deal with in-method dependencies.

tools/sjavac/ApiExtraction.java                                                 8158002    generic-all    Requires investigation
tools/sjavac/IgnoreSymbolFile.java                                              8158002    generic-all    Requires investigation
tools/sjavac/ClasspathDependencies.java                                         8158002    generic-all    Requires investigation


###########################################################################
#
# jdeps


jdk/jshell/ToolTabSnippetTest.java 1234567 generic-all
=======
# jdeps
>>>>>>> 3b374c01
<|MERGE_RESOLUTION|>--- conflicted
+++ resolved
@@ -58,23 +58,7 @@
 
 ###########################################################################
 #
-<<<<<<< HEAD
-# sjavac
-
-tools/sjavac/IncCompileFullyQualifiedRef.java                                   8152055    generic-all    Requires dependency code to deal with in-method dependencies.
-tools/sjavac/IncCompileWithChanges.java                                         8152055    generic-all    Requires dependency code to deal with in-method dependencies.
-
-tools/sjavac/ApiExtraction.java                                                 8158002    generic-all    Requires investigation
-tools/sjavac/IgnoreSymbolFile.java                                              8158002    generic-all    Requires investigation
-tools/sjavac/ClasspathDependencies.java                                         8158002    generic-all    Requires investigation
-
-
-###########################################################################
-#
 # jdeps
 
 
-jdk/jshell/ToolTabSnippetTest.java 1234567 generic-all
-=======
-# jdeps
->>>>>>> 3b374c01
+jdk/jshell/ToolTabSnippetTest.java 1234567 generic-all