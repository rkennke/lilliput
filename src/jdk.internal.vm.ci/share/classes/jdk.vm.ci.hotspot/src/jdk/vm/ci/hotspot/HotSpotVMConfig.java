/*
 * Copyright (c) 2011, 2021, Oracle and/or its affiliates. All rights reserved.
 * DO NOT ALTER OR REMOVE COPYRIGHT NOTICES OR THIS FILE HEADER.
 *
 * This code is free software; you can redistribute it and/or modify it
 * under the terms of the GNU General Public License version 2 only, as
 * published by the Free Software Foundation.
 *
 * This code is distributed in the hope that it will be useful, but WITHOUT
 * ANY WARRANTY; without even the implied warranty of MERCHANTABILITY or
 * FITNESS FOR A PARTICULAR PURPOSE.  See the GNU General Public License
 * version 2 for more details (a copy is included in the LICENSE file that
 * accompanied this code).
 *
 * You should have received a copy of the GNU General Public License version
 * 2 along with this work; if not, write to the Free Software Foundation,
 * Inc., 51 Franklin St, Fifth Floor, Boston, MA 02110-1301 USA.
 *
 * Please contact Oracle, 500 Oracle Parkway, Redwood Shores, CA 94065 USA
 * or visit www.oracle.com if you need additional information or have any
 * questions.
 */
package jdk.vm.ci.hotspot;

import static jdk.vm.ci.hotspot.HotSpotJVMCIRuntime.runtime;
import static jdk.vm.ci.hotspot.UnsafeAccess.UNSAFE;

import jdk.vm.ci.common.JVMCIError;
import jdk.vm.ci.services.Services;
import jdk.internal.misc.Unsafe;

/**
 * Used to access native configuration details.
 *
 * All non-static, public fields in this class are so that they can be compiled as constants.
 */
class HotSpotVMConfig extends HotSpotVMConfigAccess {

    /**
     * Gets the configuration associated with the singleton {@link HotSpotJVMCIRuntime}.
     */
    static HotSpotVMConfig config() {
        return runtime().getConfig();
    }

    private final String osArch = getHostArchitectureName();

    HotSpotVMConfig(HotSpotVMConfigStore store) {
        super(store);

        int speculationLengthBits = getConstant("JVMCINMethodData::SPECULATION_LENGTH_BITS", Integer.class);
        JVMCIError.guarantee(HotSpotSpeculationEncoding.LENGTH_BITS == speculationLengthBits, "%d != %d", HotSpotSpeculationEncoding.LENGTH_BITS, speculationLengthBits);
    }

    /**
     * Gets the host architecture name for the purpose of finding the corresponding
     * {@linkplain HotSpotJVMCIBackendFactory backend}.
     */
    String getHostArchitectureName() {
        String arch = Services.getSavedProperty("os.arch");
        switch (arch) {
            case "x86_64":
                return "amd64";

            default:
                return arch;
        }
    }

    final boolean useDeferredInitBarriers = getFlag("ReduceInitialCardMarks", Boolean.class);

    final boolean useCompressedOops = getFlag("UseCompressedOops", Boolean.class);

    final int objectAlignment = getFlag("ObjectAlignmentInBytes", Integer.class);

<<<<<<< HEAD
    // TODO: In Lilliput, we can not safely access the Klass*/narrowKlass offset, because
    // it may be displaced by the lock word. However, CompilerToVM.getResolvedJavaType0()
    // seems to ignore the offset, and call oopDesc::klass(), which is
    // what we want anyway.
    final int hubOffset = 4; // getFieldOffset("oopDesc::_metadata._klass", Integer.class, "Klass*");
=======
    // TODO: with Lilliput, we cannot safely access the klass* field. The offset is always 4,
    // but it looks like CompilerToVM.getResolvedJavaType0() ignores that offset, and always
    // calls oopDesc::klass(), which is what we want anyway.
    final int hubOffset = 4; //getFieldOffset("oopDesc::_metadata._klass", Integer.class, "Klass*");
>>>>>>> fc76fc47

    final int subklassOffset = getFieldOffset("Klass::_subklass", Integer.class, "Klass*");
    final int superOffset = getFieldOffset("Klass::_super", Integer.class, "Klass*");
    final int nextSiblingOffset = getFieldOffset("Klass::_next_sibling", Integer.class, "Klass*");
    final int superCheckOffsetOffset = getFieldOffset("Klass::_super_check_offset", Integer.class, "juint");
    final int secondarySuperCacheOffset = getFieldOffset("Klass::_secondary_super_cache", Integer.class, "Klass*");

    final int classLoaderDataOffset = getFieldOffset("Klass::_class_loader_data", Integer.class, "ClassLoaderData*");

    /**
     * The offset of the _java_mirror field (of type {@link Class}) in a Klass.
     */
    final int javaMirrorOffset = getFieldOffset("Klass::_java_mirror", Integer.class, "OopHandle");

    final int klassAccessFlagsOffset = getFieldOffset("Klass::_access_flags", Integer.class, "AccessFlags");
    final int klassLayoutHelperOffset = getFieldOffset("Klass::_layout_helper", Integer.class, "jint");

    final int klassLayoutHelperNeutralValue = getConstant("Klass::_lh_neutral_value", Integer.class);
    final int klassLayoutHelperInstanceSlowPathBit = getConstant("Klass::_lh_instance_slow_path_bit", Integer.class);

    final int vtableEntrySize = getFieldValue("CompilerToVM::Data::sizeof_vtableEntry", Integer.class, "int");
    final int vtableEntryMethodOffset = getFieldOffset("vtableEntry::_method", Integer.class, "Method*");

    final int instanceKlassInitStateOffset = getFieldOffset("InstanceKlass::_init_state", Integer.class, "u1");
    final int instanceKlassConstantsOffset = getFieldOffset("InstanceKlass::_constants", Integer.class, "ConstantPool*");
    final int instanceKlassFieldsOffset = getFieldOffset("InstanceKlass::_fields", Integer.class, "Array<u2>*");
    final int instanceKlassAnnotationsOffset = getFieldOffset("InstanceKlass::_annotations", Integer.class, "Annotations*");
    final int instanceKlassMiscFlagsOffset = getFieldOffset("InstanceKlass::_misc_flags", Integer.class, "u2");
    final int klassVtableStartOffset = getFieldValue("CompilerToVM::Data::Klass_vtable_start_offset", Integer.class, "int");
    final int klassVtableLengthOffset = getFieldValue("CompilerToVM::Data::Klass_vtable_length_offset", Integer.class, "int");

    final int instanceKlassStateLinked = getConstant("InstanceKlass::linked", Integer.class);
    final int instanceKlassStateFullyInitialized = getConstant("InstanceKlass::fully_initialized", Integer.class);
    final int instanceKlassStateBeingInitialized = getConstant("InstanceKlass::being_initialized", Integer.class);

    final int annotationsFieldAnnotationsOffset = getFieldOffset("Annotations::_fields_annotations", Integer.class, "Array<AnnotationArray*>*");
    final int fieldsAnnotationsBaseOffset = getFieldValue("CompilerToVM::Data::_fields_annotations_base_offset", Integer.class, "int");

    final int arrayU1LengthOffset = getFieldOffset("Array<int>::_length", Integer.class, "int");
    final int arrayU1DataOffset = getFieldOffset("Array<u1>::_data", Integer.class);
    final int arrayU2DataOffset = getFieldOffset("Array<u2>::_data", Integer.class);

    final int fieldInfoAccessFlagsOffset = getConstant("FieldInfo::access_flags_offset", Integer.class);
    final int fieldInfoNameIndexOffset = getConstant("FieldInfo::name_index_offset", Integer.class);
    final int fieldInfoSignatureIndexOffset = getConstant("FieldInfo::signature_index_offset", Integer.class);
    final int fieldInfoLowPackedOffset = getConstant("FieldInfo::low_packed_offset", Integer.class);
    final int fieldInfoHighPackedOffset = getConstant("FieldInfo::high_packed_offset", Integer.class);
    final int fieldInfoFieldSlots = getConstant("FieldInfo::field_slots", Integer.class);

    final int fieldInfoTagSize = getConstant("FIELDINFO_TAG_SIZE", Integer.class);

    final int jvmAccHasFinalizer = getConstant("JVM_ACC_HAS_FINALIZER", Integer.class);
    final int jvmAccFieldInternal = getConstant("JVM_ACC_FIELD_INTERNAL", Integer.class);
    final int jvmAccFieldStable = getConstant("JVM_ACC_FIELD_STABLE", Integer.class);
    final int jvmAccFieldHasGenericSignature = getConstant("JVM_ACC_FIELD_HAS_GENERIC_SIGNATURE", Integer.class);
    final int jvmAccIsCloneableFast = getConstant("JVM_ACC_IS_CLONEABLE_FAST", Integer.class);

    // These modifiers are not public in Modifier so we get them via vmStructs.
    final int jvmAccSynthetic = getConstant("JVM_ACC_SYNTHETIC", Integer.class);
    final int jvmAccAnnotation = getConstant("JVM_ACC_ANNOTATION", Integer.class);
    final int jvmAccBridge = getConstant("JVM_ACC_BRIDGE", Integer.class);
    final int jvmAccVarargs = getConstant("JVM_ACC_VARARGS", Integer.class);
    final int jvmAccEnum = getConstant("JVM_ACC_ENUM", Integer.class);
    final int jvmAccInterface = getConstant("JVM_ACC_INTERFACE", Integer.class);

    final int jvmMiscFlagsHasDefaultMethods = getConstant("InstanceKlass::_misc_has_nonstatic_concrete_methods", Integer.class);
    final int jvmMiscFlagsDeclaresDefaultMethods = getConstant("InstanceKlass::_misc_declares_nonstatic_concrete_methods", Integer.class);

    // This is only valid on AMD64.
    final int runtimeCallStackSize = getConstant("frame::arg_reg_save_area_bytes", Integer.class, osArch.equals("amd64") ? null : 0);

    private final int markWordNoHashInPlace = getConstant("markWord::no_hash_in_place", Integer.class);
    private final int markWordNoLockInPlace = getConstant("markWord::no_lock_in_place", Integer.class);

    /**
     * See {@code markWord::prototype()}.
     */
    long prototypeMarkWord() {
        return markWordNoHashInPlace | markWordNoLockInPlace;
    }

    final int methodAccessFlagsOffset = getFieldOffset("Method::_access_flags", Integer.class, "AccessFlags");
    final int methodConstMethodOffset = getFieldOffset("Method::_constMethod", Integer.class, "ConstMethod*");
    final int methodIntrinsicIdOffset = getFieldOffset("Method::_intrinsic_id", Integer.class, "u2");
    final int methodFlagsOffset = getFieldOffset("Method::_flags", Integer.class, "u2");
    final int methodVtableIndexOffset = getFieldOffset("Method::_vtable_index", Integer.class, "int");

    final int methodDataOffset = getFieldOffset("Method::_method_data", Integer.class, "MethodData*");
    final int methodCodeOffset = getFieldOffset("Method::_code", Integer.class, "CompiledMethod*");

    final int methodFlagsCallerSensitive = getConstant("Method::_caller_sensitive", Integer.class);
    final int methodFlagsForceInline = getConstant("Method::_force_inline", Integer.class);
    final int methodFlagsIntrinsicCandidate = getConstant("Method::_intrinsic_candidate", Integer.class);
    final int methodFlagsDontInline = getConstant("Method::_dont_inline", Integer.class);
    final int methodFlagsReservedStackAccess = getConstant("Method::_reserved_stack_access", Integer.class);
    final int nonvirtualVtableIndex = getConstant("Method::nonvirtual_vtable_index", Integer.class);
    final int invalidVtableIndex = getConstant("Method::invalid_vtable_index", Integer.class);

    final int methodDataSize = getFieldOffset("MethodData::_size", Integer.class, "int");
    final int methodDataDataSize = getFieldOffset("MethodData::_data_size", Integer.class, "int");
    final int methodDataOopDataOffset = getFieldOffset("MethodData::_data[0]", Integer.class, "intptr_t");
    final int methodDataOopTrapHistoryOffset = getFieldOffset("MethodData::_compiler_counters._trap_hist._array[0]", Integer.class, "u1");
    final int methodDataIRSizeOffset = getFieldOffset("MethodData::_jvmci_ir_size", Integer.class, "int");

    final int methodDataDecompiles = getFieldOffset("MethodData::_compiler_counters._nof_decompiles", Integer.class, "uint");
    final int methodDataOverflowRecompiles = getFieldOffset("MethodData::_compiler_counters._nof_overflow_recompiles", Integer.class, "uint");
    final int methodDataOverflowTraps = getFieldOffset("MethodData::_compiler_counters._nof_overflow_traps", Integer.class, "uint");

    final int nmethodCompLevelOffset = getFieldOffset("nmethod::_comp_level", Integer.class, "int");

    final int compilationLevelNone = getConstant("CompLevel_none", Integer.class);
    final int compilationLevelSimple = getConstant("CompLevel_simple", Integer.class);
    final int compilationLevelLimitedProfile = getConstant("CompLevel_limited_profile", Integer.class);
    final int compilationLevelFullProfile = getConstant("CompLevel_full_profile", Integer.class);
    final int compilationLevelFullOptimization = getConstant("CompLevel_full_optimization", Integer.class);

    final int compLevelAdjustmentNone = getConstant("JVMCIRuntime::none", Integer.class);
    final int compLevelAdjustmentByHolder = getConstant("JVMCIRuntime::by_holder", Integer.class);
    final int compLevelAdjustmentByFullSignature = getConstant("JVMCIRuntime::by_full_signature", Integer.class);

    final int invocationEntryBci = getConstant("InvocationEntryBci", Integer.class);

    final int extraStackEntries = getFieldValue("CompilerToVM::Data::Method_extra_stack_entries", Integer.class, "int");

    final int constMethodConstantsOffset = getFieldOffset("ConstMethod::_constants", Integer.class, "ConstantPool*");
    final int constMethodFlagsOffset = getFieldOffset("ConstMethod::_flags", Integer.class, "u2");
    final int constMethodCodeSizeOffset = getFieldOffset("ConstMethod::_code_size", Integer.class, "u2");
    final int constMethodNameIndexOffset = getFieldOffset("ConstMethod::_name_index", Integer.class, "u2");
    final int constMethodSignatureIndexOffset = getFieldOffset("ConstMethod::_signature_index", Integer.class, "u2");
    final int constMethodMethodIdnumOffset = getFieldOffset("ConstMethod::_method_idnum", Integer.class, "u2");
    final int constMethodMaxStackOffset = getFieldOffset("ConstMethod::_max_stack", Integer.class, "u2");
    final int methodMaxLocalsOffset = getFieldOffset("ConstMethod::_max_locals", Integer.class, "u2");

    final int constMethodHasLineNumberTable = getConstant("ConstMethod::_has_linenumber_table", Integer.class);
    final int constMethodHasLocalVariableTable = getConstant("ConstMethod::_has_localvariable_table", Integer.class);
    final int constMethodHasMethodAnnotations = getConstant("ConstMethod::_has_method_annotations", Integer.class);
    final int constMethodHasParameterAnnotations = getConstant("ConstMethod::_has_parameter_annotations", Integer.class);
    final int constMethodHasExceptionTable = getConstant("ConstMethod::_has_exception_table", Integer.class);

    final int exceptionTableElementSize = getFieldValue("CompilerToVM::Data::sizeof_ExceptionTableElement", Integer.class, "int");
    final int exceptionTableElementStartPcOffset = getFieldOffset("ExceptionTableElement::start_pc", Integer.class, "u2");
    final int exceptionTableElementEndPcOffset = getFieldOffset("ExceptionTableElement::end_pc", Integer.class, "u2");
    final int exceptionTableElementHandlerPcOffset = getFieldOffset("ExceptionTableElement::handler_pc", Integer.class, "u2");
    final int exceptionTableElementCatchTypeIndexOffset = getFieldOffset("ExceptionTableElement::catch_type_index", Integer.class, "u2");

    final int localVariableTableElementSize = getFieldValue("CompilerToVM::Data::sizeof_LocalVariableTableElement", Integer.class, "int");
    final int localVariableTableElementStartBciOffset = getFieldOffset("LocalVariableTableElement::start_bci", Integer.class, "u2");
    final int localVariableTableElementLengthOffset = getFieldOffset("LocalVariableTableElement::length", Integer.class, "u2");
    final int localVariableTableElementNameCpIndexOffset = getFieldOffset("LocalVariableTableElement::name_cp_index", Integer.class, "u2");
    final int localVariableTableElementDescriptorCpIndexOffset = getFieldOffset("LocalVariableTableElement::descriptor_cp_index", Integer.class, "u2");
    final int localVariableTableElementSlotOffset = getFieldOffset("LocalVariableTableElement::slot", Integer.class, "u2");

    final int constantPoolSize = getFieldValue("CompilerToVM::Data::sizeof_ConstantPool", Integer.class, "int");
    final int constantPoolTagsOffset = getFieldOffset("ConstantPool::_tags", Integer.class, "Array<u1>*");
    final int constantPoolHolderOffset = getFieldOffset("ConstantPool::_pool_holder", Integer.class, "InstanceKlass*");
    final int constantPoolLengthOffset = getFieldOffset("ConstantPool::_length", Integer.class, "int");
    final int constantPoolFlagsOffset = getFieldOffset("ConstantPool::_flags", Integer.class, "u2");

    final int constantPoolCpCacheIndexTag = getConstant("ConstantPool::CPCACHE_INDEX_TAG", Integer.class);
    final int constantPoolHasDynamicConstant = getConstant("ConstantPool::_has_dynamic_constant", Integer.class);
    final int constantPoolSourceFileNameIndexOffset = getFieldOffset("ConstantPool::_source_file_name_index", Integer.class, "u2");

    final int jvmConstantUtf8 = getConstant("JVM_CONSTANT_Utf8", Integer.class);
    final int jvmConstantInteger = getConstant("JVM_CONSTANT_Integer", Integer.class);
    final int jvmConstantLong = getConstant("JVM_CONSTANT_Long", Integer.class);
    final int jvmConstantFloat = getConstant("JVM_CONSTANT_Float", Integer.class);
    final int jvmConstantDouble = getConstant("JVM_CONSTANT_Double", Integer.class);
    final int jvmConstantClass = getConstant("JVM_CONSTANT_Class", Integer.class);
    final int jvmConstantUnresolvedClass = getConstant("JVM_CONSTANT_UnresolvedClass", Integer.class);
    final int jvmConstantUnresolvedClassInError = getConstant("JVM_CONSTANT_UnresolvedClassInError", Integer.class);
    final int jvmConstantString = getConstant("JVM_CONSTANT_String", Integer.class);
    final int jvmConstantFieldref = getConstant("JVM_CONSTANT_Fieldref", Integer.class);
    final int jvmConstantMethodref = getConstant("JVM_CONSTANT_Methodref", Integer.class);
    final int jvmConstantInterfaceMethodref = getConstant("JVM_CONSTANT_InterfaceMethodref", Integer.class);
    final int jvmConstantNameAndType = getConstant("JVM_CONSTANT_NameAndType", Integer.class);
    final int jvmConstantMethodHandle = getConstant("JVM_CONSTANT_MethodHandle", Integer.class);
    final int jvmConstantMethodHandleInError = getConstant("JVM_CONSTANT_MethodHandleInError", Integer.class);
    final int jvmConstantMethodType = getConstant("JVM_CONSTANT_MethodType", Integer.class);
    final int jvmConstantMethodTypeInError = getConstant("JVM_CONSTANT_MethodTypeInError", Integer.class);
    final int jvmConstantDynamic = getConstant("JVM_CONSTANT_Dynamic", Integer.class);
    final int jvmConstantDynamicInError = getConstant("JVM_CONSTANT_DynamicInError", Integer.class);
    final int jvmConstantInvokeDynamic = getConstant("JVM_CONSTANT_InvokeDynamic", Integer.class);

    final int jvmConstantExternalMax = getConstant("JVM_CONSTANT_ExternalMax", Integer.class);
    final int jvmConstantInternalMin = getConstant("JVM_CONSTANT_InternalMin", Integer.class);
    final int jvmConstantInternalMax = getConstant("JVM_CONSTANT_InternalMax", Integer.class);

    final int heapWordSize = getConstant("HeapWordSize", Integer.class);

    final long symbolVmSymbols = getFieldAddress("Symbol::_vm_symbols[0]", "Symbol*");
    final int vmSymbolsFirstSID = getConstant("vmSymbols::FIRST_SID", Integer.class);
    final int vmSymbolsSIDLimit = getConstant("vmSymbols::SID_LIMIT", Integer.class);

    final long symbolInit = getFieldValue("CompilerToVM::Data::symbol_init", Long.class);
    final long symbolClinit = getFieldValue("CompilerToVM::Data::symbol_clinit", Long.class);

    /**
     * Returns the symbol in the {@code vmSymbols} table at position {@code index} as a
     * {@link String}.
     *
     * @param index position in the symbol table
     * @return the symbol at position id
     */
    String symbolAt(int index) {
        HotSpotJVMCIRuntime runtime = runtime();
        assert vmSymbolsFirstSID <= index && index < vmSymbolsSIDLimit : "index " + index + " is out of bounds";
        int offset = index * Unsafe.ADDRESS_SIZE;
        return runtime.getCompilerToVM().getSymbol(UNSAFE.getAddress(symbolVmSymbols + offset));
    }

    final int universeBaseVtableSize = getFieldValue("CompilerToVM::Data::Universe_base_vtable_size", Integer.class, "int");

    final int baseVtableLength() {
        return universeBaseVtableSize / (vtableEntrySize / heapWordSize);
    }

    final int klassOffset = getFieldValue("java_lang_Class::_klass_offset", Integer.class, "int");

    /**
     * The DataLayout header size is the same as the cell size.
     */
    final int dataLayoutHeaderSize = getConstant("DataLayout::cell_size", Integer.class);
    final int dataLayoutTagOffset = getFieldOffset("DataLayout::_header._struct._tag", Integer.class, "u1");
    final int dataLayoutFlagsOffset = getFieldOffset("DataLayout::_header._struct._flags", Integer.class, "u1");
    final int dataLayoutBCIOffset = getFieldOffset("DataLayout::_header._struct._bci", Integer.class, "u2");
    final int dataLayoutCellSize = getConstant("DataLayout::cell_size", Integer.class);

    final int dataLayoutNoTag = getConstant("DataLayout::no_tag", Integer.class);
    final int dataLayoutBitDataTag = getConstant("DataLayout::bit_data_tag", Integer.class);
    final int dataLayoutCounterDataTag = getConstant("DataLayout::counter_data_tag", Integer.class);
    final int dataLayoutJumpDataTag = getConstant("DataLayout::jump_data_tag", Integer.class);
    final int dataLayoutReceiverTypeDataTag = getConstant("DataLayout::receiver_type_data_tag", Integer.class);
    final int dataLayoutVirtualCallDataTag = getConstant("DataLayout::virtual_call_data_tag", Integer.class);
    final int dataLayoutRetDataTag = getConstant("DataLayout::ret_data_tag", Integer.class);
    final int dataLayoutBranchDataTag = getConstant("DataLayout::branch_data_tag", Integer.class);
    final int dataLayoutMultiBranchDataTag = getConstant("DataLayout::multi_branch_data_tag", Integer.class);
    final int dataLayoutArgInfoDataTag = getConstant("DataLayout::arg_info_data_tag", Integer.class);
    final int dataLayoutCallTypeDataTag = getConstant("DataLayout::call_type_data_tag", Integer.class);
    final int dataLayoutVirtualCallTypeDataTag = getConstant("DataLayout::virtual_call_type_data_tag", Integer.class);
    final int dataLayoutParametersTypeDataTag = getConstant("DataLayout::parameters_type_data_tag", Integer.class);
    final int dataLayoutSpeculativeTrapDataTag = getConstant("DataLayout::speculative_trap_data_tag", Integer.class);

    final int bciProfileWidth = getFlag("BciProfileWidth", Integer.class);
    final int typeProfileWidth = getFlag("TypeProfileWidth", Integer.class);
    final int methodProfileWidth = getFlag("MethodProfileWidth", Integer.class, 0);

    final int deoptReasonNone = getConstant("Deoptimization::Reason_none", Integer.class);
    final int deoptReasonNullCheck = getConstant("Deoptimization::Reason_null_check", Integer.class);
    final int deoptReasonRangeCheck = getConstant("Deoptimization::Reason_range_check", Integer.class);
    final int deoptReasonClassCheck = getConstant("Deoptimization::Reason_class_check", Integer.class);
    final int deoptReasonArrayCheck = getConstant("Deoptimization::Reason_array_check", Integer.class);
    final int deoptReasonUnreached0 = getConstant("Deoptimization::Reason_unreached0", Integer.class);
    final int deoptReasonTypeCheckInlining = getConstant("Deoptimization::Reason_type_checked_inlining", Integer.class);
    final int deoptReasonOptimizedTypeCheck = getConstant("Deoptimization::Reason_optimized_type_check", Integer.class);
    final int deoptReasonNotCompiledExceptionHandler = getConstant("Deoptimization::Reason_not_compiled_exception_handler", Integer.class);
    final int deoptReasonUnresolved = getConstant("Deoptimization::Reason_unresolved", Integer.class);
    final int deoptReasonJsrMismatch = getConstant("Deoptimization::Reason_jsr_mismatch", Integer.class);
    final int deoptReasonDiv0Check = getConstant("Deoptimization::Reason_div0_check", Integer.class);
    final int deoptReasonConstraint = getConstant("Deoptimization::Reason_constraint", Integer.class);
    final int deoptReasonLoopLimitCheck = getConstant("Deoptimization::Reason_loop_limit_check", Integer.class);
    final int deoptReasonAliasing = getConstant("Deoptimization::Reason_aliasing", Integer.class);
    final int deoptReasonTransferToInterpreter = getConstant("Deoptimization::Reason_transfer_to_interpreter", Integer.class);
    final int deoptReasonOSROffset = getConstant("Deoptimization::Reason_LIMIT", Integer.class);

    final int deoptActionNone = getConstant("Deoptimization::Action_none", Integer.class);
    final int deoptActionMaybeRecompile = getConstant("Deoptimization::Action_maybe_recompile", Integer.class);
    final int deoptActionReinterpret = getConstant("Deoptimization::Action_reinterpret", Integer.class);
    final int deoptActionMakeNotEntrant = getConstant("Deoptimization::Action_make_not_entrant", Integer.class);
    final int deoptActionMakeNotCompilable = getConstant("Deoptimization::Action_make_not_compilable", Integer.class);

    final int deoptimizationActionBits = getConstant("Deoptimization::_action_bits", Integer.class);
    final int deoptimizationReasonBits = getConstant("Deoptimization::_reason_bits", Integer.class);
    final int deoptimizationDebugIdBits = getConstant("Deoptimization::_debug_id_bits", Integer.class);
    final int deoptimizationActionShift = getConstant("Deoptimization::_action_shift", Integer.class);
    final int deoptimizationReasonShift = getConstant("Deoptimization::_reason_shift", Integer.class);
    final int deoptimizationDebugIdShift = getConstant("Deoptimization::_debug_id_shift", Integer.class);

    final int vmIntrinsicInvokeBasic = getConstant("vmIntrinsics::_invokeBasic", Integer.class);
    final int vmIntrinsicLinkToVirtual = getConstant("vmIntrinsics::_linkToVirtual", Integer.class);
    final int vmIntrinsicLinkToStatic = getConstant("vmIntrinsics::_linkToStatic", Integer.class);
    final int vmIntrinsicLinkToSpecial = getConstant("vmIntrinsics::_linkToSpecial", Integer.class);
    final int vmIntrinsicLinkToInterface = getConstant("vmIntrinsics::_linkToInterface", Integer.class);

    final int codeInstallResultOk = getConstant("JVMCI::ok", Integer.class);
    final int codeInstallResultDependenciesFailed = getConstant("JVMCI::dependencies_failed", Integer.class);
    final int codeInstallResultCacheFull = getConstant("JVMCI::cache_full", Integer.class);
    final int codeInstallResultCodeTooLarge = getConstant("JVMCI::code_too_large", Integer.class);
    final int codeInstallResultNMethodReclaimed = getConstant("JVMCI::nmethod_reclaimed", Integer.class);
    final int codeInstallResultFirstPermanentBailout = getConstant("JVMCI::first_permanent_bailout", Integer.class);

    String getCodeInstallResultDescription(int codeInstallResult) {
        if (codeInstallResult == codeInstallResultOk) {
            return "ok";
        }
        if (codeInstallResult == codeInstallResultDependenciesFailed) {
            return "dependencies failed";
        }
        if (codeInstallResult == codeInstallResultCacheFull) {
            return "code cache is full";
        }
        if (codeInstallResult == codeInstallResultCodeTooLarge) {
            return "code is too large";
        }
        if (codeInstallResult == codeInstallResultNMethodReclaimed) {
            return "nmethod reclaimed";
        }
        assert false : codeInstallResult;
        return "unknown";
    }

    final int bitDataExceptionSeenFlag = getConstant("BitData::exception_seen_flag", Integer.class);
    final int bitDataNullSeenFlag = getConstant("BitData::null_seen_flag", Integer.class);
    final int methodDataCountOffset = getConstant("CounterData::count_off", Integer.class);
    final int jumpDataTakenOffset = getConstant("JumpData::taken_off_set", Integer.class);
    final int jumpDataDisplacementOffset = getConstant("JumpData::displacement_off_set", Integer.class);
    final int receiverTypeDataNonprofiledCountOffset = getConstant("ReceiverTypeData::nonprofiled_count_off_set", Integer.class);
    final int receiverTypeDataReceiverTypeRowCellCount = getConstant("ReceiverTypeData::receiver_type_row_cell_count", Integer.class);
    final int receiverTypeDataReceiver0Offset = getConstant("ReceiverTypeData::receiver0_offset", Integer.class);
    final int receiverTypeDataCount0Offset = getConstant("ReceiverTypeData::count0_offset", Integer.class);
    final int branchDataNotTakenOffset = getConstant("BranchData::not_taken_off_set", Integer.class);
    final int arrayDataArrayLenOffset = getConstant("ArrayData::array_len_off_set", Integer.class);
    final int arrayDataArrayStartOffset = getConstant("ArrayData::array_start_off_set", Integer.class);
    final int multiBranchDataPerCaseCellCount = getConstant("MultiBranchData::per_case_cell_count", Integer.class);
}<|MERGE_RESOLUTION|>--- conflicted
+++ resolved
@@ -73,18 +73,10 @@
 
     final int objectAlignment = getFlag("ObjectAlignmentInBytes", Integer.class);
 
-<<<<<<< HEAD
-    // TODO: In Lilliput, we can not safely access the Klass*/narrowKlass offset, because
-    // it may be displaced by the lock word. However, CompilerToVM.getResolvedJavaType0()
-    // seems to ignore the offset, and call oopDesc::klass(), which is
-    // what we want anyway.
-    final int hubOffset = 4; // getFieldOffset("oopDesc::_metadata._klass", Integer.class, "Klass*");
-=======
     // TODO: with Lilliput, we cannot safely access the klass* field. The offset is always 4,
     // but it looks like CompilerToVM.getResolvedJavaType0() ignores that offset, and always
     // calls oopDesc::klass(), which is what we want anyway.
     final int hubOffset = 4; //getFieldOffset("oopDesc::_metadata._klass", Integer.class, "Klass*");
->>>>>>> fc76fc47
 
     final int subklassOffset = getFieldOffset("Klass::_subklass", Integer.class, "Klass*");
     final int superOffset = getFieldOffset("Klass::_super", Integer.class, "Klass*");
