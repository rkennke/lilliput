/*
 * Copyright (c) 2001, 2021, Oracle and/or its affiliates. All rights reserved.
 * DO NOT ALTER OR REMOVE COPYRIGHT NOTICES OR THIS FILE HEADER.
 *
 * This code is free software; you can redistribute it and/or modify it
 * under the terms of the GNU General Public License version 2 only, as
 * published by the Free Software Foundation.
 *
 * This code is distributed in the hope that it will be useful, but WITHOUT
 * ANY WARRANTY; without even the implied warranty of MERCHANTABILITY or
 * FITNESS FOR A PARTICULAR PURPOSE.  See the GNU General Public License
 * version 2 for more details (a copy is included in the LICENSE file that
 * accompanied this code).
 *
 * You should have received a copy of the GNU General Public License version
 * 2 along with this work; if not, write to the Free Software Foundation,
 * Inc., 51 Franklin St, Fifth Floor, Boston, MA 02110-1301 USA.
 *
 * Please contact Oracle, 500 Oracle Parkway, Redwood Shores, CA 94065 USA
 * or visit www.oracle.com if you need additional information or have any
 * questions.
 *
 */

package sun.jvm.hotspot.runtime;

import java.util.*;

import sun.jvm.hotspot.debugger.*;
import sun.jvm.hotspot.oops.*;
import sun.jvm.hotspot.types.*;
import sun.jvm.hotspot.utilities.Observable;
import sun.jvm.hotspot.utilities.Observer;

public class ObjectMonitor extends VMObject {
  static {
    VM.registerVMInitializedObserver(new Observer() {
        public void update(Observable o, Object data) {
          initialize(VM.getVM().getTypeDataBase());
        }
      });
  }

  private static synchronized void initialize(TypeDataBase db) throws WrongTypeException {
    heap = VM.getVM().getObjectHeap();
    Type type  = db.lookupType("ObjectMonitor");

    sun.jvm.hotspot.types.Field f = type.getField("_header");
    headerFieldOffset = f.getOffset();
    f = type.getField("_object");
    objectFieldOffset = f.getOffset();
    f = type.getField("_owner");
    ownerFieldOffset = f.getOffset();
    f = type.getField("_next_om");
    nextOMFieldOffset = f.getOffset();
    contentionsField  = new CIntField(type.getCIntegerField("_contentions"), 0);
    waitersField      = new CIntField(type.getCIntegerField("_waiters"), 0);
    recursionsField   = type.getCIntegerField("_recursions");

    ANONYMOUS_OWNER = db.lookupLongConstant("ObjectMonitor::ANONYMOUS_OWNER").longValue();
  }

  public ObjectMonitor(Address addr) {
    super(addr);
  }

  public Mark header() {
    return new Mark(addr.addOffsetTo(headerFieldOffset));
  }

  // FIXME
  //  void      set_header(markWord hdr);

  // FIXME: must implement and delegate to platform-dependent implementation
  //  public boolean isBusy();
  public boolean isEntered(sun.jvm.hotspot.runtime.Thread current) {
    Address o = owner();
    if (current.threadObjectAddress().equals(o) ||
        current.isLockOwned(o)) {
      return true;
    }
    return false;
  }

  public boolean isOwnedAnonymous() {
<<<<<<< HEAD
    return addr.getAddressAt(ownerFieldOffset).asLongValue() == 1;
=======
    return addr.getAddressAt(ownerFieldOffset).asLongValue() == ANONYMOUS_OWNER;
>>>>>>> cc9f7ad9
  }

  public Address owner() { return addr.getAddressAt(ownerFieldOffset); }
  // FIXME
  //  void      set_owner(void* owner);

  public int    waiters() { return (int)waitersField.getValue(this); }

  public Address nextOM() { return addr.getAddressAt(nextOMFieldOffset); }
  // FIXME
  //  void      set_queue(void* owner);

  public long recursions() { return recursionsField.getValue(addr); }

  public OopHandle object() {
    Address objAddr = addr.getAddressAt(objectFieldOffset);
    if (objAddr == null) {
      return null;
    }
    return objAddr.getOopHandleAt(0);
  }

  public int contentions() {
      return (int)contentionsField.getValue(this);
  }

  // The following four either aren't expressed as typed fields in
  // vmStructs.cpp because they aren't strongly typed in the VM, or
  // would confuse the SA's type system.
  private static ObjectHeap    heap;
  private static long          headerFieldOffset;
  private static long          objectFieldOffset;
  private static long          ownerFieldOffset;
  private static long          nextOMFieldOffset;
  private static CIntField     contentionsField;
  private static CIntField     waitersField;
  private static CIntegerField recursionsField;
  private static long          ANONYMOUS_OWNER;

  // FIXME: expose platform-dependent stuff
}<|MERGE_RESOLUTION|>--- conflicted
+++ resolved
@@ -83,11 +83,7 @@
   }
 
   public boolean isOwnedAnonymous() {
-<<<<<<< HEAD
-    return addr.getAddressAt(ownerFieldOffset).asLongValue() == 1;
-=======
     return addr.getAddressAt(ownerFieldOffset).asLongValue() == ANONYMOUS_OWNER;
->>>>>>> cc9f7ad9
   }
 
   public Address owner() { return addr.getAddressAt(ownerFieldOffset); }
