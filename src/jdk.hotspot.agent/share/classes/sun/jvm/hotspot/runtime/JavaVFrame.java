--- conflicted
+++ resolved
@@ -82,12 +82,9 @@
     if (mark.hasMonitor() &&
         ( // we have marked ourself as pending on this monitor
           mark.monitor().equals(thread.getCurrentPendingMonitor()) ||
-<<<<<<< HEAD
-=======
           // Owned anonymously means that we are not the owner of
           // the monitor and must be waiting for the owner to
           // exit it.
->>>>>>> cc9f7ad9
           mark.monitor().isOwnedAnonymous() ||
           // we are not the owner of this monitor
           !mark.monitor().isEntered(thread)
