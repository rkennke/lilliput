/*
 * Copyright (c) 2000, 2024, Oracle and/or its affiliates. All rights reserved.
 * DO NOT ALTER OR REMOVE COPYRIGHT NOTICES OR THIS FILE HEADER.
 *
 * This code is free software; you can redistribute it and/or modify it
 * under the terms of the GNU General Public License version 2 only, as
 * published by the Free Software Foundation.
 *
 * This code is distributed in the hope that it will be useful, but WITHOUT
 * ANY WARRANTY; without even the implied warranty of MERCHANTABILITY or
 * FITNESS FOR A PARTICULAR PURPOSE.  See the GNU General Public License
 * version 2 for more details (a copy is included in the LICENSE file that
 * accompanied this code).
 *
 * You should have received a copy of the GNU General Public License version
 * 2 along with this work; if not, write to the Free Software Foundation,
 * Inc., 51 Franklin St, Fifth Floor, Boston, MA 02110-1301 USA.
 *
 * Please contact Oracle, 500 Oracle Parkway, Redwood Shores, CA 94065 USA
 * or visit www.oracle.com if you need additional information or have any
 * questions.
 *
 */

package sun.jvm.hotspot.oops;

import java.util.*;
import sun.jvm.hotspot.debugger.*;
import sun.jvm.hotspot.memory.*;
import sun.jvm.hotspot.runtime.*;
import sun.jvm.hotspot.types.*;
import sun.jvm.hotspot.utilities.Observable;
import sun.jvm.hotspot.utilities.Observer;

// Array is an abstract superclass for TypeArray and ObjArray

public class Array extends Oop {
  static {
    VM.registerVMInitializedObserver(new Observer() {
        public void update(Observable o, Object data) {
          initialize(VM.getVM().getTypeDataBase());
        }
      });
  }

  Array(OopHandle handle, ObjectHeap heap) {
    super(handle, heap);
  }

  private static void initialize(TypeDataBase db) throws WrongTypeException {
    Type type   = db.lookupType("arrayOopDesc");
    typeSize    = (int)type.getSize();
  }

  // Size of the arrayOopDesc
  private static long headerSize=0;
  private static long lengthOffsetInBytes=0;
  private static long typeSize;

<<<<<<< HEAD
  // Check whether an element of a typeArrayOop with the given type must be
  // aligned 0 mod 8.  The typeArrayOop itself must be aligned at least this
=======
  // Check whether an element of a arrayOop with the given type must be
  // aligned 0 mod 8.  The arrayOop itself must be aligned at least this
>>>>>>> b2fcfb73
  // strongly.
  private static boolean elementTypeShouldBeAligned(BasicType type) {
    if (VM.getVM().isLP64()) {
      if (type == BasicType.T_OBJECT || type == BasicType.T_ARRAY) {
        return !VM.getVM().isCompressedOopsEnabled();
      }
    }
    return type == BasicType.T_DOUBLE || type == BasicType.T_LONG;
  }

  private static long headerSizeInBytes() {
    if (headerSize != 0) {
      return headerSize;
    }
<<<<<<< HEAD
    if (VM.getVM().isCompactObjectHeadersEnabled()) {
      headerSize = lengthOffsetInBytes() + VM.getVM().getIntSize();
    } else if (VM.getVM().isCompressedKlassPointersEnabled()) {
      headerSize = typeSize;
    } else {
      headerSize = VM.getVM().alignUp(typeSize + VM.getVM().getIntSize(),
                                      VM.getVM().getHeapWordSize());
    }
=======
    headerSize = lengthOffsetInBytes() + VM.getVM().getIntSize();
>>>>>>> b2fcfb73
    return headerSize;
  }

  private static long lengthOffsetInBytes() {
    if (lengthOffsetInBytes != 0) {
      return lengthOffsetInBytes;
    }
    if (VM.getVM().isCompactObjectHeadersEnabled()) {
      lengthOffsetInBytes = Oop.getHeaderSize();
    } else if (VM.getVM().isCompressedKlassPointersEnabled()) {
      lengthOffsetInBytes = typeSize - VM.getVM().getIntSize();
    } else {
      lengthOffsetInBytes = typeSize;
    }
    return lengthOffsetInBytes;
  }

  // Accessors for declared fields
  public long getLength() {
    boolean isUnsigned = true;
    return this.getHandle().getCIntegerAt(lengthOffsetInBytes(), VM.getVM().getIntSize(), isUnsigned);
  }

  public long getObjectSize() {
    ArrayKlass klass = (ArrayKlass) getKlass();
    // We have to fetch the length of the array, shift (multiply) it
    // appropriately, up to wordSize, add the header, and align to
    // object size.
    long s = getLength() << klass.getLog2ElementSize();
    s += klass.getArrayHeaderInBytes();
    s = Oop.alignObjectSize(s);
    return s;
  }

  public static long baseOffsetInBytes(BasicType type) {
    long typeSizeInBytes = headerSizeInBytes();
    if (elementTypeShouldBeAligned(type)) {
      VM vm = VM.getVM();
      return vm.alignUp(typeSizeInBytes, vm.getVM().getHeapWordSize());
    } else {
      return typeSizeInBytes;
    }
  }

  public boolean isArray()             { return true; }

  public void iterateFields(OopVisitor visitor, boolean doVMFields) {
    super.iterateFields(visitor, doVMFields);
  }
}<|MERGE_RESOLUTION|>--- conflicted
+++ resolved
@@ -57,13 +57,8 @@
   private static long lengthOffsetInBytes=0;
   private static long typeSize;
 
-<<<<<<< HEAD
-  // Check whether an element of a typeArrayOop with the given type must be
-  // aligned 0 mod 8.  The typeArrayOop itself must be aligned at least this
-=======
   // Check whether an element of a arrayOop with the given type must be
   // aligned 0 mod 8.  The arrayOop itself must be aligned at least this
->>>>>>> b2fcfb73
   // strongly.
   private static boolean elementTypeShouldBeAligned(BasicType type) {
     if (VM.getVM().isLP64()) {
@@ -78,18 +73,7 @@
     if (headerSize != 0) {
       return headerSize;
     }
-<<<<<<< HEAD
-    if (VM.getVM().isCompactObjectHeadersEnabled()) {
-      headerSize = lengthOffsetInBytes() + VM.getVM().getIntSize();
-    } else if (VM.getVM().isCompressedKlassPointersEnabled()) {
-      headerSize = typeSize;
-    } else {
-      headerSize = VM.getVM().alignUp(typeSize + VM.getVM().getIntSize(),
-                                      VM.getVM().getHeapWordSize());
-    }
-=======
     headerSize = lengthOffsetInBytes() + VM.getVM().getIntSize();
->>>>>>> b2fcfb73
     return headerSize;
   }
 
