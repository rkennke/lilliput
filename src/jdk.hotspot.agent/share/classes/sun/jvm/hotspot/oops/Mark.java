/*
 * Copyright (c) 2001, 2023, Oracle and/or its affiliates. All rights reserved.
 * DO NOT ALTER OR REMOVE COPYRIGHT NOTICES OR THIS FILE HEADER.
 *
 * This code is free software; you can redistribute it and/or modify it
 * under the terms of the GNU General Public License version 2 only, as
 * published by the Free Software Foundation.
 *
 * This code is distributed in the hope that it will be useful, but WITHOUT
 * ANY WARRANTY; without even the implied warranty of MERCHANTABILITY or
 * FITNESS FOR A PARTICULAR PURPOSE.  See the GNU General Public License
 * version 2 for more details (a copy is included in the LICENSE file that
 * accompanied this code).
 *
 * You should have received a copy of the GNU General Public License version
 * 2 along with this work; if not, write to the Free Software Foundation,
 * Inc., 51 Franklin St, Fifth Floor, Boston, MA 02110-1301 USA.
 *
 * Please contact Oracle, 500 Oracle Parkway, Redwood Shores, CA 94065 USA
 * or visit www.oracle.com if you need additional information or have any
 * questions.
 *
 */

package sun.jvm.hotspot.oops;

import java.io.*;
import java.util.*;

import sun.jvm.hotspot.debugger.*;
import sun.jvm.hotspot.runtime.*;
import sun.jvm.hotspot.types.*;
import sun.jvm.hotspot.utilities.*;
import sun.jvm.hotspot.utilities.Observable;
import sun.jvm.hotspot.utilities.Observer;

public class Mark extends VMObject {
  static {
    VM.registerVMInitializedObserver(new Observer() {
        public void update(Observable o, Object data) {
          initialize(VM.getVM().getTypeDataBase());
        }
      });
  }

  private static synchronized void initialize(TypeDataBase db) throws WrongTypeException {
    Type type  = db.lookupType("oopDesc");
    markField  = type.getCIntegerField("_mark");

    ageBits             = db.lookupLongConstant("markWord::age_bits").longValue();
    lockBits            = db.lookupLongConstant("markWord::lock_bits").longValue();
    maxHashBits         = db.lookupLongConstant("markWord::max_hash_bits").longValue();
    hashBits            = db.lookupLongConstant("markWord::hash_bits").longValue();
    hashBitsCompact     = db.lookupLongConstant("markWord::hash_bits_compact").longValue();
    lockShift           = db.lookupLongConstant("markWord::lock_shift").longValue();
    ageShift            = db.lookupLongConstant("markWord::age_shift").longValue();
    hashShift           = db.lookupLongConstant("markWord::hash_shift").longValue();
    hashShiftCompact    = db.lookupLongConstant("markWord::hash_shift_compact").longValue();
    if (VM.getVM().isLP64()) {
      klassShift          = db.lookupLongConstant("markWord::klass_shift").longValue();
    }
    lockMask            = db.lookupLongConstant("markWord::lock_mask").longValue();
    lockMaskInPlace     = db.lookupLongConstant("markWord::lock_mask_in_place").longValue();
    ageMask             = db.lookupLongConstant("markWord::age_mask").longValue();
    ageMaskInPlace      = db.lookupLongConstant("markWord::age_mask_in_place").longValue();
    hashMask            = db.lookupLongConstant("markWord::hash_mask").longValue();
    hashMaskInPlace     = db.lookupLongConstant("markWord::hash_mask_in_place").longValue();
    hashMaskCompact     = db.lookupLongConstant("markWord::hash_mask_compact").longValue();
    hashMaskCompactInPlace = db.lookupLongConstant("markWord::hash_mask_compact_in_place").longValue();
    lockedValue         = db.lookupLongConstant("markWord::locked_value").longValue();
    unlockedValue       = db.lookupLongConstant("markWord::unlocked_value").longValue();
    monitorValue        = db.lookupLongConstant("markWord::monitor_value").longValue();
    markedValue         = db.lookupLongConstant("markWord::marked_value").longValue();
    noHash              = db.lookupLongConstant("markWord::no_hash").longValue();
    noHashInPlace       = db.lookupLongConstant("markWord::no_hash_in_place").longValue();
    noLockInPlace       = db.lookupLongConstant("markWord::no_lock_in_place").longValue();
    maxAge              = db.lookupLongConstant("markWord::max_age").longValue();
  }

  // Field accessors
  private static CIntegerField markField;

  // Constants -- read from VM
  private static long ageBits;
  private static long lockBits;
  private static long maxHashBits;
  private static long hashBits;
  private static long hashBitsCompact;

  private static long lockShift;
  private static long ageShift;
  private static long hashShift;
  private static long hashShiftCompact;
  private static long klassShift;

  private static long lockMask;
  private static long lockMaskInPlace;
  private static long ageMask;
  private static long ageMaskInPlace;
  private static long hashMask;
  private static long hashMaskInPlace;
  private static long hashMaskCompact;
  private static long hashMaskCompactInPlace;

  private static long lockedValue;
  private static long unlockedValue;
  private static long monitorValue;
  private static long markedValue;

  private static long noHash;

  private static long noHashInPlace;
  private static long noLockInPlace;

  private static long maxAge;

<<<<<<< HEAD
  /* Constants in markWord used by CMS. */
  private static long cmsShift;
  private static long cmsMask;
  private static long sizeShift;

  public static long getKlassShift() {
    return klassShift;
  }

=======
>>>>>>> cc9f7ad9
  public Mark(Address addr) {
    super(addr);
  }

  public long value() {
    return markField.getValue(addr);
  }

  public Address valueAsAddress() {
    return addr.getAddressAt(markField.getOffset());
  }

  // lock accessors (note that these assume lock_shift == 0)
  public boolean isLocked() {
    return (Bits.maskBitsLong(value(), lockMaskInPlace) != unlockedValue);
  }
  public boolean isUnlocked() {
    return (Bits.maskBitsLong(value(), lockMaskInPlace) == unlockedValue);
  }
  public boolean isMarked() {
    return (Bits.maskBitsLong(value(), lockMaskInPlace) == markedValue);
  }

  // Special temporary state of the markWord while being inflated.
  // Code that looks at mark outside a lock need to take this into account.
  public boolean isBeingInflated() {
    return (value() == 0);
  }

  // Should this header be preserved during GC?
  public boolean mustBePreserved() {
     return (!isUnlocked() || !hasNoHash());
  }

  // WARNING: The following routines are used EXCLUSIVELY by
  // synchronization functions. They are not really gc safe.
  // They must get updated if markWord layout get changed.

  public boolean hasLocker() {
    return ((value() & lockMaskInPlace) == lockedValue);
  }
  public BasicLock locker() {
    if (Assert.ASSERTS_ENABLED) {
      Assert.that(hasLocker(), "check");
    }
    return new BasicLock(valueAsAddress());
  }
  public boolean hasMonitor() {
    return ((value() & monitorValue) != 0);
  }
  public ObjectMonitor monitor() {
    if (Assert.ASSERTS_ENABLED) {
      Assert.that(hasMonitor(), "check");
    }
    // Use xor instead of &~ to provide one extra tag-bit check.
    Address monAddr = valueAsAddress().xorWithMask(monitorValue);
    return new ObjectMonitor(monAddr);
  }
  public boolean hasDisplacedMarkHelper() {
    return ((value() & unlockedValue) == 0);
  }
  public Mark displacedMarkHelper() {
    if (Assert.ASSERTS_ENABLED) {
      Assert.that(hasDisplacedMarkHelper(), "check");
    }
    Address addr = valueAsAddress().andWithMask(~monitorValue);
    return new Mark(addr.getAddressAt(0));
  }
  public int age() { return (int) Bits.maskBitsLong(value() >> ageShift, ageMask); }

  // hash operations
  public long hash() {
    if (VM.getVM().isCompactObjectHeadersEnabled()) {
      return Bits.maskBitsLong(value() >> hashShiftCompact, hashMaskCompact);
    } else {
      return Bits.maskBitsLong(value() >> hashShift, hashMask);
    }
  }

  public boolean hasNoHash() {
    return hash() == noHash;
  }

  public Klass getKlass() {
    assert(VM.getVM().isCompactObjectHeadersEnabled());
    assert(!hasMonitor());
    return (Klass)Metadata.instantiateWrapperFor(addr.getCompKlassAddressAt(0));
  }

  // Debugging
  public void printOn(PrintStream tty) {
    if (isLocked()) {
      tty.print("locked(0x" +
                Long.toHexString(value()) + ")->");
      displacedMarkHelper().printOn(tty);
    } else {
      if (Assert.ASSERTS_ENABLED) {
        Assert.that(isUnlocked(), "just checking");
      }
      tty.print("mark(");
      tty.print("hash " + Long.toHexString(hash()) + ",");
      tty.print("age " + age() + ")");
    }
  }

  public long getSize() { return (long)value(); }
}<|MERGE_RESOLUTION|>--- conflicted
+++ resolved
@@ -114,18 +114,10 @@
 
   private static long maxAge;
 
-<<<<<<< HEAD
-  /* Constants in markWord used by CMS. */
-  private static long cmsShift;
-  private static long cmsMask;
-  private static long sizeShift;
-
   public static long getKlassShift() {
     return klassShift;
   }
 
-=======
->>>>>>> cc9f7ad9
   public Mark(Address addr) {
     super(addr);
   }
