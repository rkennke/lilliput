--- conflicted
+++ resolved
@@ -1437,14 +1437,10 @@
   }
 
   // mark the object
-<<<<<<< HEAD
   if (mark.has_displaced_mark_helper()) {
     mark = mark.displaced_mark_helper();
   }
   o->set_mark(markWord(mark.value() & (markWord::klass_mask_in_place | markWord::hashctrl_mask_in_place)).set_marked());
-=======
-  o->set_mark(o->klass()->prototype_header().set_marked());
->>>>>>> 11e16820
 }
 
 // return true if object is marked
