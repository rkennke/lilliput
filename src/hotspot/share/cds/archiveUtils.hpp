/*
 * Copyright (c) 2019, 2023, Oracle and/or its affiliates. All rights reserved.
 * DO NOT ALTER OR REMOVE COPYRIGHT NOTICES OR THIS FILE HEADER.
 *
 * This code is free software; you can redistribute it and/or modify it
 * under the terms of the GNU General Public License version 2 only, as
 * published by the Free Software Foundation.
 *
 * This code is distributed in the hope that it will be useful, but WITHOUT
 * ANY WARRANTY; without even the implied warranty of MERCHANTABILITY or
 * FITNESS FOR A PARTICULAR PURPOSE.  See the GNU General Public License
 * version 2 for more details (a copy is included in the LICENSE file that
 * accompanied this code).
 *
 * You should have received a copy of the GNU General Public License version
 * 2 along with this work; if not, write to the Free Software Foundation,
 * Inc., 51 Franklin St, Fifth Floor, Boston, MA 02110-1301 USA.
 *
 * Please contact Oracle, 500 Oracle Parkway, Redwood Shores, CA 94065 USA
 * or visit www.oracle.com if you need additional information or have any
 * questions.
 *
 */

#ifndef SHARE_CDS_ARCHIVEUTILS_HPP
#define SHARE_CDS_ARCHIVEUTILS_HPP

#include "logging/log.hpp"
#include "memory/iterator.hpp"
#include "memory/virtualspace.hpp"
#include "utilities/bitMap.hpp"
#include "utilities/exceptions.hpp"
#include "utilities/macros.hpp"

class BootstrapInfo;
class ReservedSpace;
class VirtualSpace;

// ArchivePtrMarker is used to mark the location of pointers embedded in a CDS archive. E.g., when an
// InstanceKlass k is dumped, we mark the location of the k->_name pointer by effectively calling
// mark_pointer(/*ptr_loc=*/&k->_name). It's required that (_prt_base <= ptr_loc < _ptr_end). _ptr_base is
// fixed, but _ptr_end can be expanded as more objects are dumped.
class ArchivePtrMarker : AllStatic {
  static CHeapBitMap*  _ptrmap;
  static VirtualSpace* _vs;

  // Once _ptrmap is compacted, we don't allow bit marking anymore. This is to
  // avoid unintentional copy operations after the bitmap has been finalized and written.
  static bool         _compacted;

  static address* ptr_base() { return (address*)_vs->low();  } // committed lower bound (inclusive)
  static address* ptr_end()  { return (address*)_vs->high(); } // committed upper bound (exclusive)

public:
  static void initialize(CHeapBitMap* ptrmap, VirtualSpace* vs);
  static void mark_pointer(address* ptr_loc);
  static void clear_pointer(address* ptr_loc);
  static void compact(address relocatable_base, address relocatable_end);
  static void compact(size_t max_non_null_offset);

  template <typename T>
  static void mark_pointer(T* ptr_loc) {
    mark_pointer((address*)ptr_loc);
  }

  template <typename T>
  static void set_and_mark_pointer(T* ptr_loc, T ptr_value) {
    *ptr_loc = ptr_value;
    mark_pointer(ptr_loc);
  }

  static CHeapBitMap* ptrmap() {
    return _ptrmap;
  }

  static void reset_map_and_vs() {
    _ptrmap = nullptr;
    _vs = nullptr;
  }
};

// SharedDataRelocator is used to shift pointers in the CDS archive.
//
// The CDS archive is basically a contiguous block of memory (divided into several regions)
// that contains multiple objects. The objects may contain direct pointers that point to other objects
// within the archive (e.g., InstanceKlass::_name points to a Symbol in the archive). During dumping, we
// built a bitmap that marks the locations of all these pointers (using ArchivePtrMarker, see comments above).
//
// The contents of the archive assumes that it’s mapped at the default SharedBaseAddress (e.g. 0x800000000).
// If the archive ends up being mapped at a different address (e.g. 0x810000000), SharedDataRelocator
// is used to shift each marked pointer by a delta (0x10000000 in this example), so that it points to
// the actually mapped location of the target object.
class SharedDataRelocator: public BitMapClosure {
  // for all (address** p), where (is_marked(p) && _patch_base <= p && p < _patch_end) { *p += delta; }

  // Patch all pointers within this region that are marked.
  address* _patch_base;
  address* _patch_end;

  // Before patching, all pointers must point to this region.
  address _valid_old_base;
  address _valid_old_end;

  // After patching, all pointers must point to this region.
  address _valid_new_base;
  address _valid_new_end;

  // How much to relocate for each pointer.
  intx _delta;

 public:
  SharedDataRelocator(address* patch_base, address* patch_end,
                      address valid_old_base, address valid_old_end,
                      address valid_new_base, address valid_new_end, intx delta) :
    _patch_base(patch_base), _patch_end(patch_end),
    _valid_old_base(valid_old_base), _valid_old_end(valid_old_end),
    _valid_new_base(valid_new_base), _valid_new_end(valid_new_end),
    _delta(delta) {
    log_debug(cds, reloc)("SharedDataRelocator::_patch_base     = " PTR_FORMAT, p2i(_patch_base));
    log_debug(cds, reloc)("SharedDataRelocator::_patch_end      = " PTR_FORMAT, p2i(_patch_end));
    log_debug(cds, reloc)("SharedDataRelocator::_valid_old_base = " PTR_FORMAT, p2i(_valid_old_base));
    log_debug(cds, reloc)("SharedDataRelocator::_valid_old_end  = " PTR_FORMAT, p2i(_valid_old_end));
    log_debug(cds, reloc)("SharedDataRelocator::_valid_new_base = " PTR_FORMAT, p2i(_valid_new_base));
    log_debug(cds, reloc)("SharedDataRelocator::_valid_new_end  = " PTR_FORMAT, p2i(_valid_new_end));
  }

  bool do_bit(size_t offset);
};

class DumpRegion {
private:
  const char* _name;
  char* _base;
  char* _top;
  char* _end;
  uintx _max_delta;
  bool _is_packed;
  ReservedSpace* _rs;
  VirtualSpace* _vs;

  void commit_to(char* newtop);

public:
  DumpRegion(const char* name, uintx max_delta = 0)
<<<<<<< HEAD
    : _name(name), _base(NULL), _top(NULL), _end(NULL),
      _max_delta(max_delta), _is_packed(false),
      _rs(NULL), _vs(NULL) {}
=======
    : _name(name), _base(nullptr), _top(nullptr), _end(nullptr),
      _max_delta(max_delta), _is_packed(false) {}
>>>>>>> bc750f70

  char* expand_top_to(char* newtop);
  // Allocate with default alignment (SharedSpaceObjectAlignment)
  char* allocate(size_t num_bytes);
  // Allocate with an arbitrary alignment.
  char* allocate(size_t num_bytes, size_t alignment);

  void append_intptr_t(intptr_t n, bool need_to_mark = false) NOT_CDS_RETURN;

  char* base()      const { return _base;        }
  char* top()       const { return _top;         }
  char* end()       const { return _end;         }
  size_t reserved() const { return _end - _base; }
  size_t used()     const { return _top - _base; }
  bool is_packed()  const { return _is_packed;   }
  bool is_allocatable() const {
    return !is_packed() && _base != nullptr;
  }

  void print(size_t total_bytes) const;
  void print_out_of_space_msg(const char* failing_region, size_t needed_bytes);

  void init(ReservedSpace* rs, VirtualSpace* vs);

  void pack(DumpRegion* next = nullptr);

  bool contains(char* p) {
    return base() <= p && p < top();
  }
};

// Closure for serializing initialization data out to a data area to be
// written to the shared file.

class WriteClosure : public SerializeClosure {
private:
  DumpRegion* _dump_region;

public:
  WriteClosure(DumpRegion* r) {
    _dump_region = r;
  }

  void do_ptr(void** p) {
    _dump_region->append_intptr_t((intptr_t)*p, true);
  }

  void do_u4(u4* p) {
    _dump_region->append_intptr_t((intptr_t)(*p));
  }

  void do_bool(bool *p) {
    _dump_region->append_intptr_t((intptr_t)(*p));
  }

  void do_tag(int tag) {
    _dump_region->append_intptr_t((intptr_t)tag);
  }

  void do_oop(oop* o);
  void do_region(u_char* start, size_t size);
  bool reading() const { return false; }
};

// Closure for serializing initialization data in from a data area
// (ptr_array) read from the shared file.

class ReadClosure : public SerializeClosure {
private:
  intptr_t** _ptr_array;

  inline intptr_t nextPtr() {
    return *(*_ptr_array)++;
  }

public:
  ReadClosure(intptr_t** ptr_array) { _ptr_array = ptr_array; }

  void do_ptr(void** p);
  void do_u4(u4* p);
  void do_bool(bool *p);
  void do_tag(int tag);
  void do_oop(oop *p);
  void do_region(u_char* start, size_t size);
  bool reading() const { return true; }
};

class ArchiveUtils {
public:
  static void log_to_classlist(BootstrapInfo* bootstrap_specifier, TRAPS) NOT_CDS_RETURN;
};

#endif // SHARE_CDS_ARCHIVEUTILS_HPP<|MERGE_RESOLUTION|>--- conflicted
+++ resolved
@@ -142,14 +142,8 @@
 
 public:
   DumpRegion(const char* name, uintx max_delta = 0)
-<<<<<<< HEAD
-    : _name(name), _base(NULL), _top(NULL), _end(NULL),
-      _max_delta(max_delta), _is_packed(false),
-      _rs(NULL), _vs(NULL) {}
-=======
     : _name(name), _base(nullptr), _top(nullptr), _end(nullptr),
       _max_delta(max_delta), _is_packed(false) {}
->>>>>>> bc750f70
 
   char* expand_top_to(char* newtop);
   // Allocate with default alignment (SharedSpaceObjectAlignment)
