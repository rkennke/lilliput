/*
 * Copyright (c) 2018, 2023, Oracle and/or its affiliates. All rights reserved.
 * DO NOT ALTER OR REMOVE COPYRIGHT NOTICES OR THIS FILE HEADER.
 *
 * This code is free software; you can redistribute it and/or modify it
 * under the terms of the GNU General Public License version 2 only, as
 * published by the Free Software Foundation.
 *
 * This code is distributed in the hope that it will be useful, but WITHOUT
 * ANY WARRANTY; without even the implied warranty of MERCHANTABILITY or
 * FITNESS FOR A PARTICULAR PURPOSE.  See the GNU General Public License
 * version 2 for more details (a copy is included in the LICENSE file that
 * accompanied this code).
 *
 * You should have received a copy of the GNU General Public License version
 * 2 along with this work; if not, write to the Free Software Foundation,
 * Inc., 51 Franklin St, Fifth Floor, Boston, MA 02110-1301 USA.
 *
 * Please contact Oracle, 500 Oracle Parkway, Redwood Shores, CA 94065 USA
 * or visit www.oracle.com if you need additional information or have any
 * questions.
 *
 */

#include "precompiled.hpp"
#include "cds/archiveBuilder.hpp"
#include "cds/archiveHeapLoader.hpp"
#include "cds/archiveHeapWriter.hpp"
#include "cds/archiveUtils.hpp"
#include "cds/cdsHeapVerifier.hpp"
#include "cds/heapShared.hpp"
#include "cds/metaspaceShared.hpp"
#include "classfile/classLoaderData.hpp"
#include "classfile/javaClasses.inline.hpp"
#include "classfile/modules.hpp"
#include "classfile/stringTable.hpp"
#include "classfile/symbolTable.hpp"
#include "classfile/systemDictionary.hpp"
#include "classfile/systemDictionaryShared.hpp"
#include "classfile/vmClasses.hpp"
#include "classfile/vmSymbols.hpp"
#include "gc/shared/collectedHeap.hpp"
#include "gc/shared/gcLocker.hpp"
#include "gc/shared/gcVMOperations.hpp"
#include "logging/log.hpp"
#include "logging/logStream.hpp"
#include "memory/iterator.inline.hpp"
#include "memory/resourceArea.hpp"
#include "memory/universe.hpp"
#include "oops/compressedOops.inline.hpp"
#include "oops/fieldStreams.inline.hpp"
#include "oops/objArrayOop.inline.hpp"
#include "oops/oop.inline.hpp"
#include "oops/typeArrayOop.inline.hpp"
#include "prims/jvmtiExport.hpp"
#include "runtime/fieldDescriptor.inline.hpp"
#include "runtime/init.hpp"
#include "runtime/javaCalls.hpp"
#include "runtime/safepoint.hpp"
#include "runtime/mutexLocker.hpp"
#include "runtime/safepointVerifiers.hpp"
#include "utilities/bitMap.inline.hpp"
#include "utilities/copy.hpp"
#if INCLUDE_G1GC
#include "gc/g1/g1CollectedHeap.hpp"
#endif

#if INCLUDE_CDS_JAVA_HEAP

struct ArchivableStaticFieldInfo {
  const char* klass_name;
  const char* field_name;
  InstanceKlass* klass;
  int offset;
  BasicType type;

  ArchivableStaticFieldInfo(const char* k, const char* f)
  : klass_name(k), field_name(f), klass(nullptr), offset(0), type(T_ILLEGAL) {}

  bool valid() {
    return klass_name != nullptr;
  }
};

bool HeapShared::_disable_writing = false;
bool HeapShared::_copying_open_region_objects = false;
DumpedInternedStrings *HeapShared::_dumped_interned_strings = nullptr;

size_t HeapShared::_alloc_count[HeapShared::ALLOC_STAT_SLOTS];
size_t HeapShared::_alloc_size[HeapShared::ALLOC_STAT_SLOTS];
size_t HeapShared::_total_obj_count;
size_t HeapShared::_total_obj_size;

#ifndef PRODUCT
#define ARCHIVE_TEST_FIELD_NAME "archivedObjects"
static Array<char>* _archived_ArchiveHeapTestClass = nullptr;
static const char* _test_class_name = nullptr;
static const Klass* _test_class = nullptr;
static const ArchivedKlassSubGraphInfoRecord* _test_class_record = nullptr;
#endif


//
// If you add new entries to the following tables, you should know what you're doing!
//

// Entry fields for shareable subgraphs archived in the closed archive heap
// region. Warning: Objects in the subgraphs should not have reference fields
// assigned at runtime.
static ArchivableStaticFieldInfo closed_archive_subgraph_entry_fields[] = {
  {"java/lang/Integer$IntegerCache",              "archivedCache"},
  {"java/lang/Long$LongCache",                    "archivedCache"},
  {"java/lang/Byte$ByteCache",                    "archivedCache"},
  {"java/lang/Short$ShortCache",                  "archivedCache"},
  {"java/lang/Character$CharacterCache",          "archivedCache"},
  {"java/util/jar/Attributes$Name",               "KNOWN_NAMES"},
  {"sun/util/locale/BaseLocale",                  "constantBaseLocales"},
  {nullptr, nullptr},
};
// Entry fields for subgraphs archived in the open archive heap region.
static ArchivableStaticFieldInfo open_archive_subgraph_entry_fields[] = {
  {"jdk/internal/module/ArchivedModuleGraph",     "archivedModuleGraph"},
  {"java/util/ImmutableCollections",              "archivedObjects"},
  {"java/lang/ModuleLayer",                       "EMPTY_LAYER"},
  {"java/lang/module/Configuration",              "EMPTY_CONFIGURATION"},
  {"jdk/internal/math/FDBigInteger",              "archivedCaches"},
#ifndef PRODUCT
  {nullptr, nullptr}, // Extra slot for -XX:ArchiveHeapTestClass
#endif
  {nullptr, nullptr},
};

// Entry fields for subgraphs archived in the open archive heap region (full module graph).
static ArchivableStaticFieldInfo fmg_open_archive_subgraph_entry_fields[] = {
  {"jdk/internal/loader/ArchivedClassLoaders",    "archivedClassLoaders"},
  {"jdk/internal/module/ArchivedBootLayer",       "archivedBootLayer"},
  {"java/lang/Module$ArchivedData",               "archivedData"},
  {nullptr, nullptr},
};

KlassSubGraphInfo* HeapShared::_default_subgraph_info;
GrowableArrayCHeap<oop, mtClassShared>* HeapShared::_pending_roots = nullptr;
OopHandle HeapShared::_roots;
OopHandle HeapShared::_scratch_basic_type_mirrors[T_VOID+1];
KlassToOopHandleTable* HeapShared::_scratch_java_mirror_table = nullptr;

static bool is_subgraph_root_class_of(ArchivableStaticFieldInfo fields[], InstanceKlass* ik) {
  for (int i = 0; fields[i].valid(); i++) {
    if (fields[i].klass == ik) {
      return true;
    }
  }
  return false;
}

bool HeapShared::is_subgraph_root_class(InstanceKlass* ik) {
  return is_subgraph_root_class_of(closed_archive_subgraph_entry_fields, ik) ||
         is_subgraph_root_class_of(open_archive_subgraph_entry_fields, ik) ||
         is_subgraph_root_class_of(fmg_open_archive_subgraph_entry_fields, ik);
}

unsigned HeapShared::oop_hash(oop const& p) {
  // Do not call p->identity_hash() as that will update the
  // object header.
  return primitive_hash(cast_from_oop<intptr_t>(p));
}

static void reset_states(oop obj, TRAPS) {
  Handle h_obj(THREAD, obj);
  InstanceKlass* klass = InstanceKlass::cast(obj->klass());
  TempNewSymbol method_name = SymbolTable::new_symbol("resetArchivedStates");
  Symbol* method_sig = vmSymbols::void_method_signature();

  while (klass != nullptr) {
    Method* method = klass->find_method(method_name, method_sig);
    if (method != nullptr) {
      assert(method->is_private(), "must be");
      if (log_is_enabled(Debug, cds)) {
        ResourceMark rm(THREAD);
        log_debug(cds)("  calling %s", method->name_and_sig_as_C_string());
      }
      JavaValue result(T_VOID);
      JavaCalls::call_special(&result, h_obj, klass,
                              method_name, method_sig, CHECK);
    }
    klass = klass->java_super();
  }
}

void HeapShared::reset_archived_object_states(TRAPS) {
  assert(DumpSharedSpaces, "dump-time only");
  log_debug(cds)("Resetting platform loader");
  reset_states(SystemDictionary::java_platform_loader(), CHECK);
  log_debug(cds)("Resetting system loader");
  reset_states(SystemDictionary::java_system_loader(), CHECK);

  // Clean up jdk.internal.loader.ClassLoaders::bootLoader(), which is not
  // directly used for class loading, but rather is used by the core library
  // to keep track of resources, etc, loaded by the null class loader.
  //
  // Note, this object is non-null, and is not the same as
  // ClassLoaderData::the_null_class_loader_data()->class_loader(),
  // which is null.
  log_debug(cds)("Resetting boot loader");
  JavaValue result(T_OBJECT);
  JavaCalls::call_static(&result,
                         vmClasses::jdk_internal_loader_ClassLoaders_klass(),
                         vmSymbols::bootLoader_name(),
                         vmSymbols::void_BuiltinClassLoader_signature(),
                         CHECK);
  Handle boot_loader(THREAD, result.get_oop());
  reset_states(boot_loader(), CHECK);
}

HeapShared::ArchivedObjectCache* HeapShared::_archived_object_cache = nullptr;

bool HeapShared::has_been_archived(oop obj) {
  assert(DumpSharedSpaces, "dump-time only");
  return archived_object_cache()->get(obj) != nullptr;
}

int HeapShared::append_root(oop obj) {
  assert(DumpSharedSpaces, "dump-time only");

  // No GC should happen since we aren't scanning _pending_roots.
  assert(Thread::current() == (Thread*)VMThread::vm_thread(), "should be in vm thread");

  if (_pending_roots == nullptr) {
    _pending_roots = new GrowableArrayCHeap<oop, mtClassShared>(500);
  }

  return _pending_roots->append(obj);
}

objArrayOop HeapShared::roots() {
  if (DumpSharedSpaces) {
    assert(Thread::current() == (Thread*)VMThread::vm_thread(), "should be in vm thread");
    if (!HeapShared::can_write()) {
      return nullptr;
    }
  } else {
    assert(UseSharedSpaces, "must be");
  }

  objArrayOop roots = (objArrayOop)_roots.resolve();
  assert(roots != nullptr, "should have been initialized");
  return roots;
}

// Returns an objArray that contains all the roots of the archived objects
oop HeapShared::get_root(int index, bool clear) {
  assert(index >= 0, "sanity");
  assert(!DumpSharedSpaces && UseSharedSpaces, "runtime only");
  assert(!_roots.is_empty(), "must have loaded shared heap");
  oop result = roots()->obj_at(index);
  if (clear) {
    clear_root(index);
  }
  return result;
}

void HeapShared::clear_root(int index) {
  assert(index >= 0, "sanity");
  assert(UseSharedSpaces, "must be");
  if (ArchiveHeapLoader::is_fully_available()) {
    if (log_is_enabled(Debug, cds, heap)) {
      oop old = roots()->obj_at(index);
      log_debug(cds, heap)("Clearing root %d: was " PTR_FORMAT, index, p2i(old));
    }
    roots()->obj_at_put(index, nullptr);
  }
}

bool HeapShared::archive_object(oop obj) {
  assert(DumpSharedSpaces, "dump-time only");

  assert(!obj->is_stackChunk(), "do not archive stack chunks");
  if (has_been_archived(obj)) {
    return true;
  }

  if (ArchiveHeapWriter::is_too_large_to_archive(obj->size())) {
    log_debug(cds, heap)("Cannot archive, object (" PTR_FORMAT ") is too large: " SIZE_FORMAT,
                         p2i(obj), obj->size());
    return false;
  } else {
    count_allocation(obj->size());
    ArchiveHeapWriter::add_source_obj(obj);

    // The archived objects are discovered in a predictable order. Compute
    // their identity_hash() as soon as we see them. This ensures that the
    // the identity_hash in the object header will have a predictable value,
    // making the archive reproducible.
    obj->identity_hash();
    CachedOopInfo info = make_cached_oop_info();
    archived_object_cache()->put(obj, info);
    mark_native_pointers(obj);

<<<<<<< HEAD
  oop archived_oop = cast_to_oop(G1CollectedHeap::heap()->archive_mem_allocate(len));
  if (archived_oop != nullptr) {
    count_allocation(len);
    Copy::aligned_disjoint_words(cast_from_oop<HeapWord*>(obj), cast_from_oop<HeapWord*>(archived_oop), len);
    // Reinitialize markword to remove age/marking/locking/etc.
    //
    // We need to retain the identity_hash, because it may have been used by some hashtables
    // in the shared heap. This also has the side effect of pre-initializing the
    // identity_hash for all shared objects, so they are less likely to be written
    // into during run time, increasing the potential of memory sharing.
    int hash_original = obj->identity_hash();

    assert(SafepointSynchronize::is_at_safepoint(), "resolving displaced headers only at safepoint");
    markWord mark = obj->mark();
    if (mark.has_displaced_mark_helper()) {
      mark = mark.displaced_mark_helper();
    }
    narrowKlass nklass = mark.narrow_klass();
    archived_oop->set_mark(markWord::prototype().copy_set_hash(hash_original) LP64_ONLY(.set_narrow_klass(nklass)));
    assert(archived_oop->mark().is_unlocked(), "sanity");

    DEBUG_ONLY(int hash_archived = archived_oop->identity_hash());
    assert(hash_original == hash_archived, "Different hash codes: original %x, archived %x", hash_original, hash_archived);

    ArchivedObjectCache* cache = archived_object_cache();
    CachedOopInfo info = make_cached_oop_info(archived_oop);
    cache->put(obj, info);
    if (_original_object_table != nullptr) {
      _original_object_table->put(archived_oop, obj);
    }
    mark_native_pointers(obj, archived_oop);
=======
>>>>>>> 6e19387f
    if (log_is_enabled(Debug, cds, heap)) {
      ResourceMark rm;
      log_debug(cds, heap)("Archived heap object " PTR_FORMAT " : %s",
                           p2i(obj), obj->klass()->external_name());
    }

    if (java_lang_Module::is_instance(obj)) {
      if (Modules::check_module_oop(obj)) {
        Modules::update_oops_in_archived_module(obj, append_root(obj));
      }
      java_lang_Module::set_module_entry(obj, nullptr);
    } else if (java_lang_ClassLoader::is_instance(obj)) {
      // class_data will be restored explicitly at run time.
      guarantee(obj == SystemDictionary::java_platform_loader() ||
                obj == SystemDictionary::java_system_loader() ||
                java_lang_ClassLoader::loader_data(obj) == nullptr, "must be");
      java_lang_ClassLoader::release_set_loader_data(obj, nullptr);
    }

    return true;
  }
}

class KlassToOopHandleTable: public ResourceHashtable<Klass*, OopHandle,
    36137, // prime number
    AnyObj::C_HEAP,
    mtClassShared> {
public:
  oop get_oop(Klass* k) {
    MutexLocker ml(ScratchObjects_lock, Mutex::_no_safepoint_check_flag);
    OopHandle* handle = get(k);
    if (handle != nullptr) {
      return handle->resolve();
    } else {
      return nullptr;
    }
  }
  void set_oop(Klass* k, oop o) {
    MutexLocker ml(ScratchObjects_lock, Mutex::_no_safepoint_check_flag);
    OopHandle handle(Universe::vm_global(), o);
    bool is_new = put(k, handle);
    assert(is_new, "cannot set twice");
  }
  void remove_oop(Klass* k) {
    MutexLocker ml(ScratchObjects_lock, Mutex::_no_safepoint_check_flag);
    OopHandle* handle = get(k);
    if (handle != nullptr) {
      handle->release(Universe::vm_global());
      remove(k);
    }
  }
};

void HeapShared::init_scratch_objects(TRAPS) {
  for (int i = T_BOOLEAN; i < T_VOID+1; i++) {
    BasicType bt = (BasicType)i;
    if (!is_reference_type(bt)) {
      oop m = java_lang_Class::create_basic_type_mirror(type2name(bt), bt, CHECK);
      _scratch_basic_type_mirrors[i] = OopHandle(Universe::vm_global(), m);
    }
  }
  _scratch_java_mirror_table = new (mtClass)KlassToOopHandleTable();
}

oop HeapShared::scratch_java_mirror(BasicType t) {
  assert((uint)t < T_VOID+1, "range check");
  assert(!is_reference_type(t), "sanity");
  return _scratch_basic_type_mirrors[t].resolve();
}

oop HeapShared::scratch_java_mirror(Klass* k) {
  return _scratch_java_mirror_table->get_oop(k);
}

void HeapShared::set_scratch_java_mirror(Klass* k, oop mirror) {
  _scratch_java_mirror_table->set_oop(k, mirror);
}

void HeapShared::remove_scratch_objects(Klass* k) {
  _scratch_java_mirror_table->remove_oop(k);
}

void HeapShared::archive_java_mirrors() {
  init_seen_objects_table();

  for (int i = T_BOOLEAN; i < T_VOID+1; i++) {
    BasicType bt = (BasicType)i;
    if (!is_reference_type(bt)) {
      oop m = _scratch_basic_type_mirrors[i].resolve();
      assert(m != nullptr, "sanity");
      bool success = archive_reachable_objects_from(1, _default_subgraph_info, m, /*is_closed_archive=*/ false);
      assert(success, "sanity");

      log_trace(cds, heap, mirror)(
        "Archived %s mirror object from " PTR_FORMAT,
        type2name(bt), p2i(m));

      Universe::set_archived_basic_type_mirror_index(bt, append_root(m));
    }
  }

  GrowableArray<Klass*>* klasses = ArchiveBuilder::current()->klasses();
  assert(klasses != nullptr, "sanity");
  for (int i = 0; i < klasses->length(); i++) {
    Klass* orig_k = klasses->at(i);
    oop m = scratch_java_mirror(orig_k);
    if (m != nullptr) {
      Klass* buffered_k = ArchiveBuilder::get_buffered_klass(orig_k);
      bool success = archive_reachable_objects_from(1, _default_subgraph_info, m, /*is_closed_archive=*/ false);
      guarantee(success, "scratch mirrors should not point to any unachivable objects");
      buffered_k->set_archived_java_mirror(append_root(m));
      ResourceMark rm;
      log_trace(cds, heap, mirror)(
        "Archived %s mirror object from " PTR_FORMAT,
        buffered_k->external_name(), p2i(m));

      // archive the resolved_referenes array
      if (buffered_k->is_instance_klass()) {
        InstanceKlass* ik = InstanceKlass::cast(buffered_k);
        oop rr = ik->constants()->prepare_resolved_references_for_archiving();
        if (rr != nullptr && !ArchiveHeapWriter::is_too_large_to_archive(rr)) {
          bool success = HeapShared::archive_reachable_objects_from(1, _default_subgraph_info, rr,
                                                                    /*is_closed_archive=*/false);
          assert(success, "must be");
          int root_index = append_root(rr);
          ik->constants()->cache()->set_archived_references(root_index);
        }
      }
    }
  }

  delete_seen_objects_table();
}

void HeapShared::mark_native_pointers(oop orig_obj) {
  if (java_lang_Class::is_instance(orig_obj)) {
    ArchiveHeapWriter::mark_native_pointer(orig_obj, java_lang_Class::klass_offset());
    ArchiveHeapWriter::mark_native_pointer(orig_obj, java_lang_Class::array_klass_offset());
  }
}

// -- Handling of Enum objects
// Java Enum classes have synthetic <clinit> methods that look like this
//     enum MyEnum {FOO, BAR}
//     MyEnum::<clinint> {
//        /*static final MyEnum*/ MyEnum::FOO = new MyEnum("FOO");
//        /*static final MyEnum*/ MyEnum::BAR = new MyEnum("BAR");
//     }
//
// If MyEnum::FOO object is referenced by any of the archived subgraphs, we must
// ensure the archived value equals (in object address) to the runtime value of
// MyEnum::FOO.
//
// However, since MyEnum::<clinint> is synthetically generated by javac, there's
// no way of programmatically handling this inside the Java code (as you would handle
// ModuleLayer::EMPTY_LAYER, for example).
//
// Instead, we archive all static field of such Enum classes. At runtime,
// HeapShared::initialize_enum_klass() will skip the <clinit> method and pull
// the static fields out of the archived heap.
void HeapShared::check_enum_obj(int level,
                                KlassSubGraphInfo* subgraph_info,
                                oop orig_obj,
                                bool is_closed_archive) {
  assert(level > 1, "must never be called at the first (outermost) level");
  Klass* k = orig_obj->klass();
  Klass* buffered_k = ArchiveBuilder::get_buffered_klass(k);
  if (!k->is_instance_klass()) {
    return;
  }
  InstanceKlass* ik = InstanceKlass::cast(k);
  if (ik->java_super() == vmClasses::Enum_klass() && !ik->has_archived_enum_objs()) {
    ResourceMark rm;
    ik->set_has_archived_enum_objs();
    buffered_k->set_has_archived_enum_objs();
    oop mirror = ik->java_mirror();

    for (JavaFieldStream fs(ik); !fs.done(); fs.next()) {
      if (fs.access_flags().is_static()) {
        fieldDescriptor& fd = fs.field_descriptor();
        if (fd.field_type() != T_OBJECT && fd.field_type() != T_ARRAY) {
          guarantee(false, "static field %s::%s must be T_OBJECT or T_ARRAY",
                    ik->external_name(), fd.name()->as_C_string());
        }
        oop oop_field = mirror->obj_field(fd.offset());
        if (oop_field == nullptr) {
          guarantee(false, "static field %s::%s must not be null",
                    ik->external_name(), fd.name()->as_C_string());
        } else if (oop_field->klass() != ik && oop_field->klass() != ik->array_klass_or_null()) {
          guarantee(false, "static field %s::%s is of the wrong type",
                    ik->external_name(), fd.name()->as_C_string());
        }
        bool success = archive_reachable_objects_from(level, subgraph_info, oop_field, is_closed_archive);
        assert(success, "VM should have exited with unarchivable objects for _level > 1");
        int root_index = append_root(oop_field);
        log_info(cds, heap)("Archived enum obj @%d %s::%s (" INTPTR_FORMAT ")",
                            root_index, ik->external_name(), fd.name()->as_C_string(),
                            p2i((oopDesc*)oop_field));
        SystemDictionaryShared::add_enum_klass_static_field(ik, root_index);
      }
    }
  }
}

// See comments in HeapShared::check_enum_obj()
bool HeapShared::initialize_enum_klass(InstanceKlass* k, TRAPS) {
  if (!ArchiveHeapLoader::is_fully_available()) {
    return false;
  }

  RunTimeClassInfo* info = RunTimeClassInfo::get_for(k);
  assert(info != nullptr, "sanity");

  if (log_is_enabled(Info, cds, heap)) {
    ResourceMark rm;
    log_info(cds, heap)("Initializing Enum class: %s", k->external_name());
  }

  oop mirror = k->java_mirror();
  int i = 0;
  for (JavaFieldStream fs(k); !fs.done(); fs.next()) {
    if (fs.access_flags().is_static()) {
      int root_index = info->enum_klass_static_field_root_index_at(i++);
      fieldDescriptor& fd = fs.field_descriptor();
      assert(fd.field_type() == T_OBJECT || fd.field_type() == T_ARRAY, "must be");
      mirror->obj_field_put(fd.offset(), get_root(root_index, /*clear=*/true));
    }
  }
  return true;
}

void HeapShared::archive_objects(GrowableArray<MemRegion>* closed_regions,
                                 GrowableArray<MemRegion>* open_regions,
                                 GrowableArray<ArchiveHeapBitmapInfo>* closed_bitmaps,
                                 GrowableArray<ArchiveHeapBitmapInfo>* open_bitmaps) {
  {
    NoSafepointVerifier nsv;

    _default_subgraph_info = init_subgraph_info(vmClasses::Object_klass(), false);

    // Cache for recording where the archived objects are copied to
    create_archived_object_cache();

    log_info(cds)("Heap range = [" PTR_FORMAT " - "  PTR_FORMAT "]",
                   UseCompressedOops ? p2i(CompressedOops::begin()) :
                                       p2i((address)G1CollectedHeap::heap()->reserved().start()),
                   UseCompressedOops ? p2i(CompressedOops::end()) :
                                       p2i((address)G1CollectedHeap::heap()->reserved().end()));
    log_info(cds)("Dumping objects to closed archive heap region ...");
    copy_closed_objects();

    _copying_open_region_objects = true;

    log_info(cds)("Dumping objects to open archive heap region ...");
    copy_open_objects();

    CDSHeapVerifier::verify();
    check_default_subgraph_classes();
  }

  ArchiveHeapWriter::write(_pending_roots, closed_regions, open_regions, closed_bitmaps, open_bitmaps);
  StringTable::write_shared_table(_dumped_interned_strings);
}

void HeapShared::copy_interned_strings() {
  init_seen_objects_table();

  auto copier = [&] (oop s, bool value_ignored) {
    assert(s != nullptr, "sanity");
    if (!ArchiveHeapWriter::is_string_too_large_to_archive(s)) {
      bool success = archive_reachable_objects_from(1, _default_subgraph_info,
                                                    s, /*is_closed_archive=*/true);
      assert(success, "must be");
      // Prevent string deduplication from changing the value field to
      // something not in the archive.
      java_lang_String::set_deduplication_forbidden(s);
    }
  };
  _dumped_interned_strings->iterate_all(copier);

  delete_seen_objects_table();
}

void HeapShared::copy_closed_objects() {
  assert(HeapShared::can_write(), "must be");

  // Archive interned string objects
  copy_interned_strings();

  archive_object_subgraphs(closed_archive_subgraph_entry_fields,
                           true /* is_closed_archive */,
                           false /* is_full_module_graph */);
}

void HeapShared::copy_open_objects() {
  assert(HeapShared::can_write(), "must be");

  archive_java_mirrors();

  archive_object_subgraphs(open_archive_subgraph_entry_fields,
                           false /* is_closed_archive */,
                           false /* is_full_module_graph */);
  if (MetaspaceShared::use_full_module_graph()) {
    archive_object_subgraphs(fmg_open_archive_subgraph_entry_fields,
                             false /* is_closed_archive */,
                             true /* is_full_module_graph */);
    Modules::verify_archived_modules();
  }
<<<<<<< HEAD

  copy_roots();

  G1CollectedHeap::heap()->end_archive_alloc_range(open_regions,
                                                   os::vm_allocation_granularity());
}

// Copy _pending_archive_roots into an objArray
void HeapShared::copy_roots() {
  // HeapShared::roots() points into an ObjArray in the open archive region. A portion of the
  // objects in this array are discovered during HeapShared::archive_objects(). For example,
  // in HeapShared::archive_reachable_objects_from() ->  HeapShared::check_enum_obj().
  // However, HeapShared::archive_objects() happens inside a safepoint, so we can't
  // allocate a "regular" ObjArray and pass the result to HeapShared::archive_object().
  // Instead, we have to roll our own alloc/copy routine here.
  int length = _pending_roots != nullptr ? _pending_roots->length() : 0;
  size_t size = objArrayOopDesc::object_size(length);
  Klass* k = Universe::objectArrayKlassObj(); // already relocated to point to archived klass
  HeapWord* mem = G1CollectedHeap::heap()->archive_mem_allocate(size);

  memset(mem, 0, size * BytesPerWord);
  {
    // This is copied from MemAllocator::finish
    oopDesc::set_mark(mem, k->prototype_header());
#ifndef _LP64
    oopDesc::release_set_klass(mem, k);
#endif
  }
  {
    // This is copied from ObjArrayAllocator::initialize
    arrayOopDesc::set_length(mem, length);
  }

  _roots = OopHandle(Universe::vm_global(), cast_to_oop(mem));
  for (int i = 0; i < length; i++) {
    roots()->obj_at_put(i, _pending_roots->at(i));
  }
  log_info(cds)("archived obj roots[%d] = " SIZE_FORMAT " words, klass = %p, obj = %p", length, size, k, mem);
  count_allocation(roots()->size());
=======
>>>>>>> 6e19387f
}

//
// Subgraph archiving support
//
HeapShared::DumpTimeKlassSubGraphInfoTable* HeapShared::_dump_time_subgraph_info_table = nullptr;
HeapShared::RunTimeKlassSubGraphInfoTable   HeapShared::_run_time_subgraph_info_table;

// Get the subgraph_info for Klass k. A new subgraph_info is created if
// there is no existing one for k. The subgraph_info records the "buffered"
// address of the class.
KlassSubGraphInfo* HeapShared::init_subgraph_info(Klass* k, bool is_full_module_graph) {
  assert(DumpSharedSpaces, "dump time only");
  bool created;
  Klass* buffered_k = ArchiveBuilder::get_buffered_klass(k);
  KlassSubGraphInfo* info =
    _dump_time_subgraph_info_table->put_if_absent(k, KlassSubGraphInfo(buffered_k, is_full_module_graph),
                                                  &created);
  assert(created, "must not initialize twice");
  return info;
}

KlassSubGraphInfo* HeapShared::get_subgraph_info(Klass* k) {
  assert(DumpSharedSpaces, "dump time only");
  KlassSubGraphInfo* info = _dump_time_subgraph_info_table->get(k);
  assert(info != nullptr, "must have been initialized");
  return info;
}

// Add an entry field to the current KlassSubGraphInfo.
void KlassSubGraphInfo::add_subgraph_entry_field(
      int static_field_offset, oop v, bool is_closed_archive) {
  assert(DumpSharedSpaces, "dump time only");
  if (_subgraph_entry_fields == nullptr) {
    _subgraph_entry_fields =
      new (mtClass) GrowableArray<int>(10, mtClass);
  }
  _subgraph_entry_fields->append(static_field_offset);
  _subgraph_entry_fields->append(HeapShared::append_root(v));
}

// Add the Klass* for an object in the current KlassSubGraphInfo's subgraphs.
// Only objects of boot classes can be included in sub-graph.
void KlassSubGraphInfo::add_subgraph_object_klass(Klass* orig_k) {
  assert(DumpSharedSpaces, "dump time only");
  Klass* buffered_k = ArchiveBuilder::get_buffered_klass(orig_k);

  if (_subgraph_object_klasses == nullptr) {
    _subgraph_object_klasses =
      new (mtClass) GrowableArray<Klass*>(50, mtClass);
  }

  assert(ArchiveBuilder::current()->is_in_buffer_space(buffered_k), "must be a shared class");

  if (_k == buffered_k) {
    // Don't add the Klass containing the sub-graph to it's own klass
    // initialization list.
    return;
  }

  if (buffered_k->is_instance_klass()) {
    assert(InstanceKlass::cast(buffered_k)->is_shared_boot_class(),
          "must be boot class");
    // vmClasses::xxx_klass() are not updated, need to check
    // the original Klass*
    if (orig_k == vmClasses::String_klass() ||
        orig_k == vmClasses::Object_klass()) {
      // Initialized early during VM initialization. No need to be added
      // to the sub-graph object class list.
      return;
    }
    check_allowed_klass(InstanceKlass::cast(orig_k));
  } else if (buffered_k->is_objArray_klass()) {
    Klass* abk = ObjArrayKlass::cast(buffered_k)->bottom_klass();
    if (abk->is_instance_klass()) {
      assert(InstanceKlass::cast(abk)->is_shared_boot_class(),
            "must be boot class");
      check_allowed_klass(InstanceKlass::cast(ObjArrayKlass::cast(orig_k)->bottom_klass()));
    }
    if (buffered_k == Universe::objectArrayKlassObj()) {
      // Initialized early during Universe::genesis. No need to be added
      // to the list.
      return;
    }
  } else {
    assert(buffered_k->is_typeArray_klass(), "must be");
    // Primitive type arrays are created early during Universe::genesis.
    return;
  }

  if (log_is_enabled(Debug, cds, heap)) {
    if (!_subgraph_object_klasses->contains(buffered_k)) {
      ResourceMark rm;
      log_debug(cds, heap)("Adding klass %s", orig_k->external_name());
    }
  }

  _subgraph_object_klasses->append_if_missing(buffered_k);
  _has_non_early_klasses |= is_non_early_klass(orig_k);
}

void KlassSubGraphInfo::check_allowed_klass(InstanceKlass* ik) {
  if (ik->module()->name() == vmSymbols::java_base()) {
    assert(ik->package() != nullptr, "classes in java.base cannot be in unnamed package");
    return;
  }

#ifndef PRODUCT
  if (!ik->module()->is_named() && ik->package() == nullptr) {
    // This class is loaded by ArchiveHeapTestClass
    return;
  }
  const char* extra_msg = ", or in an unnamed package of an unnamed module";
#else
  const char* extra_msg = "";
#endif

  ResourceMark rm;
  log_error(cds, heap)("Class %s not allowed in archive heap. Must be in java.base%s",
                       ik->external_name(), extra_msg);
  os::_exit(1);
}

bool KlassSubGraphInfo::is_non_early_klass(Klass* k) {
  if (k->is_objArray_klass()) {
    k = ObjArrayKlass::cast(k)->bottom_klass();
  }
  if (k->is_instance_klass()) {
    if (!SystemDictionaryShared::is_early_klass(InstanceKlass::cast(k))) {
      ResourceMark rm;
      log_info(cds, heap)("non-early: %s", k->external_name());
      return true;
    } else {
      return false;
    }
  } else {
    return false;
  }
}

// Initialize an archived subgraph_info_record from the given KlassSubGraphInfo.
void ArchivedKlassSubGraphInfoRecord::init(KlassSubGraphInfo* info) {
  _k = info->klass();
  _entry_field_records = nullptr;
  _subgraph_object_klasses = nullptr;
  _is_full_module_graph = info->is_full_module_graph();

  if (_is_full_module_graph) {
    // Consider all classes referenced by the full module graph as early -- we will be
    // allocating objects of these classes during JVMTI early phase, so they cannot
    // be processed by (non-early) JVMTI ClassFileLoadHook
    _has_non_early_klasses = false;
  } else {
    _has_non_early_klasses = info->has_non_early_klasses();
  }

  if (_has_non_early_klasses) {
    ResourceMark rm;
    log_info(cds, heap)(
          "Subgraph of klass %s has non-early klasses and cannot be used when JVMTI ClassFileLoadHook is enabled",
          _k->external_name());
  }

  // populate the entry fields
  GrowableArray<int>* entry_fields = info->subgraph_entry_fields();
  if (entry_fields != nullptr) {
    int num_entry_fields = entry_fields->length();
    assert(num_entry_fields % 2 == 0, "sanity");
    _entry_field_records =
      ArchiveBuilder::new_ro_array<int>(num_entry_fields);
    for (int i = 0 ; i < num_entry_fields; i++) {
      _entry_field_records->at_put(i, entry_fields->at(i));
    }
  }

  // the Klasses of the objects in the sub-graphs
  GrowableArray<Klass*>* subgraph_object_klasses = info->subgraph_object_klasses();
  if (subgraph_object_klasses != nullptr) {
    int num_subgraphs_klasses = subgraph_object_klasses->length();
    _subgraph_object_klasses =
      ArchiveBuilder::new_ro_array<Klass*>(num_subgraphs_klasses);
    for (int i = 0; i < num_subgraphs_klasses; i++) {
      Klass* subgraph_k = subgraph_object_klasses->at(i);
      if (log_is_enabled(Info, cds, heap)) {
        ResourceMark rm;
        log_info(cds, heap)(
          "Archived object klass %s (%2d) => %s",
          _k->external_name(), i, subgraph_k->external_name());
      }
      _subgraph_object_klasses->at_put(i, subgraph_k);
      ArchivePtrMarker::mark_pointer(_subgraph_object_klasses->adr_at(i));
    }
  }

  ArchivePtrMarker::mark_pointer(&_k);
  ArchivePtrMarker::mark_pointer(&_entry_field_records);
  ArchivePtrMarker::mark_pointer(&_subgraph_object_klasses);
}

struct CopyKlassSubGraphInfoToArchive : StackObj {
  CompactHashtableWriter* _writer;
  CopyKlassSubGraphInfoToArchive(CompactHashtableWriter* writer) : _writer(writer) {}

  bool do_entry(Klass* klass, KlassSubGraphInfo& info) {
    if (info.subgraph_object_klasses() != nullptr || info.subgraph_entry_fields() != nullptr) {
      ArchivedKlassSubGraphInfoRecord* record =
        (ArchivedKlassSubGraphInfoRecord*)ArchiveBuilder::ro_region_alloc(sizeof(ArchivedKlassSubGraphInfoRecord));
      record->init(&info);

      Klass* buffered_k = ArchiveBuilder::get_buffered_klass(klass);
      unsigned int hash = SystemDictionaryShared::hash_for_shared_dictionary((address)buffered_k);
      u4 delta = ArchiveBuilder::current()->any_to_offset_u4(record);
      _writer->add(hash, delta);
    }
    return true; // keep on iterating
  }
};

// Build the records of archived subgraph infos, which include:
// - Entry points to all subgraphs from the containing class mirror. The entry
//   points are static fields in the mirror. For each entry point, the field
//   offset, value and is_closed_archive flag are recorded in the sub-graph
//   info. The value is stored back to the corresponding field at runtime.
// - A list of klasses that need to be loaded/initialized before archived
//   java object sub-graph can be accessed at runtime.
void HeapShared::write_subgraph_info_table() {
  // Allocate the contents of the hashtable(s) inside the RO region of the CDS archive.
  DumpTimeKlassSubGraphInfoTable* d_table = _dump_time_subgraph_info_table;
  CompactHashtableStats stats;

  _run_time_subgraph_info_table.reset();

  CompactHashtableWriter writer(d_table->_count, &stats);
  CopyKlassSubGraphInfoToArchive copy(&writer);
  d_table->iterate(&copy);
  writer.dump(&_run_time_subgraph_info_table, "subgraphs");

#ifndef PRODUCT
  if (ArchiveHeapTestClass != nullptr) {
    size_t len = strlen(ArchiveHeapTestClass) + 1;
    Array<char>* array = ArchiveBuilder::new_ro_array<char>((int)len);
    strncpy(array->adr_at(0), ArchiveHeapTestClass, len);
    _archived_ArchiveHeapTestClass = array;
  }
#endif
  if (log_is_enabled(Info, cds, heap)) {
    print_stats();
  }
}

void HeapShared::serialize_root(SerializeClosure* soc) {
  oop roots_oop = nullptr;

  if (soc->reading()) {
    soc->do_oop(&roots_oop); // read from archive
    assert(oopDesc::is_oop_or_null(roots_oop), "is oop");
    // Create an OopHandle only if we have actually mapped or loaded the roots
    if (roots_oop != nullptr) {
      assert(ArchiveHeapLoader::is_fully_available(), "must be");
      _roots = OopHandle(Universe::vm_global(), roots_oop);
    }
  } else {
    // writing
    if (HeapShared::can_write()) {
      roots_oop = ArchiveHeapWriter::heap_roots_requested_address();
    }
    soc->do_oop(&roots_oop); // write to archive
  }
}

void HeapShared::serialize_tables(SerializeClosure* soc) {

#ifndef PRODUCT
  soc->do_ptr((void**)&_archived_ArchiveHeapTestClass);
  if (soc->reading() && _archived_ArchiveHeapTestClass != nullptr) {
    _test_class_name = _archived_ArchiveHeapTestClass->adr_at(0);
    setup_test_class(_test_class_name);
  }
#endif

  _run_time_subgraph_info_table.serialize_header(soc);
}

static void verify_the_heap(Klass* k, const char* which) {
  if (VerifyArchivedFields > 0) {
    ResourceMark rm;
    log_info(cds, heap)("Verify heap %s initializing static field(s) in %s",
                        which, k->external_name());

    VM_Verify verify_op;
    VMThread::execute(&verify_op);

    if (VerifyArchivedFields > 1 && is_init_completed()) {
      // At this time, the oop->klass() of some archived objects in the heap may not
      // have been loaded into the system dictionary yet. Nevertheless, oop->klass() should
      // have enough information (object size, oop maps, etc) so that a GC can be safely
      // performed.
      //
      // -XX:VerifyArchivedFields=2 force a GC to happen in such an early stage
      // to check for GC safety.
      log_info(cds, heap)("Trigger GC %s initializing static field(s) in %s",
                          which, k->external_name());
      FlagSetting fs1(VerifyBeforeGC, true);
      FlagSetting fs2(VerifyDuringGC, true);
      FlagSetting fs3(VerifyAfterGC,  true);
      Universe::heap()->collect(GCCause::_java_lang_system_gc);
    }
  }
}

// Before GC can execute, we must ensure that all oops reachable from HeapShared::roots()
// have a valid klass. I.e., oopDesc::klass() must have already been resolved.
//
// Note: if a ArchivedKlassSubGraphInfoRecord contains non-early classes, and JVMTI
// ClassFileLoadHook is enabled, it's possible for this class to be dynamically replaced. In
// this case, we will not load the ArchivedKlassSubGraphInfoRecord and will clear its roots.
void HeapShared::resolve_classes(JavaThread* current) {
  assert(UseSharedSpaces, "runtime only!");
  if (!ArchiveHeapLoader::is_fully_available()) {
    return; // nothing to do
  }
  resolve_classes_for_subgraphs(current, closed_archive_subgraph_entry_fields);
  resolve_classes_for_subgraphs(current, open_archive_subgraph_entry_fields);
  resolve_classes_for_subgraphs(current, fmg_open_archive_subgraph_entry_fields);
}

void HeapShared::resolve_classes_for_subgraphs(JavaThread* current, ArchivableStaticFieldInfo fields[]) {
  for (int i = 0; fields[i].valid(); i++) {
    ArchivableStaticFieldInfo* info = &fields[i];
    TempNewSymbol klass_name = SymbolTable::new_symbol(info->klass_name);
    InstanceKlass* k = SystemDictionaryShared::find_builtin_class(klass_name);
    assert(k != nullptr && k->is_shared_boot_class(), "sanity");
    resolve_classes_for_subgraph_of(current, k);
  }
}

void HeapShared::resolve_classes_for_subgraph_of(JavaThread* current, Klass* k) {
  JavaThread* THREAD = current;
  ExceptionMark em(THREAD);
  const ArchivedKlassSubGraphInfoRecord* record =
   resolve_or_init_classes_for_subgraph_of(k, /*do_init=*/false, THREAD);
  if (HAS_PENDING_EXCEPTION) {
   CLEAR_PENDING_EXCEPTION;
  }
  if (record == nullptr) {
   clear_archived_roots_of(k);
  }
}

void HeapShared::initialize_from_archived_subgraph(JavaThread* current, Klass* k) {
  JavaThread* THREAD = current;
  if (!ArchiveHeapLoader::is_fully_available()) {
    return; // nothing to do
  }

  ExceptionMark em(THREAD);
  const ArchivedKlassSubGraphInfoRecord* record =
    resolve_or_init_classes_for_subgraph_of(k, /*do_init=*/true, THREAD);

  if (HAS_PENDING_EXCEPTION) {
    CLEAR_PENDING_EXCEPTION;
    // None of the field value will be set if there was an exception when initializing the classes.
    // The java code will not see any of the archived objects in the
    // subgraphs referenced from k in this case.
    return;
  }

  if (record != nullptr) {
    init_archived_fields_for(k, record);
  }
}

const ArchivedKlassSubGraphInfoRecord*
HeapShared::resolve_or_init_classes_for_subgraph_of(Klass* k, bool do_init, TRAPS) {
  assert(!DumpSharedSpaces, "Should not be called with DumpSharedSpaces");

  if (!k->is_shared()) {
    return nullptr;
  }
  unsigned int hash = SystemDictionaryShared::hash_for_shared_dictionary_quick(k);
  const ArchivedKlassSubGraphInfoRecord* record = _run_time_subgraph_info_table.lookup(k, hash, 0);

#ifndef PRODUCT
  if (_test_class_name != nullptr && k->name()->equals(_test_class_name) && record != nullptr) {
    _test_class = k;
    _test_class_record = record;
  }
#endif

  // Initialize from archived data. Currently this is done only
  // during VM initialization time. No lock is needed.
  if (record != nullptr) {
    if (record->is_full_module_graph() && !MetaspaceShared::use_full_module_graph()) {
      if (log_is_enabled(Info, cds, heap)) {
        ResourceMark rm(THREAD);
        log_info(cds, heap)("subgraph %s cannot be used because full module graph is disabled",
                            k->external_name());
      }
      return nullptr;
    }

    if (record->has_non_early_klasses() && JvmtiExport::should_post_class_file_load_hook()) {
      if (log_is_enabled(Info, cds, heap)) {
        ResourceMark rm(THREAD);
        log_info(cds, heap)("subgraph %s cannot be used because JVMTI ClassFileLoadHook is enabled",
                            k->external_name());
      }
      return nullptr;
    }

    if (log_is_enabled(Info, cds, heap)) {
      ResourceMark rm;
      log_info(cds, heap)("%s subgraph %s ", do_init ? "init" : "resolve", k->external_name());
    }

    resolve_or_init(k, do_init, CHECK_NULL);

    // Load/link/initialize the klasses of the objects in the subgraph.
    // nullptr class loader is used.
    Array<Klass*>* klasses = record->subgraph_object_klasses();
    if (klasses != nullptr) {
      for (int i = 0; i < klasses->length(); i++) {
        Klass* klass = klasses->at(i);
        if (!klass->is_shared()) {
          return nullptr;
        }
        resolve_or_init(klass, do_init, CHECK_NULL);
      }
    }
  }

  return record;
}

void HeapShared::resolve_or_init(Klass* k, bool do_init, TRAPS) {
  if (!do_init) {
    if (k->class_loader_data() == nullptr) {
      Klass* resolved_k = SystemDictionary::resolve_or_null(k->name(), CHECK);
      assert(resolved_k == k, "classes used by archived heap must not be replaced by JVMTI ClassFileLoadHook");
    }
  } else {
    assert(k->class_loader_data() != nullptr, "must have been resolved by HeapShared::resolve_classes");
    if (k->is_instance_klass()) {
      InstanceKlass* ik = InstanceKlass::cast(k);
      ik->initialize(CHECK);
    } else if (k->is_objArray_klass()) {
      ObjArrayKlass* oak = ObjArrayKlass::cast(k);
      oak->initialize(CHECK);
    }
  }
}

void HeapShared::init_archived_fields_for(Klass* k, const ArchivedKlassSubGraphInfoRecord* record) {
  verify_the_heap(k, "before");

  // Load the subgraph entry fields from the record and store them back to
  // the corresponding fields within the mirror.
  oop m = k->java_mirror();
  Array<int>* entry_field_records = record->entry_field_records();
  if (entry_field_records != nullptr) {
    int efr_len = entry_field_records->length();
    assert(efr_len % 2 == 0, "sanity");
    for (int i = 0; i < efr_len; i += 2) {
      int field_offset = entry_field_records->at(i);
      int root_index = entry_field_records->at(i+1);
      oop v = get_root(root_index, /*clear=*/true);
      m->obj_field_put(field_offset, v);
      log_debug(cds, heap)("  " PTR_FORMAT " init field @ %2d = " PTR_FORMAT, p2i(k), field_offset, p2i(v));
    }

    // Done. Java code can see the archived sub-graphs referenced from k's
    // mirror after this point.
    if (log_is_enabled(Info, cds, heap)) {
      ResourceMark rm;
      log_info(cds, heap)("initialize_from_archived_subgraph %s " PTR_FORMAT "%s",
                          k->external_name(), p2i(k), JvmtiExport::is_early_phase() ? " (early)" : "");
    }
  }

  verify_the_heap(k, "after ");
}

void HeapShared::clear_archived_roots_of(Klass* k) {
  unsigned int hash = SystemDictionaryShared::hash_for_shared_dictionary_quick(k);
  const ArchivedKlassSubGraphInfoRecord* record = _run_time_subgraph_info_table.lookup(k, hash, 0);
  if (record != nullptr) {
    Array<int>* entry_field_records = record->entry_field_records();
    if (entry_field_records != nullptr) {
      int efr_len = entry_field_records->length();
      assert(efr_len % 2 == 0, "sanity");
      for (int i = 0; i < efr_len; i += 2) {
        int root_index = entry_field_records->at(i+1);
        clear_root(root_index);
      }
    }
  }
}

class WalkOopAndArchiveClosure: public BasicOopIterateClosure {
  int _level;
  bool _is_closed_archive;
  bool _record_klasses_only;
  KlassSubGraphInfo* _subgraph_info;
  oop _referencing_obj;

  // The following are for maintaining a stack for determining
  // CachedOopInfo::_referrer
  static WalkOopAndArchiveClosure* _current;
  WalkOopAndArchiveClosure* _last;
 public:
  WalkOopAndArchiveClosure(int level,
                           bool is_closed_archive,
                           bool record_klasses_only,
                           KlassSubGraphInfo* subgraph_info,
                           oop orig) :
    _level(level), _is_closed_archive(is_closed_archive),
    _record_klasses_only(record_klasses_only),
    _subgraph_info(subgraph_info),
    _referencing_obj(orig) {
    _last = _current;
    _current = this;
  }
  ~WalkOopAndArchiveClosure() {
    _current = _last;
  }
  void do_oop(narrowOop *p) { WalkOopAndArchiveClosure::do_oop_work(p); }
  void do_oop(      oop *p) { WalkOopAndArchiveClosure::do_oop_work(p); }

 protected:
  template <class T> void do_oop_work(T *p) {
    oop obj = RawAccess<>::oop_load(p);
    if (!CompressedOops::is_null(obj)) {
      size_t field_delta = pointer_delta(p, _referencing_obj, sizeof(char));

      if (!_record_klasses_only && log_is_enabled(Debug, cds, heap)) {
        ResourceMark rm;
        log_debug(cds, heap)("(%d) %s[" SIZE_FORMAT "] ==> " PTR_FORMAT " size " SIZE_FORMAT " %s", _level,
                             _referencing_obj->klass()->external_name(), field_delta,
                             p2i(obj), obj->size() * HeapWordSize, obj->klass()->external_name());
        if (log_is_enabled(Trace, cds, heap)) {
          LogTarget(Trace, cds, heap) log;
          LogStream out(log);
          obj->print_on(&out);
        }
      }

      bool success = HeapShared::archive_reachable_objects_from(
          _level + 1, _subgraph_info, obj, _is_closed_archive);
      assert(success, "VM should have exited with unarchivable objects for _level > 1");
    }
  }

 public:
  static WalkOopAndArchiveClosure* current()  { return _current;              }
  oop referencing_obj()                       { return _referencing_obj;      }
  KlassSubGraphInfo* subgraph_info()          { return _subgraph_info;        }
};

WalkOopAndArchiveClosure* WalkOopAndArchiveClosure::_current = nullptr;

HeapShared::CachedOopInfo HeapShared::make_cached_oop_info() {
  WalkOopAndArchiveClosure* walker = WalkOopAndArchiveClosure::current();
  oop referrer = (walker == nullptr) ? nullptr : walker->referencing_obj();
  return CachedOopInfo(referrer, _copying_open_region_objects);
}

void HeapShared::check_closed_region_object(InstanceKlass* k) {
  // Check fields in the object
  for (JavaFieldStream fs(k); !fs.done(); fs.next()) {
    if (!fs.access_flags().is_static()) {
      BasicType ft = fs.field_descriptor().field_type();
      if (!fs.access_flags().is_final() && is_reference_type(ft)) {
        ResourceMark rm;
        log_warning(cds, heap)(
          "Please check reference field in %s instance in closed archive heap region: %s %s",
          k->external_name(), (fs.name())->as_C_string(),
          (fs.signature())->as_C_string());
      }
    }
  }
}

// (1) If orig_obj has not been archived yet, archive it.
// (2) If orig_obj has not been seen yet (since start_recording_subgraph() was called),
//     trace all  objects that are reachable from it, and make sure these objects are archived.
// (3) Record the klasses of all orig_obj and all reachable objects.
bool HeapShared::archive_reachable_objects_from(int level,
                                                KlassSubGraphInfo* subgraph_info,
                                                oop orig_obj,
                                                bool is_closed_archive) {
  assert(orig_obj != nullptr, "must be");

  if (!JavaClasses::is_supported_for_archiving(orig_obj)) {
    // This object has injected fields that cannot be supported easily, so we disallow them for now.
    // If you get an error here, you probably made a change in the JDK library that has added
    // these objects that are referenced (directly or indirectly) by static fields.
    ResourceMark rm;
    log_error(cds, heap)("Cannot archive object of class %s", orig_obj->klass()->external_name());
    os::_exit(1);
  }

  // java.lang.Class instances cannot be included in an archived object sub-graph. We only support
  // them as Klass::_archived_mirror because they need to be specially restored at run time.
  //
  // If you get an error here, you probably made a change in the JDK library that has added a Class
  // object that is referenced (directly or indirectly) by static fields.
  if (java_lang_Class::is_instance(orig_obj) && subgraph_info != _default_subgraph_info) {
    log_error(cds, heap)("(%d) Unknown java.lang.Class object is in the archived sub-graph", level);
    os::_exit(1);
  }

  if (has_been_seen_during_subgraph_recording(orig_obj)) {
    // orig_obj has already been archived and traced. Nothing more to do.
    return true;
  } else {
    set_has_been_seen_during_subgraph_recording(orig_obj);
  }

  bool already_archived = has_been_archived(orig_obj);
  bool record_klasses_only = already_archived;
  if (!already_archived) {
    ++_num_new_archived_objs;
    if (!archive_object(orig_obj)) {
      // Skip archiving the sub-graph referenced from the current entry field.
      ResourceMark rm;
      log_error(cds, heap)(
        "Cannot archive the sub-graph referenced from %s object ("
        PTR_FORMAT ") size " SIZE_FORMAT ", skipped.",
        orig_obj->klass()->external_name(), p2i(orig_obj), orig_obj->size() * HeapWordSize);
      if (level == 1) {
        // Don't archive a subgraph root that's too big. For archives static fields, that's OK
        // as the Java code will take care of initializing this field dynamically.
        return false;
      } else {
        // We don't know how to handle an object that has been archived, but some of its reachable
        // objects cannot be archived. Bail out for now. We might need to fix this in the future if
        // we have a real use case.
        os::_exit(1);
      }
    }
  }

  Klass *orig_k = orig_obj->klass();
  subgraph_info->add_subgraph_object_klass(orig_k);

  WalkOopAndArchiveClosure walker(level, is_closed_archive, record_klasses_only,
                                  subgraph_info, orig_obj);
  orig_obj->oop_iterate(&walker);
  if (is_closed_archive && orig_k->is_instance_klass()) {
    check_closed_region_object(InstanceKlass::cast(orig_k));
  }

  check_enum_obj(level + 1, subgraph_info, orig_obj, is_closed_archive);
  return true;
}

//
// Start from the given static field in a java mirror and archive the
// complete sub-graph of java heap objects that are reached directly
// or indirectly from the starting object by following references.
// Sub-graph archiving restrictions (current):
//
// - All classes of objects in the archived sub-graph (including the
//   entry class) must be boot class only.
// - No java.lang.Class instance (java mirror) can be included inside
//   an archived sub-graph. Mirror can only be the sub-graph entry object.
//
// The Java heap object sub-graph archiving process (see
// WalkOopAndArchiveClosure):
//
// 1) Java object sub-graph archiving starts from a given static field
// within a Class instance (java mirror). If the static field is a
// reference field and points to a non-null java object, proceed to
// the next step.
//
// 2) Archives the referenced java object. If an archived copy of the
// current object already exists, updates the pointer in the archived
// copy of the referencing object to point to the current archived object.
// Otherwise, proceed to the next step.
//
// 3) Follows all references within the current java object and recursively
// archive the sub-graph of objects starting from each reference.
//
// 4) Updates the pointer in the archived copy of referencing object to
// point to the current archived object.
//
// 5) The Klass of the current java object is added to the list of Klasses
// for loading and initializing before any object in the archived graph can
// be accessed at runtime.
//
void HeapShared::archive_reachable_objects_from_static_field(InstanceKlass *k,
                                                             const char* klass_name,
                                                             int field_offset,
                                                             const char* field_name,
                                                             bool is_closed_archive) {
  assert(DumpSharedSpaces, "dump time only");
  assert(k->is_shared_boot_class(), "must be boot class");

  oop m = k->java_mirror();

  KlassSubGraphInfo* subgraph_info = get_subgraph_info(k);
  oop f = m->obj_field(field_offset);

  log_debug(cds, heap)("Start archiving from: %s::%s (" PTR_FORMAT ")", klass_name, field_name, p2i(f));

  if (!CompressedOops::is_null(f)) {
    if (log_is_enabled(Trace, cds, heap)) {
      LogTarget(Trace, cds, heap) log;
      LogStream out(log);
      f->print_on(&out);
    }

    bool success = archive_reachable_objects_from(1, subgraph_info, f, is_closed_archive);

    if (!success) {
      log_error(cds, heap)("Archiving failed %s::%s (some reachable objects cannot be archived)",
                           klass_name, field_name);
    } else {
      // Note: the field value is not preserved in the archived mirror.
      // Record the field as a new subGraph entry point. The recorded
      // information is restored from the archive at runtime.
      subgraph_info->add_subgraph_entry_field(field_offset, f, is_closed_archive);
      log_info(cds, heap)("Archived field %s::%s => " PTR_FORMAT, klass_name, field_name, p2i(f));
    }
  } else {
    // The field contains null, we still need to record the entry point,
    // so it can be restored at runtime.
    subgraph_info->add_subgraph_entry_field(field_offset, nullptr, false);
  }
}

#ifndef PRODUCT
class VerifySharedOopClosure: public BasicOopIterateClosure {
 public:
  void do_oop(narrowOop *p) { VerifySharedOopClosure::do_oop_work(p); }
  void do_oop(      oop *p) { VerifySharedOopClosure::do_oop_work(p); }

 protected:
  template <class T> void do_oop_work(T *p) {
    oop obj = RawAccess<>::oop_load(p);
    if (!CompressedOops::is_null(obj)) {
      HeapShared::verify_reachable_objects_from(obj);
    }
  }
};

void HeapShared::verify_subgraph_from_static_field(InstanceKlass* k, int field_offset) {
  assert(DumpSharedSpaces, "dump time only");
  assert(k->is_shared_boot_class(), "must be boot class");

  oop m = k->java_mirror();
  oop f = m->obj_field(field_offset);
  if (!CompressedOops::is_null(f)) {
    verify_subgraph_from(f);
  }
}

void HeapShared::verify_subgraph_from(oop orig_obj) {
  if (!has_been_archived(orig_obj)) {
    // It's OK for the root of a subgraph to be not archived. See comments in
    // archive_reachable_objects_from().
    return;
  }

  // Verify that all objects reachable from orig_obj are archived.
  init_seen_objects_table();
  verify_reachable_objects_from(orig_obj);
  delete_seen_objects_table();
}

void HeapShared::verify_reachable_objects_from(oop obj) {
  _num_total_verifications ++;
  if (!has_been_seen_during_subgraph_recording(obj)) {
    set_has_been_seen_during_subgraph_recording(obj);
    assert(has_been_archived(obj), "must be");
    VerifySharedOopClosure walker;
    obj->oop_iterate(&walker);
  }
}
#endif

// The "default subgraph" contains special objects (see heapShared.hpp) that
// can be accessed before we load any Java classes (including java/lang/Class).
// Make sure that these are only instances of the very few specific types
// that we can handle.
void HeapShared::check_default_subgraph_classes() {
  GrowableArray<Klass*>* klasses = _default_subgraph_info->subgraph_object_klasses();
  int num = klasses->length();
  for (int i = 0; i < num; i++) {
    Klass* subgraph_k = klasses->at(i);
    if (log_is_enabled(Info, cds, heap)) {
      ResourceMark rm;
      log_info(cds, heap)(
          "Archived object klass (default subgraph %d) => %s",
          i, subgraph_k->external_name());
    }

    guarantee(subgraph_k->name()->equals("java/lang/Class") ||
              subgraph_k->name()->equals("java/lang/String") ||
              subgraph_k->name()->equals("[Ljava/lang/Object;") ||
              subgraph_k->name()->equals("[C") ||
              subgraph_k->name()->equals("[B"),
              "default subgraph can have only these objects");
  }
}

HeapShared::SeenObjectsTable* HeapShared::_seen_objects_table = nullptr;
int HeapShared::_num_new_walked_objs;
int HeapShared::_num_new_archived_objs;
int HeapShared::_num_old_recorded_klasses;

int HeapShared::_num_total_subgraph_recordings = 0;
int HeapShared::_num_total_walked_objs = 0;
int HeapShared::_num_total_archived_objs = 0;
int HeapShared::_num_total_recorded_klasses = 0;
int HeapShared::_num_total_verifications = 0;

bool HeapShared::has_been_seen_during_subgraph_recording(oop obj) {
  return _seen_objects_table->get(obj) != nullptr;
}

void HeapShared::set_has_been_seen_during_subgraph_recording(oop obj) {
  assert(!has_been_seen_during_subgraph_recording(obj), "sanity");
  _seen_objects_table->put(obj, true);
  ++ _num_new_walked_objs;
}

void HeapShared::start_recording_subgraph(InstanceKlass *k, const char* class_name, bool is_full_module_graph) {
  log_info(cds, heap)("Start recording subgraph(s) for archived fields in %s", class_name);
  init_subgraph_info(k, is_full_module_graph);
  init_seen_objects_table();
  _num_new_walked_objs = 0;
  _num_new_archived_objs = 0;
  _num_old_recorded_klasses = get_subgraph_info(k)->num_subgraph_object_klasses();
}

void HeapShared::done_recording_subgraph(InstanceKlass *k, const char* class_name) {
  int num_new_recorded_klasses = get_subgraph_info(k)->num_subgraph_object_klasses() -
    _num_old_recorded_klasses;
  log_info(cds, heap)("Done recording subgraph(s) for archived fields in %s: "
                      "walked %d objs, archived %d new objs, recorded %d classes",
                      class_name, _num_new_walked_objs, _num_new_archived_objs,
                      num_new_recorded_klasses);

  delete_seen_objects_table();

  _num_total_subgraph_recordings ++;
  _num_total_walked_objs      += _num_new_walked_objs;
  _num_total_archived_objs    += _num_new_archived_objs;
  _num_total_recorded_klasses +=  num_new_recorded_klasses;
}

class ArchivableStaticFieldFinder: public FieldClosure {
  InstanceKlass* _ik;
  Symbol* _field_name;
  bool _found;
  int _offset;
public:
  ArchivableStaticFieldFinder(InstanceKlass* ik, Symbol* field_name) :
    _ik(ik), _field_name(field_name), _found(false), _offset(-1) {}

  virtual void do_field(fieldDescriptor* fd) {
    if (fd->name() == _field_name) {
      assert(!_found, "fields can never be overloaded");
      if (is_reference_type(fd->field_type())) {
        _found = true;
        _offset = fd->offset();
      }
    }
  }
  bool found()     { return _found;  }
  int offset()     { return _offset; }
};

void HeapShared::init_subgraph_entry_fields(ArchivableStaticFieldInfo fields[],
                                            TRAPS) {
  for (int i = 0; fields[i].valid(); i++) {
    ArchivableStaticFieldInfo* info = &fields[i];
    TempNewSymbol klass_name =  SymbolTable::new_symbol(info->klass_name);
    TempNewSymbol field_name =  SymbolTable::new_symbol(info->field_name);
    ResourceMark rm; // for stringStream::as_string() etc.

#ifndef PRODUCT
    bool is_test_class = (ArchiveHeapTestClass != nullptr) && (strcmp(info->klass_name, ArchiveHeapTestClass) == 0);
#else
    bool is_test_class = false;
#endif

    if (is_test_class) {
      log_warning(cds)("Loading ArchiveHeapTestClass %s ...", ArchiveHeapTestClass);
    }

    Klass* k = SystemDictionary::resolve_or_fail(klass_name, true, THREAD);
    if (HAS_PENDING_EXCEPTION) {
      CLEAR_PENDING_EXCEPTION;
      stringStream st;
      st.print("Fail to initialize archive heap: %s cannot be loaded by the boot loader", info->klass_name);
      THROW_MSG(vmSymbols::java_lang_IllegalArgumentException(), st.as_string());
    }

    if (!k->is_instance_klass()) {
      stringStream st;
      st.print("Fail to initialize archive heap: %s is not an instance class", info->klass_name);
      THROW_MSG(vmSymbols::java_lang_IllegalArgumentException(), st.as_string());
    }

    InstanceKlass* ik = InstanceKlass::cast(k);
    assert(InstanceKlass::cast(ik)->is_shared_boot_class(),
           "Only support boot classes");

    if (is_test_class) {
      if (ik->module()->is_named()) {
        // We don't want ArchiveHeapTestClass to be abused to easily load/initialize arbitrary
        // core-lib classes. You need to at least append to the bootclasspath.
        stringStream st;
        st.print("ArchiveHeapTestClass %s is not in unnamed module", ArchiveHeapTestClass);
        THROW_MSG(vmSymbols::java_lang_IllegalArgumentException(), st.as_string());
      }

      if (ik->package() != nullptr) {
        // This restriction makes HeapShared::is_a_test_class_in_unnamed_module() easy.
        stringStream st;
        st.print("ArchiveHeapTestClass %s is not in unnamed package", ArchiveHeapTestClass);
        THROW_MSG(vmSymbols::java_lang_IllegalArgumentException(), st.as_string());
      }
    } else {
      if (ik->module()->name() != vmSymbols::java_base()) {
        // We don't want to deal with cases when a module is unavailable at runtime.
        // FUTURE -- load from archived heap only when module graph has not changed
        //           between dump and runtime.
        stringStream st;
        st.print("%s is not in java.base module", info->klass_name);
        THROW_MSG(vmSymbols::java_lang_IllegalArgumentException(), st.as_string());
      }
    }

    if (is_test_class) {
      log_warning(cds)("Initializing ArchiveHeapTestClass %s ...", ArchiveHeapTestClass);
    }
    ik->initialize(CHECK);

    ArchivableStaticFieldFinder finder(ik, field_name);
    ik->do_local_static_fields(&finder);
    if (!finder.found()) {
      stringStream st;
      st.print("Unable to find the static T_OBJECT field %s::%s", info->klass_name, info->field_name);
      THROW_MSG(vmSymbols::java_lang_IllegalArgumentException(), st.as_string());
    }

    info->klass = ik;
    info->offset = finder.offset();
  }
}

void HeapShared::init_subgraph_entry_fields(TRAPS) {
  assert(HeapShared::can_write(), "must be");
  _dump_time_subgraph_info_table = new (mtClass)DumpTimeKlassSubGraphInfoTable();
  init_subgraph_entry_fields(closed_archive_subgraph_entry_fields, CHECK);
  init_subgraph_entry_fields(open_archive_subgraph_entry_fields, CHECK);
  if (MetaspaceShared::use_full_module_graph()) {
    init_subgraph_entry_fields(fmg_open_archive_subgraph_entry_fields, CHECK);
  }
}

#ifndef PRODUCT
void HeapShared::setup_test_class(const char* test_class_name) {
  ArchivableStaticFieldInfo* p = open_archive_subgraph_entry_fields;
  int num_slots = sizeof(open_archive_subgraph_entry_fields) / sizeof(ArchivableStaticFieldInfo);
  assert(p[num_slots - 2].klass_name == nullptr, "must have empty slot that's patched below");
  assert(p[num_slots - 1].klass_name == nullptr, "must have empty slot that marks the end of the list");

  if (test_class_name != nullptr) {
    p[num_slots - 2].klass_name = test_class_name;
    p[num_slots - 2].field_name = ARCHIVE_TEST_FIELD_NAME;
  }
}

// See if ik is one of the test classes that are pulled in by -XX:ArchiveHeapTestClass
// during runtime. This may be called before the module system is initialized so
// we cannot rely on InstanceKlass::module(), etc.
bool HeapShared::is_a_test_class_in_unnamed_module(Klass* ik) {
  if (_test_class != nullptr) {
    if (ik == _test_class) {
      return true;
    }
    Array<Klass*>* klasses = _test_class_record->subgraph_object_klasses();
    if (klasses == nullptr) {
      return false;
    }

    for (int i = 0; i < klasses->length(); i++) {
      Klass* k = klasses->at(i);
      if (k == ik) {
        Symbol* name;
        if (k->is_instance_klass()) {
          name = InstanceKlass::cast(k)->name();
        } else if (k->is_objArray_klass()) {
          Klass* bk = ObjArrayKlass::cast(k)->bottom_klass();
          if (!bk->is_instance_klass()) {
            return false;
          }
          name = bk->name();
        } else {
          return false;
        }

        // See KlassSubGraphInfo::check_allowed_klass() - only two types of
        // classes are allowed:
        //   (A) java.base classes (which must not be in the unnamed module)
        //   (B) test classes which must be in the unnamed package of the unnamed module.
        // So if we see a '/' character in the class name, it must be in (A);
        // otherwise it must be in (B).
        if (name->index_of_at(0, "/", 1)  >= 0) {
          return false; // (A)
        }

        return true; // (B)
      }
    }
  }

  return false;
}
#endif

void HeapShared::init_for_dumping(TRAPS) {
  if (HeapShared::can_write()) {
    setup_test_class(ArchiveHeapTestClass);
    _dumped_interned_strings = new (mtClass)DumpedInternedStrings();
    init_subgraph_entry_fields(CHECK);
  }
}

void HeapShared::archive_object_subgraphs(ArchivableStaticFieldInfo fields[],
                                          bool is_closed_archive,
                                          bool is_full_module_graph) {
  _num_total_subgraph_recordings = 0;
  _num_total_walked_objs = 0;
  _num_total_archived_objs = 0;
  _num_total_recorded_klasses = 0;
  _num_total_verifications = 0;

  // For each class X that has one or more archived fields:
  // [1] Dump the subgraph of each archived field
  // [2] Create a list of all the class of the objects that can be reached
  //     by any of these static fields.
  //     At runtime, these classes are initialized before X's archived fields
  //     are restored by HeapShared::initialize_from_archived_subgraph().
  int i;
  for (int i = 0; fields[i].valid(); ) {
    ArchivableStaticFieldInfo* info = &fields[i];
    const char* klass_name = info->klass_name;
    start_recording_subgraph(info->klass, klass_name, is_full_module_graph);

    // If you have specified consecutive fields of the same klass in
    // fields[], these will be archived in the same
    // {start_recording_subgraph ... done_recording_subgraph} pass to
    // save time.
    for (; fields[i].valid(); i++) {
      ArchivableStaticFieldInfo* f = &fields[i];
      if (f->klass_name != klass_name) {
        break;
      }

      archive_reachable_objects_from_static_field(f->klass, f->klass_name,
                                                  f->offset, f->field_name,
                                                  is_closed_archive);
    }
    done_recording_subgraph(info->klass, klass_name);
  }

  log_info(cds, heap)("Archived subgraph records in %s archive heap region = %d",
                      is_closed_archive ? "closed" : "open",
                      _num_total_subgraph_recordings);
  log_info(cds, heap)("  Walked %d objects", _num_total_walked_objs);
  log_info(cds, heap)("  Archived %d objects", _num_total_archived_objs);
  log_info(cds, heap)("  Recorded %d klasses", _num_total_recorded_klasses);

#ifndef PRODUCT
  for (int i = 0; fields[i].valid(); i++) {
    ArchivableStaticFieldInfo* f = &fields[i];
    verify_subgraph_from_static_field(f->klass, f->offset);
  }
  log_info(cds, heap)("  Verified %d references", _num_total_verifications);
#endif
}

// Not all the strings in the global StringTable are dumped into the archive, because
// some of those strings may be only referenced by classes that are excluded from
// the archive. We need to explicitly mark the strings that are:
//   [1] used by classes that WILL be archived;
//   [2] included in the SharedArchiveConfigFile.
void HeapShared::add_to_dumped_interned_strings(oop string) {
  assert_at_safepoint(); // DumpedInternedStrings uses raw oops
  assert(!ArchiveHeapWriter::is_string_too_large_to_archive(string), "must be");
  bool created;
  _dumped_interned_strings->put_if_absent(string, true, &created);
}

#ifndef PRODUCT
// At dump-time, find the location of all the non-null oop pointers in an archived heap
// region. This way we can quickly relocate all the pointers without using
// BasicOopIterateClosure at runtime.
class FindEmbeddedNonNullPointers: public BasicOopIterateClosure {
  void* _start;
  BitMap *_oopmap;
  int _num_total_oops;
  int _num_null_oops;
 public:
  FindEmbeddedNonNullPointers(void* start, BitMap* oopmap)
    : _start(start), _oopmap(oopmap), _num_total_oops(0),  _num_null_oops(0) {}

  virtual void do_oop(narrowOop* p) {
    assert(UseCompressedOops, "sanity");
    _num_total_oops ++;
    narrowOop v = *p;
    if (!CompressedOops::is_null(v)) {
      // Note: HeapShared::to_requested_address() is not necessary because
      // the heap always starts at a deterministic address with UseCompressedOops==true.
      size_t idx = p - (narrowOop*)_start;
      _oopmap->set_bit(idx);
    } else {
      _num_null_oops ++;
    }
  }
  virtual void do_oop(oop* p) {
    assert(!UseCompressedOops, "sanity");
    _num_total_oops ++;
    if ((*p) != nullptr) {
      size_t idx = p - (oop*)_start;
      _oopmap->set_bit(idx);
    } else {
      _num_null_oops ++;
    }
  }
  int num_total_oops() const { return _num_total_oops; }
  int num_null_oops()  const { return _num_null_oops; }
};
#endif

address HeapShared::to_requested_address(address dumptime_addr) {
  assert(DumpSharedSpaces, "static dump time only");
  if (dumptime_addr == nullptr || UseCompressedOops) {
    return dumptime_addr;
  }

  // With UseCompressedOops==false, actual_base is selected by the OS so
  // it's different across -Xshare:dump runs.
  address actual_base = (address)G1CollectedHeap::heap()->reserved().start();
  address actual_end  = (address)G1CollectedHeap::heap()->reserved().end();
  assert(actual_base <= dumptime_addr && dumptime_addr <= actual_end, "must be an address in the heap");

  // We always write the objects as if the heap started at this address. This
  // makes the heap content deterministic.
  //
  // Note that at runtime, the heap address is also selected by the OS, so
  // the archive heap will not be mapped at 0x10000000. Instead, we will call
  // HeapShared::patch_embedded_pointers() to relocate the heap contents
  // accordingly.
  const address REQUESTED_BASE = (address)0x10000000;
  intx delta = REQUESTED_BASE - actual_base;

  address requested_addr = dumptime_addr + delta;
  assert(REQUESTED_BASE != 0 && requested_addr != nullptr, "sanity");
  return requested_addr;
}

#ifndef PRODUCT
ResourceBitMap HeapShared::calculate_oopmap(MemRegion region) {
  size_t num_bits = region.byte_size() / (UseCompressedOops ? sizeof(narrowOop) : sizeof(oop));
  ResourceBitMap oopmap(num_bits);

  HeapWord* p   = region.start();
  HeapWord* end = region.end();
  FindEmbeddedNonNullPointers finder((void*)p, &oopmap);

  int num_objs = 0;
  while (p < end) {
    oop o = cast_to_oop(p);
    o->oop_iterate(&finder);
    p += o->size();
    ++ num_objs;
  }

  log_info(cds, heap)("calculate_oopmap: objects = %6d, oop fields = %7d (nulls = %7d)",
                      num_objs, finder.num_total_oops(), finder.num_null_oops());
  return oopmap;
}

#endif // !PRODUCT

void HeapShared::count_allocation(size_t size) {
  _total_obj_count ++;
  _total_obj_size += size;
  for (int i = 0; i < ALLOC_STAT_SLOTS; i++) {
    if (size <= (size_t(1) << i)) {
      _alloc_count[i] ++;
      _alloc_size[i] += size;
      return;
    }
  }
}

static double avg_size(size_t size, size_t count) {
  double avg = 0;
  if (count > 0) {
    avg = double(size * HeapWordSize) / double(count);
  }
  return avg;
}

void HeapShared::print_stats() {
  size_t huge_count = _total_obj_count;
  size_t huge_size = _total_obj_size;

  for (int i = 0; i < ALLOC_STAT_SLOTS; i++) {
    size_t byte_size_limit = (size_t(1) << i) * HeapWordSize;
    size_t count = _alloc_count[i];
    size_t size = _alloc_size[i];
    log_info(cds, heap)(SIZE_FORMAT_W(8) " objects are <= " SIZE_FORMAT_W(-6)
                        " bytes (total " SIZE_FORMAT_W(8) " bytes, avg %8.1f bytes)",
                        count, byte_size_limit, size * HeapWordSize, avg_size(size, count));
    huge_count -= count;
    huge_size -= size;
  }

  log_info(cds, heap)(SIZE_FORMAT_W(8) " huge  objects               (total "  SIZE_FORMAT_W(8) " bytes"
                      ", avg %8.1f bytes)",
                      huge_count, huge_size * HeapWordSize,
                      avg_size(huge_size, huge_count));
  log_info(cds, heap)(SIZE_FORMAT_W(8) " total objects               (total "  SIZE_FORMAT_W(8) " bytes"
                      ", avg %8.1f bytes)",
                      _total_obj_count, _total_obj_size * HeapWordSize,
                      avg_size(_total_obj_size, _total_obj_count));
}

#endif // INCLUDE_CDS_JAVA_HEAP<|MERGE_RESOLUTION|>--- conflicted
+++ resolved
@@ -296,40 +296,6 @@
     archived_object_cache()->put(obj, info);
     mark_native_pointers(obj);
 
-<<<<<<< HEAD
-  oop archived_oop = cast_to_oop(G1CollectedHeap::heap()->archive_mem_allocate(len));
-  if (archived_oop != nullptr) {
-    count_allocation(len);
-    Copy::aligned_disjoint_words(cast_from_oop<HeapWord*>(obj), cast_from_oop<HeapWord*>(archived_oop), len);
-    // Reinitialize markword to remove age/marking/locking/etc.
-    //
-    // We need to retain the identity_hash, because it may have been used by some hashtables
-    // in the shared heap. This also has the side effect of pre-initializing the
-    // identity_hash for all shared objects, so they are less likely to be written
-    // into during run time, increasing the potential of memory sharing.
-    int hash_original = obj->identity_hash();
-
-    assert(SafepointSynchronize::is_at_safepoint(), "resolving displaced headers only at safepoint");
-    markWord mark = obj->mark();
-    if (mark.has_displaced_mark_helper()) {
-      mark = mark.displaced_mark_helper();
-    }
-    narrowKlass nklass = mark.narrow_klass();
-    archived_oop->set_mark(markWord::prototype().copy_set_hash(hash_original) LP64_ONLY(.set_narrow_klass(nklass)));
-    assert(archived_oop->mark().is_unlocked(), "sanity");
-
-    DEBUG_ONLY(int hash_archived = archived_oop->identity_hash());
-    assert(hash_original == hash_archived, "Different hash codes: original %x, archived %x", hash_original, hash_archived);
-
-    ArchivedObjectCache* cache = archived_object_cache();
-    CachedOopInfo info = make_cached_oop_info(archived_oop);
-    cache->put(obj, info);
-    if (_original_object_table != nullptr) {
-      _original_object_table->put(archived_oop, obj);
-    }
-    mark_native_pointers(obj, archived_oop);
-=======
->>>>>>> 6e19387f
     if (log_is_enabled(Debug, cds, heap)) {
       ResourceMark rm;
       log_debug(cds, heap)("Archived heap object " PTR_FORMAT " : %s",
@@ -638,48 +604,6 @@
                              true /* is_full_module_graph */);
     Modules::verify_archived_modules();
   }
-<<<<<<< HEAD
-
-  copy_roots();
-
-  G1CollectedHeap::heap()->end_archive_alloc_range(open_regions,
-                                                   os::vm_allocation_granularity());
-}
-
-// Copy _pending_archive_roots into an objArray
-void HeapShared::copy_roots() {
-  // HeapShared::roots() points into an ObjArray in the open archive region. A portion of the
-  // objects in this array are discovered during HeapShared::archive_objects(). For example,
-  // in HeapShared::archive_reachable_objects_from() ->  HeapShared::check_enum_obj().
-  // However, HeapShared::archive_objects() happens inside a safepoint, so we can't
-  // allocate a "regular" ObjArray and pass the result to HeapShared::archive_object().
-  // Instead, we have to roll our own alloc/copy routine here.
-  int length = _pending_roots != nullptr ? _pending_roots->length() : 0;
-  size_t size = objArrayOopDesc::object_size(length);
-  Klass* k = Universe::objectArrayKlassObj(); // already relocated to point to archived klass
-  HeapWord* mem = G1CollectedHeap::heap()->archive_mem_allocate(size);
-
-  memset(mem, 0, size * BytesPerWord);
-  {
-    // This is copied from MemAllocator::finish
-    oopDesc::set_mark(mem, k->prototype_header());
-#ifndef _LP64
-    oopDesc::release_set_klass(mem, k);
-#endif
-  }
-  {
-    // This is copied from ObjArrayAllocator::initialize
-    arrayOopDesc::set_length(mem, length);
-  }
-
-  _roots = OopHandle(Universe::vm_global(), cast_to_oop(mem));
-  for (int i = 0; i < length; i++) {
-    roots()->obj_at_put(i, _pending_roots->at(i));
-  }
-  log_info(cds)("archived obj roots[%d] = " SIZE_FORMAT " words, klass = %p, obj = %p", length, size, k, mem);
-  count_allocation(roots()->size());
-=======
->>>>>>> 6e19387f
 }
 
 //
