--- conflicted
+++ resolved
@@ -326,28 +326,13 @@
     // Reinitialize markword to remove age/marking/locking/etc.
     //
     // We need to retain the identity_hash, because it may have been used by some hashtables
-<<<<<<< HEAD
     // in the shared heap.
     narrowKlass nklass = mark.narrow_klass();
     markWord new_mark = markWord::prototype() LP64_ONLY(.set_narrow_klass(nklass)).hash_copy_hashctrl_from(mark);
     new_mark = archived_oop->initialize_hash_if_necessary(obj, new_mark);
     assert(!new_mark.is_marked(), "must not be forwarded");
     archived_oop->set_mark(new_mark);
-=======
-    // in the shared heap. This also has the side effect of pre-initializing the
-    // identity_hash for all shared objects, so they are less likely to be written
-    // into during run time, increasing the potential of memory sharing.
-    int hash_original = obj->identity_hash();
-
-    assert(SafepointSynchronize::is_at_safepoint(), "resolving displaced headers only at safepoint");
-    markWord mark = obj->mark();
-    if (mark.has_displaced_mark_helper()) {
-      mark = mark.displaced_mark_helper();
-    }
-    narrowKlass nklass = mark.narrow_klass();
-    archived_oop->set_mark(markWord::prototype().copy_set_hash(hash_original) LP64_ONLY(.set_narrow_klass(nklass)));
     assert(archived_oop->mark().is_unlocked(), "sanity");
->>>>>>> 47392f37
 
 #ifdef ASSERT
     if (mark.hash_is_hashed_or_copied()) {
