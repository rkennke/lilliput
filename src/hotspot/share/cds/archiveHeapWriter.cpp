/*
 * Copyright (c) 2023, Oracle and/or its affiliates. All rights reserved.
 * DO NOT ALTER OR REMOVE COPYRIGHT NOTICES OR THIS FILE HEADER.
 *
 * This code is free software; you can redistribute it and/or modify it
 * under the terms of the GNU General Public License version 2 only, as
 * published by the Free Software Foundation.
 *
 * This code is distributed in the hope that it will be useful, but WITHOUT
 * ANY WARRANTY; without even the implied warranty of MERCHANTABILITY or
 * FITNESS FOR A PARTICULAR PURPOSE.  See the GNU General Public License
 * version 2 for more details (a copy is included in the LICENSE file that
 * accompanied this code).
 *
 * You should have received a copy of the GNU General Public License version
 * 2 along with this work; if not, write to the Free Software Foundation,
 * Inc., 51 Franklin St, Fifth Floor, Boston, MA 02110-1301 USA.
 *
 * Please contact Oracle, 500 Oracle Parkway, Redwood Shores, CA 94065 USA
 * or visit www.oracle.com if you need additional information or have any
 * questions.
 *
 */

#include "precompiled.hpp"
#include "cds/archiveHeapWriter.hpp"
#include "cds/filemap.hpp"
#include "cds/heapShared.hpp"
#include "classfile/systemDictionary.hpp"
#include "gc/shared/collectedHeap.hpp"
#include "memory/iterator.inline.hpp"
#include "memory/oopFactory.hpp"
#include "memory/universe.hpp"
#include "oops/compressedOops.hpp"
#include "oops/oop.inline.hpp"
#include "oops/objArrayOop.inline.hpp"
#include "oops/oopHandle.inline.hpp"
#include "oops/typeArrayKlass.hpp"
#include "oops/typeArrayOop.hpp"
#include "runtime/java.hpp"
#include "runtime/mutexLocker.hpp"
#include "utilities/bitMap.inline.hpp"

#if INCLUDE_G1GC
#include "gc/g1/g1CollectedHeap.hpp"
#include "gc/g1/heapRegion.hpp"
#endif

#if INCLUDE_CDS_JAVA_HEAP

GrowableArrayCHeap<u1, mtClassShared>* ArchiveHeapWriter::_buffer = nullptr;

// The following are offsets from buffer_bottom()
size_t ArchiveHeapWriter::_buffer_used;
size_t ArchiveHeapWriter::_heap_roots_offset;

size_t ArchiveHeapWriter::_heap_roots_word_size;

address ArchiveHeapWriter::_requested_bottom;
address ArchiveHeapWriter::_requested_top;

GrowableArrayCHeap<ArchiveHeapWriter::NativePointerInfo, mtClassShared>* ArchiveHeapWriter::_native_pointers;
GrowableArrayCHeap<oop, mtClassShared>* ArchiveHeapWriter::_source_objs;

ArchiveHeapWriter::BufferOffsetToSourceObjectTable*
  ArchiveHeapWriter::_buffer_offset_to_source_obj_table = nullptr;


typedef ResourceHashtable<address, size_t,
      127, // prime number
      AnyObj::C_HEAP,
      mtClassShared> FillersTable;
static FillersTable* _fillers;

void ArchiveHeapWriter::init() {
  if (HeapShared::can_write()) {
    Universe::heap()->collect(GCCause::_java_lang_system_gc);

    _buffer_offset_to_source_obj_table = new BufferOffsetToSourceObjectTable();
    _fillers = new FillersTable();
    _requested_bottom = nullptr;
    _requested_top = nullptr;

    _native_pointers = new GrowableArrayCHeap<NativePointerInfo, mtClassShared>(2048);
    _source_objs = new GrowableArrayCHeap<oop, mtClassShared>(10000);

    guarantee(UseG1GC, "implementation limitation");
    guarantee(MIN_GC_REGION_ALIGNMENT <= /*G1*/HeapRegion::min_region_size_in_words() * HeapWordSize, "must be");
  }
}

void ArchiveHeapWriter::add_source_obj(oop src_obj) {
  _source_objs->append(src_obj);
}

void ArchiveHeapWriter::write(GrowableArrayCHeap<oop, mtClassShared>* roots,
                              ArchiveHeapInfo* heap_info) {
  assert(HeapShared::can_write(), "sanity");
  allocate_buffer();
  copy_source_objs_to_buffer(roots);
  set_requested_address(heap_info);
  relocate_embedded_oops(roots, heap_info);
}

bool ArchiveHeapWriter::is_too_large_to_archive(oop o) {
  return is_too_large_to_archive(o->size());
}

bool ArchiveHeapWriter::is_string_too_large_to_archive(oop string) {
  typeArrayOop value = java_lang_String::value_no_keepalive(string);
  return is_too_large_to_archive(value);
}

bool ArchiveHeapWriter::is_too_large_to_archive(size_t size) {
  assert(size > 0, "no zero-size object");
  assert(size * HeapWordSize > size, "no overflow");
  static_assert(MIN_GC_REGION_ALIGNMENT > 0, "must be positive");

  size_t byte_size = size * HeapWordSize;
  if (byte_size > size_t(MIN_GC_REGION_ALIGNMENT)) {
    return true;
  } else {
    return false;
  }
}

// Various lookup functions between source_obj, buffered_obj and requested_obj
bool ArchiveHeapWriter::is_in_requested_range(oop o) {
  assert(_requested_bottom != nullptr, "do not call before _requested_bottom is initialized");
  address a = cast_from_oop<address>(o);
  return (_requested_bottom <= a && a < _requested_top);
}

oop ArchiveHeapWriter::requested_obj_from_buffer_offset(size_t offset) {
  oop req_obj = cast_to_oop(_requested_bottom + offset);
  assert(is_in_requested_range(req_obj), "must be");
  return req_obj;
}

oop ArchiveHeapWriter::source_obj_to_requested_obj(oop src_obj) {
  assert(DumpSharedSpaces, "dump-time only");
  HeapShared::CachedOopInfo* p = HeapShared::archived_object_cache()->get(src_obj);
  if (p != nullptr) {
    return requested_obj_from_buffer_offset(p->buffer_offset());
  } else {
    return nullptr;
  }
}

oop ArchiveHeapWriter::buffered_addr_to_source_obj(address buffered_addr) {
  oop* p = _buffer_offset_to_source_obj_table->get(buffered_address_to_offset(buffered_addr));
  if (p != nullptr) {
    return *p;
  } else {
    return nullptr;
  }
}

address ArchiveHeapWriter::buffered_addr_to_requested_addr(address buffered_addr) {
  return _requested_bottom + buffered_address_to_offset(buffered_addr);
}

oop ArchiveHeapWriter::heap_roots_requested_address() {
  return cast_to_oop(_requested_bottom + _heap_roots_offset);
}

address ArchiveHeapWriter::requested_address() {
  assert(_buffer != nullptr, "must be initialized");
  return _requested_bottom;
}

void ArchiveHeapWriter::allocate_buffer() {
  int initial_buffer_size = 100000;
  _buffer = new GrowableArrayCHeap<u1, mtClassShared>(initial_buffer_size);
  _buffer_used = 0;
  ensure_buffer_space(1); // so that buffer_bottom() works
}

void ArchiveHeapWriter::ensure_buffer_space(size_t min_bytes) {
  // We usually have very small heaps. If we get a huge one it's probably caused by a bug.
  guarantee(min_bytes <= max_jint, "we dont support archiving more than 2G of objects");
  _buffer->at_grow(to_array_index(min_bytes));
}

void ArchiveHeapWriter::copy_roots_to_buffer(GrowableArrayCHeap<oop, mtClassShared>* roots) {
  Klass* k = Universe::objectArrayKlassObj(); // already relocated to point to archived klass
  int length = roots->length();
  _heap_roots_word_size = objArrayOopDesc::object_size(length);
  size_t byte_size = _heap_roots_word_size * HeapWordSize;
  if (byte_size >= MIN_GC_REGION_ALIGNMENT) {
    log_error(cds, heap)("roots array is too large. Please reduce the number of classes");
    vm_exit(1);
  }

  maybe_fill_gc_region_gap(byte_size);

  size_t new_used = _buffer_used + byte_size;
  ensure_buffer_space(new_used);

  HeapWord* mem = offset_to_buffered_address<HeapWord*>(_buffer_used);
  memset(mem, 0, byte_size);
  {
    // This is copied from MemAllocator::finish
    if (UseCompactObjectHeaders) {
      narrowKlass nk = ArchiveBuilder::current()->get_requested_narrow_klass(k);
      oopDesc::release_set_mark(mem, markWord::prototype().set_narrow_klass(nk));
    } else {
      oopDesc::set_mark(mem, markWord::prototype());
      oopDesc::release_set_klass(mem, k);
    }
  }
  {
    // This is copied from ObjArrayAllocator::initialize
    arrayOopDesc::set_length(mem, length);
  }

  objArrayOop arrayOop = objArrayOop(cast_to_oop(mem));
  for (int i = 0; i < length; i++) {
    // Do not use arrayOop->obj_at_put(i, o) as arrayOop is outside of the real heap!
    oop o = roots->at(i);
    if (UseCompressedOops) {
      * arrayOop->obj_at_addr<narrowOop>(i) = CompressedOops::encode(o);
    } else {
      * arrayOop->obj_at_addr<oop>(i) = o;
    }
  }
  log_info(cds, heap)("archived obj roots[%d] = " SIZE_FORMAT " bytes, klass = %p, obj = %p", length, byte_size, k, mem);

  _heap_roots_offset = _buffer_used;
  _buffer_used = new_used;
}

void ArchiveHeapWriter::copy_source_objs_to_buffer(GrowableArrayCHeap<oop, mtClassShared>* roots) {
  for (int i = 0; i < _source_objs->length(); i++) {
    oop src_obj = _source_objs->at(i);
    HeapShared::CachedOopInfo* info = HeapShared::archived_object_cache()->get(src_obj);
    assert(info != nullptr, "must be");
    size_t buffer_offset = copy_one_source_obj_to_buffer(src_obj);
    info->set_buffer_offset(buffer_offset);

    _buffer_offset_to_source_obj_table->put(buffer_offset, src_obj);
  }

  copy_roots_to_buffer(roots);

  log_info(cds)("Size of heap region = " SIZE_FORMAT " bytes, %d objects, %d roots",
                _buffer_used, _source_objs->length() + 1, roots->length());
}

size_t ArchiveHeapWriter::filler_array_byte_size(int length) {
  size_t byte_size = objArrayOopDesc::object_size(length) * HeapWordSize;
  return byte_size;
}

int ArchiveHeapWriter::filler_array_length(size_t fill_bytes) {
  assert(is_object_aligned(fill_bytes), "must be");
  size_t elemSize = (UseCompressedOops ? sizeof(narrowOop) : sizeof(oop));

  int initial_length = to_array_length(fill_bytes / elemSize);
  for (int length = initial_length; length >= 0; length --) {
    size_t array_byte_size = filler_array_byte_size(length);
    if (array_byte_size == fill_bytes) {
      return length;
    }
  }

  ShouldNotReachHere();
  return -1;
}

HeapWord* ArchiveHeapWriter::init_filler_array_at_buffer_top(int array_length, size_t fill_bytes) {
  assert(UseCompressedClassPointers, "Archived heap only supported for compressed klasses");
  Klass* oak = Universe::objectArrayKlassObj(); // already relocated to point to archived klass
  HeapWord* mem = offset_to_buffered_address<HeapWord*>(_buffer_used);
  memset(mem, 0, fill_bytes);
  narrowKlass nk = ArchiveBuilder::current()->get_requested_narrow_klass(oak);
  if (UseCompactObjectHeaders) {
    oopDesc::release_set_mark(mem, markWord::prototype().set_narrow_klass(nk));
  } else {
    oopDesc::set_mark(mem, markWord::prototype());
    cast_to_oop(mem)->set_narrow_klass(nk);
  }
  arrayOopDesc::set_length(mem, array_length);
  return mem;
}

void ArchiveHeapWriter::maybe_fill_gc_region_gap(size_t required_byte_size) {
  // We fill only with arrays (so we don't need to use a single HeapWord filler if the
  // leftover space is smaller than a zero-sized array object). Therefore, we need to
  // make sure there's enough space of min_filler_byte_size in the current region after
  // required_byte_size has been allocated. If not, fill the remainder of the current
  // region.
  size_t min_filler_byte_size = filler_array_byte_size(0);
  size_t new_used = _buffer_used + required_byte_size + min_filler_byte_size;

  const size_t cur_min_region_bottom = align_down(_buffer_used, MIN_GC_REGION_ALIGNMENT);
  const size_t next_min_region_bottom = align_down(new_used, MIN_GC_REGION_ALIGNMENT);

  if (cur_min_region_bottom != next_min_region_bottom) {
    // Make sure that no objects span across MIN_GC_REGION_ALIGNMENT. This way
    // we can map the region in any region-based collector.
    assert(next_min_region_bottom > cur_min_region_bottom, "must be");
    assert(next_min_region_bottom - cur_min_region_bottom == MIN_GC_REGION_ALIGNMENT,
           "no buffered object can be larger than %d bytes",  MIN_GC_REGION_ALIGNMENT);

    const size_t filler_end = next_min_region_bottom;
    const size_t fill_bytes = filler_end - _buffer_used;
    assert(fill_bytes > 0, "must be");
    ensure_buffer_space(filler_end);

    int array_length = filler_array_length(fill_bytes);
    log_info(cds, heap)("Inserting filler obj array of %d elements (" SIZE_FORMAT " bytes total) @ buffer offset " SIZE_FORMAT,
                        array_length, fill_bytes, _buffer_used);
    HeapWord* filler = init_filler_array_at_buffer_top(array_length, fill_bytes);
    _buffer_used = filler_end;
    _fillers->put((address)filler, fill_bytes);
  }
}

size_t ArchiveHeapWriter::get_filler_size_at(address buffered_addr) {
  size_t* p = _fillers->get(buffered_addr);
  if (p != nullptr) {
    assert(*p > 0, "filler must be larger than zero bytes");
    return *p;
  } else {
    return 0; // buffered_addr is not a filler
  }
}

template <typename T>
void update_buffered_object_field(address buffered_obj, int field_offset, T value) {
  T* field_addr = cast_to_oop(buffered_obj)->field_addr<T>(field_offset);
  *field_addr = value;
}

size_t ArchiveHeapWriter::copy_one_source_obj_to_buffer(oop src_obj) {
  assert(!is_too_large_to_archive(src_obj), "already checked");
  size_t byte_size = src_obj->size() * HeapWordSize;
  assert(byte_size > 0, "no zero-size objects");

  // For region-based collectors such as G1, the archive heap may be mapped into
  // multiple regions. We need to make sure that we don't have an object that can possible
  // span across two regions.
  maybe_fill_gc_region_gap(byte_size);

  size_t new_used = _buffer_used + byte_size;
  assert(new_used > _buffer_used, "no wrap around");

  size_t cur_min_region_bottom = align_down(_buffer_used, MIN_GC_REGION_ALIGNMENT);
  size_t next_min_region_bottom = align_down(new_used, MIN_GC_REGION_ALIGNMENT);
  assert(cur_min_region_bottom == next_min_region_bottom, "no object should cross minimal GC region boundaries");

  ensure_buffer_space(new_used);

  address from = cast_from_oop<address>(src_obj);
  address to = offset_to_buffered_address<address>(_buffer_used);
  assert(is_object_aligned(_buffer_used), "sanity");
  assert(is_object_aligned(byte_size), "sanity");
  memcpy(to, from, byte_size);

  // These native pointers will be restored explicitly at run time.
  if (java_lang_Module::is_instance(src_obj)) {
    update_buffered_object_field<ModuleEntry*>(to, java_lang_Module::module_entry_offset(), nullptr);
  } else if (java_lang_ClassLoader::is_instance(src_obj)) {
#ifdef ASSERT
    // We only archive these loaders
    if (src_obj != SystemDictionary::java_platform_loader() &&
        src_obj != SystemDictionary::java_system_loader()) {
      assert(src_obj->klass()->name()->equals("jdk/internal/loader/ClassLoaders$BootClassLoader"), "must be");
    }
#endif
    update_buffered_object_field<ClassLoaderData*>(to, java_lang_ClassLoader::loader_data_offset(), nullptr);
  }

  size_t buffered_obj_offset = _buffer_used;
  _buffer_used = new_used;

  return buffered_obj_offset;
}

void ArchiveHeapWriter::set_requested_address(ArchiveHeapInfo* info) {
  assert(!info->is_used(), "only set once");
  assert(UseG1GC, "must be");
  address heap_end = (address)G1CollectedHeap::heap()->reserved().end();
  log_info(cds, heap)("Heap end = %p", heap_end);

  size_t heap_region_byte_size = _buffer_used;
  assert(heap_region_byte_size > 0, "must archived at least one object!");


  if (UseCompressedOops) {
    _requested_bottom = align_down(heap_end - heap_region_byte_size, HeapRegion::GrainBytes);
  } else {
    // We always write the objects as if the heap started at this address. This
    // makes the contents of the archive heap deterministic.
    //
    // Note that at runtime, the heap address is selected by the OS, so the archive
    // heap will not be mapped at 0x10000000, and the contents need to be patched.
    _requested_bottom = (address)NOCOOPS_REQUESTED_BASE;
  }

  assert(is_aligned(_requested_bottom, HeapRegion::GrainBytes), "sanity");

  _requested_top = _requested_bottom + _buffer_used;

  info->set_buffer_region(MemRegion(offset_to_buffered_address<HeapWord*>(0),
                                    offset_to_buffered_address<HeapWord*>(_buffer_used)));
  info->set_heap_roots_offset(_heap_roots_offset);
}

// Oop relocation

template <typename T> T* ArchiveHeapWriter::requested_addr_to_buffered_addr(T* p) {
  assert(is_in_requested_range(cast_to_oop(p)), "must be");

  address addr = address(p);
  assert(addr >= _requested_bottom, "must be");
  size_t offset = addr - _requested_bottom;
  return offset_to_buffered_address<T*>(offset);
}

template <typename T> oop ArchiveHeapWriter::load_source_oop_from_buffer(T* buffered_addr) {
  oop o = load_oop_from_buffer(buffered_addr);
  assert(!in_buffer(cast_from_oop<address>(o)), "must point to source oop");
  return o;
}

template <typename T> void ArchiveHeapWriter::store_requested_oop_in_buffer(T* buffered_addr,
                                                                            oop request_oop) {
  assert(is_in_requested_range(request_oop), "must be");
  store_oop_in_buffer(buffered_addr, request_oop);
}

inline void ArchiveHeapWriter::store_oop_in_buffer(oop* buffered_addr, oop requested_obj) {
  *buffered_addr = requested_obj;
}

inline void ArchiveHeapWriter::store_oop_in_buffer(narrowOop* buffered_addr, oop requested_obj) {
  narrowOop val = CompressedOops::encode_not_null(requested_obj);
  *buffered_addr = val;
}

oop ArchiveHeapWriter::load_oop_from_buffer(oop* buffered_addr) {
  return *buffered_addr;
}

oop ArchiveHeapWriter::load_oop_from_buffer(narrowOop* buffered_addr) {
  return CompressedOops::decode(*buffered_addr);
}

template <typename T> void ArchiveHeapWriter::relocate_field_in_buffer(T* field_addr_in_buffer, CHeapBitMap* oopmap) {
  oop source_referent = load_source_oop_from_buffer<T>(field_addr_in_buffer);
  if (!CompressedOops::is_null(source_referent)) {
    oop request_referent = source_obj_to_requested_obj(source_referent);
    store_requested_oop_in_buffer<T>(field_addr_in_buffer, request_referent);
    mark_oop_pointer<T>(field_addr_in_buffer, oopmap);
  }
}

template <typename T> void ArchiveHeapWriter::mark_oop_pointer(T* buffered_addr, CHeapBitMap* oopmap) {
  T* request_p = (T*)(buffered_addr_to_requested_addr((address)buffered_addr));
  address requested_region_bottom;

  assert(request_p >= (T*)_requested_bottom, "sanity");
  assert(request_p <  (T*)_requested_top, "sanity");
  requested_region_bottom = _requested_bottom;

  // Mark the pointer in the oopmap
  T* region_bottom = (T*)requested_region_bottom;
  assert(request_p >= region_bottom, "must be");
  BitMap::idx_t idx = request_p - region_bottom;
  assert(idx < oopmap->size(), "overflow");
  oopmap->set_bit(idx);
}

void ArchiveHeapWriter::update_header_for_requested_obj(oop requested_obj, oop src_obj,  Klass* src_klass) {
  assert(UseCompressedClassPointers, "Archived heap only supported for compressed klasses");
  narrowKlass nk = ArchiveBuilder::current()->get_requested_narrow_klass(src_klass);
  address buffered_addr = requested_addr_to_buffered_addr(cast_from_oop<address>(requested_obj));

  oop fake_oop = cast_to_oop(buffered_addr);
  if (!UseCompactObjectHeaders) {
    fake_oop->set_narrow_klass(nk);
  }

  // We need to retain the identity_hash, because it may have been used by some hashtables
  // in the shared heap. This also has the side effect of pre-initializing the
  // identity_hash for all shared objects, so they are less likely to be written
  // into during run time, increasing the potential of memory sharing.
  if (src_obj != nullptr) {
<<<<<<< HEAD
    int src_hash = src_obj->identity_hash();
    if (UseCompactObjectHeaders) {
      fake_oop->set_mark(markWord::prototype().set_narrow_klass(nk).copy_set_hash(src_hash));
    } else {
      fake_oop->set_mark(markWord::prototype().copy_set_hash(src_hash));
    }
=======
    intptr_t src_hash = src_obj->identity_hash();
    fake_oop->set_mark(markWord::prototype().copy_set_hash(src_hash));
>>>>>>> fb4098ff
    assert(fake_oop->mark().is_unlocked(), "sanity");

    DEBUG_ONLY(intptr_t archived_hash = fake_oop->identity_hash());
    assert(src_hash == archived_hash, "Different hash codes: original " INTPTR_FORMAT ", archived " INTPTR_FORMAT, src_hash, archived_hash);
  }
}

// Relocate an element in the buffered copy of HeapShared::roots()
template <typename T> void ArchiveHeapWriter::relocate_root_at(oop requested_roots, int index, CHeapBitMap* oopmap) {
  size_t offset = (size_t)((objArrayOop)requested_roots)->obj_at_offset<T>(index);
  relocate_field_in_buffer<T>((T*)(buffered_heap_roots_addr() + offset), oopmap);
}

class ArchiveHeapWriter::EmbeddedOopRelocator: public BasicOopIterateClosure {
  oop _src_obj;
  address _buffered_obj;
  CHeapBitMap* _oopmap;

public:
  EmbeddedOopRelocator(oop src_obj, address buffered_obj, CHeapBitMap* oopmap) :
    _src_obj(src_obj), _buffered_obj(buffered_obj), _oopmap(oopmap) {}

  void do_oop(narrowOop *p) { EmbeddedOopRelocator::do_oop_work(p); }
  void do_oop(      oop *p) { EmbeddedOopRelocator::do_oop_work(p); }

private:
  template <class T> void do_oop_work(T *p) {
    size_t field_offset = pointer_delta(p, _src_obj, sizeof(char));
    ArchiveHeapWriter::relocate_field_in_buffer<T>((T*)(_buffered_obj + field_offset), _oopmap);
  }
};

// Update all oop fields embedded in the buffered objects
void ArchiveHeapWriter::relocate_embedded_oops(GrowableArrayCHeap<oop, mtClassShared>* roots,
                                               ArchiveHeapInfo* heap_info) {
  size_t oopmap_unit = (UseCompressedOops ? sizeof(narrowOop) : sizeof(oop));
  size_t heap_region_byte_size = _buffer_used;
  heap_info->oopmap()->resize(heap_region_byte_size   / oopmap_unit);

  auto iterator = [&] (oop src_obj, HeapShared::CachedOopInfo& info) {
    oop requested_obj = requested_obj_from_buffer_offset(info.buffer_offset());
    update_header_for_requested_obj(requested_obj, src_obj, src_obj->klass());
    address buffered_obj = offset_to_buffered_address<address>(info.buffer_offset());
    EmbeddedOopRelocator relocator(src_obj, buffered_obj, heap_info->oopmap());
    src_obj->oop_iterate(&relocator);
  };
  HeapShared::archived_object_cache()->iterate_all(iterator);

  // Relocate HeapShared::roots(), which is created in copy_roots_to_buffer() and
  // doesn't have a corresponding src_obj, so we can't use EmbeddedOopRelocator on it.
  oop requested_roots = requested_obj_from_buffer_offset(_heap_roots_offset);
  update_header_for_requested_obj(requested_roots, nullptr, Universe::objectArrayKlassObj());
  int length = roots != nullptr ? roots->length() : 0;
  for (int i = 0; i < length; i++) {
    if (UseCompressedOops) {
      relocate_root_at<narrowOop>(requested_roots, i, heap_info->oopmap());
    } else {
      relocate_root_at<oop>(requested_roots, i, heap_info->oopmap());
    }
  }

  compute_ptrmap(heap_info);
}

void ArchiveHeapWriter::mark_native_pointer(oop src_obj, int field_offset) {
  Metadata* ptr = src_obj->metadata_field_acquire(field_offset);
  if (ptr != nullptr) {
    NativePointerInfo info;
    info._src_obj = src_obj;
    info._field_offset = field_offset;
    _native_pointers->append(info);
  }
}

// Do we have a jlong/jint field that's actually a pointer to a MetaspaceObj?
bool ArchiveHeapWriter::is_marked_as_native_pointer(ArchiveHeapInfo* heap_info, oop src_obj, int field_offset) {
  HeapShared::CachedOopInfo* p = HeapShared::archived_object_cache()->get(src_obj);
  assert(p != nullptr, "must be");

  // requested_field_addr = the address of this field in the requested space
  oop requested_obj = requested_obj_from_buffer_offset(p->buffer_offset());
  Metadata** requested_field_addr = (Metadata**)(cast_from_oop<address>(requested_obj) + field_offset);
  assert((Metadata**)_requested_bottom <= requested_field_addr && requested_field_addr < (Metadata**) _requested_top, "range check");

  BitMap::idx_t idx = requested_field_addr - (Metadata**) _requested_bottom;
  return (idx < heap_info->ptrmap()->size()) && (heap_info->ptrmap()->at(idx) == true);
}

void ArchiveHeapWriter::compute_ptrmap(ArchiveHeapInfo* heap_info) {
  int num_non_null_ptrs = 0;
  Metadata** bottom = (Metadata**) _requested_bottom;
  Metadata** top = (Metadata**) _requested_top; // exclusive
  heap_info->ptrmap()->resize(top - bottom);

  BitMap::idx_t max_idx = 32; // paranoid - don't make it too small
  for (int i = 0; i < _native_pointers->length(); i++) {
    NativePointerInfo info = _native_pointers->at(i);
    oop src_obj = info._src_obj;
    int field_offset = info._field_offset;
    HeapShared::CachedOopInfo* p = HeapShared::archived_object_cache()->get(src_obj);
    // requested_field_addr = the address of this field in the requested space
    oop requested_obj = requested_obj_from_buffer_offset(p->buffer_offset());
    Metadata** requested_field_addr = (Metadata**)(cast_from_oop<address>(requested_obj) + field_offset);
    assert(bottom <= requested_field_addr && requested_field_addr < top, "range check");

    // Mark this field in the bitmap
    BitMap::idx_t idx = requested_field_addr - bottom;
    heap_info->ptrmap()->set_bit(idx);
    num_non_null_ptrs ++;
    max_idx = MAX2(max_idx, idx);

    // Set the native pointer to the requested address of the metadata (at runtime, the metadata will have
    // this address if the RO/RW regions are mapped at the default location).

    Metadata** buffered_field_addr = requested_addr_to_buffered_addr(requested_field_addr);
    Metadata* native_ptr = *buffered_field_addr;
    assert(native_ptr != nullptr, "sanity");

    address buffered_native_ptr = ArchiveBuilder::current()->get_buffered_addr((address)native_ptr);
    address requested_native_ptr = ArchiveBuilder::current()->to_requested(buffered_native_ptr);
    *buffered_field_addr = (Metadata*)requested_native_ptr;
  }

  heap_info->ptrmap()->resize(max_idx + 1);
  log_info(cds, heap)("calculate_ptrmap: marked %d non-null native pointers for heap region (" SIZE_FORMAT " bits)",
                      num_non_null_ptrs, size_t(heap_info->ptrmap()->size()));
}

#endif // INCLUDE_CDS_JAVA_HEAP<|MERGE_RESOLUTION|>--- conflicted
+++ resolved
@@ -488,17 +488,12 @@
   // identity_hash for all shared objects, so they are less likely to be written
   // into during run time, increasing the potential of memory sharing.
   if (src_obj != nullptr) {
-<<<<<<< HEAD
-    int src_hash = src_obj->identity_hash();
+    intptr_t src_hash = src_obj->identity_hash();
     if (UseCompactObjectHeaders) {
       fake_oop->set_mark(markWord::prototype().set_narrow_klass(nk).copy_set_hash(src_hash));
     } else {
       fake_oop->set_mark(markWord::prototype().copy_set_hash(src_hash));
     }
-=======
-    intptr_t src_hash = src_obj->identity_hash();
-    fake_oop->set_mark(markWord::prototype().copy_set_hash(src_hash));
->>>>>>> fb4098ff
     assert(fake_oop->mark().is_unlocked(), "sanity");
 
     DEBUG_ONLY(intptr_t archived_hash = fake_oop->identity_hash());
