/*
 * Copyright (c) 2020, 2024, Oracle and/or its affiliates. All rights reserved.
 * DO NOT ALTER OR REMOVE COPYRIGHT NOTICES OR THIS FILE HEADER.
 *
 * This code is free software; you can redistribute it and/or modify it
 * under the terms of the GNU General Public License version 2 only, as
 * published by the Free Software Foundation.
 *
 * This code is distributed in the hope that it will be useful, but WITHOUT
 * ANY WARRANTY; without even the implied warranty of MERCHANTABILITY or
 * FITNESS FOR A PARTICULAR PURPOSE.  See the GNU General Public License
 * version 2 for more details (a copy is included in the LICENSE file that
 * accompanied this code).
 *
 * You should have received a copy of the GNU General Public License version
 * 2 along with this work; if not, write to the Free Software Foundation,
 * Inc., 51 Franklin St, Fifth Floor, Boston, MA 02110-1301 USA.
 *
 * Please contact Oracle, 500 Oracle Parkway, Redwood Shores, CA 94065 USA
 * or visit www.oracle.com if you need additional information or have any
 * questions.
 *
 */

#include "precompiled.hpp"
#include "cds/archiveBuilder.hpp"
#include "cds/archiveHeapWriter.hpp"
#include "cds/archiveUtils.hpp"
#include "cds/cdsConfig.hpp"
#include "cds/cppVtables.hpp"
#include "cds/dumpAllocStats.hpp"
#include "cds/dynamicArchive.hpp"
#include "cds/heapShared.hpp"
#include "cds/metaspaceShared.hpp"
#include "cds/regeneratedClasses.hpp"
#include "classfile/classLoaderDataShared.hpp"
#include "classfile/javaClasses.hpp"
#include "classfile/symbolTable.hpp"
#include "classfile/systemDictionaryShared.hpp"
#include "classfile/vmClasses.hpp"
#include "interpreter/abstractInterpreter.hpp"
#include "jvm.h"
#include "logging/log.hpp"
#include "logging/logStream.hpp"
#include "memory/allStatic.hpp"
#include "memory/memRegion.hpp"
#include "memory/resourceArea.hpp"
#include "oops/compressedKlass.inline.hpp"
#include "oops/instanceKlass.hpp"
#include "oops/objArrayKlass.hpp"
#include "oops/objArrayOop.inline.hpp"
#include "oops/oopHandle.inline.hpp"
#include "runtime/arguments.hpp"
#include "runtime/fieldDescriptor.inline.hpp"
#include "runtime/globals_extension.hpp"
#include "runtime/javaThread.hpp"
#include "runtime/sharedRuntime.hpp"
#include "utilities/align.hpp"
#include "utilities/bitMap.inline.hpp"
#include "utilities/formatBuffer.hpp"

ArchiveBuilder* ArchiveBuilder::_current = nullptr;

ArchiveBuilder::OtherROAllocMark::~OtherROAllocMark() {
  char* newtop = ArchiveBuilder::current()->_ro_region.top();
  ArchiveBuilder::alloc_stats()->record_other_type(int(newtop - _oldtop), true);
}

ArchiveBuilder::SourceObjList::SourceObjList() : _ptrmap(16 * K, mtClassShared) {
  _total_bytes = 0;
  _objs = new (mtClassShared) GrowableArray<SourceObjInfo*>(128 * K, mtClassShared);
}

ArchiveBuilder::SourceObjList::~SourceObjList() {
  delete _objs;
}

void ArchiveBuilder::SourceObjList::append(SourceObjInfo* src_info) {
  // Save this source object for copying
  src_info->set_id(_objs->length());
  _objs->append(src_info);

  // Prepare for marking the pointers in this source object
  assert(is_aligned(_total_bytes, sizeof(address)), "must be");
  src_info->set_ptrmap_start(_total_bytes / sizeof(address));
  _total_bytes = align_up(_total_bytes + (uintx)src_info->size_in_bytes(), sizeof(address));
  src_info->set_ptrmap_end(_total_bytes / sizeof(address));

  BitMap::idx_t bitmap_size_needed = BitMap::idx_t(src_info->ptrmap_end());
  if (_ptrmap.size() <= bitmap_size_needed) {
    _ptrmap.resize((bitmap_size_needed + 1) * 2);
  }
}

void ArchiveBuilder::SourceObjList::remember_embedded_pointer(SourceObjInfo* src_info, MetaspaceClosure::Ref* ref) {
  // src_obj contains a pointer. Remember the location of this pointer in _ptrmap,
  // so that we can copy/relocate it later.
  src_info->set_has_embedded_pointer();
  address src_obj = src_info->source_addr();
  address* field_addr = ref->addr();
  assert(src_info->ptrmap_start() < _total_bytes, "sanity");
  assert(src_info->ptrmap_end() <= _total_bytes, "sanity");
  assert(*field_addr != nullptr, "should have checked");

  intx field_offset_in_bytes = ((address)field_addr) - src_obj;
  DEBUG_ONLY(int src_obj_size = src_info->size_in_bytes();)
  assert(field_offset_in_bytes >= 0, "must be");
  assert(field_offset_in_bytes + intx(sizeof(intptr_t)) <= intx(src_obj_size), "must be");
  assert(is_aligned(field_offset_in_bytes, sizeof(address)), "must be");

  BitMap::idx_t idx = BitMap::idx_t(src_info->ptrmap_start() + (uintx)(field_offset_in_bytes / sizeof(address)));
  _ptrmap.set_bit(BitMap::idx_t(idx));
}

class RelocateEmbeddedPointers : public BitMapClosure {
  ArchiveBuilder* _builder;
  address _buffered_obj;
  BitMap::idx_t _start_idx;
public:
  RelocateEmbeddedPointers(ArchiveBuilder* builder, address buffered_obj, BitMap::idx_t start_idx) :
    _builder(builder), _buffered_obj(buffered_obj), _start_idx(start_idx) {}

  bool do_bit(BitMap::idx_t bit_offset) {
    size_t field_offset = size_t(bit_offset - _start_idx) * sizeof(address);
    address* ptr_loc = (address*)(_buffered_obj + field_offset);

    address old_p = *ptr_loc;
    address new_p = _builder->get_buffered_addr(old_p);

    log_trace(cds)("Ref: [" PTR_FORMAT "] -> " PTR_FORMAT " => " PTR_FORMAT,
                   p2i(ptr_loc), p2i(old_p), p2i(new_p));

    ArchivePtrMarker::set_and_mark_pointer(ptr_loc, new_p);
    return true; // keep iterating the bitmap
  }
};

void ArchiveBuilder::SourceObjList::relocate(int i, ArchiveBuilder* builder) {
  SourceObjInfo* src_info = objs()->at(i);
  assert(src_info->should_copy(), "must be");
  BitMap::idx_t start = BitMap::idx_t(src_info->ptrmap_start()); // inclusive
  BitMap::idx_t end = BitMap::idx_t(src_info->ptrmap_end());     // exclusive

  RelocateEmbeddedPointers relocator(builder, src_info->buffered_addr(), start);
  _ptrmap.iterate(&relocator, start, end);
}

ArchiveBuilder::ArchiveBuilder() :
  _current_dump_region(nullptr),
  _buffer_bottom(nullptr),
  _last_verified_top(nullptr),
  _num_dump_regions_used(0),
  _other_region_used_bytes(0),
  _requested_static_archive_bottom(nullptr),
  _requested_static_archive_top(nullptr),
  _requested_dynamic_archive_bottom(nullptr),
  _requested_dynamic_archive_top(nullptr),
  _mapped_static_archive_bottom(nullptr),
  _mapped_static_archive_top(nullptr),
  _buffer_to_requested_delta(0),
  _rw_region("rw", MAX_SHARED_DELTA),
  _ro_region("ro", MAX_SHARED_DELTA),
  _ptrmap(mtClassShared),
  _rw_ptrmap(mtClassShared),
  _ro_ptrmap(mtClassShared),
  _rw_src_objs(),
  _ro_src_objs(),
  _src_obj_table(INITIAL_TABLE_SIZE, MAX_TABLE_SIZE),
  _buffered_to_src_table(INITIAL_TABLE_SIZE, MAX_TABLE_SIZE),
  _total_heap_region_size(0),
  _estimated_metaspaceobj_bytes(0),
  _estimated_hashtable_bytes(0)
{
  _klasses = new (mtClassShared) GrowableArray<Klass*>(4 * K, mtClassShared);
  _symbols = new (mtClassShared) GrowableArray<Symbol*>(256 * K, mtClassShared);
  _entropy_seed = 0x12345678;
  assert(_current == nullptr, "must be");
  _current = this;
}

ArchiveBuilder::~ArchiveBuilder() {
  assert(_current == this, "must be");
  _current = nullptr;

  for (int i = 0; i < _symbols->length(); i++) {
    _symbols->at(i)->decrement_refcount();
  }

  delete _klasses;
  delete _symbols;
  if (_shared_rs.is_reserved()) {
    _shared_rs.release();
  }
}

// Returns a deterministic sequence of pseudo random numbers. The main purpose is NOT
// for randomness but to get good entropy for the identity_hash() of archived Symbols,
// while keeping the contents of static CDS archives deterministic to ensure
// reproducibility of JDK builds.
int ArchiveBuilder::entropy() {
  assert(SafepointSynchronize::is_at_safepoint(), "needed to ensure deterministic sequence");
  _entropy_seed = os::next_random(_entropy_seed);
  return static_cast<int>(_entropy_seed);
}

class GatherKlassesAndSymbols : public UniqueMetaspaceClosure {
  ArchiveBuilder* _builder;

public:
  GatherKlassesAndSymbols(ArchiveBuilder* builder) : _builder(builder) {}

  virtual bool do_unique_ref(Ref* ref, bool read_only) {
    return _builder->gather_klass_and_symbol(ref, read_only);
  }
};

bool ArchiveBuilder::gather_klass_and_symbol(MetaspaceClosure::Ref* ref, bool read_only) {
  if (ref->obj() == nullptr) {
    return false;
  }
  if (get_follow_mode(ref) != make_a_copy) {
    return false;
  }
  if (ref->msotype() == MetaspaceObj::ClassType) {
    Klass* klass = (Klass*)ref->obj();
    assert(klass->is_klass(), "must be");
    if (!is_excluded(klass)) {
      _klasses->append(klass);
    }
    // See RunTimeClassInfo::get_for(): make sure we have enough space for both maximum
    // Klass alignment as well as the RuntimeInfo* pointer we will embed in front of a Klass.
    _estimated_metaspaceobj_bytes += align_up(BytesPerWord, CompressedKlassPointers::klass_alignment_in_bytes()) +
        align_up(sizeof(void*), SharedSpaceObjectAlignment);
  } else if (ref->msotype() == MetaspaceObj::SymbolType) {
    // Make sure the symbol won't be GC'ed while we are dumping the archive.
    Symbol* sym = (Symbol*)ref->obj();
    sym->increment_refcount();
    _symbols->append(sym);
  }

  int bytes = ref->size() * BytesPerWord;
  _estimated_metaspaceobj_bytes += align_up(bytes, SharedSpaceObjectAlignment);

  return true; // recurse
}

void ArchiveBuilder::gather_klasses_and_symbols() {
  ResourceMark rm;
  log_info(cds)("Gathering classes and symbols ... ");
  GatherKlassesAndSymbols doit(this);
  iterate_roots(&doit);
#if INCLUDE_CDS_JAVA_HEAP
  if (CDSConfig::is_dumping_full_module_graph()) {
    ClassLoaderDataShared::iterate_symbols(&doit);
  }
#endif
  doit.finish();

  if (CDSConfig::is_dumping_static_archive()) {
    // To ensure deterministic contents in the static archive, we need to ensure that
    // we iterate the MetaspaceObjs in a deterministic order. It doesn't matter where
    // the MetaspaceObjs are located originally, as they are copied sequentially into
    // the archive during the iteration.
    //
    // The only issue here is that the symbol table and the system directories may be
    // randomly ordered, so we copy the symbols and klasses into two arrays and sort
    // them deterministically.
    //
    // During -Xshare:dump, the order of Symbol creation is strictly determined by
    // the SharedClassListFile (class loading is done in a single thread and the JIT
    // is disabled). Also, Symbols are allocated in monotonically increasing addresses
    // (see Symbol::operator new(size_t, int)). So if we iterate the Symbols by
    // ascending address order, we ensure that all Symbols are copied into deterministic
    // locations in the archive.
    //
    // TODO: in the future, if we want to produce deterministic contents in the
    // dynamic archive, we might need to sort the symbols alphabetically (also see
    // DynamicArchiveBuilder::sort_methods()).
    log_info(cds)("Sorting symbols ... ");
    _symbols->sort(compare_symbols_by_address);
    sort_klasses();

    // TODO -- we need a proper estimate for the archived modules, etc,
    // but this should be enough for now
    _estimated_metaspaceobj_bytes += 200 * 1024 * 1024;
  }
}

int ArchiveBuilder::compare_symbols_by_address(Symbol** a, Symbol** b) {
  if (a[0] < b[0]) {
    return -1;
  } else {
    assert(a[0] > b[0], "Duplicated symbol %s unexpected", (*a)->as_C_string());
    return 1;
  }
}

int ArchiveBuilder::compare_klass_by_name(Klass** a, Klass** b) {
  return a[0]->name()->fast_compare(b[0]->name());
}

void ArchiveBuilder::sort_klasses() {
  log_info(cds)("Sorting classes ... ");
  _klasses->sort(compare_klass_by_name);
}

size_t ArchiveBuilder::estimate_archive_size() {
  // size of the symbol table and two dictionaries, plus the RunTimeClassInfo's
  size_t symbol_table_est = SymbolTable::estimate_size_for_archive();
  size_t dictionary_est = SystemDictionaryShared::estimate_size_for_archive();
  _estimated_hashtable_bytes = symbol_table_est + dictionary_est;

  size_t total = 0;

  total += _estimated_metaspaceobj_bytes;
  total += _estimated_hashtable_bytes;

  // allow fragmentation at the end of each dump region
  total += _total_dump_regions * MetaspaceShared::core_region_alignment();

  log_info(cds)("_estimated_hashtable_bytes = " SIZE_FORMAT " + " SIZE_FORMAT " = " SIZE_FORMAT,
                symbol_table_est, dictionary_est, _estimated_hashtable_bytes);
  log_info(cds)("_estimated_metaspaceobj_bytes = " SIZE_FORMAT, _estimated_metaspaceobj_bytes);
  log_info(cds)("total estimate bytes = " SIZE_FORMAT, total);

  return align_up(total, MetaspaceShared::core_region_alignment());
}

address ArchiveBuilder::reserve_buffer() {
  size_t buffer_size = estimate_archive_size();
  ReservedSpace rs(buffer_size, MetaspaceShared::core_region_alignment(), os::vm_page_size());
  if (!rs.is_reserved()) {
    log_error(cds)("Failed to reserve " SIZE_FORMAT " bytes of output buffer.", buffer_size);
    MetaspaceShared::unrecoverable_writing_error();
  }

  // buffer_bottom is the lowest address of the 2 core regions (rw, ro) when
  // we are copying the class metadata into the buffer.
  address buffer_bottom = (address)rs.base();
  log_info(cds)("Reserved output buffer space at " PTR_FORMAT " [" SIZE_FORMAT " bytes]",
                p2i(buffer_bottom), buffer_size);
  _shared_rs = rs;

  _buffer_bottom = buffer_bottom;
  _last_verified_top = buffer_bottom;
  _current_dump_region = &_rw_region;
  _num_dump_regions_used = 1;
  _other_region_used_bytes = 0;
  _current_dump_region->init(&_shared_rs, &_shared_vs);

  ArchivePtrMarker::initialize(&_ptrmap, &_shared_vs);

  // The bottom of the static archive should be mapped at this address by default.
  _requested_static_archive_bottom = (address)MetaspaceShared::requested_base_address();

  // The bottom of the archive (that I am writing now) should be mapped at this address by default.
  address my_archive_requested_bottom;

  if (CDSConfig::is_dumping_static_archive()) {
    my_archive_requested_bottom = _requested_static_archive_bottom;
  } else {
    _mapped_static_archive_bottom = (address)MetaspaceObj::shared_metaspace_base();
    _mapped_static_archive_top  = (address)MetaspaceObj::shared_metaspace_top();
    assert(_mapped_static_archive_top >= _mapped_static_archive_bottom, "must be");
    size_t static_archive_size = _mapped_static_archive_top - _mapped_static_archive_bottom;

    // At run time, we will mmap the dynamic archive at my_archive_requested_bottom
    _requested_static_archive_top = _requested_static_archive_bottom + static_archive_size;
    my_archive_requested_bottom = align_up(_requested_static_archive_top, MetaspaceShared::core_region_alignment());

    _requested_dynamic_archive_bottom = my_archive_requested_bottom;
  }

  _buffer_to_requested_delta = my_archive_requested_bottom - _buffer_bottom;

  address my_archive_requested_top = my_archive_requested_bottom + buffer_size;
  if (my_archive_requested_bottom <  _requested_static_archive_bottom ||
      my_archive_requested_top    <= _requested_static_archive_bottom) {
    // Size overflow.
    log_error(cds)("my_archive_requested_bottom = " INTPTR_FORMAT, p2i(my_archive_requested_bottom));
    log_error(cds)("my_archive_requested_top    = " INTPTR_FORMAT, p2i(my_archive_requested_top));
    log_error(cds)("SharedBaseAddress (" INTPTR_FORMAT ") is too high. "
                   "Please rerun java -Xshare:dump with a lower value", p2i(_requested_static_archive_bottom));
    MetaspaceShared::unrecoverable_writing_error();
  }

  if (CDSConfig::is_dumping_static_archive()) {
    // We don't want any valid object to be at the very bottom of the archive.
    // See ArchivePtrMarker::mark_pointer().
    rw_region()->allocate(16);
  }

  return buffer_bottom;
}

void ArchiveBuilder::iterate_sorted_roots(MetaspaceClosure* it) {
  int num_symbols = _symbols->length();
  for (int i = 0; i < num_symbols; i++) {
    it->push(_symbols->adr_at(i));
  }

  int num_klasses = _klasses->length();
  for (int i = 0; i < num_klasses; i++) {
    it->push(_klasses->adr_at(i));
  }

  iterate_roots(it);
}

class GatherSortedSourceObjs : public MetaspaceClosure {
  ArchiveBuilder* _builder;

public:
  GatherSortedSourceObjs(ArchiveBuilder* builder) : _builder(builder) {}

  virtual bool do_ref(Ref* ref, bool read_only) {
    return _builder->gather_one_source_obj(ref, read_only);
  }
};

bool ArchiveBuilder::gather_one_source_obj(MetaspaceClosure::Ref* ref, bool read_only) {
  address src_obj = ref->obj();
  if (src_obj == nullptr) {
    return false;
  }
  if (RegeneratedClasses::has_been_regenerated(src_obj)) {
    // No need to copy it. We will later relocate it to point to the regenerated klass/method.
    return false;
  }
  remember_embedded_pointer_in_enclosing_obj(ref);

  FollowMode follow_mode = get_follow_mode(ref);
  SourceObjInfo src_info(ref, read_only, follow_mode);
  bool created;
  SourceObjInfo* p = _src_obj_table.put_if_absent(src_obj, src_info, &created);
  if (created) {
    if (_src_obj_table.maybe_grow()) {
      log_info(cds, hashtables)("Expanded _src_obj_table table to %d", _src_obj_table.table_size());
    }
  }

#ifdef ASSERT
  if (ref->msotype() == MetaspaceObj::MethodType) {
    Method* m = (Method*)ref->obj();
    assert(!RegeneratedClasses::has_been_regenerated((address)m->method_holder()),
           "Should not archive methods in a class that has been regenerated");
  }
#endif

  assert(p->read_only() == src_info.read_only(), "must be");

  if (created && src_info.should_copy()) {
    if (read_only) {
      _ro_src_objs.append(p);
    } else {
      _rw_src_objs.append(p);
    }
    return true; // Need to recurse into this ref only if we are copying it
  } else {
    return false;
  }
}

void ArchiveBuilder::record_regenerated_object(address orig_src_obj, address regen_src_obj) {
  // Record the fact that orig_src_obj has been replaced by regen_src_obj. All calls to get_buffered_addr(orig_src_obj)
  // should return the same value as get_buffered_addr(regen_src_obj).
  SourceObjInfo* p = _src_obj_table.get(regen_src_obj);
  assert(p != nullptr, "regenerated object should always be dumped");
  SourceObjInfo orig_src_info(orig_src_obj, p);
  bool created;
  _src_obj_table.put_if_absent(orig_src_obj, orig_src_info, &created);
  assert(created, "We shouldn't have archived the original copy of a regenerated object");
}

// Remember that we have a pointer inside ref->enclosing_obj() that points to ref->obj()
void ArchiveBuilder::remember_embedded_pointer_in_enclosing_obj(MetaspaceClosure::Ref* ref) {
  assert(ref->obj() != nullptr, "should have checked");

  address enclosing_obj = ref->enclosing_obj();
  if (enclosing_obj == nullptr) {
    return;
  }

  // We are dealing with 3 addresses:
  // address o    = ref->obj(): We have found an object whose address is o.
  // address* mpp = ref->mpp(): The object o is pointed to by a pointer whose address is mpp.
  //                            I.e., (*mpp == o)
  // enclosing_obj            : If non-null, it is the object which has a field that points to o.
  //                            mpp is the address if that field.
  //
  // Example: We have an array whose first element points to a Method:
  //     Method* o                     = 0x0000abcd;
  //     Array<Method*>* enclosing_obj = 0x00001000;
  //     enclosing_obj->at_put(0, o);
  //
  // We the MetaspaceClosure iterates on the very first element of this array, we have
  //     ref->obj()           == 0x0000abcd   (the Method)
  //     ref->mpp()           == 0x00001008   (the location of the first element in the array)
  //     ref->enclosing_obj() == 0x00001000   (the Array that contains the Method)
  //
  // We use the above information to mark the bitmap to indicate that there's a pointer on address 0x00001008.
  SourceObjInfo* src_info = _src_obj_table.get(enclosing_obj);
  if (src_info == nullptr || !src_info->should_copy()) {
    // source objects of point_to_it/set_to_null types are not copied
    // so we don't need to remember their pointers.
  } else {
    if (src_info->read_only()) {
      _ro_src_objs.remember_embedded_pointer(src_info, ref);
    } else {
      _rw_src_objs.remember_embedded_pointer(src_info, ref);
    }
  }
}

void ArchiveBuilder::gather_source_objs() {
  ResourceMark rm;
  log_info(cds)("Gathering all archivable objects ... ");
  gather_klasses_and_symbols();
  GatherSortedSourceObjs doit(this);
  iterate_sorted_roots(&doit);
  doit.finish();
}

bool ArchiveBuilder::is_excluded(Klass* klass) {
  if (klass->is_instance_klass()) {
    InstanceKlass* ik = InstanceKlass::cast(klass);
    return SystemDictionaryShared::is_excluded_class(ik);
  } else if (klass->is_objArray_klass()) {
    Klass* bottom = ObjArrayKlass::cast(klass)->bottom_klass();
    if (MetaspaceShared::is_shared_static(bottom)) {
      // The bottom class is in the static archive so it's clearly not excluded.
      assert(CDSConfig::is_dumping_dynamic_archive(), "sanity");
      return false;
    } else if (bottom->is_instance_klass()) {
      return SystemDictionaryShared::is_excluded_class(InstanceKlass::cast(bottom));
    }
  }

  return false;
}

ArchiveBuilder::FollowMode ArchiveBuilder::get_follow_mode(MetaspaceClosure::Ref *ref) {
  address obj = ref->obj();
  if (MetaspaceShared::is_in_shared_metaspace(obj)) {
    // Don't dump existing shared metadata again.
    return point_to_it;
  } else if (ref->msotype() == MetaspaceObj::MethodDataType ||
             ref->msotype() == MetaspaceObj::MethodCountersType) {
    return set_to_null;
  } else {
    if (ref->msotype() == MetaspaceObj::ClassType) {
      Klass* klass = (Klass*)ref->obj();
      assert(klass->is_klass(), "must be");
      if (is_excluded(klass)) {
        ResourceMark rm;
        log_debug(cds, dynamic)("Skipping class (excluded): %s", klass->external_name());
        return set_to_null;
      }
    }

    return make_a_copy;
  }
}

void ArchiveBuilder::start_dump_region(DumpRegion* next) {
  address bottom = _last_verified_top;
  address top = (address)(current_dump_region()->top());
  _other_region_used_bytes += size_t(top - bottom);

  current_dump_region()->pack(next);
  _current_dump_region = next;
  _num_dump_regions_used ++;

  _last_verified_top = (address)(current_dump_region()->top());
}

void ArchiveBuilder::verify_estimate_size(size_t estimate, const char* which) {
  address bottom = _last_verified_top;
  address top = (address)(current_dump_region()->top());
  size_t used = size_t(top - bottom) + _other_region_used_bytes;
  int diff = int(estimate) - int(used);

  log_info(cds)("%s estimate = " SIZE_FORMAT " used = " SIZE_FORMAT "; diff = %d bytes", which, estimate, used, diff);
  assert(diff >= 0, "Estimate is too small");

  _last_verified_top = top;
  _other_region_used_bytes = 0;
}

char* ArchiveBuilder::ro_strdup(const char* s) {
  char* archived_str = ro_region_alloc((int)strlen(s) + 1);
  strcpy(archived_str, s);
  return archived_str;
}

// The objects that have embedded pointers will sink
// towards the end of the list. This ensures we have a maximum
// number of leading zero bits in the relocation bitmap.
int ArchiveBuilder::compare_src_objs(SourceObjInfo** a, SourceObjInfo** b) {
  if ((*a)->has_embedded_pointer() && !(*b)->has_embedded_pointer()) {
    return 1;
  } else if (!(*a)->has_embedded_pointer() && (*b)->has_embedded_pointer()) {
    return -1;
  } else {
    // This is necessary to keep the sorting order stable. Otherwise the
    // archive's contents may not be deterministic.
    return (*a)->id() - (*b)->id();
  }
}

void ArchiveBuilder::sort_metadata_objs() {
  _rw_src_objs.objs()->sort(compare_src_objs);
  _ro_src_objs.objs()->sort(compare_src_objs);
}

void ArchiveBuilder::dump_rw_metadata() {
  ResourceMark rm;
  log_info(cds)("Allocating RW objects ... ");
  make_shallow_copies(&_rw_region, &_rw_src_objs);

#if INCLUDE_CDS_JAVA_HEAP
  if (CDSConfig::is_dumping_full_module_graph()) {
    // Archive the ModuleEntry's and PackageEntry's of the 3 built-in loaders
    char* start = rw_region()->top();
    ClassLoaderDataShared::allocate_archived_tables();
    alloc_stats()->record_modules(rw_region()->top() - start, /*read_only*/false);
  }
#endif
}

void ArchiveBuilder::dump_ro_metadata() {
  ResourceMark rm;
  log_info(cds)("Allocating RO objects ... ");

  start_dump_region(&_ro_region);
  make_shallow_copies(&_ro_region, &_ro_src_objs);

#if INCLUDE_CDS_JAVA_HEAP
  if (CDSConfig::is_dumping_full_module_graph()) {
    char* start = ro_region()->top();
    ClassLoaderDataShared::init_archived_tables();
    alloc_stats()->record_modules(ro_region()->top() - start, /*read_only*/true);
  }
#endif

  RegeneratedClasses::record_regenerated_objects();
}

void ArchiveBuilder::make_shallow_copies(DumpRegion *dump_region,
                                         const ArchiveBuilder::SourceObjList* src_objs) {
  for (int i = 0; i < src_objs->objs()->length(); i++) {
    make_shallow_copy(dump_region, src_objs->objs()->at(i));
  }
  log_info(cds)("done (%d objects)", src_objs->objs()->length());
}

void ArchiveBuilder::make_shallow_copy(DumpRegion *dump_region, SourceObjInfo* src_info) {
  address src = src_info->source_addr();
  int bytes = src_info->size_in_bytes();
  char* dest;
  char* oldtop;
  char* newtop;

  oldtop = dump_region->top();
  if (src_info->msotype() == MetaspaceObj::ClassType) {
    // Allocate space for a pointer directly in front of the future InstanceKlass, so
    // we can do a quick lookup from InstanceKlass* -> RunTimeClassInfo*
    // without building another hashtable. See RunTimeClassInfo::get_for()
    // in systemDictionaryShared.cpp.
    Klass* klass = (Klass*)src;
    if (klass->is_instance_klass()) {
      SystemDictionaryShared::validate_before_archiving(InstanceKlass::cast(klass));
      dump_region->allocate(sizeof(address));
    }
    // Allocate space for the future InstanceKlass with proper alignment
    const size_t alignment =
#ifdef _LP64
      UseCompressedClassPointers ?
        nth_bit(ArchiveBuilder::precomputed_narrow_klass_shift()) :
        SharedSpaceObjectAlignment;
#else
    SharedSpaceObjectAlignment;
#endif
    dest = dump_region->allocate(bytes, alignment);
  } else {
    dest = dump_region->allocate(bytes);
  }
  newtop = dump_region->top();

  memcpy(dest, src, bytes);

  // Update the hash of buffered sorted symbols for static dump so that the symbols have deterministic contents
  if (CDSConfig::is_dumping_static_archive() && (src_info->msotype() == MetaspaceObj::SymbolType)) {
    Symbol* buffered_symbol = (Symbol*)dest;
    assert(((Symbol*)src)->is_permanent(), "archived symbols must be permanent");
    buffered_symbol->update_identity_hash();
  }

  {
    bool created;
    _buffered_to_src_table.put_if_absent((address)dest, src, &created);
    assert(created, "must be");
    if (_buffered_to_src_table.maybe_grow()) {
      log_info(cds, hashtables)("Expanded _buffered_to_src_table table to %d", _buffered_to_src_table.table_size());
    }
  }

  intptr_t* archived_vtable = CppVtables::get_archived_vtable(src_info->msotype(), (address)dest);
  if (archived_vtable != nullptr) {
    *(address*)dest = (address)archived_vtable;
    ArchivePtrMarker::mark_pointer((address*)dest);
  }

  log_trace(cds)("Copy: " PTR_FORMAT " ==> " PTR_FORMAT " %d", p2i(src), p2i(dest), bytes);
  src_info->set_buffered_addr((address)dest);

  _alloc_stats.record(src_info->msotype(), int(newtop - oldtop), src_info->read_only());

  DEBUG_ONLY(_alloc_stats.verify((int)dump_region->used(), src_info->read_only()));
}

// This is used by code that hand-assembles data structures, such as the LambdaProxyClassKey, that are
// not handled by MetaspaceClosure.
void ArchiveBuilder::write_pointer_in_buffer(address* ptr_location, address src_addr) {
  assert(is_in_buffer_space(ptr_location), "must be");
  if (src_addr == nullptr) {
    *ptr_location = nullptr;
    ArchivePtrMarker::clear_pointer(ptr_location);
  } else {
    *ptr_location = get_buffered_addr(src_addr);
    ArchivePtrMarker::mark_pointer(ptr_location);
  }
}

void ArchiveBuilder::mark_and_relocate_to_buffered_addr(address* ptr_location) {
  assert(*ptr_location != nullptr, "sanity");
  if (!is_in_mapped_static_archive(*ptr_location)) {
    *ptr_location = get_buffered_addr(*ptr_location);
  }
  ArchivePtrMarker::mark_pointer(ptr_location);
}

address ArchiveBuilder::get_buffered_addr(address src_addr) const {
  SourceObjInfo* p = _src_obj_table.get(src_addr);
  assert(p != nullptr, "src_addr " INTPTR_FORMAT " is used but has not been archived",
         p2i(src_addr));

  return p->buffered_addr();
}

address ArchiveBuilder::get_source_addr(address buffered_addr) const {
  assert(is_in_buffer_space(buffered_addr), "must be");
  address* src_p = _buffered_to_src_table.get(buffered_addr);
  assert(src_p != nullptr && *src_p != nullptr, "must be");
  return *src_p;
}

void ArchiveBuilder::relocate_embedded_pointers(ArchiveBuilder::SourceObjList* src_objs) {
  for (int i = 0; i < src_objs->objs()->length(); i++) {
    src_objs->relocate(i, this);
  }
}

void ArchiveBuilder::relocate_metaspaceobj_embedded_pointers() {
  log_info(cds)("Relocating embedded pointers in core regions ... ");
  relocate_embedded_pointers(&_rw_src_objs);
  relocate_embedded_pointers(&_ro_src_objs);
}

void ArchiveBuilder::make_klasses_shareable() {
  int num_instance_klasses = 0;
  int num_boot_klasses = 0;
  int num_platform_klasses = 0;
  int num_app_klasses = 0;
  int num_hidden_klasses = 0;
  int num_unlinked_klasses = 0;
  int num_unregistered_klasses = 0;
  int num_obj_array_klasses = 0;
  int num_type_array_klasses = 0;

  for (int i = 0; i < klasses()->length(); i++) {
    // Some of the code in ConstantPool::remove_unshareable_info() requires the classes
    // to be in linked state, so it must be call here before the next loop, which returns
    // all classes to unlinked state.
    Klass* k = get_buffered_addr(klasses()->at(i));
    if (k->is_instance_klass()) {
      InstanceKlass::cast(k)->constants()->remove_unshareable_info();
    }
  }

  for (int i = 0; i < klasses()->length(); i++) {
    const char* type;
    const char* unlinked = "";
    const char* hidden = "";
    const char* generated = "";
    Klass* k = get_buffered_addr(klasses()->at(i));
    k->remove_java_mirror();
#ifdef _LP64
    if (UseCompactObjectHeaders) {
      Klass* requested_k = to_requested(k);
      address narrow_klass_base = _requested_static_archive_bottom; // runtime encoding base == runtime mapping start
      const int narrow_klass_shift = precomputed_narrow_klass_shift();
      narrowKlass nk = CompressedKlassPointers::encode_not_null_without_asserts(requested_k, narrow_klass_base, narrow_klass_shift);
      k->set_prototype_header(markWord::prototype().set_narrow_klass(nk));
    }
#endif //_LP64
    if (k->is_objArray_klass()) {
      // InstanceKlass and TypeArrayKlass will in turn call remove_unshareable_info
      // on their array classes.
      num_obj_array_klasses ++;
      type = "array";
    } else if (k->is_typeArray_klass()) {
      num_type_array_klasses ++;
      type = "array";
      k->remove_unshareable_info();
    } else {
      assert(k->is_instance_klass(), " must be");
      num_instance_klasses ++;
      InstanceKlass* ik = InstanceKlass::cast(k);
      if (ik->is_shared_boot_class()) {
        type = "boot";
        num_boot_klasses ++;
      } else if (ik->is_shared_platform_class()) {
        type = "plat";
        num_platform_klasses ++;
      } else if (ik->is_shared_app_class()) {
        type = "app";
        num_app_klasses ++;
      } else {
        assert(ik->is_shared_unregistered_class(), "must be");
        type = "unreg";
        num_unregistered_klasses ++;
      }

      if (!ik->is_linked()) {
        num_unlinked_klasses ++;
        unlinked = " ** unlinked";
      }

      if (ik->is_hidden()) {
        num_hidden_klasses ++;
        hidden = " ** hidden";
      }

      if (ik->is_generated_shared_class()) {
        generated = " ** generated";
      }
      MetaspaceShared::rewrite_nofast_bytecodes_and_calculate_fingerprints(Thread::current(), ik);
      ik->remove_unshareable_info();
    }

    if (log_is_enabled(Debug, cds, class)) {
      ResourceMark rm;
      log_debug(cds, class)("klasses[%5d] = " PTR_FORMAT " %-5s %s%s%s%s", i,
                            p2i(to_requested(k)), type, k->external_name(),
                            hidden, unlinked, generated);
    }
  }

  log_info(cds)("Number of classes %d", num_instance_klasses + num_obj_array_klasses + num_type_array_klasses);
  log_info(cds)("    instance classes   = %5d", num_instance_klasses);
  log_info(cds)("      boot             = %5d", num_boot_klasses);
  log_info(cds)("      app              = %5d", num_app_klasses);
  log_info(cds)("      platform         = %5d", num_platform_klasses);
  log_info(cds)("      unregistered     = %5d", num_unregistered_klasses);
  log_info(cds)("      (hidden)         = %5d", num_hidden_klasses);
  log_info(cds)("      (unlinked)       = %5d", num_unlinked_klasses);
  log_info(cds)("    obj array classes  = %5d", num_obj_array_klasses);
  log_info(cds)("    type array classes = %5d", num_type_array_klasses);
  log_info(cds)("               symbols = %5d", _symbols->length());

  DynamicArchive::make_array_klasses_shareable();
}

void ArchiveBuilder::serialize_dynamic_archivable_items(SerializeClosure* soc) {
  SymbolTable::serialize_shared_table_header(soc, false);
  SystemDictionaryShared::serialize_dictionary_headers(soc, false);
  DynamicArchive::serialize_array_klasses(soc);
}

uintx ArchiveBuilder::buffer_to_offset(address p) const {
  address requested_p = to_requested(p);
  assert(requested_p >= _requested_static_archive_bottom, "must be");
  return requested_p - _requested_static_archive_bottom;
}

uintx ArchiveBuilder::any_to_offset(address p) const {
  if (is_in_mapped_static_archive(p)) {
    assert(CDSConfig::is_dumping_dynamic_archive(), "must be");
    return p - _mapped_static_archive_bottom;
  }
  if (!is_in_buffer_space(p)) {
    // p must be a "source" address
    p = get_buffered_addr(p);
  }
  return buffer_to_offset(p);
}

#if INCLUDE_CDS_JAVA_HEAP
narrowKlass ArchiveBuilder::get_requested_narrow_klass(Klass* k) {
  assert(CDSConfig::is_dumping_heap(), "sanity");
  k = get_buffered_klass(k);
  Klass* requested_k = to_requested(k);
  const int narrow_klass_shift = ArchiveBuilder::precomputed_narrow_klass_shift();
#ifdef ASSERT
  const size_t klass_alignment = MAX2(SharedSpaceObjectAlignment, (size_t)nth_bit(narrow_klass_shift));
  assert(is_aligned(k, klass_alignment), "Klass " PTR_FORMAT " misaligned.", p2i(k));
#endif
  address narrow_klass_base = _requested_static_archive_bottom; // runtime encoding base == runtime mapping start
  // Note: use the "raw" version of encode that takes explicit narrow klass base and shift. Don't use any
  // of the variants that do sanity checks, nor any of those that use the current - dump - JVM's encoding setting.
  return CompressedKlassPointers::encode_not_null_without_asserts(requested_k, narrow_klass_base, narrow_klass_shift);
}
#endif // INCLUDE_CDS_JAVA_HEAP

// RelocateBufferToRequested --- Relocate all the pointers in rw/ro,
// so that the archive can be mapped to the "requested" location without runtime relocation.
//
// - See ArchiveBuilder header for the definition of "buffer", "mapped" and "requested"
// - ArchivePtrMarker::ptrmap() marks all the pointers in the rw/ro regions
// - Every pointer must have one of the following values:
//   [a] nullptr:
//       No relocation is needed. Remove this pointer from ptrmap so we don't need to
//       consider it at runtime.
//   [b] Points into an object X which is inside the buffer:
//       Adjust this pointer by _buffer_to_requested_delta, so it points to X
//       when the archive is mapped at the requested location.
//   [c] Points into an object Y which is inside mapped static archive:
//       - This happens only during dynamic dump
//       - Adjust this pointer by _mapped_to_requested_static_archive_delta,
//         so it points to Y when the static archive is mapped at the requested location.
template <bool STATIC_DUMP>
class RelocateBufferToRequested : public BitMapClosure {
  ArchiveBuilder* _builder;
  address _buffer_bottom;
  intx _buffer_to_requested_delta;
  intx _mapped_to_requested_static_archive_delta;
  size_t _max_non_null_offset;

 public:
  RelocateBufferToRequested(ArchiveBuilder* builder) {
    _builder = builder;
    _buffer_bottom = _builder->buffer_bottom();
    _buffer_to_requested_delta = builder->buffer_to_requested_delta();
    _mapped_to_requested_static_archive_delta = builder->requested_static_archive_bottom() - builder->mapped_static_archive_bottom();
    _max_non_null_offset = 0;

    address bottom = _builder->buffer_bottom();
    address top = _builder->buffer_top();
    address new_bottom = bottom + _buffer_to_requested_delta;
    address new_top = top + _buffer_to_requested_delta;
    log_debug(cds)("Relocating archive from [" INTPTR_FORMAT " - " INTPTR_FORMAT "] to "
                   "[" INTPTR_FORMAT " - " INTPTR_FORMAT "]",
                   p2i(bottom), p2i(top),
                   p2i(new_bottom), p2i(new_top));
  }

  bool do_bit(size_t offset) {
    address* p = (address*)_buffer_bottom + offset;
    assert(_builder->is_in_buffer_space(p), "pointer must live in buffer space");

    if (*p == nullptr) {
      // todo -- clear bit, etc
      ArchivePtrMarker::ptrmap()->clear_bit(offset);
    } else {
      if (STATIC_DUMP) {
        assert(_builder->is_in_buffer_space(*p), "old pointer must point inside buffer space");
        *p += _buffer_to_requested_delta;
        assert(_builder->is_in_requested_static_archive(*p), "new pointer must point inside requested archive");
      } else {
        if (_builder->is_in_buffer_space(*p)) {
          *p += _buffer_to_requested_delta;
          // assert is in requested dynamic archive
        } else {
          assert(_builder->is_in_mapped_static_archive(*p), "old pointer must point inside buffer space or mapped static archive");
          *p += _mapped_to_requested_static_archive_delta;
          assert(_builder->is_in_requested_static_archive(*p), "new pointer must point inside requested archive");
        }
      }
      _max_non_null_offset = offset;
    }

    return true; // keep iterating
  }

  void doit() {
    ArchivePtrMarker::ptrmap()->iterate(this);
    ArchivePtrMarker::compact(_max_non_null_offset);
  }
};


void ArchiveBuilder::relocate_to_requested() {
  ro_region()->pack();

  size_t my_archive_size = buffer_top() - buffer_bottom();

  if (CDSConfig::is_dumping_static_archive()) {
    _requested_static_archive_top = _requested_static_archive_bottom + my_archive_size;
    RelocateBufferToRequested<true> patcher(this);
    patcher.doit();
  } else {
    assert(CDSConfig::is_dumping_dynamic_archive(), "must be");
    _requested_dynamic_archive_top = _requested_dynamic_archive_bottom + my_archive_size;
    RelocateBufferToRequested<false> patcher(this);
    patcher.doit();
  }
}

// Write detailed info to a mapfile to analyze contents of the archive.
// static dump:
//   java -Xshare:dump -Xlog:cds+map=trace:file=cds.map:none:filesize=0
// dynamic dump:
//   java -cp MyApp.jar -XX:ArchiveClassesAtExit=MyApp.jsa \
//        -Xlog:cds+map=trace:file=cds.map:none:filesize=0 MyApp
//
// We need to do some address translation because the buffers used at dump time may be mapped to
// a different location at runtime. At dump time, the buffers may be at arbitrary locations
// picked by the OS. At runtime, we try to map at a fixed location (SharedBaseAddress). For
// consistency, we log everything using runtime addresses.
class ArchiveBuilder::CDSMapLogger : AllStatic {
  static intx buffer_to_runtime_delta() {
    // Translate the buffers used by the RW/RO regions to their eventual (requested) locations
    // at runtime.
    return ArchiveBuilder::current()->buffer_to_requested_delta();
  }

  // rw/ro regions only
  static void log_metaspace_region(const char* name, DumpRegion* region,
                                   const ArchiveBuilder::SourceObjList* src_objs) {
    address region_base = address(region->base());
    address region_top  = address(region->top());
    log_region(name, region_base, region_top, region_base + buffer_to_runtime_delta());
    log_metaspace_objects(region, src_objs);
  }

#define _LOG_PREFIX PTR_FORMAT ": @@ %-17s %d"

  static void log_klass(Klass* k, address runtime_dest, const char* type_name, int bytes, Thread* current) {
    ResourceMark rm(current);
    log_debug(cds, map)(_LOG_PREFIX " %s",
                        p2i(runtime_dest), type_name, bytes, k->external_name());
  }
  static void log_method(Method* m, address runtime_dest, const char* type_name, int bytes, Thread* current) {
    ResourceMark rm(current);
    log_debug(cds, map)(_LOG_PREFIX " %s",
                        p2i(runtime_dest), type_name, bytes,  m->external_name());
  }

  // rw/ro regions only
  static void log_metaspace_objects(DumpRegion* region, const ArchiveBuilder::SourceObjList* src_objs) {
    address last_obj_base = address(region->base());
    address last_obj_end  = address(region->base());
    address region_end    = address(region->end());
    Thread* current = Thread::current();
    for (int i = 0; i < src_objs->objs()->length(); i++) {
      SourceObjInfo* src_info = src_objs->at(i);
      address src = src_info->source_addr();
      address dest = src_info->buffered_addr();
      log_as_hex(last_obj_base, dest, last_obj_base + buffer_to_runtime_delta());
      address runtime_dest = dest + buffer_to_runtime_delta();
      int bytes = src_info->size_in_bytes();

      MetaspaceObj::Type type = src_info->msotype();
      const char* type_name = MetaspaceObj::type_name(type);

      switch (type) {
      case MetaspaceObj::ClassType:
        log_klass((Klass*)src, runtime_dest, type_name, bytes, current);
        break;
      case MetaspaceObj::ConstantPoolType:
        log_klass(((ConstantPool*)src)->pool_holder(),
                    runtime_dest, type_name, bytes, current);
        break;
      case MetaspaceObj::ConstantPoolCacheType:
        log_klass(((ConstantPoolCache*)src)->constant_pool()->pool_holder(),
                    runtime_dest, type_name, bytes, current);
        break;
      case MetaspaceObj::MethodType:
        log_method((Method*)src, runtime_dest, type_name, bytes, current);
        break;
      case MetaspaceObj::ConstMethodType:
        log_method(((ConstMethod*)src)->method(), runtime_dest, type_name, bytes, current);
        break;
      case MetaspaceObj::SymbolType:
        {
          ResourceMark rm(current);
          Symbol* s = (Symbol*)src;
          log_debug(cds, map)(_LOG_PREFIX " %s", p2i(runtime_dest), type_name, bytes,
                              s->as_quoted_ascii());
        }
        break;
      default:
        log_debug(cds, map)(_LOG_PREFIX, p2i(runtime_dest), type_name, bytes);
        break;
      }

      last_obj_base = dest;
      last_obj_end  = dest + bytes;
    }

    log_as_hex(last_obj_base, last_obj_end, last_obj_base + buffer_to_runtime_delta());
    if (last_obj_end < region_end) {
      log_debug(cds, map)(PTR_FORMAT ": @@ Misc data " SIZE_FORMAT " bytes",
                          p2i(last_obj_end + buffer_to_runtime_delta()),
                          size_t(region_end - last_obj_end));
      log_as_hex(last_obj_end, region_end, last_obj_end + buffer_to_runtime_delta());
    }
  }

#undef _LOG_PREFIX

  // Log information about a region, whose address at dump time is [base .. top). At
  // runtime, this region will be mapped to requested_base. requested_base is 0 if this
  // region will be mapped at os-selected addresses (such as the bitmap region), or will
  // be accessed with os::read (the header).
  //
  // Note: across -Xshare:dump runs, base may be different, but requested_base should
  // be the same as the archive contents should be deterministic.
  static void log_region(const char* name, address base, address top, address requested_base) {
    size_t size = top - base;
    base = requested_base;
    top = requested_base + size;
    log_info(cds, map)("[%-18s " PTR_FORMAT " - " PTR_FORMAT " " SIZE_FORMAT_W(9) " bytes]",
                       name, p2i(base), p2i(top), size);
  }

#if INCLUDE_CDS_JAVA_HEAP
  static void log_heap_region(ArchiveHeapInfo* heap_info) {
    MemRegion r = heap_info->buffer_region();
    address start = address(r.start()); // start of the current oop inside the buffer
    address end = address(r.end());
    log_region("heap", start, end, ArchiveHeapWriter::buffered_addr_to_requested_addr(start));

    LogStreamHandle(Info, cds, map) st;

    while (start < end) {
      size_t byte_size;
      oop source_oop = ArchiveHeapWriter::buffered_addr_to_source_obj(start);
      address requested_start = ArchiveHeapWriter::buffered_addr_to_requested_addr(start);
      st.print(PTR_FORMAT ": @@ Object ", p2i(requested_start));

      if (source_oop != nullptr) {
        // This is a regular oop that got archived.
        print_oop_with_requested_addr_cr(&st, source_oop, false);
        byte_size = source_oop->size() * BytesPerWord;
      } else if (start == ArchiveHeapWriter::buffered_heap_roots_addr()) {
        // HeapShared::roots() is copied specially, so it doesn't exist in
        // ArchiveHeapWriter::BufferOffsetToSourceObjectTable.
        // See ArchiveHeapWriter::copy_roots_to_buffer().
        st.print_cr("HeapShared::roots[%d]", HeapShared::pending_roots()->length());
        byte_size = ArchiveHeapWriter::heap_roots_word_size() * BytesPerWord;
      } else if ((byte_size = ArchiveHeapWriter::get_filler_size_at(start)) > 0) {
        // We have a filler oop, which also does not exist in BufferOffsetToSourceObjectTable.
        st.print_cr("filler " SIZE_FORMAT " bytes", byte_size);
      } else {
        ShouldNotReachHere();
      }

      address oop_end = start + byte_size;
      log_as_hex(start, oop_end, requested_start, /*is_heap=*/true);

      if (source_oop != nullptr) {
        log_oop_details(heap_info, source_oop, /*buffered_addr=*/start);
      } else if (start == ArchiveHeapWriter::buffered_heap_roots_addr()) {
        log_heap_roots();
      }
      start = oop_end;
    }
  }

  // ArchivedFieldPrinter is used to print the fields of archived objects. We can't
  // use _source_obj->print_on(), because we want to print the oop fields
  // in _source_obj with their requested addresses using print_oop_with_requested_addr_cr().
  class ArchivedFieldPrinter : public FieldClosure {
    ArchiveHeapInfo* _heap_info;
    outputStream* _st;
    oop _source_obj;
    address _buffered_addr;
  public:
    ArchivedFieldPrinter(ArchiveHeapInfo* heap_info, outputStream* st, oop src_obj, address buffered_addr) :
      _heap_info(heap_info), _st(st), _source_obj(src_obj), _buffered_addr(buffered_addr) {}

    void do_field(fieldDescriptor* fd) {
      _st->print(" - ");
      BasicType ft = fd->field_type();
      switch (ft) {
      case T_ARRAY:
      case T_OBJECT:
        fd->print_on(_st); // print just the name and offset
        print_oop_with_requested_addr_cr(_st, _source_obj->obj_field(fd->offset()));
        break;
      default:
        if (ArchiveHeapWriter::is_marked_as_native_pointer(_heap_info, _source_obj, fd->offset())) {
          print_as_native_pointer(fd);
        } else {
          fd->print_on_for(_st, cast_to_oop(_buffered_addr)); // name, offset, value
          _st->cr();
        }
      }
    }

    void print_as_native_pointer(fieldDescriptor* fd) {
      LP64_ONLY(assert(fd->field_type() == T_LONG, "must be"));
      NOT_LP64 (assert(fd->field_type() == T_INT,  "must be"));

      // We have a field that looks like an integer, but it's actually a pointer to a MetaspaceObj.
      address source_native_ptr = (address)
          LP64_ONLY(_source_obj->long_field(fd->offset()))
          NOT_LP64( _source_obj->int_field (fd->offset()));
      ArchiveBuilder* builder = ArchiveBuilder::current();

      // The value of the native pointer at runtime.
      address requested_native_ptr = builder->to_requested(builder->get_buffered_addr(source_native_ptr));

      // The address of _source_obj at runtime
      oop requested_obj = ArchiveHeapWriter::source_obj_to_requested_obj(_source_obj);
      // The address of this field in the requested space
      assert(requested_obj != nullptr, "Attempting to load field from null oop");
      address requested_field_addr = cast_from_oop<address>(requested_obj) + fd->offset();

      fd->print_on(_st);
      _st->print_cr(PTR_FORMAT " (marked metadata pointer @" PTR_FORMAT " )",
                    p2i(requested_native_ptr), p2i(requested_field_addr));
    }
  };

  // Print the fields of instanceOops, or the elements of arrayOops
  static void log_oop_details(ArchiveHeapInfo* heap_info, oop source_oop, address buffered_addr) {
    LogStreamHandle(Trace, cds, map, oops) st;
    if (st.is_enabled()) {
      Klass* source_klass = source_oop->klass();
      ArchiveBuilder* builder = ArchiveBuilder::current();
      Klass* requested_klass = builder->to_requested(builder->get_buffered_addr(source_klass));

      st.print(" - klass: ");
      source_klass->print_value_on(&st);
      st.print(" " PTR_FORMAT, p2i(requested_klass));
      st.cr();

      if (source_oop->is_typeArray()) {
        TypeArrayKlass::cast(source_klass)->oop_print_elements_on(typeArrayOop(source_oop), &st);
      } else if (source_oop->is_objArray()) {
        objArrayOop source_obj_array = objArrayOop(source_oop);
        for (int i = 0; i < source_obj_array->length(); i++) {
          st.print(" -%4d: ", i);
          print_oop_with_requested_addr_cr(&st, source_obj_array->obj_at(i));
        }
      } else {
        st.print_cr(" - fields (" SIZE_FORMAT " words):", source_oop->size());
        ArchivedFieldPrinter print_field(heap_info, &st, source_oop, buffered_addr);
        InstanceKlass::cast(source_klass)->print_nonstatic_fields(&print_field);
      }
    }
  }

  static void log_heap_roots() {
    LogStreamHandle(Trace, cds, map, oops) st;
    if (st.is_enabled()) {
      for (int i = 0; i < HeapShared::pending_roots()->length(); i++) {
        st.print("roots[%4d]: ", i);
        print_oop_with_requested_addr_cr(&st, HeapShared::pending_roots()->at(i));
      }
    }
  }

  // The output looks like this. The first number is the requested address. The second number is
  // the narrowOop version of the requested address.
  //     0x00000007ffc7e840 (0xfff8fd08) java.lang.Class
  //     0x00000007ffc000f8 (0xfff8001f) [B length: 11
  static void print_oop_with_requested_addr_cr(outputStream* st, oop source_oop, bool print_addr = true) {
    if (source_oop == nullptr) {
      st->print_cr("null");
    } else {
      ResourceMark rm;
      oop requested_obj = ArchiveHeapWriter::source_obj_to_requested_obj(source_oop);
      if (print_addr) {
        st->print(PTR_FORMAT " ", p2i(requested_obj));
      }
      if (UseCompressedOops) {
        st->print("(0x%08x) ", CompressedOops::narrow_oop_value(requested_obj));
      }
      if (source_oop->is_array()) {
        int array_len = arrayOop(source_oop)->length();
        st->print_cr("%s length: %d", source_oop->klass()->external_name(), array_len);
      } else {
        st->print_cr("%s", source_oop->klass()->external_name());
      }
    }
  }
#endif // INCLUDE_CDS_JAVA_HEAP

  // Log all the data [base...top). Pretend that the base address
  // will be mapped to requested_base at run-time.
  static void log_as_hex(address base, address top, address requested_base, bool is_heap = false) {
    assert(top >= base, "must be");

    LogStreamHandle(Trace, cds, map) lsh;
    if (lsh.is_enabled()) {
      int unitsize = sizeof(address);
      if (is_heap && UseCompressedOops) {
        // This makes the compressed oop pointers easier to read, but
        // longs and doubles will be split into two words.
        unitsize = sizeof(narrowOop);
      }
      os::print_hex_dump(&lsh, base, top, unitsize, /* print_ascii=*/true, /* bytes_per_line=*/32, requested_base);
    }
  }

  static void log_header(FileMapInfo* mapinfo) {
    LogStreamHandle(Info, cds, map) lsh;
    if (lsh.is_enabled()) {
      mapinfo->print(&lsh);
    }
  }

public:
  static void log(ArchiveBuilder* builder, FileMapInfo* mapinfo,
                  ArchiveHeapInfo* heap_info,
                  char* bitmap, size_t bitmap_size_in_bytes) {
    log_info(cds, map)("%s CDS archive map for %s", CDSConfig::is_dumping_static_archive() ? "Static" : "Dynamic", mapinfo->full_path());

    address header = address(mapinfo->header());
    address header_end = header + mapinfo->header()->header_size();
    log_region("header", header, header_end, nullptr);
    log_header(mapinfo);
    log_as_hex(header, header_end, nullptr);

    DumpRegion* rw_region = &builder->_rw_region;
    DumpRegion* ro_region = &builder->_ro_region;

    log_metaspace_region("rw region", rw_region, &builder->_rw_src_objs);
    log_metaspace_region("ro region", ro_region, &builder->_ro_src_objs);

    address bitmap_end = address(bitmap + bitmap_size_in_bytes);
    log_region("bitmap", address(bitmap), bitmap_end, nullptr);
    log_as_hex((address)bitmap, bitmap_end, nullptr);

#if INCLUDE_CDS_JAVA_HEAP
    if (heap_info->is_used()) {
      log_heap_region(heap_info);
    }
#endif

    log_info(cds, map)("[End of CDS archive map]");
  }
}; // end ArchiveBuilder::CDSMapLogger

void ArchiveBuilder::print_stats() {
  _alloc_stats.print_stats(int(_ro_region.used()), int(_rw_region.used()));
}

void ArchiveBuilder::write_archive(FileMapInfo* mapinfo, ArchiveHeapInfo* heap_info) {
  // Make sure NUM_CDS_REGIONS (exported in cds.h) agrees with
  // MetaspaceShared::n_regions (internal to hotspot).
  assert(NUM_CDS_REGIONS == MetaspaceShared::n_regions, "sanity");

  write_region(mapinfo, MetaspaceShared::rw, &_rw_region, /*read_only=*/false,/*allow_exec=*/false);
  write_region(mapinfo, MetaspaceShared::ro, &_ro_region, /*read_only=*/true, /*allow_exec=*/false);

  // Split pointer map into read-write and read-only bitmaps
  ArchivePtrMarker::initialize_rw_ro_maps(&_rw_ptrmap, &_ro_ptrmap);

  size_t bitmap_size_in_bytes;
  char* bitmap = mapinfo->write_bitmap_region(ArchivePtrMarker::rw_ptrmap(), ArchivePtrMarker::ro_ptrmap(), heap_info,
                                              bitmap_size_in_bytes);

  if (heap_info->is_used()) {
    _total_heap_region_size = mapinfo->write_heap_region(heap_info);
  }

  print_region_stats(mapinfo, heap_info);

  mapinfo->set_requested_base((char*)MetaspaceShared::requested_base_address());
  mapinfo->set_header_crc(mapinfo->compute_header_crc());
  // After this point, we should not write any data into mapinfo->header() since this
  // would corrupt its checksum we have calculated before.
  mapinfo->write_header();
  mapinfo->close();

  if (log_is_enabled(Info, cds)) {
    print_stats();
  }

  if (log_is_enabled(Info, cds, map)) {
    CDSMapLogger::log(this, mapinfo, heap_info,
                      bitmap, bitmap_size_in_bytes);
  }
  CDS_JAVA_HEAP_ONLY(HeapShared::destroy_archived_object_cache());
  FREE_C_HEAP_ARRAY(char, bitmap);
}

void ArchiveBuilder::write_region(FileMapInfo* mapinfo, int region_idx, DumpRegion* dump_region, bool read_only,  bool allow_exec) {
  mapinfo->write_region(region_idx, dump_region->base(), dump_region->used(), read_only, allow_exec);
}

void ArchiveBuilder::print_region_stats(FileMapInfo *mapinfo, ArchiveHeapInfo* heap_info) {
  // Print statistics of all the regions
  const size_t bitmap_used = mapinfo->region_at(MetaspaceShared::bm)->used();
  const size_t bitmap_reserved = mapinfo->region_at(MetaspaceShared::bm)->used_aligned();
  const size_t total_reserved = _ro_region.reserved()  + _rw_region.reserved() +
                                bitmap_reserved +
                                _total_heap_region_size;
  const size_t total_bytes = _ro_region.used()  + _rw_region.used() +
                             bitmap_used +
                             _total_heap_region_size;
  const double total_u_perc = percent_of(total_bytes, total_reserved);

  _rw_region.print(total_reserved);
  _ro_region.print(total_reserved);

  print_bitmap_region_stats(bitmap_used, total_reserved);

  if (heap_info->is_used()) {
    print_heap_region_stats(heap_info, total_reserved);
  }

  log_debug(cds)("total   : " SIZE_FORMAT_W(9) " [100.0%% of total] out of " SIZE_FORMAT_W(9) " bytes [%5.1f%% used]",
                 total_bytes, total_reserved, total_u_perc);
}

void ArchiveBuilder::print_bitmap_region_stats(size_t size, size_t total_size) {
  log_debug(cds)("bm space: " SIZE_FORMAT_W(9) " [ %4.1f%% of total] out of " SIZE_FORMAT_W(9) " bytes [100.0%% used]",
                 size, size/double(total_size)*100.0, size);
}

void ArchiveBuilder::print_heap_region_stats(ArchiveHeapInfo *info, size_t total_size) {
  char* start = info->buffer_start();
  size_t size = info->buffer_byte_size();
  char* top = start + size;
  log_debug(cds)("hp space: " SIZE_FORMAT_W(9) " [ %4.1f%% of total] out of " SIZE_FORMAT_W(9) " bytes [100.0%% used] at " INTPTR_FORMAT,
                     size, size/double(total_size)*100.0, size, p2i(start));
}

void ArchiveBuilder::report_out_of_space(const char* name, size_t needed_bytes) {
  // This is highly unlikely to happen on 64-bits because we have reserved a 4GB space.
  // On 32-bit we reserve only 256MB so you could run out of space with 100,000 classes
  // or so.
  _rw_region.print_out_of_space_msg(name, needed_bytes);
  _ro_region.print_out_of_space_msg(name, needed_bytes);

  log_error(cds)("Unable to allocate from '%s' region: Please reduce the number of shared classes.", name);
  MetaspaceShared::unrecoverable_writing_error();
<<<<<<< HEAD
}

#ifdef _LP64
int ArchiveBuilder::precomputed_narrow_klass_shift() {
  // Legacy Mode:
  //    We use 32 bits for narrowKlass, which should cover the full 4G Klass range. Shift can be 0.
  // CompactObjectHeader Mode:
  //    narrowKlass is much smaller, and we use the highest possible shift value to later get the maximum
  //    Klass encoding range.
  //
  // Note that all of this may change in the future, if we decide to correct the pre-calculated
  // narrow Klass IDs at archive load time.
  assert(UseCompressedClassPointers, "Only needed for compressed class pointers");
  return CompressedKlassPointers::tiny_classpointer_mode() ?  CompressedKlassPointers::max_shift() : 0;
}
#endif // _LP64

#ifndef PRODUCT
void ArchiveBuilder::assert_is_vm_thread() {
  assert(Thread::current()->is_VM_thread(), "ArchiveBuilder should be used only inside the VMThread");
}
#endif
=======
}
>>>>>>> e4c7850c
<|MERGE_RESOLUTION|>--- conflicted
+++ resolved
@@ -227,10 +227,8 @@
     if (!is_excluded(klass)) {
       _klasses->append(klass);
     }
-    // See RunTimeClassInfo::get_for(): make sure we have enough space for both maximum
-    // Klass alignment as well as the RuntimeInfo* pointer we will embed in front of a Klass.
-    _estimated_metaspaceobj_bytes += align_up(BytesPerWord, CompressedKlassPointers::klass_alignment_in_bytes()) +
-        align_up(sizeof(void*), SharedSpaceObjectAlignment);
+    // See RunTimeClassInfo::get_for()
+    _estimated_metaspaceobj_bytes += align_up(BytesPerWord, SharedSpaceObjectAlignment);
   } else if (ref->msotype() == MetaspaceObj::SymbolType) {
     // Make sure the symbol won't be GC'ed while we are dumping the archive.
     Symbol* sym = (Symbol*)ref->obj();
@@ -663,7 +661,7 @@
 
   oldtop = dump_region->top();
   if (src_info->msotype() == MetaspaceObj::ClassType) {
-    // Allocate space for a pointer directly in front of the future InstanceKlass, so
+    // Save a pointer immediate in front of an InstanceKlass, so
     // we can do a quick lookup from InstanceKlass* -> RunTimeClassInfo*
     // without building another hashtable. See RunTimeClassInfo::get_for()
     // in systemDictionaryShared.cpp.
@@ -672,19 +670,8 @@
       SystemDictionaryShared::validate_before_archiving(InstanceKlass::cast(klass));
       dump_region->allocate(sizeof(address));
     }
-    // Allocate space for the future InstanceKlass with proper alignment
-    const size_t alignment =
-#ifdef _LP64
-      UseCompressedClassPointers ?
-        nth_bit(ArchiveBuilder::precomputed_narrow_klass_shift()) :
-        SharedSpaceObjectAlignment;
-#else
-    SharedSpaceObjectAlignment;
-#endif
-    dest = dump_region->allocate(bytes, alignment);
-  } else {
-    dest = dump_region->allocate(bytes);
-  }
+  }
+  dest = dump_region->allocate(bytes);
   newtop = dump_region->top();
 
   memcpy(dest, src, bytes);
@@ -715,8 +702,6 @@
   src_info->set_buffered_addr((address)dest);
 
   _alloc_stats.record(src_info->msotype(), int(newtop - oldtop), src_info->read_only());
-
-  DEBUG_ONLY(_alloc_stats.verify((int)dump_region->used(), src_info->read_only()));
 }
 
 // This is used by code that hand-assembles data structures, such as the LambdaProxyClassKey, that are
@@ -795,15 +780,6 @@
     const char* generated = "";
     Klass* k = get_buffered_addr(klasses()->at(i));
     k->remove_java_mirror();
-#ifdef _LP64
-    if (UseCompactObjectHeaders) {
-      Klass* requested_k = to_requested(k);
-      address narrow_klass_base = _requested_static_archive_bottom; // runtime encoding base == runtime mapping start
-      const int narrow_klass_shift = precomputed_narrow_klass_shift();
-      narrowKlass nk = CompressedKlassPointers::encode_not_null_without_asserts(requested_k, narrow_klass_base, narrow_klass_shift);
-      k->set_prototype_header(markWord::prototype().set_narrow_klass(nk));
-    }
-#endif //_LP64
     if (k->is_objArray_klass()) {
       // InstanceKlass and TypeArrayKlass will in turn call remove_unshareable_info
       // on their array classes.
@@ -901,15 +877,9 @@
   assert(CDSConfig::is_dumping_heap(), "sanity");
   k = get_buffered_klass(k);
   Klass* requested_k = to_requested(k);
-  const int narrow_klass_shift = ArchiveBuilder::precomputed_narrow_klass_shift();
-#ifdef ASSERT
-  const size_t klass_alignment = MAX2(SharedSpaceObjectAlignment, (size_t)nth_bit(narrow_klass_shift));
-  assert(is_aligned(k, klass_alignment), "Klass " PTR_FORMAT " misaligned.", p2i(k));
-#endif
   address narrow_klass_base = _requested_static_archive_bottom; // runtime encoding base == runtime mapping start
-  // Note: use the "raw" version of encode that takes explicit narrow klass base and shift. Don't use any
-  // of the variants that do sanity checks, nor any of those that use the current - dump - JVM's encoding setting.
-  return CompressedKlassPointers::encode_not_null_without_asserts(requested_k, narrow_klass_base, narrow_klass_shift);
+  const int narrow_klass_shift = ArchiveHeapWriter::precomputed_narrow_klass_shift;
+  return CompressedKlassPointers::encode_not_null(requested_k, narrow_klass_base, narrow_klass_shift);
 }
 #endif // INCLUDE_CDS_JAVA_HEAP
 
@@ -1441,29 +1411,4 @@
 
   log_error(cds)("Unable to allocate from '%s' region: Please reduce the number of shared classes.", name);
   MetaspaceShared::unrecoverable_writing_error();
-<<<<<<< HEAD
-}
-
-#ifdef _LP64
-int ArchiveBuilder::precomputed_narrow_klass_shift() {
-  // Legacy Mode:
-  //    We use 32 bits for narrowKlass, which should cover the full 4G Klass range. Shift can be 0.
-  // CompactObjectHeader Mode:
-  //    narrowKlass is much smaller, and we use the highest possible shift value to later get the maximum
-  //    Klass encoding range.
-  //
-  // Note that all of this may change in the future, if we decide to correct the pre-calculated
-  // narrow Klass IDs at archive load time.
-  assert(UseCompressedClassPointers, "Only needed for compressed class pointers");
-  return CompressedKlassPointers::tiny_classpointer_mode() ?  CompressedKlassPointers::max_shift() : 0;
-}
-#endif // _LP64
-
-#ifndef PRODUCT
-void ArchiveBuilder::assert_is_vm_thread() {
-  assert(Thread::current()->is_VM_thread(), "ArchiveBuilder should be used only inside the VMThread");
-}
-#endif
-=======
-}
->>>>>>> e4c7850c
+}