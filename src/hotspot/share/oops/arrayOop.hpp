--- conflicted
+++ resolved
@@ -53,13 +53,7 @@
     return reinterpret_cast<int*>(ptr + length_offset_in_bytes());
   }
 
-<<<<<<< HEAD
-  // Check whether an element of an arrayOop with the given type must be
-  // aligned 0 mod 8.  The arrayOop itself must be aligned at least this
-  // strongly.
-=======
   // Given a type, return true if elements of that type must be aligned to 64-bit.
->>>>>>> b2fcfb73
   static bool element_type_should_be_aligned(BasicType type) {
 #ifdef _LP64
     if (type == T_OBJECT || type == T_ARRAY) {
