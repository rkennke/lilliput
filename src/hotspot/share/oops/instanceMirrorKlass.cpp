--- conflicted
+++ resolved
@@ -88,11 +88,7 @@
   // the static fields block.
   // When implementing any change here, make sure that allocate_instance()
   // and corresponding code in InstanceMirrorKlass.java are in sync.
-<<<<<<< HEAD
-  return obj->base_size_given_klass(obj->mark(), this) * BytesPerWord;
-=======
-  return checked_cast<int>(obj->base_size_given_klass(this) * BytesPerWord);
->>>>>>> 42b53dae
+  return checked_cast<int>(obj->base_size_given_klass(obj->mark(), this) * BytesPerWord);
 }
 
 #if INCLUDE_CDS
