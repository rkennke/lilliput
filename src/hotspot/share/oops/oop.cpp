--- conflicted
+++ resolved
@@ -176,14 +176,10 @@
 
 JRT_LEAF(Klass*, oopDesc::load_klass_runtime(oopDesc* o))
   assert(o != NULL, "null-check");
-<<<<<<< HEAD
   oop obj = oop(o);
   assert(oopDesc::is_oop(obj), "need a valid oop here: " PTR_FORMAT, p2i(o));
   Klass* klass = obj->klass();
   return klass;
-=======
-  return oop(o)->klass();
->>>>>>> 1007f50b
 JRT_END
 
 oop oopDesc::obj_field_acquire(int offset) const                      { return HeapAccess<MO_ACQUIRE>::oop_load_at(as_oop(), offset); }
