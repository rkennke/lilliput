--- conflicted
+++ resolved
@@ -1326,33 +1326,12 @@
         msg, sub->external_name(), super->external_name(), linear_result, table_result);
 }
 
-<<<<<<< HEAD
 static int expanded = 0;
 static int not_expanded = 0;
 static NumberSeq seq = NumberSeq();
 
-bool Klass::expand_for_hash(oop obj) const {
-  assert(UseCompactObjectHeaders, "only with compact i-hash");
-  assert((size_t)hash_offset_in_bytes(obj) <= (obj->base_size_given_klass(obj->mark(), this) * HeapWordSize), "hash offset must be eq or lt base size: hash offset: %d, base size: " SIZE_FORMAT, hash_offset_in_bytes(obj), obj->base_size_given_klass(obj->mark(), this) * HeapWordSize);
-  bool expand = obj->base_size_given_klass(obj->mark(), this) * HeapWordSize - hash_offset_in_bytes(obj) < (int)sizeof(uint32_t);
-#ifndef PRODUCT
-  if (expand) {
-    expanded++;
-  } else {
-    not_expanded++;
-  }
-  if (((expanded + not_expanded) % 100000) == 0) {
-    double ratio = (double) expanded / (double) not_expanded;
-    seq.add(ratio);
-    expanded = not_expanded = 0;
-    log_trace(ihash)("Current ratio expanded/not_expanded: %f, decaying avg ratio: %f", ratio, seq.davg());
-  }
-#endif
-  return expand;
-=======
 bool Klass::expand_for_hash(oop obj) const {
   assert(UseCompactObjectHeaders, "only with compact i-hash");
   assert((size_t)hash_offset_in_bytes(obj) <= (obj->base_size_given_klass(this) * HeapWordSize), "hash offset must be eq or lt base size: hash offset: %d, base size: " SIZE_FORMAT, hash_offset_in_bytes(obj), obj->base_size_given_klass(this) * HeapWordSize);
   return obj->base_size_given_klass(this) * HeapWordSize - hash_offset_in_bytes(obj) < (int)sizeof(uint32_t);
->>>>>>> 33f69df3
 }