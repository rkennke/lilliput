--- conflicted
+++ resolved
@@ -139,28 +139,14 @@
 #endif
 }
 
-<<<<<<< HEAD
+Klass* oopDesc::klass_raw() const {
+  return klass();
+}
+
 #ifndef _LP64
 void oopDesc::set_klass(Klass* k) {
-  assert(Universe::is_bootstrapping() || (k != NULL && k->is_klass()), "incorrect Klass");
+  assert(Universe::is_bootstrapping() || (k != nullptr && k->is_klass()), "incorrect Klass");
   _klass = k;
-=======
-Klass* oopDesc::klass_raw() const {
-  if (UseCompressedClassPointers) {
-    return CompressedKlassPointers::decode_raw(_metadata._compressed_klass);
-  } else {
-    return _metadata._klass;
-  }
-}
-
-void oopDesc::set_klass(Klass* k) {
-  assert(Universe::is_bootstrapping() || (k != nullptr && k->is_klass()), "incorrect Klass");
-  if (UseCompressedClassPointers) {
-    _metadata._compressed_klass = CompressedKlassPointers::encode_not_null(k);
-  } else {
-    _metadata._klass = k;
-  }
->>>>>>> 6e19387f
 }
 
 void oopDesc::release_set_klass(HeapWord* mem, Klass* k) {
@@ -329,7 +315,7 @@
   assert(forwardee(m) == p, "encoding must be reversable");
   markWord old_mark = cas_set_mark(m, compare, order);
   if (old_mark == compare) {
-    return NULL;
+    return nullptr;
   } else {
     return forwardee(old_mark);
   }
@@ -348,7 +334,7 @@
   assert(forwardee(m) == cast_to_oop(this), "encoding must be reversable");
   markWord old_mark = cas_set_mark(m, compare, order);
   if (old_mark == compare) {
-    return nullptr;
+    return NULL;
   } else {
     assert(old_mark.is_marked(), "must be marked here");
     return forwardee(old_mark);
