/*
 * Copyright (c) 1997, 2021, Oracle and/or its affiliates. All rights reserved.
 * DO NOT ALTER OR REMOVE COPYRIGHT NOTICES OR THIS FILE HEADER.
 *
 * This code is free software; you can redistribute it and/or modify it
 * under the terms of the GNU General Public License version 2 only, as
 * published by the Free Software Foundation.
 *
 * This code is distributed in the hope that it will be useful, but WITHOUT
 * ANY WARRANTY; without even the implied warranty of MERCHANTABILITY or
 * FITNESS FOR A PARTICULAR PURPOSE.  See the GNU General Public License
 * version 2 for more details (a copy is included in the LICENSE file that
 * accompanied this code).
 *
 * You should have received a copy of the GNU General Public License version
 * 2 along with this work; if not, write to the Free Software Foundation,
 * Inc., 51 Franklin St, Fifth Floor, Boston, MA 02110-1301 USA.
 *
 * Please contact Oracle, 500 Oracle Parkway, Redwood Shores, CA 94065 USA
 * or visit www.oracle.com if you need additional information or have any
 * questions.
 *
 */

#ifndef SHARE_OOPS_OOP_INLINE_HPP
#define SHARE_OOPS_OOP_INLINE_HPP

#include "oops/oop.hpp"

#include "memory/universe.hpp"
#include "oops/access.inline.hpp"
#include "oops/arrayKlass.hpp"
#include "oops/arrayOop.hpp"
#include "oops/compressedOops.inline.hpp"
#include "oops/markWord.inline.hpp"
#include "oops/oopsHierarchy.hpp"
#include "runtime/atomic.hpp"
#include "runtime/globals.hpp"
#include "runtime/safepoint.hpp"
#include "runtime/synchronizer.hpp"
#include "utilities/align.hpp"
#include "utilities/debug.hpp"
#include "utilities/macros.hpp"
#include "utilities/globalDefinitions.hpp"

// Implementation of all inlined member functions defined in oop.hpp
// We need a separate file to avoid circular references

markWord oopDesc::mark() const {
  return Atomic::load(&_mark);
}

markWord oopDesc::mark_acquire() const {
  return Atomic::load_acquire(&_mark);
}

markWord oopDesc::safe_mark() const {
  assert(SafepointSynchronize::is_at_safepoint(), "can only resolve displaced mark at safepoint");
  markWord m = mark();
  if (m.has_displaced_mark_helper()) {
    m = m.displaced_mark_helper();
  }
  return m;
}

markWord* oopDesc::mark_addr() const {
  return (markWord*) &_mark;
}

void oopDesc::set_mark(markWord m) {
  Atomic::store(&_mark, m);
}

void oopDesc::set_mark(HeapWord* mem, markWord m) {
  *(markWord*)(((char*)mem) + mark_offset_in_bytes()) = m;
}

void oopDesc::release_set_mark(markWord m) {
  Atomic::release_store(&_mark, m);
}

markWord oopDesc::cas_set_mark(markWord new_mark, markWord old_mark) {
  return Atomic::cmpxchg(&_mark, old_mark, new_mark);
}

markWord oopDesc::cas_set_mark(markWord new_mark, markWord old_mark, atomic_memory_order order) {
  return Atomic::cmpxchg(&_mark, old_mark, new_mark, order);
}

void oopDesc::init_mark() {
#ifdef _LP64
  markWord header = ObjectSynchronizer::stable_mark(cast_to_oop(this));
  assert(_metadata._compressed_klass == header.narrow_klass(), "klass must match: " PTR_FORMAT, header.value());
  assert(UseCompressedClassPointers, "expect compressed klass pointers");
<<<<<<< HEAD
  header = markWord((header.value() & (markWord::klass_mask_in_place | markWord::hashctrl_mask_in_place)) | markWord::prototype().value());
=======
  header = markWord((header.value() & markWord::klass_mask_in_place) | markWord::prototype().value());
>>>>>>> 11e16820
#else
  markWord header = markWord::prototype();
#endif
  set_mark(header);
}

void oopDesc::init_mark(markWord m) {
  m = markWord(m.value() & (markWord::klass_mask_in_place | markWord::hashctrl_mask_in_place)).set_unlocked();
  set_mark(m);
}

Klass* oopDesc::klass() const {
#ifdef _LP64
  assert(UseCompressedClassPointers, "only with compressed class pointers");
  markWord header = mark();
  if (!header.is_neutral()) {
    header = ObjectSynchronizer::stable_mark(cast_to_oop(this));
  }
<<<<<<< HEAD
  assert(_metadata._compressed_klass == header.narrow_klass(), "narrow klass must be equal, obj: " PTR_FORMAT ", header: " INTPTR_FORMAT ", nklass: " INTPTR_FORMAT, p2i(cast_to_oop(this)), header.value(), intptr_t(_metadata._compressed_klass));
=======
  assert(_metadata._compressed_klass == header.narrow_klass(), "narrow klass must be equal, header: " INTPTR_FORMAT ", nklass: " INTPTR_FORMAT, header.value(), intptr_t(_metadata._compressed_klass));
>>>>>>> 11e16820
  Klass* klass = header.klass();
  assert(klass == CompressedKlassPointers::decode_not_null(_metadata._compressed_klass), "klass must match: header: " INTPTR_FORMAT ", nklass: " INTPTR_FORMAT, header.value(), intptr_t(_metadata._compressed_klass));
  return klass;
#else
  return _metadata._klass;
#endif
}

Klass* oopDesc::klass_or_null() const {
#ifdef _LP64
  assert(UseCompressedClassPointers, "only with compressed class pointers");
  markWord header = mark();
  if (!header.is_neutral()) {
<<<<<<< HEAD
    header =ObjectSynchronizer::stable_mark(cast_to_oop(this));
=======
    header = ObjectSynchronizer::stable_mark(cast_to_oop(this));
>>>>>>> 11e16820
  }
  assert(_metadata._compressed_klass == header.narrow_klass(), "narrow klass must be equal, header: " INTPTR_FORMAT ", nklass: " INTPTR_FORMAT, header.value(), intptr_t(_metadata._compressed_klass));
  Klass* klass = header.klass_or_null();
  assert(klass == CompressedKlassPointers::decode(_metadata._compressed_klass), "klass must match: header: " INTPTR_FORMAT ", nklass: " INTPTR_FORMAT, header.value(), intptr_t(_metadata._compressed_klass));
  return klass;
#else
  return _metadata._klass;
#endif
}

Klass* oopDesc::klass_or_null_acquire() const {
#ifdef _LP64
  assert(UseCompressedClassPointers, "only with compressed class pointers");
  markWord header = mark_acquire();
  if (!header.is_neutral()) {
    header = ObjectSynchronizer::stable_mark(cast_to_oop(this));
  }
  assert(_metadata._compressed_klass == header.narrow_klass(), "narrow klass must be equal, header: " INTPTR_FORMAT ", nklass: " INTPTR_FORMAT, header.value(), intptr_t(_metadata._compressed_klass));
  Klass* klass = header.klass_or_null();
  assert(klass == CompressedKlassPointers::decode(_metadata._compressed_klass), "klass must match: header: " INTPTR_FORMAT ", nklass: " INTPTR_FORMAT, header.value(), intptr_t(_metadata._compressed_klass));
  return klass;
#else
  return Atomic::load_acquire(&_metadata._klass);
#endif
}

void oopDesc::set_klass(Klass* k) {
  assert(Universe::is_bootstrapping() || (k != NULL && k->is_klass()), "incorrect Klass");
  if (UseCompressedClassPointers) {
    _metadata._compressed_klass = CompressedKlassPointers::encode_not_null(k);
  } else {
    _metadata._klass = k;
  }
}

void oopDesc::release_set_klass(HeapWord* mem, Klass* k) {
  assert(Universe::is_bootstrapping() || (k != NULL && k->is_klass()), "incorrect Klass");
  char* raw_mem = ((char*)mem + klass_offset_in_bytes());
  if (UseCompressedClassPointers) {
    Atomic::release_store((narrowKlass*)raw_mem,
                          CompressedKlassPointers::encode_not_null(k));
  } else {
    Atomic::release_store((Klass**)raw_mem, k);
  }
}

int oopDesc::klass_gap() const {
  return *(int*)(((intptr_t)this) + klass_gap_offset_in_bytes());
}

void oopDesc::set_klass_gap(HeapWord* mem, int v) {
  if (UseCompressedClassPointers) {
    *(int*)(((char*)mem) + klass_gap_offset_in_bytes()) = v;
  }
}

void oopDesc::set_klass_gap(int v) {
  set_klass_gap((HeapWord*)this, v);
}

bool oopDesc::is_a(Klass* k) const {
  return klass()->is_subtype_of(k);
}

int oopDesc::base_size_given_klass(const Klass* klass)  {
  int lh = klass->layout_helper();
  int s;

  // lh is now a value computed at class initialization that may hint
  // at the size.  For instances, this is positive and equal to the
  // size.  For arrays, this is negative and provides log2 of the
  // array element size.  For other oops, it is zero and thus requires
  // a virtual call.
  //
  // We go to all this trouble because the size computation is at the
  // heart of phase 2 of mark-compaction, and called for every object,
  // alive or dead.  So the speed here is equal in importance to the
  // speed of allocation.

  if (lh > Klass::_lh_neutral_value) {
    if (!Klass::layout_helper_needs_slow_path(lh)) {
      s = lh >> LogHeapWordSize;  // deliver size scaled by wordSize
    } else {
      s = klass->oop_size(this);
    }
  } else if (lh <= Klass::_lh_neutral_value) {
    // The most common case is instances; fall through if so.
    if (lh < Klass::_lh_neutral_value) {
      // Second most common case is arrays.  We have to fetch the
      // length of the array, shift (multiply) it appropriately,
      // up to wordSize, add the header, and align to object size.
      size_t size_in_bytes;
      size_t array_length = (size_t) ((arrayOop)this)->length();
      size_in_bytes = array_length << Klass::layout_helper_log2_element_size(lh);
      size_in_bytes += Klass::layout_helper_header_size(lh);

      // This code could be simplified, but by keeping array_header_in_bytes
      // in units of bytes and doing it this way we can round up just once,
      // skipping the intermediate round to HeapWordSize.
      s = (int)(align_up(size_in_bytes, MinObjAlignmentInBytes) / HeapWordSize);

      // UseParallelGC and UseG1GC can change the length field
      // of an "old copy" of an object array in the young gen so it indicates
      // the grey portion of an already copied array. This will cause the first
      // disjunct below to fail if the two comparands are computed across such
      // a concurrent change.
      assert((s == klass->oop_size(this)) ||
             (Universe::is_gc_active() && is_objArray() && is_forwarded() && (get_UseParallelGC() || get_UseG1GC())),
             "wrong array object size");
    } else {
      // Must be zero, so bite the bullet and take the virtual call.
      s = klass->oop_size(this);
    }
  }

  assert(s > 0, "Oop size must be greater than zero, not %d", s);
  assert(is_object_aligned(s), "Oop size is not properly aligned: %d", s);
  return s;
}

int oopDesc::size(markWord mrk) {
  Klass* klass = mrk.klass();
  int size = base_size_given_klass(klass);
  if (mrk.hash_is_copied() && klass->hash_requires_reallocation(cast_to_oop(this))) {
    size = align_object_size(size + 1);
  }
  assert(is_object_aligned(size), "Oop size is not properly aligned: %d", size);
  return size;
}

int oopDesc::copy_size(int size, markWord mrk) const {
  Klass* klass = mrk.klass();
  if (mrk.hash_is_hashed() && (!mrk.hash_is_copied()) && klass->hash_requires_reallocation(cast_to_oop(this))) {
    size = align_object_size(size + 1);
  }
  assert(is_object_aligned(size), "Oop size is not properly aligned: %d", size);
  return size;
}

int oopDesc::size() {
  markWord mrk = mark();
  if (!mrk.is_neutral()) {
    mrk = ObjectSynchronizer::stable_mark(cast_to_oop(this));
  }
  return size(mrk);
}

bool oopDesc::is_instance()  const { return klass()->is_instance_klass();  }
bool oopDesc::is_array()     const { return klass()->is_array_klass();     }
bool oopDesc::is_objArray()  const { return klass()->is_objArray_klass();  }
bool oopDesc::is_typeArray() const { return klass()->is_typeArray_klass(); }

void*    oopDesc::field_addr(int offset)     const { return reinterpret_cast<void*>(cast_from_oop<intptr_t>(as_oop()) + offset); }

template <class T>
T*       oopDesc::obj_field_addr(int offset) const { return (T*) field_addr(offset); }

template <typename T>
size_t   oopDesc::field_offset(T* p) const { return pointer_delta((void*)p, (void*)this, 1); }

template <DecoratorSet decorators>
inline oop  oopDesc::obj_field_access(int offset) const             { return HeapAccess<decorators>::oop_load_at(as_oop(), offset); }
inline oop  oopDesc::obj_field(int offset) const                    { return HeapAccess<>::oop_load_at(as_oop(), offset);  }

inline void oopDesc::obj_field_put(int offset, oop value)           { HeapAccess<>::oop_store_at(as_oop(), offset, value); }

inline jbyte oopDesc::byte_field(int offset) const                  { return HeapAccess<>::load_at(as_oop(), offset);  }
inline void  oopDesc::byte_field_put(int offset, jbyte value)       { HeapAccess<>::store_at(as_oop(), offset, value); }

inline jchar oopDesc::char_field(int offset) const                  { return HeapAccess<>::load_at(as_oop(), offset);  }
inline void  oopDesc::char_field_put(int offset, jchar value)       { HeapAccess<>::store_at(as_oop(), offset, value); }

inline jboolean oopDesc::bool_field(int offset) const               { return HeapAccess<>::load_at(as_oop(), offset); }
inline void     oopDesc::bool_field_put(int offset, jboolean value) { HeapAccess<>::store_at(as_oop(), offset, jboolean(value & 1)); }
inline jboolean oopDesc::bool_field_volatile(int offset) const      { return HeapAccess<MO_SEQ_CST>::load_at(as_oop(), offset); }
inline void     oopDesc::bool_field_put_volatile(int offset, jboolean value) { HeapAccess<MO_SEQ_CST>::store_at(as_oop(), offset, jboolean(value & 1)); }
inline jshort oopDesc::short_field(int offset) const                { return HeapAccess<>::load_at(as_oop(), offset);  }
inline void   oopDesc::short_field_put(int offset, jshort value)    { HeapAccess<>::store_at(as_oop(), offset, value); }

inline jint oopDesc::int_field(int offset) const                    { return HeapAccess<>::load_at(as_oop(), offset);  }
inline void oopDesc::int_field_put(int offset, jint value)          { HeapAccess<>::store_at(as_oop(), offset, value); }

inline jlong oopDesc::long_field(int offset) const                  { return HeapAccess<>::load_at(as_oop(), offset);  }
inline void  oopDesc::long_field_put(int offset, jlong value)       { HeapAccess<>::store_at(as_oop(), offset, value); }

inline jfloat oopDesc::float_field(int offset) const                { return HeapAccess<>::load_at(as_oop(), offset);  }
inline void   oopDesc::float_field_put(int offset, jfloat value)    { HeapAccess<>::store_at(as_oop(), offset, value); }

inline jdouble oopDesc::double_field(int offset) const              { return HeapAccess<>::load_at(as_oop(), offset);  }
inline void    oopDesc::double_field_put(int offset, jdouble value) { HeapAccess<>::store_at(as_oop(), offset, value); }

bool oopDesc::is_locked() const {
  return mark().is_locked();
}

bool oopDesc::is_unlocked() const {
  return mark().is_unlocked();
}

// Used only for markSweep, scavenging
bool oopDesc::is_gc_marked() const {
  return mark().is_marked();
}

// Used by scavengers
bool oopDesc::is_forwarded() const {
  // The extra heap check is needed since the obj might be locked, in which case the
  // mark would point to a stack location and have the sentinel bit cleared
  return mark().is_marked();
}

// Used by scavengers
void oopDesc::forward_to(oop p) {
  verify_forwardee(p);
  markWord m = markWord::encode_pointer_as_mark(p);
  assert(forwardee(m) == p, "encoding must be reversable");
  set_mark(m);
}

void oopDesc::forward_to_self() {
  verify_forwardee(this);
  markWord m = mark();
  // If mark is displaced, we need to preserve the Klass* from real header.
  assert(SafepointSynchronize::is_at_safepoint(), "we can only safely fetch the displaced header at safepoint");
  if (m.has_displaced_mark_helper()) {
    m = m.displaced_mark_helper();
  }
  m = m.set_self_forwarded();
  assert(forwardee(m) == cast_to_oop(this), "encoding must be reversable");
  set_mark(m);
}

oop oopDesc::forward_to_atomic(oop p, markWord compare, atomic_memory_order order) {
  verify_forwardee(p);
  markWord m = markWord::encode_pointer_as_mark(p);
  assert(forwardee(m) == p, "encoding must be reversable");
  markWord old_mark = cas_set_mark(m, compare, order);
  if (old_mark == compare) {
    return NULL;
  } else {
    return forwardee(old_mark);
  }
}

oop oopDesc::forward_to_self_atomic(markWord compare, atomic_memory_order order) {
  verify_forwardee(this);
  markWord m = compare;
  // If mark is displaced, we need to preserve the Klass* from real header.
  assert(SafepointSynchronize::is_at_safepoint(), "we can only safely fetch the displaced header at safepoint");
  if (m.has_displaced_mark_helper()) {
    m = m.displaced_mark_helper();
  }
  m = m.set_self_forwarded();
  assert(forwardee(m) == cast_to_oop(this), "encoding must be reversable");
  markWord old_mark = cas_set_mark(m, compare, order);
  if (old_mark == compare) {
    return NULL;
  } else {
    assert(old_mark.is_marked(), "must be marked here");
    return forwardee(old_mark);
  }
}

// Note that the forwardee is not the same thing as the displaced_mark.
// The forwardee is used when copying during scavenge and mark-sweep.
// It does need to clear the low two locking- and GC-related bits.
oop oopDesc::forwardee() const {
  return forwardee(mark());
}

oop oopDesc::forwardee(markWord header) const {
  assert(header.is_marked(), "must be forwarded");
  if (header.self_forwarded()) {
    return cast_to_oop(this);
  } else {
    return cast_to_oop(header.decode_pointer());
  }
}

// The following method needs to be MT safe.
uint oopDesc::age() const {
  assert(!is_forwarded(), "Attempt to read age from forwarded mark");
  if (has_displaced_mark()) {
    return displaced_mark().age();
  } else {
    return mark().age();
  }
}

void oopDesc::incr_age() {
  assert(!is_forwarded(), "Attempt to increment age of forwarded mark");
  if (has_displaced_mark()) {
    set_displaced_mark(displaced_mark().incr_age());
  } else {
    set_mark(mark().incr_age());
  }
}

template <typename OopClosureType>
void oopDesc::oop_iterate(OopClosureType* cl) {
  OopIteratorClosureDispatch::oop_oop_iterate(cl, this, klass());
}

template <typename OopClosureType>
void oopDesc::oop_iterate(OopClosureType* cl, MemRegion mr) {
  OopIteratorClosureDispatch::oop_oop_iterate(cl, this, klass(), mr);
}

template <typename OopClosureType>
int oopDesc::oop_iterate_size(OopClosureType* cl) {
  Klass* k = klass();
  // TODO: Optimize to fetch header once, and figure out size and Klass* from there.
  int sz = size();
  OopIteratorClosureDispatch::oop_oop_iterate(cl, this, k);
  return sz;
}

template <typename OopClosureType>
int oopDesc::oop_iterate_size(OopClosureType* cl, MemRegion mr) {
  Klass* k = klass();
  // TODO: Optimize to fetch header once, and figure out size and Klass* from there.
  int sz = size();
  OopIteratorClosureDispatch::oop_oop_iterate(cl, this, k, mr);
  return sz;
}

template <typename OopClosureType>
void oopDesc::oop_iterate_backwards(OopClosureType* cl) {
  oop_iterate_backwards(cl, klass());
}

template <typename OopClosureType>
void oopDesc::oop_iterate_backwards(OopClosureType* cl, Klass* k) {
  OopIteratorClosureDispatch::oop_oop_iterate_backwards(cl, this, k);
}

bool oopDesc::is_instanceof_or_null(oop obj, Klass* klass) {
  return obj == NULL || obj->klass()->is_subtype_of(klass);
}

intptr_t oopDesc::identity_hash() {
  // Fast case; if the object is unlocked and the hash value is set, no locking is needed
  // Note: The mark must be read into local variable to avoid concurrent updates.
  markWord mrk = mark();
  if (mrk.is_neutral() && mrk.hash_is_copied()) {
    Klass* klass = mrk.klass();
    return int_field(klass->hash_offset_in_bytes(cast_to_oop(this)));
  } else {
    return slow_identity_hash();
  }
}

bool oopDesc::has_displaced_mark() const {
  return mark().has_displaced_mark_helper();
}

markWord oopDesc::displaced_mark() const {
  return mark().displaced_mark_helper();
}

void oopDesc::set_displaced_mark(markWord m) {
  mark().set_displaced_mark_helper(m);
}

bool oopDesc::mark_must_be_preserved() const {
  return mark_must_be_preserved(mark());
}

bool oopDesc::mark_must_be_preserved(markWord m) const {
  return m.must_be_preserved(this);
}

#endif // SHARE_OOPS_OOP_INLINE_HPP<|MERGE_RESOLUTION|>--- conflicted
+++ resolved
@@ -92,11 +92,7 @@
   markWord header = ObjectSynchronizer::stable_mark(cast_to_oop(this));
   assert(_metadata._compressed_klass == header.narrow_klass(), "klass must match: " PTR_FORMAT, header.value());
   assert(UseCompressedClassPointers, "expect compressed klass pointers");
-<<<<<<< HEAD
   header = markWord((header.value() & (markWord::klass_mask_in_place | markWord::hashctrl_mask_in_place)) | markWord::prototype().value());
-=======
-  header = markWord((header.value() & markWord::klass_mask_in_place) | markWord::prototype().value());
->>>>>>> 11e16820
 #else
   markWord header = markWord::prototype();
 #endif
@@ -115,11 +111,7 @@
   if (!header.is_neutral()) {
     header = ObjectSynchronizer::stable_mark(cast_to_oop(this));
   }
-<<<<<<< HEAD
   assert(_metadata._compressed_klass == header.narrow_klass(), "narrow klass must be equal, obj: " PTR_FORMAT ", header: " INTPTR_FORMAT ", nklass: " INTPTR_FORMAT, p2i(cast_to_oop(this)), header.value(), intptr_t(_metadata._compressed_klass));
-=======
-  assert(_metadata._compressed_klass == header.narrow_klass(), "narrow klass must be equal, header: " INTPTR_FORMAT ", nklass: " INTPTR_FORMAT, header.value(), intptr_t(_metadata._compressed_klass));
->>>>>>> 11e16820
   Klass* klass = header.klass();
   assert(klass == CompressedKlassPointers::decode_not_null(_metadata._compressed_klass), "klass must match: header: " INTPTR_FORMAT ", nklass: " INTPTR_FORMAT, header.value(), intptr_t(_metadata._compressed_klass));
   return klass;
@@ -133,11 +125,7 @@
   assert(UseCompressedClassPointers, "only with compressed class pointers");
   markWord header = mark();
   if (!header.is_neutral()) {
-<<<<<<< HEAD
-    header =ObjectSynchronizer::stable_mark(cast_to_oop(this));
-=======
     header = ObjectSynchronizer::stable_mark(cast_to_oop(this));
->>>>>>> 11e16820
   }
   assert(_metadata._compressed_klass == header.narrow_klass(), "narrow klass must be equal, header: " INTPTR_FORMAT ", nklass: " INTPTR_FORMAT, header.value(), intptr_t(_metadata._compressed_klass));
   Klass* klass = header.klass_or_null();
