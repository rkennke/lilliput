/*
 * Copyright (c) 1997, 2021, Oracle and/or its affiliates. All rights reserved.
 * DO NOT ALTER OR REMOVE COPYRIGHT NOTICES OR THIS FILE HEADER.
 *
 * This code is free software; you can redistribute it and/or modify it
 * under the terms of the GNU General Public License version 2 only, as
 * published by the Free Software Foundation.
 *
 * This code is distributed in the hope that it will be useful, but WITHOUT
 * ANY WARRANTY; without even the implied warranty of MERCHANTABILITY or
 * FITNESS FOR A PARTICULAR PURPOSE.  See the GNU General Public License
 * version 2 for more details (a copy is included in the LICENSE file that
 * accompanied this code).
 *
 * You should have received a copy of the GNU General Public License version
 * 2 along with this work; if not, write to the Free Software Foundation,
 * Inc., 51 Franklin St, Fifth Floor, Boston, MA 02110-1301 USA.
 *
 * Please contact Oracle, 500 Oracle Parkway, Redwood Shores, CA 94065 USA
 * or visit www.oracle.com if you need additional information or have any
 * questions.
 *
 */

#ifndef SHARE_OOPS_OOP_INLINE_HPP
#define SHARE_OOPS_OOP_INLINE_HPP

#include "oops/oop.hpp"

#include "memory/universe.hpp"
#include "oops/access.inline.hpp"
#include "oops/arrayKlass.hpp"
#include "oops/arrayOop.hpp"
#include "oops/compressedOops.inline.hpp"
#include "oops/markWord.inline.hpp"
#include "oops/oopsHierarchy.hpp"
#include "runtime/atomic.hpp"
#include "runtime/globals.hpp"
#include "runtime/safepoint.hpp"
#include "runtime/synchronizer.hpp"
#include "utilities/align.hpp"
#include "utilities/debug.hpp"
#include "utilities/macros.hpp"
#include "utilities/globalDefinitions.hpp"

// Implementation of all inlined member functions defined in oop.hpp
// We need a separate file to avoid circular references

markWord oopDesc::mark() const {
  return Atomic::load(&_mark);
}

markWord oopDesc::mark_acquire() const {
  return Atomic::load_acquire(&_mark);
}

markWord* oopDesc::mark_addr() const {
  return (markWord*) &_mark;
}

void oopDesc::set_mark(markWord m) {
  Atomic::store(&_mark, m);
}

void oopDesc::set_mark(HeapWord* mem, markWord m) {
  *(markWord*)(((char*)mem) + mark_offset_in_bytes()) = m;
}

void oopDesc::release_set_mark(markWord m) {
  Atomic::release_store(&_mark, m);
}

markWord oopDesc::cas_set_mark(markWord new_mark, markWord old_mark) {
  return Atomic::cmpxchg(&_mark, old_mark, new_mark);
}

markWord oopDesc::cas_set_mark(markWord new_mark, markWord old_mark, atomic_memory_order order) {
  return Atomic::cmpxchg(&_mark, old_mark, new_mark, order);
}

void oopDesc::init_mark() {
#ifdef _LP64
  markWord header = ObjectSynchronizer::stable_mark(cast_to_oop(this));
  assert(_metadata._compressed_klass == header.narrow_klass(), "klass must match: " PTR_FORMAT, header.value());
  assert(UseCompressedClassPointers, "expect compressed klass pointers");
  header = markWord((header.value() & markWord::klass_mask_in_place) | markWord::prototype().value());
#else
  markWord header = markWord::prototype();
#endif
  set_mark(header);
}

Klass* oopDesc::klass() const {
#ifdef _LP64
  assert(UseCompressedClassPointers, "only with compressed class pointers");
  markWord header = mark();
  if (!header.is_neutral()) {
    header = ObjectSynchronizer::stable_mark(cast_to_oop(this));
  }
  assert(_metadata._compressed_klass == header.narrow_klass(), "narrow klass must be equal, header: " INTPTR_FORMAT ", nklass: " INTPTR_FORMAT, header.value(), intptr_t(_metadata._compressed_klass));
  Klass* klass = header.klass();
  assert(klass == CompressedKlassPointers::decode_not_null(_metadata._compressed_klass), "klass must match: header: " INTPTR_FORMAT ", nklass: " INTPTR_FORMAT, header.value(), intptr_t(_metadata._compressed_klass));
  return klass;
#else
  return _metadata._klass;
#endif
}

Klass* oopDesc::klass_or_null() const {
#ifdef _LP64
  assert(UseCompressedClassPointers, "only with compressed class pointers");
  markWord header = mark();
  if (!header.is_neutral()) {
    header = ObjectSynchronizer::stable_mark(cast_to_oop(this));
  }
  assert(_metadata._compressed_klass == header.narrow_klass(), "narrow klass must be equal, header: " INTPTR_FORMAT ", nklass: " INTPTR_FORMAT, header.value(), intptr_t(_metadata._compressed_klass));
  Klass* klass = header.klass_or_null();
  assert(klass == CompressedKlassPointers::decode(_metadata._compressed_klass), "klass must match: header: " INTPTR_FORMAT ", nklass: " INTPTR_FORMAT, header.value(), intptr_t(_metadata._compressed_klass));
  return klass;
#else
  return _metadata._klass;
#endif
}

Klass* oopDesc::klass_or_null_acquire() const {
#ifdef _LP64
  assert(UseCompressedClassPointers, "only with compressed class pointers");
  markWord header = mark_acquire();
  if (!header.is_neutral()) {
    header = ObjectSynchronizer::stable_mark(cast_to_oop(this));
  }
  assert(_metadata._compressed_klass == header.narrow_klass(), "narrow klass must be equal, header: " INTPTR_FORMAT ", nklass: " INTPTR_FORMAT, header.value(), intptr_t(_metadata._compressed_klass));
  Klass* klass = header.klass_or_null();
  assert(klass == CompressedKlassPointers::decode(_metadata._compressed_klass), "klass must match: header: " INTPTR_FORMAT ", nklass: " INTPTR_FORMAT, header.value(), intptr_t(_metadata._compressed_klass));
  return klass;
#else
  return Atomic::load_acquire(&_metadata._klass);
#endif
}

void oopDesc::set_klass(Klass* k) {
  assert(Universe::is_bootstrapping() || (k != NULL && k->is_klass()), "incorrect Klass");
  if (UseCompressedClassPointers) {
    _metadata._compressed_klass = CompressedKlassPointers::encode_not_null(k);
  } else {
    _metadata._klass = k;
  }
}

void oopDesc::release_set_klass(HeapWord* mem, Klass* k) {
  assert(Universe::is_bootstrapping() || (k != NULL && k->is_klass()), "incorrect Klass");
  char* raw_mem = ((char*)mem + klass_offset_in_bytes());
  if (UseCompressedClassPointers) {
    Atomic::release_store((narrowKlass*)raw_mem,
                          CompressedKlassPointers::encode_not_null(k));
  } else {
    Atomic::release_store((Klass**)raw_mem, k);
  }
}

int oopDesc::klass_gap() const {
  return *(int*)(((intptr_t)this) + klass_gap_offset_in_bytes());
}

void oopDesc::set_klass_gap(HeapWord* mem, int v) {
  if (UseCompressedClassPointers) {
    *(int*)(((char*)mem) + klass_gap_offset_in_bytes()) = v;
  }
}

void oopDesc::set_klass_gap(int v) {
  set_klass_gap((HeapWord*)this, v);
}

bool oopDesc::is_a(Klass* k) const {
  return klass()->is_subtype_of(k);
}

size_t oopDesc::size()  {
  return size_given_klass(klass());
}

size_t oopDesc::size_given_klass(Klass* klass)  {
  int lh = klass->layout_helper();
  size_t s;

  // lh is now a value computed at class initialization that may hint
  // at the size.  For instances, this is positive and equal to the
  // size.  For arrays, this is negative and provides log2 of the
  // array element size.  For other oops, it is zero and thus requires
  // a virtual call.
  //
  // We go to all this trouble because the size computation is at the
  // heart of phase 2 of mark-compaction, and called for every object,
  // alive or dead.  So the speed here is equal in importance to the
  // speed of allocation.

  if (lh > Klass::_lh_neutral_value) {
    if (!Klass::layout_helper_needs_slow_path(lh)) {
      s = lh >> LogHeapWordSize;  // deliver size scaled by wordSize
    } else {
      s = klass->oop_size(this);
    }
  } else if (lh <= Klass::_lh_neutral_value) {
    // The most common case is instances; fall through if so.
    if (lh < Klass::_lh_neutral_value) {
      // Second most common case is arrays.  We have to fetch the
      // length of the array, shift (multiply) it appropriately,
      // up to wordSize, add the header, and align to object size.
      size_t size_in_bytes;
      size_t array_length = (size_t) ((arrayOop)this)->length();
      size_in_bytes = array_length << Klass::layout_helper_log2_element_size(lh);
      size_in_bytes += Klass::layout_helper_header_size(lh);

      // This code could be simplified, but by keeping array_header_in_bytes
      // in units of bytes and doing it this way we can round up just once,
      // skipping the intermediate round to HeapWordSize.
      s = align_up(size_in_bytes, MinObjAlignmentInBytes) / HeapWordSize;

      // UseParallelGC and UseG1GC can change the length field
      // of an "old copy" of an object array in the young gen so it indicates
      // the grey portion of an already copied array. This will cause the first
      // disjunct below to fail if the two comparands are computed across such
      // a concurrent change.
      assert((s == klass->oop_size(this)) ||
             (Universe::is_gc_active() && is_objArray() && is_forwarded() && (get_UseParallelGC() || get_UseG1GC())),
             "wrong array object size");
    } else {
      // Must be zero, so bite the bullet and take the virtual call.
      s = klass->oop_size(this);
    }
  }

  assert(s > 0, "Oop size must be greater than zero, not " SIZE_FORMAT, s);
  assert(is_object_aligned(s), "Oop size is not properly aligned: " SIZE_FORMAT, s);
  return s;
}

bool oopDesc::is_instance()  const { return klass()->is_instance_klass();  }
bool oopDesc::is_array()     const { return klass()->is_array_klass();     }
bool oopDesc::is_objArray()  const { return klass()->is_objArray_klass();  }
bool oopDesc::is_typeArray() const { return klass()->is_typeArray_klass(); }

template<typename T>
T*       oopDesc::field_addr(int offset)     const { return reinterpret_cast<T*>(cast_from_oop<intptr_t>(as_oop()) + offset); }

template <typename T>
size_t   oopDesc::field_offset(T* p) const { return pointer_delta((void*)p, (void*)this, 1); }

template <DecoratorSet decorators>
inline oop  oopDesc::obj_field_access(int offset) const             { return HeapAccess<decorators>::oop_load_at(as_oop(), offset); }
inline oop  oopDesc::obj_field(int offset) const                    { return HeapAccess<>::oop_load_at(as_oop(), offset);  }

inline void oopDesc::obj_field_put(int offset, oop value)           { HeapAccess<>::oop_store_at(as_oop(), offset, value); }

inline jbyte oopDesc::byte_field(int offset) const                  { return *field_addr<jbyte>(offset);  }
inline void  oopDesc::byte_field_put(int offset, jbyte value)       { *field_addr<jbyte>(offset) = value; }

inline jchar oopDesc::char_field(int offset) const                  { return *field_addr<jchar>(offset);  }
inline void  oopDesc::char_field_put(int offset, jchar value)       { *field_addr<jchar>(offset) = value; }

inline jboolean oopDesc::bool_field(int offset) const               { return *field_addr<jboolean>(offset); }
inline void     oopDesc::bool_field_put(int offset, jboolean value) { *field_addr<jboolean>(offset) = jboolean(value & 1); }
inline jboolean oopDesc::bool_field_volatile(int offset) const      { return RawAccess<MO_SEQ_CST>::load(field_addr<jboolean>(offset)); }
inline void     oopDesc::bool_field_put_volatile(int offset, jboolean value) { RawAccess<MO_SEQ_CST>::store(field_addr<jboolean>(offset), jboolean(value & 1)); }
inline jshort oopDesc::short_field(int offset) const                { return *field_addr<jshort>(offset);   }
inline void   oopDesc::short_field_put(int offset, jshort value)    { *field_addr<jshort>(offset) = value;  }

inline jint oopDesc::int_field(int offset) const                    { return *field_addr<jint>(offset);     }
inline void oopDesc::int_field_put(int offset, jint value)          { *field_addr<jint>(offset) = value;    }

inline jlong oopDesc::long_field(int offset) const                  { return *field_addr<jlong>(offset);    }
inline void  oopDesc::long_field_put(int offset, jlong value)       { *field_addr<jlong>(offset) = value;   }

inline jfloat oopDesc::float_field(int offset) const                { return *field_addr<jfloat>(offset);   }
inline void   oopDesc::float_field_put(int offset, jfloat value)    { *field_addr<jfloat>(offset) = value;  }

inline jdouble oopDesc::double_field(int offset) const              { return *field_addr<jdouble>(offset);  }
inline void    oopDesc::double_field_put(int offset, jdouble value) { *field_addr<jdouble>(offset) = value; }

bool oopDesc::is_locked() const {
  return mark().is_locked();
}

bool oopDesc::is_unlocked() const {
  return mark().is_unlocked();
}

// Used only for markSweep, scavenging
bool oopDesc::is_gc_marked() const {
  return mark().is_marked();
}

// Used by scavengers
bool oopDesc::is_forwarded() const {
  // The extra heap check is needed since the obj might be locked, in which case the
  // mark would point to a stack location and have the sentinel bit cleared
  return mark().is_marked();
}

// Used by scavengers
void oopDesc::forward_to(oop p) {
  verify_forwardee(p);
  markWord m = markWord::encode_pointer_as_mark(p);
  assert(forwardee(m) == p, "encoding must be reversable");
  set_mark(m);
}

void oopDesc::forward_to_self() {
#ifdef _LP64
  verify_forwardee(this);
  markWord m = mark();
  // If mark is displaced, we need to preserve the Klass* from real header.
  assert(SafepointSynchronize::is_at_safepoint(), "we can only safely fetch the displaced header at safepoint");
  if (m.has_displaced_mark_helper()) {
    m = m.displaced_mark_helper();
  }
  m = m.set_self_forwarded();
  assert(forwardee(m) == cast_to_oop(this), "encoding must be reversable");
  set_mark(m);
#else
  forward_to(oop(this));
#endif
}

oop oopDesc::forward_to_atomic(oop p, markWord compare, atomic_memory_order order) {
  verify_forwardee(p);
  markWord m = markWord::encode_pointer_as_mark(p);
  assert(forwardee(m) == p, "encoding must be reversable");
  markWord old_mark = cas_set_mark(m, compare, order);
  if (old_mark == compare) {
    return NULL;
  } else {
    return forwardee(old_mark);
  }
}

oop oopDesc::forward_to_self_atomic(markWord compare, atomic_memory_order order) {
#ifdef _LP64
  verify_forwardee(this);
  markWord m = compare;
  // If mark is displaced, we need to preserve the Klass* from real header.
  assert(SafepointSynchronize::is_at_safepoint(), "we can only safely fetch the displaced header at safepoint");
  if (m.has_displaced_mark_helper()) {
    m = m.displaced_mark_helper();
  }
  m = m.set_self_forwarded();
  assert(forwardee(m) == cast_to_oop(this), "encoding must be reversable");
  markWord old_mark = cas_set_mark(m, compare, order);
  if (old_mark == compare) {
    return NULL;
  } else {
    assert(old_mark.is_marked(), "must be marked here");
    return forwardee(old_mark);
  }
#else
  return forward_to_atomic(oop(this), compare, order);
#endif
}

// Note that the forwardee is not the same thing as the displaced_mark.
// The forwardee is used when copying during scavenge and mark-sweep.
// It does need to clear the low two locking- and GC-related bits.
oop oopDesc::forwardee() const {
<<<<<<< HEAD
  return forwardee(mark());
}

oop oopDesc::forwardee(markWord header) const {
  assert(header.is_marked(), "must be forwarded");
#ifdef _LP64
  if (header.self_forwarded()) {
    return cast_to_oop(this);
  } else
#endif
  {
    return cast_to_oop(header.decode_pointer());
  }
=======
  assert(is_forwarded(), "only decode when actually forwarded");
  return cast_to_oop(mark().decode_pointer());
>>>>>>> 040b2c52
}

// The following method needs to be MT safe.
uint oopDesc::age() const {
  assert(!mark().is_marked(), "Attempt to read age from forwarded mark");
  if (has_displaced_mark()) {
    return displaced_mark().age();
  } else {
    return mark().age();
  }
}

void oopDesc::incr_age() {
  assert(!mark().is_marked(), "Attempt to increment age of forwarded mark");
  if (has_displaced_mark()) {
    set_displaced_mark(displaced_mark().incr_age());
  } else {
    set_mark(mark().incr_age());
  }
}

template <typename OopClosureType>
void oopDesc::oop_iterate(OopClosureType* cl) {
  OopIteratorClosureDispatch::oop_oop_iterate(cl, this, klass());
}

template <typename OopClosureType>
void oopDesc::oop_iterate(OopClosureType* cl, MemRegion mr) {
  OopIteratorClosureDispatch::oop_oop_iterate(cl, this, klass(), mr);
}

template <typename OopClosureType>
size_t oopDesc::oop_iterate_size(OopClosureType* cl) {
  Klass* k = klass();
  size_t size = size_given_klass(k);
  OopIteratorClosureDispatch::oop_oop_iterate(cl, this, k);
  return size;
}

template <typename OopClosureType>
size_t oopDesc::oop_iterate_size(OopClosureType* cl, MemRegion mr) {
  Klass* k = klass();
  size_t size = size_given_klass(k);
  OopIteratorClosureDispatch::oop_oop_iterate(cl, this, k, mr);
  return size;
}

template <typename OopClosureType>
void oopDesc::oop_iterate_backwards(OopClosureType* cl) {
  oop_iterate_backwards(cl, klass());
}

template <typename OopClosureType>
void oopDesc::oop_iterate_backwards(OopClosureType* cl, Klass* k) {
  OopIteratorClosureDispatch::oop_oop_iterate_backwards(cl, this, k);
}

bool oopDesc::is_instanceof_or_null(oop obj, Klass* klass) {
  return obj == NULL || obj->klass()->is_subtype_of(klass);
}

intptr_t oopDesc::identity_hash() {
  // Fast case; if the object is unlocked and the hash value is set, no locking is needed
  // Note: The mark must be read into local variable to avoid concurrent updates.
  markWord mrk = mark();
  if (mrk.is_unlocked() && !mrk.has_no_hash()) {
    return mrk.hash();
  } else if (mrk.is_marked()) {
    return mrk.hash();
  } else {
    return slow_identity_hash();
  }
}

bool oopDesc::has_displaced_mark() const {
  return mark().has_displaced_mark_helper();
}

markWord oopDesc::displaced_mark() const {
  return mark().displaced_mark_helper();
}

void oopDesc::set_displaced_mark(markWord m) {
  mark().set_displaced_mark_helper(m);
}

bool oopDesc::mark_must_be_preserved() const {
  return mark_must_be_preserved(mark());
}

bool oopDesc::mark_must_be_preserved(markWord m) const {
  return m.must_be_preserved(this);
}

#endif // SHARE_OOPS_OOP_INLINE_HPP<|MERGE_RESOLUTION|>--- conflicted
+++ resolved
@@ -362,7 +362,6 @@
 // The forwardee is used when copying during scavenge and mark-sweep.
 // It does need to clear the low two locking- and GC-related bits.
 oop oopDesc::forwardee() const {
-<<<<<<< HEAD
   return forwardee(mark());
 }
 
@@ -374,12 +373,9 @@
   } else
 #endif
   {
+    assert(header.is_marked(), "only decode when actually forwarded");
     return cast_to_oop(header.decode_pointer());
   }
-=======
-  assert(is_forwarded(), "only decode when actually forwarded");
-  return cast_to_oop(mark().decode_pointer());
->>>>>>> 040b2c52
 }
 
 // The following method needs to be MT safe.
