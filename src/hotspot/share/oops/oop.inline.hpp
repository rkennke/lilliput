/*
 * Copyright (c) 1997, 2021, Oracle and/or its affiliates. All rights reserved.
 * DO NOT ALTER OR REMOVE COPYRIGHT NOTICES OR THIS FILE HEADER.
 *
 * This code is free software; you can redistribute it and/or modify it
 * under the terms of the GNU General Public License version 2 only, as
 * published by the Free Software Foundation.
 *
 * This code is distributed in the hope that it will be useful, but WITHOUT
 * ANY WARRANTY; without even the implied warranty of MERCHANTABILITY or
 * FITNESS FOR A PARTICULAR PURPOSE.  See the GNU General Public License
 * version 2 for more details (a copy is included in the LICENSE file that
 * accompanied this code).
 *
 * You should have received a copy of the GNU General Public License version
 * 2 along with this work; if not, write to the Free Software Foundation,
 * Inc., 51 Franklin St, Fifth Floor, Boston, MA 02110-1301 USA.
 *
 * Please contact Oracle, 500 Oracle Parkway, Redwood Shores, CA 94065 USA
 * or visit www.oracle.com if you need additional information or have any
 * questions.
 *
 */

#ifndef SHARE_OOPS_OOP_INLINE_HPP
#define SHARE_OOPS_OOP_INLINE_HPP

#include "oops/oop.hpp"

#include "memory/universe.hpp"
#include "oops/access.inline.hpp"
#include "oops/arrayKlass.hpp"
#include "oops/arrayOop.hpp"
#include "oops/compressedKlass.inline.hpp"
#include "oops/compressedOops.inline.hpp"
#include "oops/markWord.inline.hpp"
#include "oops/oopsHierarchy.hpp"
#include "runtime/atomic.hpp"
#include "runtime/globals.hpp"
#include "runtime/safepoint.hpp"
#include "runtime/synchronizer.hpp"
#include "utilities/align.hpp"
#include "utilities/debug.hpp"
#include "utilities/macros.hpp"
#include "utilities/globalDefinitions.hpp"

// Implementation of all inlined member functions defined in oop.hpp
// We need a separate file to avoid circular references

markWord oopDesc::mark() const {
  return Atomic::load(&_mark);
}

markWord oopDesc::mark_acquire() const {
  return Atomic::load_acquire(&_mark);
}

markWord oopDesc::safe_mark() const {
  assert(SafepointSynchronize::is_at_safepoint(), "can only resolve displaced mark at safepoint");
  markWord m = mark();
  if (m.has_displaced_mark_helper()) {
    m = m.displaced_mark_helper();
  }
  return m;
}

markWord* oopDesc::mark_addr() const {
  return (markWord*) &_mark;
}

void oopDesc::set_mark(markWord m) {
  Atomic::store(&_mark, m);
}

void oopDesc::set_mark(HeapWord* mem, markWord m) {
  *(markWord*)(((char*)mem) + mark_offset_in_bytes()) = m;
}

void oopDesc::release_set_mark(markWord m) {
  Atomic::release_store(&_mark, m);
}

void oopDesc::release_set_mark(HeapWord* mem, markWord m) {
  Atomic::release_store((markWord*)(((char*)mem) + mark_offset_in_bytes()), m);
}

markWord oopDesc::cas_set_mark(markWord new_mark, markWord old_mark) {
  return Atomic::cmpxchg(&_mark, old_mark, new_mark);
}

markWord oopDesc::cas_set_mark(markWord new_mark, markWord old_mark, atomic_memory_order order) {
  return Atomic::cmpxchg(&_mark, old_mark, new_mark, order);
}

void oopDesc::init_mark() {
#ifdef _LP64
  markWord header = ObjectSynchronizer::stable_mark(cast_to_oop(this));
  assert(UseCompressedClassPointers, "expect compressed klass pointers");
  header = markWord((header.value() & (markWord::klass_mask_in_place | markWord::hashctrl_mask_in_place)) | markWord::prototype().value());
#else
  markWord header = markWord::prototype();
#endif
  set_mark(header);
}

void oopDesc::init_mark(markWord m) {
  m = markWord(m.value() & (markWord::klass_mask_in_place | markWord::hashctrl_mask_in_place)).set_unlocked();
  set_mark(m);
}

Klass* oopDesc::klass() const {
#ifdef _LP64
  assert(UseCompressedClassPointers, "only with compressed class pointers");
  markWord header = mark();
  if (!header.is_neutral()) {
    header = ObjectSynchronizer::stable_mark(cast_to_oop(this));
  }
<<<<<<< HEAD
  assert(_metadata._compressed_klass == header.narrow_klass(), "narrow klass must be equal, obj: " PTR_FORMAT ", header: " INTPTR_FORMAT ", nklass: " INTPTR_FORMAT, p2i(cast_to_oop(this)), header.value(), intptr_t(_metadata._compressed_klass));
  Klass* klass = header.klass();
  assert(klass == CompressedKlassPointers::decode_not_null(_metadata._compressed_klass), "klass must match: header: " INTPTR_FORMAT ", nklass: " INTPTR_FORMAT, header.value(), intptr_t(_metadata._compressed_klass));
  return klass;
=======
  return header.klass();
>>>>>>> 47392f37
#else
  return _klass;
#endif
}

Klass* oopDesc::klass_or_null() const {
#ifdef _LP64
  assert(UseCompressedClassPointers, "only with compressed class pointers");
  markWord header = mark();
  if (!header.is_neutral()) {
    header = ObjectSynchronizer::stable_mark(cast_to_oop(this));
  }
  return header.klass_or_null();
#else
  return _klass;
#endif
}

Klass* oopDesc::klass_or_null_acquire() const {
#ifdef _LP64
  assert(UseCompressedClassPointers, "only with compressed class pointers");
  markWord header = mark_acquire();
  if (!header.is_neutral()) {
    header = ObjectSynchronizer::stable_mark(cast_to_oop(this));
  }
  return header.klass_or_null();
#else
  return Atomic::load_acquire(&_klass);
#endif
}

#ifndef _LP64
void oopDesc::set_klass(Klass* k) {
  assert(Universe::is_bootstrapping() || (k != NULL && k->is_klass()), "incorrect Klass");
  _klass = k;
}

void oopDesc::release_set_klass(HeapWord* mem, Klass* k) {
  assert(Universe::is_bootstrapping() || (k != NULL && k->is_klass()), "incorrect Klass");
  char* raw_mem = ((char*)mem + klass_offset_in_bytes());
  if (UseCompressedClassPointers) {
    Atomic::release_store((narrowKlass*)raw_mem,
                          CompressedKlassPointers::encode_not_null(k));
  } else {
    Atomic::release_store((Klass**)raw_mem, k);
  }
}
#endif

bool oopDesc::is_a(Klass* k) const {
  return klass()->is_subtype_of(k);
}

<<<<<<< HEAD
int oopDesc::base_size_given_klass(const Klass* klass)  {
=======
size_t oopDesc::size()  {
  return size_given_klass(klass());
}

size_t oopDesc::size_given_klass(Klass* klass)  {
>>>>>>> 47392f37
  int lh = klass->layout_helper();
  size_t s;

  // lh is now a value computed at class initialization that may hint
  // at the size.  For instances, this is positive and equal to the
  // size.  For arrays, this is negative and provides log2 of the
  // array element size.  For other oops, it is zero and thus requires
  // a virtual call.
  //
  // We go to all this trouble because the size computation is at the
  // heart of phase 2 of mark-compaction, and called for every object,
  // alive or dead.  So the speed here is equal in importance to the
  // speed of allocation.

  if (lh > Klass::_lh_neutral_value) {
    if (!Klass::layout_helper_needs_slow_path(lh)) {
      s = lh >> LogHeapWordSize;  // deliver size scaled by wordSize
    } else {
      s = klass->oop_size(this);
    }
  } else if (lh <= Klass::_lh_neutral_value) {
    // The most common case is instances; fall through if so.
    if (lh < Klass::_lh_neutral_value) {
      // Second most common case is arrays.  We have to fetch the
      // length of the array, shift (multiply) it appropriately,
      // up to wordSize, add the header, and align to object size.
      size_t size_in_bytes;
      size_t array_length = (size_t) ((arrayOop)this)->length();
      size_in_bytes = array_length << Klass::layout_helper_log2_element_size(lh);
      size_in_bytes += Klass::layout_helper_header_size(lh);

      // This code could be simplified, but by keeping array_header_in_bytes
      // in units of bytes and doing it this way we can round up just once,
      // skipping the intermediate round to HeapWordSize.
      s = align_up(size_in_bytes, MinObjAlignmentInBytes) / HeapWordSize;

      // UseParallelGC and UseG1GC can change the length field
      // of an "old copy" of an object array in the young gen so it indicates
      // the grey portion of an already copied array. This will cause the first
      // disjunct below to fail if the two comparands are computed across such
      // a concurrent change.
      assert((s == klass->oop_size(this)) ||
             (Universe::is_gc_active() && is_objArray() && is_forwarded() && (get_UseParallelGC() || get_UseG1GC())),
             "wrong array object size");
    } else {
      // Must be zero, so bite the bullet and take the virtual call.
      s = klass->oop_size(this);
    }
  }

  assert(s > 0, "Oop size must be greater than zero, not " SIZE_FORMAT, s);
  assert(is_object_aligned(s), "Oop size is not properly aligned: " SIZE_FORMAT, s);
  return s;
}

<<<<<<< HEAD
int oopDesc::size(markWord mrk) {
  Klass* klass = mrk.klass();
  int size = base_size_given_klass(klass);
  if (mrk.hash_is_copied() && klass->hash_requires_reallocation(cast_to_oop(this))) {
    size = align_object_size(size + 1);
  }
  assert(is_object_aligned(size), "Oop size is not properly aligned: %d", size);
  return size;
}

int oopDesc::copy_size(int size, markWord mrk) const {
  Klass* klass = mrk.klass();
  if (mrk.hash_is_hashed() && (!mrk.hash_is_copied()) && klass->hash_requires_reallocation(cast_to_oop(this))) {
    size = align_object_size(size + 1);
  }
  assert(is_object_aligned(size), "Oop size is not properly aligned: %d", size);
  return size;
}

int oopDesc::size() {
  markWord mrk = mark();
  if (!mrk.is_neutral()) {
    mrk = ObjectSynchronizer::stable_mark(cast_to_oop(this));
  }
  return size(mrk);
}

bool oopDesc::is_instance()  const { return klass()->is_instance_klass();  }
bool oopDesc::is_array()     const { return klass()->is_array_klass();     }
bool oopDesc::is_objArray()  const { return klass()->is_objArray_klass();  }
bool oopDesc::is_typeArray() const { return klass()->is_typeArray_klass(); }

void*    oopDesc::field_addr(int offset)     const { return reinterpret_cast<void*>(cast_from_oop<intptr_t>(as_oop()) + offset); }
=======
bool oopDesc::is_instance()    const { return klass()->is_instance_klass();           }
bool oopDesc::is_instanceRef() const { return klass()->is_reference_instance_klass(); }
bool oopDesc::is_array()       const { return klass()->is_array_klass();              }
bool oopDesc::is_objArray()    const { return klass()->is_objArray_klass();           }
bool oopDesc::is_typeArray()   const { return klass()->is_typeArray_klass();          }
>>>>>>> 47392f37

template<typename T>
T*       oopDesc::field_addr(int offset)     const { return reinterpret_cast<T*>(cast_from_oop<intptr_t>(as_oop()) + offset); }

template <typename T>
size_t   oopDesc::field_offset(T* p) const { return pointer_delta((void*)p, (void*)this, 1); }

template <DecoratorSet decorators>
inline oop  oopDesc::obj_field_access(int offset) const             { return HeapAccess<decorators>::oop_load_at(as_oop(), offset); }
inline oop  oopDesc::obj_field(int offset) const                    { return HeapAccess<>::oop_load_at(as_oop(), offset);  }

inline void oopDesc::obj_field_put(int offset, oop value)           { HeapAccess<>::oop_store_at(as_oop(), offset, value); }

inline jbyte oopDesc::byte_field(int offset) const                  { return *field_addr<jbyte>(offset);  }
inline void  oopDesc::byte_field_put(int offset, jbyte value)       { *field_addr<jbyte>(offset) = value; }

inline jchar oopDesc::char_field(int offset) const                  { return *field_addr<jchar>(offset);  }
inline void  oopDesc::char_field_put(int offset, jchar value)       { *field_addr<jchar>(offset) = value; }

inline jboolean oopDesc::bool_field(int offset) const               { return *field_addr<jboolean>(offset); }
inline void     oopDesc::bool_field_put(int offset, jboolean value) { *field_addr<jboolean>(offset) = jboolean(value & 1); }
inline jboolean oopDesc::bool_field_volatile(int offset) const      { return RawAccess<MO_SEQ_CST>::load(field_addr<jboolean>(offset)); }
inline void     oopDesc::bool_field_put_volatile(int offset, jboolean value) { RawAccess<MO_SEQ_CST>::store(field_addr<jboolean>(offset), jboolean(value & 1)); }
inline jshort oopDesc::short_field(int offset) const                { return *field_addr<jshort>(offset);   }
inline void   oopDesc::short_field_put(int offset, jshort value)    { *field_addr<jshort>(offset) = value;  }

inline jint oopDesc::int_field(int offset) const                    { return *field_addr<jint>(offset);     }
inline void oopDesc::int_field_put(int offset, jint value)          { *field_addr<jint>(offset) = value;    }

inline jlong oopDesc::long_field(int offset) const                  { return *field_addr<jlong>(offset);    }
inline void  oopDesc::long_field_put(int offset, jlong value)       { *field_addr<jlong>(offset) = value;   }

inline jfloat oopDesc::float_field(int offset) const                { return *field_addr<jfloat>(offset);   }
inline void   oopDesc::float_field_put(int offset, jfloat value)    { *field_addr<jfloat>(offset) = value;  }

inline jdouble oopDesc::double_field(int offset) const              { return *field_addr<jdouble>(offset);  }
inline void    oopDesc::double_field_put(int offset, jdouble value) { *field_addr<jdouble>(offset) = value; }

bool oopDesc::is_locked() const {
  return mark().is_locked();
}

bool oopDesc::is_unlocked() const {
  return mark().is_unlocked();
}

// Used only for markSweep, scavenging
bool oopDesc::is_gc_marked() const {
  return mark().is_marked();
}

// Used by scavengers
bool oopDesc::is_forwarded() const {
  // The extra heap check is needed since the obj might be locked, in which case the
  // mark would point to a stack location and have the sentinel bit cleared
  return mark().is_marked();
}

// Used by scavengers
void oopDesc::forward_to(oop p) {
  verify_forwardee(p);
  markWord m = markWord::encode_pointer_as_mark(p);
  assert(forwardee(m) == p, "encoding must be reversable");
  set_mark(m);
}

void oopDesc::forward_to_self() {
#ifdef _LP64
  verify_forwardee(this);
  markWord m = mark();
  // If mark is displaced, we need to preserve the Klass* from real header.
  assert(SafepointSynchronize::is_at_safepoint(), "we can only safely fetch the displaced header at safepoint");
  if (m.has_displaced_mark_helper()) {
    m = m.displaced_mark_helper();
  }
  m = m.set_self_forwarded();
  assert(forwardee(m) == cast_to_oop(this), "encoding must be reversable");
  set_mark(m);
#else
  forward_to(oop(this));
#endif
}

oop oopDesc::forward_to_atomic(oop p, markWord compare, atomic_memory_order order) {
  verify_forwardee(p);
  markWord m = markWord::encode_pointer_as_mark(p);
  assert(forwardee(m) == p, "encoding must be reversable");
  markWord old_mark = cas_set_mark(m, compare, order);
  if (old_mark == compare) {
    return NULL;
  } else {
    return forwardee(old_mark);
  }
}

oop oopDesc::forward_to_self_atomic(markWord compare, atomic_memory_order order) {
#ifdef _LP64
  verify_forwardee(this);
  markWord m = compare;
  // If mark is displaced, we need to preserve the Klass* from real header.
  assert(SafepointSynchronize::is_at_safepoint(), "we can only safely fetch the displaced header at safepoint");
  if (m.has_displaced_mark_helper()) {
    m = m.displaced_mark_helper();
  }
  m = m.set_self_forwarded();
  assert(forwardee(m) == cast_to_oop(this), "encoding must be reversable");
  markWord old_mark = cas_set_mark(m, compare, order);
  if (old_mark == compare) {
    return NULL;
  } else {
    assert(old_mark.is_marked(), "must be marked here");
    return forwardee(old_mark);
  }
#else
  return forward_to_atomic(oop(this), compare, order);
#endif
}

// Note that the forwardee is not the same thing as the displaced_mark.
// The forwardee is used when copying during scavenge and mark-sweep.
// It does need to clear the low two locking- and GC-related bits.
oop oopDesc::forwardee() const {
  return forwardee(mark());
}

oop oopDesc::forwardee(markWord header) const {
  assert(header.is_marked(), "must be forwarded");
#ifdef _LP64
  if (header.self_forwarded()) {
    return cast_to_oop(this);
  } else
#endif
  {
    assert(header.is_marked(), "only decode when actually forwarded");
    return cast_to_oop(header.decode_pointer());
  }
}

// The following method needs to be MT safe.
uint oopDesc::age() const {
  assert(!mark().is_marked(), "Attempt to read age from forwarded mark");
  if (has_displaced_mark()) {
    return displaced_mark().age();
  } else {
    return mark().age();
  }
}

void oopDesc::incr_age() {
  assert(!mark().is_marked(), "Attempt to increment age of forwarded mark");
  if (has_displaced_mark()) {
    set_displaced_mark(displaced_mark().incr_age());
  } else {
    set_mark(mark().incr_age());
  }
}

template <typename OopClosureType>
void oopDesc::oop_iterate(OopClosureType* cl) {
  OopIteratorClosureDispatch::oop_oop_iterate(cl, this, klass());
}

template <typename OopClosureType>
void oopDesc::oop_iterate(OopClosureType* cl, MemRegion mr) {
  OopIteratorClosureDispatch::oop_oop_iterate(cl, this, klass(), mr);
}

template <typename OopClosureType>
size_t oopDesc::oop_iterate_size(OopClosureType* cl) {
  Klass* k = klass();
<<<<<<< HEAD
  // TODO: Optimize to fetch header once, and figure out size and Klass* from there.
  int sz = size();
=======
  size_t size = size_given_klass(k);
>>>>>>> 47392f37
  OopIteratorClosureDispatch::oop_oop_iterate(cl, this, k);
  return sz;
}

template <typename OopClosureType>
size_t oopDesc::oop_iterate_size(OopClosureType* cl, MemRegion mr) {
  Klass* k = klass();
<<<<<<< HEAD
  // TODO: Optimize to fetch header once, and figure out size and Klass* from there.
  int sz = size();
=======
  size_t size = size_given_klass(k);
>>>>>>> 47392f37
  OopIteratorClosureDispatch::oop_oop_iterate(cl, this, k, mr);
  return sz;
}

template <typename OopClosureType>
void oopDesc::oop_iterate_backwards(OopClosureType* cl) {
  oop_iterate_backwards(cl, klass());
}

template <typename OopClosureType>
void oopDesc::oop_iterate_backwards(OopClosureType* cl, Klass* k) {
  OopIteratorClosureDispatch::oop_oop_iterate_backwards(cl, this, k);
}

bool oopDesc::is_instanceof_or_null(oop obj, Klass* klass) {
  return obj == NULL || obj->klass()->is_subtype_of(klass);
}

intptr_t oopDesc::identity_hash() {
  // Fast case; if the object is unlocked and the hash value is set, no locking is needed
  // Note: The mark must be read into local variable to avoid concurrent updates.
  markWord mrk = mark();
  if (mrk.is_neutral() && mrk.hash_is_copied()) {
    Klass* klass = mrk.klass();
    return int_field(klass->hash_offset_in_bytes(cast_to_oop(this)));
  } else {
    return slow_identity_hash();
  }
}

bool oopDesc::has_displaced_mark() const {
  return mark().has_displaced_mark_helper();
}

markWord oopDesc::displaced_mark() const {
  return mark().displaced_mark_helper();
}

void oopDesc::set_displaced_mark(markWord m) {
  mark().set_displaced_mark_helper(m);
}

bool oopDesc::mark_must_be_preserved() const {
  return mark_must_be_preserved(mark());
}

bool oopDesc::mark_must_be_preserved(markWord m) const {
  return m.must_be_preserved(this);
}

#endif // SHARE_OOPS_OOP_INLINE_HPP<|MERGE_RESOLUTION|>--- conflicted
+++ resolved
@@ -56,12 +56,11 @@
 }
 
 markWord oopDesc::safe_mark() const {
-  assert(SafepointSynchronize::is_at_safepoint(), "can only resolve displaced mark at safepoint");
-  markWord m = mark();
-  if (m.has_displaced_mark_helper()) {
-    m = m.displaced_mark_helper();
-  }
-  return m;
+  markWord header = mark();
+  if (!header.is_neutral()) {
+    header = ObjectSynchronizer::stable_mark(cast_to_oop(this));
+  }
+  return header;
 }
 
 markWord* oopDesc::mark_addr() const {
@@ -115,14 +114,7 @@
   if (!header.is_neutral()) {
     header = ObjectSynchronizer::stable_mark(cast_to_oop(this));
   }
-<<<<<<< HEAD
-  assert(_metadata._compressed_klass == header.narrow_klass(), "narrow klass must be equal, obj: " PTR_FORMAT ", header: " INTPTR_FORMAT ", nklass: " INTPTR_FORMAT, p2i(cast_to_oop(this)), header.value(), intptr_t(_metadata._compressed_klass));
-  Klass* klass = header.klass();
-  assert(klass == CompressedKlassPointers::decode_not_null(_metadata._compressed_klass), "klass must match: header: " INTPTR_FORMAT ", nklass: " INTPTR_FORMAT, header.value(), intptr_t(_metadata._compressed_klass));
-  return klass;
-=======
   return header.klass();
->>>>>>> 47392f37
 #else
   return _klass;
 #endif
@@ -176,16 +168,8 @@
   return klass()->is_subtype_of(k);
 }
 
-<<<<<<< HEAD
-int oopDesc::base_size_given_klass(const Klass* klass)  {
-=======
-size_t oopDesc::size()  {
-  return size_given_klass(klass());
-}
-
-size_t oopDesc::size_given_klass(Klass* klass)  {
->>>>>>> 47392f37
-  int lh = klass->layout_helper();
+size_t oopDesc::base_size_given_klass(const Klass* kls)  {
+  int lh = kls->layout_helper();
   size_t s;
 
   // lh is now a value computed at class initialization that may hint
@@ -203,7 +187,7 @@
     if (!Klass::layout_helper_needs_slow_path(lh)) {
       s = lh >> LogHeapWordSize;  // deliver size scaled by wordSize
     } else {
-      s = klass->oop_size(this);
+      s = kls->oop_size(this);
     }
   } else if (lh <= Klass::_lh_neutral_value) {
     // The most common case is instances; fall through if so.
@@ -226,12 +210,12 @@
       // the grey portion of an already copied array. This will cause the first
       // disjunct below to fail if the two comparands are computed across such
       // a concurrent change.
-      assert((s == klass->oop_size(this)) ||
+      assert((s == kls->oop_size(this)) ||
              (Universe::is_gc_active() && is_objArray() && is_forwarded() && (get_UseParallelGC() || get_UseG1GC())),
              "wrong array object size");
     } else {
       // Must be zero, so bite the bullet and take the virtual call.
-      s = klass->oop_size(this);
+      s = kls->oop_size(this);
     }
   }
 
@@ -240,27 +224,29 @@
   return s;
 }
 
-<<<<<<< HEAD
-int oopDesc::size(markWord mrk) {
+size_t oopDesc::size_given_mark_and_klass(const markWord mrk, const Klass* kls) {
+  size_t sz = base_size_given_klass(kls);
+  if (mrk.hash_is_copied() && kls->hash_requires_reallocation(cast_to_oop(this))) {
+    sz = align_object_size(sz + 1);
+  }
+  return sz;
+}
+
+size_t oopDesc::size(markWord mrk) {
   Klass* klass = mrk.klass();
-  int size = base_size_given_klass(klass);
-  if (mrk.hash_is_copied() && klass->hash_requires_reallocation(cast_to_oop(this))) {
-    size = align_object_size(size + 1);
-  }
-  assert(is_object_aligned(size), "Oop size is not properly aligned: %d", size);
-  return size;
-}
-
-int oopDesc::copy_size(int size, markWord mrk) const {
+  return size_given_mark_and_klass(mrk, klass);
+}
+
+size_t oopDesc::copy_size(size_t size, markWord mrk) const {
   Klass* klass = mrk.klass();
   if (mrk.hash_is_hashed() && (!mrk.hash_is_copied()) && klass->hash_requires_reallocation(cast_to_oop(this))) {
     size = align_object_size(size + 1);
   }
-  assert(is_object_aligned(size), "Oop size is not properly aligned: %d", size);
+  assert(is_object_aligned(size), "Oop size is not properly aligned: " SIZE_FORMAT, size);
   return size;
 }
 
-int oopDesc::size() {
+size_t oopDesc::size() {
   markWord mrk = mark();
   if (!mrk.is_neutral()) {
     mrk = ObjectSynchronizer::stable_mark(cast_to_oop(this));
@@ -268,19 +254,11 @@
   return size(mrk);
 }
 
-bool oopDesc::is_instance()  const { return klass()->is_instance_klass();  }
-bool oopDesc::is_array()     const { return klass()->is_array_klass();     }
-bool oopDesc::is_objArray()  const { return klass()->is_objArray_klass();  }
-bool oopDesc::is_typeArray() const { return klass()->is_typeArray_klass(); }
-
-void*    oopDesc::field_addr(int offset)     const { return reinterpret_cast<void*>(cast_from_oop<intptr_t>(as_oop()) + offset); }
-=======
 bool oopDesc::is_instance()    const { return klass()->is_instance_klass();           }
 bool oopDesc::is_instanceRef() const { return klass()->is_reference_instance_klass(); }
 bool oopDesc::is_array()       const { return klass()->is_array_klass();              }
 bool oopDesc::is_objArray()    const { return klass()->is_objArray_klass();           }
 bool oopDesc::is_typeArray()   const { return klass()->is_typeArray_klass();          }
->>>>>>> 47392f37
 
 template<typename T>
 T*       oopDesc::field_addr(int offset)     const { return reinterpret_cast<T*>(cast_from_oop<intptr_t>(as_oop()) + offset); }
@@ -450,26 +428,18 @@
 
 template <typename OopClosureType>
 size_t oopDesc::oop_iterate_size(OopClosureType* cl) {
-  Klass* k = klass();
-<<<<<<< HEAD
-  // TODO: Optimize to fetch header once, and figure out size and Klass* from there.
-  int sz = size();
-=======
-  size_t size = size_given_klass(k);
->>>>>>> 47392f37
+  markWord m = safe_mark();
+  Klass* k = m.klass();
+  size_t sz = size_given_mark_and_klass(m, k);
   OopIteratorClosureDispatch::oop_oop_iterate(cl, this, k);
   return sz;
 }
 
 template <typename OopClosureType>
 size_t oopDesc::oop_iterate_size(OopClosureType* cl, MemRegion mr) {
-  Klass* k = klass();
-<<<<<<< HEAD
-  // TODO: Optimize to fetch header once, and figure out size and Klass* from there.
-  int sz = size();
-=======
-  size_t size = size_given_klass(k);
->>>>>>> 47392f37
+  markWord m = safe_mark();
+  Klass* k = m.klass();
+  size_t sz = size_given_mark_and_klass(m, k);
   OopIteratorClosureDispatch::oop_oop_iterate(cl, this, k, mr);
   return sz;
 }
