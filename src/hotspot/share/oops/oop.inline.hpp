/*
 * Copyright (c) 1997, 2022, Oracle and/or its affiliates. All rights reserved.
 * DO NOT ALTER OR REMOVE COPYRIGHT NOTICES OR THIS FILE HEADER.
 *
 * This code is free software; you can redistribute it and/or modify it
 * under the terms of the GNU General Public License version 2 only, as
 * published by the Free Software Foundation.
 *
 * This code is distributed in the hope that it will be useful, but WITHOUT
 * ANY WARRANTY; without even the implied warranty of MERCHANTABILITY or
 * FITNESS FOR A PARTICULAR PURPOSE.  See the GNU General Public License
 * version 2 for more details (a copy is included in the LICENSE file that
 * accompanied this code).
 *
 * You should have received a copy of the GNU General Public License version
 * 2 along with this work; if not, write to the Free Software Foundation,
 * Inc., 51 Franklin St, Fifth Floor, Boston, MA 02110-1301 USA.
 *
 * Please contact Oracle, 500 Oracle Parkway, Redwood Shores, CA 94065 USA
 * or visit www.oracle.com if you need additional information or have any
 * questions.
 *
 */

#ifndef SHARE_OOPS_OOP_INLINE_HPP
#define SHARE_OOPS_OOP_INLINE_HPP

#include "oops/oop.hpp"

#include "memory/universe.hpp"
#include "oops/access.inline.hpp"
#include "oops/arrayKlass.hpp"
#include "oops/arrayOop.hpp"
#include "oops/compressedKlass.inline.hpp"
#include "oops/compressedOops.inline.hpp"
#include "oops/instanceKlass.hpp"
#include "oops/markWord.inline.hpp"
#include "oops/oopsHierarchy.hpp"
#include "runtime/atomic.hpp"
#include "runtime/globals.hpp"
#include "runtime/safepoint.hpp"
#include "runtime/synchronizer.hpp"
#include "utilities/align.hpp"
#include "utilities/debug.hpp"
#include "utilities/macros.hpp"
#include "utilities/globalDefinitions.hpp"

// Implementation of all inlined member functions defined in oop.hpp
// We need a separate file to avoid circular references

markWord oopDesc::mark() const {
  return Atomic::load(&_mark);
}

markWord oopDesc::mark_acquire() const {
  return Atomic::load_acquire(&_mark);
}

markWord oopDesc::safe_mark() const {
  markWord header = mark();
  if (!header.is_neutral()) {
    header = ObjectSynchronizer::stable_mark(cast_to_oop(this));
  }
  return header;
}

markWord* oopDesc::mark_addr() const {
  return (markWord*) &_mark;
}

void oopDesc::set_mark(markWord m) {
  Atomic::store(&_mark, m);
}

void oopDesc::set_mark(HeapWord* mem, markWord m) {
  *(markWord*)(((char*)mem) + mark_offset_in_bytes()) = m;
}

void oopDesc::release_set_mark(markWord m) {
  Atomic::release_store(&_mark, m);
}

void oopDesc::release_set_mark(HeapWord* mem, markWord m) {
  Atomic::release_store((markWord*)(((char*)mem) + mark_offset_in_bytes()), m);
}

markWord oopDesc::cas_set_mark(markWord new_mark, markWord old_mark) {
  return Atomic::cmpxchg(&_mark, old_mark, new_mark);
}

markWord oopDesc::cas_set_mark(markWord new_mark, markWord old_mark, atomic_memory_order order) {
  return Atomic::cmpxchg(&_mark, old_mark, new_mark, order);
}

markWord oopDesc::resolve_mark() const {
  markWord hdr = mark();
  if (hdr.has_displaced_mark_helper()) {
    hdr = hdr.displaced_mark_helper();
  }
  return hdr;
}

void oopDesc::init_mark() {
#ifdef _LP64
  markWord header = resolve_mark();
  assert(UseCompressedClassPointers, "expect compressed klass pointers");
  header = markWord((header.value() & (markWord::klass_mask_in_place | markWord::hashctrl_mask_in_place)) | markWord::prototype().value());
#else
  markWord header = markWord::prototype();
#endif
  set_mark(header);
}

void oopDesc::init_mark(markWord m) {
  m = markWord(m.value() & (markWord::klass_mask_in_place | markWord::hashctrl_mask_in_place)).set_unlocked();
  set_mark(m);
}

Klass* oopDesc::klass() const {
#ifdef _LP64
  assert(UseCompressedClassPointers, "only with compressed class pointers");
  markWord header = resolve_mark();
  return header.klass();
#else
  return _klass;
#endif
}

Klass* oopDesc::klass_or_null() const {
#ifdef _LP64
  assert(UseCompressedClassPointers, "only with compressed class pointers");
  markWord header = resolve_mark();
  return header.klass_or_null();
#else
  return _klass;
#endif
}

Klass* oopDesc::klass_or_null_acquire() const {
#ifdef _LP64
  assert(UseCompressedClassPointers, "only with compressed class pointers");
  markWord header = mark_acquire();
  if (header.has_displaced_mark_helper()) {
    header = header.displaced_mark_helper();
  }
  return header.klass_or_null();
#else
  return Atomic::load_acquire(&_klass);
#endif
}

#ifndef _LP64
void oopDesc::set_klass(Klass* k) {
  assert(Universe::is_bootstrapping() || (k != NULL && k->is_klass()), "incorrect Klass");
  _klass = k;
}

void oopDesc::release_set_klass(HeapWord* mem, Klass* k) {
  assert(Universe::is_bootstrapping() || (k != NULL && k->is_klass()), "incorrect Klass");
  char* raw_mem = ((char*)mem + klass_offset_in_bytes());
  if (UseCompressedClassPointers) {
    Atomic::release_store((narrowKlass*)raw_mem,
                          CompressedKlassPointers::encode_not_null(k));
  } else {
    Atomic::release_store((Klass**)raw_mem, k);
  }
}
#endif

bool oopDesc::is_a(Klass* k) const {
  return klass()->is_subtype_of(k);
}

size_t oopDesc::base_size_given_klass(const Klass* kls)  {
  int lh = kls->layout_helper();
  size_t s;

  // lh is now a value computed at class initialization that may hint
  // at the size.  For instances, this is positive and equal to the
  // size.  For arrays, this is negative and provides log2 of the
  // array element size.  For other oops, it is zero and thus requires
  // a virtual call.
  //
  // We go to all this trouble because the size computation is at the
  // heart of phase 2 of mark-compaction, and called for every object,
  // alive or dead.  So the speed here is equal in importance to the
  // speed of allocation.

  if (lh > Klass::_lh_neutral_value) {
    if (!Klass::layout_helper_needs_slow_path(lh)) {
      s = lh >> LogHeapWordSize;  // deliver size scaled by wordSize
    } else {
      s = kls->oop_size(this);
    }
  } else if (lh <= Klass::_lh_neutral_value) {
    // The most common case is instances; fall through if so.
    if (lh < Klass::_lh_neutral_value) {
      // Second most common case is arrays.  We have to fetch the
      // length of the array, shift (multiply) it appropriately,
      // up to wordSize, add the header, and align to object size.
      size_t size_in_bytes;
      size_t array_length = (size_t) ((arrayOop)this)->length();
      size_in_bytes = array_length << Klass::layout_helper_log2_element_size(lh);
      size_in_bytes += Klass::layout_helper_header_size(lh);

      // This code could be simplified, but by keeping array_header_in_bytes
      // in units of bytes and doing it this way we can round up just once,
      // skipping the intermediate round to HeapWordSize.
      s = align_up(size_in_bytes, MinObjAlignmentInBytes) / HeapWordSize;

<<<<<<< HEAD
      // UseParallelGC and UseG1GC can change the length field
      // of an "old copy" of an object array in the young gen so it indicates
      // the grey portion of an already copied array. This will cause the first
      // disjunct below to fail if the two comparands are computed across such
      // a concurrent change.
      assert((s == kls->oop_size(this)) ||
             (Universe::is_gc_active() && is_objArray() && is_forwarded() && (get_UseParallelGC() || get_UseG1GC())),
             "wrong array object size");
=======
      assert(s == klass->oop_size(this) || size_might_change(), "wrong array object size");
>>>>>>> b45d6aaf
    } else {
      // Must be zero, so bite the bullet and take the virtual call.
      s = kls->oop_size(this);
    }
  }

  assert(s > 0, "Oop size must be greater than zero, not " SIZE_FORMAT, s);
  assert(is_object_aligned(s), "Oop size is not properly aligned: " SIZE_FORMAT, s);
  return s;
}

<<<<<<< HEAD
size_t oopDesc::size_given_mark_and_klass(const markWord mrk, const Klass* kls) {
  size_t sz = base_size_given_klass(kls);
  if (mrk.hash_is_copied() && kls->hash_requires_reallocation(cast_to_oop(this))) {
    sz = align_object_size(sz + 1);
  }
  return sz;
}

size_t oopDesc::size(markWord mrk) {
  Klass* klass = mrk.klass();
  return size_given_mark_and_klass(mrk, klass);
}

size_t oopDesc::copy_size(size_t size, markWord mrk) const {
  Klass* klass = mrk.klass();
  if (mrk.hash_is_hashed() && (!mrk.hash_is_copied()) && klass->hash_requires_reallocation(cast_to_oop(this))) {
    size = align_object_size(size + 1);
  }
  assert(is_object_aligned(size), "Oop size is not properly aligned: " SIZE_FORMAT, size);
  return size;
}

size_t oopDesc::size() {
  markWord mrk = mark();
  if (!mrk.is_neutral()) {
    mrk = ObjectSynchronizer::stable_mark(cast_to_oop(this));
  }
  return size(mrk);
}

bool oopDesc::is_instance()    const { return klass()->is_instance_klass();           }
bool oopDesc::is_instanceRef() const { return klass()->is_reference_instance_klass(); }
bool oopDesc::is_array()       const { return klass()->is_array_klass();              }
bool oopDesc::is_objArray()    const { return klass()->is_objArray_klass();           }
bool oopDesc::is_typeArray()   const { return klass()->is_typeArray_klass();          }
=======
bool oopDesc::is_instance()    const { return klass()->is_instance_klass();             }
bool oopDesc::is_instanceRef() const { return klass()->is_reference_instance_klass();   }
bool oopDesc::is_stackChunk()  const { return klass()->is_stack_chunk_instance_klass(); }
bool oopDesc::is_array()       const { return klass()->is_array_klass();                }
bool oopDesc::is_objArray()    const { return klass()->is_objArray_klass();             }
bool oopDesc::is_typeArray()   const { return klass()->is_typeArray_klass();            }
>>>>>>> b45d6aaf

template<typename T>
T*       oopDesc::field_addr(int offset)     const { return reinterpret_cast<T*>(cast_from_oop<intptr_t>(as_oop()) + offset); }

template <typename T>
size_t   oopDesc::field_offset(T* p) const { return pointer_delta((void*)p, (void*)this, 1); }

template <DecoratorSet decorators>
inline oop  oopDesc::obj_field_access(int offset) const             { return HeapAccess<decorators>::oop_load_at(as_oop(), offset); }
inline oop  oopDesc::obj_field(int offset) const                    { return HeapAccess<>::oop_load_at(as_oop(), offset);  }

inline void oopDesc::obj_field_put(int offset, oop value)           { HeapAccess<>::oop_store_at(as_oop(), offset, value); }
template <DecoratorSet decorators>
inline void oopDesc::obj_field_put_access(int offset, oop value)    { HeapAccess<decorators>::oop_store_at(as_oop(), offset, value); }

inline jbyte oopDesc::byte_field(int offset) const                  { return *field_addr<jbyte>(offset);  }
inline void  oopDesc::byte_field_put(int offset, jbyte value)       { *field_addr<jbyte>(offset) = value; }

inline jchar oopDesc::char_field(int offset) const                  { return *field_addr<jchar>(offset);  }
inline void  oopDesc::char_field_put(int offset, jchar value)       { *field_addr<jchar>(offset) = value; }

inline jboolean oopDesc::bool_field(int offset) const               { return *field_addr<jboolean>(offset); }
inline void     oopDesc::bool_field_put(int offset, jboolean value) { *field_addr<jboolean>(offset) = jboolean(value & 1); }
inline jboolean oopDesc::bool_field_volatile(int offset) const      { return RawAccess<MO_SEQ_CST>::load(field_addr<jboolean>(offset)); }
inline void     oopDesc::bool_field_put_volatile(int offset, jboolean value) { RawAccess<MO_SEQ_CST>::store(field_addr<jboolean>(offset), jboolean(value & 1)); }
inline jshort oopDesc::short_field(int offset) const                { return *field_addr<jshort>(offset);   }
inline void   oopDesc::short_field_put(int offset, jshort value)    { *field_addr<jshort>(offset) = value;  }

inline jint oopDesc::int_field(int offset) const                    { return *field_addr<jint>(offset);     }
inline void oopDesc::int_field_put(int offset, jint value)          { *field_addr<jint>(offset) = value;    }

inline jlong oopDesc::long_field(int offset) const                  { return *field_addr<jlong>(offset);    }
inline void  oopDesc::long_field_put(int offset, jlong value)       { *field_addr<jlong>(offset) = value;   }

inline jfloat oopDesc::float_field(int offset) const                { return *field_addr<jfloat>(offset);   }
inline void   oopDesc::float_field_put(int offset, jfloat value)    { *field_addr<jfloat>(offset) = value;  }

inline jdouble oopDesc::double_field(int offset) const              { return *field_addr<jdouble>(offset);  }
inline void    oopDesc::double_field_put(int offset, jdouble value) { *field_addr<jdouble>(offset) = value; }

bool oopDesc::is_locked() const {
  return mark().is_locked();
}

bool oopDesc::is_unlocked() const {
  return mark().is_unlocked();
}

// Used only for markSweep, scavenging
bool oopDesc::is_gc_marked() const {
  return mark().is_marked();
}

// Used by scavengers
bool oopDesc::is_forwarded() const {
  // The extra heap check is needed since the obj might be locked, in which case the
  // mark would point to a stack location and have the sentinel bit cleared
  return mark().is_marked();
}

// Used by scavengers
void oopDesc::forward_to(oop p) {
  verify_forwardee(p);
  markWord m = markWord::encode_pointer_as_mark(p);
  assert(forwardee(m) == p, "encoding must be reversable");
  set_mark(m);
}

void oopDesc::forward_to_self() {
#ifdef _LP64
  verify_forwardee(this);
  markWord m = mark();
  // If mark is displaced, we need to preserve the Klass* from real header.
  assert(SafepointSynchronize::is_at_safepoint(), "we can only safely fetch the displaced header at safepoint");
  if (m.has_displaced_mark_helper()) {
    m = m.displaced_mark_helper();
  }
  m = m.set_self_forwarded();
  assert(forwardee(m) == cast_to_oop(this), "encoding must be reversable");
  set_mark(m);
#else
  forward_to(oop(this));
#endif
}

oop oopDesc::forward_to_atomic(oop p, markWord compare, atomic_memory_order order) {
  verify_forwardee(p);
  markWord m = markWord::encode_pointer_as_mark(p);
  assert(forwardee(m) == p, "encoding must be reversable");
  markWord old_mark = cas_set_mark(m, compare, order);
  if (old_mark == compare) {
    return NULL;
  } else {
    return forwardee(old_mark);
  }
}

oop oopDesc::forward_to_self_atomic(markWord compare, atomic_memory_order order) {
#ifdef _LP64
  verify_forwardee(this);
  markWord m = compare;
  // If mark is displaced, we need to preserve the Klass* from real header.
  assert(SafepointSynchronize::is_at_safepoint(), "we can only safely fetch the displaced header at safepoint");
  if (m.has_displaced_mark_helper()) {
    m = m.displaced_mark_helper();
  }
  m = m.set_self_forwarded();
  assert(forwardee(m) == cast_to_oop(this), "encoding must be reversable");
  markWord old_mark = cas_set_mark(m, compare, order);
  if (old_mark == compare) {
    return NULL;
  } else {
    assert(old_mark.is_marked(), "must be marked here");
    return forwardee(old_mark);
  }
#else
  return forward_to_atomic(oop(this), compare, order);
#endif
}

// Note that the forwardee is not the same thing as the displaced_mark.
// The forwardee is used when copying during scavenge and mark-sweep.
// It does need to clear the low two locking- and GC-related bits.
oop oopDesc::forwardee() const {
  return forwardee(mark());
}

oop oopDesc::forwardee(markWord header) const {
  assert(header.is_marked(), "must be forwarded");
#ifdef _LP64
  if (header.self_forwarded()) {
    return cast_to_oop(this);
  } else
#endif
  {
    assert(header.is_marked(), "only decode when actually forwarded");
    return cast_to_oop(header.decode_pointer());
  }
}

// The following method needs to be MT safe.
uint oopDesc::age() const {
  assert(!mark().is_marked(), "Attempt to read age from forwarded mark");
  if (has_displaced_mark()) {
    return displaced_mark().age();
  } else {
    return mark().age();
  }
}

void oopDesc::incr_age() {
  assert(!mark().is_marked(), "Attempt to increment age of forwarded mark");
  if (has_displaced_mark()) {
    set_displaced_mark(displaced_mark().incr_age());
  } else {
    set_mark(mark().incr_age());
  }
}

template <typename OopClosureType>
void oopDesc::oop_iterate(OopClosureType* cl) {
  OopIteratorClosureDispatch::oop_oop_iterate(cl, this, klass());
}

template <typename OopClosureType>
void oopDesc::oop_iterate(OopClosureType* cl, MemRegion mr) {
  OopIteratorClosureDispatch::oop_oop_iterate(cl, this, klass(), mr);
}

template <typename OopClosureType>
size_t oopDesc::oop_iterate_size(OopClosureType* cl) {
  markWord m = safe_mark();
  Klass* k = m.klass();
  size_t sz = size_given_mark_and_klass(m, k);
  OopIteratorClosureDispatch::oop_oop_iterate(cl, this, k);
  return sz;
}

template <typename OopClosureType>
size_t oopDesc::oop_iterate_size(OopClosureType* cl, MemRegion mr) {
  markWord m = safe_mark();
  Klass* k = m.klass();
  size_t sz = size_given_mark_and_klass(m, k);
  OopIteratorClosureDispatch::oop_oop_iterate(cl, this, k, mr);
  return sz;
}

template <typename OopClosureType>
void oopDesc::oop_iterate_backwards(OopClosureType* cl) {
  oop_iterate_backwards(cl, klass());
}

template <typename OopClosureType>
void oopDesc::oop_iterate_backwards(OopClosureType* cl, Klass* k) {
  OopIteratorClosureDispatch::oop_oop_iterate_backwards(cl, this, k);
}

bool oopDesc::is_instanceof_or_null(oop obj, Klass* klass) {
  return obj == NULL || obj->klass()->is_subtype_of(klass);
}

intptr_t oopDesc::identity_hash() {
  // Fast case; if the object is unlocked and the hash value is set, no locking is needed
  // Note: The mark must be read into local variable to avoid concurrent updates.
  markWord mrk = mark();
  if (mrk.is_neutral() && mrk.hash_is_copied()) {
    Klass* klass = mrk.klass();
    return int_field(klass->hash_offset_in_bytes(cast_to_oop(this)));
  } else {
    return slow_identity_hash();
  }
}

bool oopDesc::has_displaced_mark() const {
  return mark().has_displaced_mark_helper();
}

markWord oopDesc::displaced_mark() const {
  return mark().displaced_mark_helper();
}

void oopDesc::set_displaced_mark(markWord m) {
  mark().set_displaced_mark_helper(m);
}

bool oopDesc::mark_must_be_preserved() const {
  return mark_must_be_preserved(mark());
}

bool oopDesc::mark_must_be_preserved(markWord m) const {
  return m.must_be_preserved(this);
}

#endif // SHARE_OOPS_OOP_INLINE_HPP<|MERGE_RESOLUTION|>--- conflicted
+++ resolved
@@ -56,14 +56,6 @@
   return Atomic::load_acquire(&_mark);
 }
 
-markWord oopDesc::safe_mark() const {
-  markWord header = mark();
-  if (!header.is_neutral()) {
-    header = ObjectSynchronizer::stable_mark(cast_to_oop(this));
-  }
-  return header;
-}
-
 markWord* oopDesc::mark_addr() const {
   return (markWord*) &_mark;
 }
@@ -208,18 +200,7 @@
       // skipping the intermediate round to HeapWordSize.
       s = align_up(size_in_bytes, MinObjAlignmentInBytes) / HeapWordSize;
 
-<<<<<<< HEAD
-      // UseParallelGC and UseG1GC can change the length field
-      // of an "old copy" of an object array in the young gen so it indicates
-      // the grey portion of an already copied array. This will cause the first
-      // disjunct below to fail if the two comparands are computed across such
-      // a concurrent change.
-      assert((s == kls->oop_size(this)) ||
-             (Universe::is_gc_active() && is_objArray() && is_forwarded() && (get_UseParallelGC() || get_UseG1GC())),
-             "wrong array object size");
-=======
-      assert(s == klass->oop_size(this) || size_might_change(), "wrong array object size");
->>>>>>> b45d6aaf
+      assert(s == kls->oop_size(this) || size_might_change(), "wrong array object size");
     } else {
       // Must be zero, so bite the bullet and take the virtual call.
       s = kls->oop_size(this);
@@ -231,7 +212,6 @@
   return s;
 }
 
-<<<<<<< HEAD
 size_t oopDesc::size_given_mark_and_klass(const markWord mrk, const Klass* kls) {
   size_t sz = base_size_given_klass(kls);
   if (mrk.hash_is_copied() && kls->hash_requires_reallocation(cast_to_oop(this))) {
@@ -255,26 +235,15 @@
 }
 
 size_t oopDesc::size() {
-  markWord mrk = mark();
-  if (!mrk.is_neutral()) {
-    mrk = ObjectSynchronizer::stable_mark(cast_to_oop(this));
-  }
-  return size(mrk);
-}
-
-bool oopDesc::is_instance()    const { return klass()->is_instance_klass();           }
-bool oopDesc::is_instanceRef() const { return klass()->is_reference_instance_klass(); }
-bool oopDesc::is_array()       const { return klass()->is_array_klass();              }
-bool oopDesc::is_objArray()    const { return klass()->is_objArray_klass();           }
-bool oopDesc::is_typeArray()   const { return klass()->is_typeArray_klass();          }
-=======
+  return size(resolve_mark());
+}
+
 bool oopDesc::is_instance()    const { return klass()->is_instance_klass();             }
 bool oopDesc::is_instanceRef() const { return klass()->is_reference_instance_klass();   }
 bool oopDesc::is_stackChunk()  const { return klass()->is_stack_chunk_instance_klass(); }
 bool oopDesc::is_array()       const { return klass()->is_array_klass();                }
 bool oopDesc::is_objArray()    const { return klass()->is_objArray_klass();             }
 bool oopDesc::is_typeArray()   const { return klass()->is_typeArray_klass();            }
->>>>>>> b45d6aaf
 
 template<typename T>
 T*       oopDesc::field_addr(int offset)     const { return reinterpret_cast<T*>(cast_from_oop<intptr_t>(as_oop()) + offset); }
@@ -446,7 +415,7 @@
 
 template <typename OopClosureType>
 size_t oopDesc::oop_iterate_size(OopClosureType* cl) {
-  markWord m = safe_mark();
+  markWord m = resolve_mark();
   Klass* k = m.klass();
   size_t sz = size_given_mark_and_klass(m, k);
   OopIteratorClosureDispatch::oop_oop_iterate(cl, this, k);
@@ -455,7 +424,7 @@
 
 template <typename OopClosureType>
 size_t oopDesc::oop_iterate_size(OopClosureType* cl, MemRegion mr) {
-  markWord m = safe_mark();
+  markWord m = resolve_mark();
   Klass* k = m.klass();
   size_t sz = size_given_mark_and_klass(m, k);
   OopIteratorClosureDispatch::oop_oop_iterate(cl, this, k, mr);
@@ -505,7 +474,7 @@
 }
 
 bool oopDesc::mark_must_be_preserved(markWord m) const {
-  return m.must_be_preserved(this);
+  return m.must_be_preserved();
 }
 
 #endif // SHARE_OOPS_OOP_INLINE_HPP