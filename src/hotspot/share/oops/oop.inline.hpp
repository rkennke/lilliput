/*
 * Copyright (c) 1997, 2023, Oracle and/or its affiliates. All rights reserved.
 * DO NOT ALTER OR REMOVE COPYRIGHT NOTICES OR THIS FILE HEADER.
 *
 * This code is free software; you can redistribute it and/or modify it
 * under the terms of the GNU General Public License version 2 only, as
 * published by the Free Software Foundation.
 *
 * This code is distributed in the hope that it will be useful, but WITHOUT
 * ANY WARRANTY; without even the implied warranty of MERCHANTABILITY or
 * FITNESS FOR A PARTICULAR PURPOSE.  See the GNU General Public License
 * version 2 for more details (a copy is included in the LICENSE file that
 * accompanied this code).
 *
 * You should have received a copy of the GNU General Public License version
 * 2 along with this work; if not, write to the Free Software Foundation,
 * Inc., 51 Franklin St, Fifth Floor, Boston, MA 02110-1301 USA.
 *
 * Please contact Oracle, 500 Oracle Parkway, Redwood Shores, CA 94065 USA
 * or visit www.oracle.com if you need additional information or have any
 * questions.
 *
 */

#ifndef SHARE_OOPS_OOP_INLINE_HPP
#define SHARE_OOPS_OOP_INLINE_HPP

#include "oops/oop.hpp"

#include "memory/universe.hpp"
#include "memory/iterator.inline.hpp"
#include "oops/access.inline.hpp"
#include "oops/arrayKlass.hpp"
#include "oops/arrayOop.hpp"
#include "oops/compressedKlass.inline.hpp"
#include "oops/compressedOops.inline.hpp"
#include "oops/instanceKlass.hpp"
#include "oops/markWord.inline.hpp"
#include "oops/oopsHierarchy.hpp"
#include "runtime/atomic.hpp"
#include "runtime/globals.hpp"
#include "runtime/objectMonitor.inline.hpp"
#include "runtime/safepoint.hpp"
#include "runtime/synchronizer.hpp"
#include "utilities/align.hpp"
#include "utilities/debug.hpp"
#include "utilities/macros.hpp"
#include "utilities/globalDefinitions.hpp"

// Implementation of all inlined member functions defined in oop.hpp
// We need a separate file to avoid circular references

markWord oopDesc::mark() const {
  return Atomic::load(&_mark);
}

markWord oopDesc::mark_acquire() const {
  return Atomic::load_acquire(&_mark);
}

markWord* oopDesc::mark_addr() const {
  return (markWord*) &_mark;
}

void oopDesc::set_mark(markWord m) {
  Atomic::store(&_mark, m);
}

void oopDesc::set_mark(HeapWord* mem, markWord m) {
  *(markWord*)(((char*)mem) + mark_offset_in_bytes()) = m;
}

void oopDesc::release_set_mark(markWord m) {
  Atomic::release_store(&_mark, m);
}

void oopDesc::release_set_mark(HeapWord* mem, markWord m) {
  Atomic::release_store((markWord*)(((char*)mem) + mark_offset_in_bytes()), m);
}

markWord oopDesc::cas_set_mark(markWord new_mark, markWord old_mark) {
  return Atomic::cmpxchg(&_mark, old_mark, new_mark);
}

markWord oopDesc::cas_set_mark(markWord new_mark, markWord old_mark, atomic_memory_order order) {
  return Atomic::cmpxchg(&_mark, old_mark, new_mark, order);
}

markWord oopDesc::resolve_mark() const {
  assert(UseFastLocking, "Only safe with fast-locking");
  markWord hdr = mark();
  if (hdr.has_monitor()) {
    ObjectMonitor* monitor = hdr.monitor();
    return monitor->header();
  }
  return hdr;
}

void oopDesc::init_mark() {
#ifdef _LP64
  if (UseCompactObjectHeaders) {
    markWord header = resolve_mark();
    assert(UseCompressedClassPointers, "expect compressed klass pointers");
    set_mark(markWord((header.value() & markWord::klass_mask_in_place) | markWord::prototype().value()));
  } else
#endif
  set_mark(markWord::prototype());
}

Klass* oopDesc::klass() const {
#ifdef _LP64
  if (UseCompactObjectHeaders) {
    assert(UseCompressedClassPointers, "only with compressed class pointers");
    markWord header = resolve_mark();
    return header.klass();
  } else if (UseCompressedClassPointers) {
    return CompressedKlassPointers::decode_not_null(_metadata._compressed_klass);
  } else
#endif
  return _metadata._klass;
}

Klass* oopDesc::klass_or_null() const {
#ifdef _LP64
  if (UseCompactObjectHeaders) {
    assert(UseCompressedClassPointers, "only with compressed class pointers");
    markWord header = resolve_mark();
    return header.klass_or_null();
  } else if (UseCompressedClassPointers) {
    return CompressedKlassPointers::decode(_metadata._compressed_klass);
  } else
#endif
  return _metadata._klass;
}

Klass* oopDesc::klass_or_null_acquire() const {
#ifdef _LP64
  if (UseCompactObjectHeaders) {
    assert(UseCompressedClassPointers, "only with compressed class pointers");
    markWord header = mark_acquire();
    if (header.has_monitor()) {
      header = header.monitor()->header();
    }
    return header.klass_or_null();
  } else if (UseCompressedClassPointers) {
     narrowKlass nklass = Atomic::load_acquire(&_metadata._compressed_klass);
     return CompressedKlassPointers::decode(nklass);
  } else
#endif
  return Atomic::load_acquire(&_metadata._klass);
}

<<<<<<< HEAD
void oopDesc::set_klass(Klass* k) {
  assert(Universe::is_bootstrapping() || (k != NULL && k->is_klass()), "incorrect Klass");
  assert(!UseCompactObjectHeaders, "don't set Klass* with compact headers");
  if (UseCompressedClassPointers) {
    _metadata._compressed_klass = CompressedKlassPointers::encode_not_null(k);
  } else {
    _metadata._klass = k;
  }
}

void oopDesc::release_set_klass(HeapWord* mem, Klass* k) {
  assert(Universe::is_bootstrapping() || (k != NULL && k->is_klass()), "incorrect Klass");
  assert(!UseCompactObjectHeaders, "don't set Klass* with compact headers");
=======
Klass* oopDesc::klass_raw() const {
  return klass();
}

#ifndef _LP64
void oopDesc::set_klass(Klass* k) {
  assert(Universe::is_bootstrapping() || (k != nullptr && k->is_klass()), "incorrect Klass");
  _klass = k;
}

void oopDesc::release_set_klass(HeapWord* mem, Klass* k) {
  assert(Universe::is_bootstrapping() || (k != nullptr && k->is_klass()), "incorrect Klass");
>>>>>>> 0fd026d7
  char* raw_mem = ((char*)mem + klass_offset_in_bytes());
  if (UseCompressedClassPointers) {
    Atomic::release_store((narrowKlass*)raw_mem,
                          CompressedKlassPointers::encode_not_null(k));
  } else {
    Atomic::release_store((Klass**)raw_mem, k);
  }
}

void oopDesc::set_klass_gap(HeapWord* mem, int v) {
  assert(!UseCompactObjectHeaders, "don't set Klass* gap with compact headers");
  if (UseCompressedClassPointers) {
    *(int*)(((char*)mem) + klass_gap_offset_in_bytes()) = v;
  }
}

bool oopDesc::is_a(Klass* k) const {
  return klass()->is_subtype_of(k);
}

size_t oopDesc::size()  {
  return size_given_klass(klass());
}

size_t oopDesc::size_given_klass(Klass* klass)  {
  int lh = klass->layout_helper();
  size_t s;

  // lh is now a value computed at class initialization that may hint
  // at the size.  For instances, this is positive and equal to the
  // size.  For arrays, this is negative and provides log2 of the
  // array element size.  For other oops, it is zero and thus requires
  // a virtual call.
  //
  // We go to all this trouble because the size computation is at the
  // heart of phase 2 of mark-compaction, and called for every object,
  // alive or dead.  So the speed here is equal in importance to the
  // speed of allocation.

  if (lh > Klass::_lh_neutral_value) {
    if (!Klass::layout_helper_needs_slow_path(lh)) {
      s = lh >> LogHeapWordSize;  // deliver size scaled by wordSize
    } else {
      s = klass->oop_size(this);
    }
  } else if (lh <= Klass::_lh_neutral_value) {
    // The most common case is instances; fall through if so.
    if (lh < Klass::_lh_neutral_value) {
      // Second most common case is arrays.  We have to fetch the
      // length of the array, shift (multiply) it appropriately,
      // up to wordSize, add the header, and align to object size.
      size_t size_in_bytes;
      size_t array_length = (size_t) ((arrayOop)this)->length();
      size_in_bytes = array_length << Klass::layout_helper_log2_element_size(lh);
      size_in_bytes += Klass::layout_helper_header_size(lh);

      // This code could be simplified, but by keeping array_header_in_bytes
      // in units of bytes and doing it this way we can round up just once,
      // skipping the intermediate round to HeapWordSize.
      s = align_up(size_in_bytes, MinObjAlignmentInBytes) / HeapWordSize;

      assert(s == klass->oop_size(this) || size_might_change(), "wrong array object size");
    } else {
      // Must be zero, so bite the bullet and take the virtual call.
      s = klass->oop_size(this);
    }
  }

  assert(s > 0, "Oop size must be greater than zero, not " SIZE_FORMAT, s);
  assert(is_object_aligned(s), "Oop size is not properly aligned: " SIZE_FORMAT, s);
  return s;
}

bool oopDesc::is_instance()    const { return klass()->is_instance_klass();             }
bool oopDesc::is_instanceRef() const { return klass()->is_reference_instance_klass();   }
bool oopDesc::is_stackChunk()  const { return klass()->is_stack_chunk_instance_klass(); }
bool oopDesc::is_array()       const { return klass()->is_array_klass();                }
bool oopDesc::is_objArray()    const { return klass()->is_objArray_klass();             }
bool oopDesc::is_typeArray()   const { return klass()->is_typeArray_klass();            }

template<typename T>
T*       oopDesc::field_addr(int offset)     const { return reinterpret_cast<T*>(cast_from_oop<intptr_t>(as_oop()) + offset); }

template <typename T>
size_t   oopDesc::field_offset(T* p) const { return pointer_delta((void*)p, (void*)this, 1); }

template <DecoratorSet decorators>
inline oop  oopDesc::obj_field_access(int offset) const             { return HeapAccess<decorators>::oop_load_at(as_oop(), offset); }
inline oop  oopDesc::obj_field(int offset) const                    { return HeapAccess<>::oop_load_at(as_oop(), offset);  }

inline void oopDesc::obj_field_put(int offset, oop value)           { HeapAccess<>::oop_store_at(as_oop(), offset, value); }
template <DecoratorSet decorators>
inline void oopDesc::obj_field_put_access(int offset, oop value)    { HeapAccess<decorators>::oop_store_at(as_oop(), offset, value); }

inline jbyte oopDesc::byte_field(int offset) const                  { return *field_addr<jbyte>(offset);  }
inline void  oopDesc::byte_field_put(int offset, jbyte value)       { *field_addr<jbyte>(offset) = value; }

inline jchar oopDesc::char_field(int offset) const                  { return *field_addr<jchar>(offset);  }
inline void  oopDesc::char_field_put(int offset, jchar value)       { *field_addr<jchar>(offset) = value; }

inline jboolean oopDesc::bool_field(int offset) const               { return *field_addr<jboolean>(offset); }
inline void     oopDesc::bool_field_put(int offset, jboolean value) { *field_addr<jboolean>(offset) = jboolean(value & 1); }
inline jboolean oopDesc::bool_field_volatile(int offset) const      { return RawAccess<MO_SEQ_CST>::load(field_addr<jboolean>(offset)); }
inline void     oopDesc::bool_field_put_volatile(int offset, jboolean value) { RawAccess<MO_SEQ_CST>::store(field_addr<jboolean>(offset), jboolean(value & 1)); }
inline jshort oopDesc::short_field(int offset) const                { return *field_addr<jshort>(offset);   }
inline void   oopDesc::short_field_put(int offset, jshort value)    { *field_addr<jshort>(offset) = value;  }

inline jint oopDesc::int_field(int offset) const                    { return *field_addr<jint>(offset);     }
inline void oopDesc::int_field_put(int offset, jint value)          { *field_addr<jint>(offset) = value;    }

inline jlong oopDesc::long_field(int offset) const                  { return *field_addr<jlong>(offset);    }
inline void  oopDesc::long_field_put(int offset, jlong value)       { *field_addr<jlong>(offset) = value;   }

inline jfloat oopDesc::float_field(int offset) const                { return *field_addr<jfloat>(offset);   }
inline void   oopDesc::float_field_put(int offset, jfloat value)    { *field_addr<jfloat>(offset) = value;  }

inline jdouble oopDesc::double_field(int offset) const              { return *field_addr<jdouble>(offset);  }
inline void    oopDesc::double_field_put(int offset, jdouble value) { *field_addr<jdouble>(offset) = value; }

bool oopDesc::is_locked() const {
  return mark().is_locked();
}

bool oopDesc::is_unlocked() const {
  return mark().is_unlocked();
}

// Used only for markSweep, scavenging
bool oopDesc::is_gc_marked() const {
  return mark().is_marked();
}

// Used by scavengers
bool oopDesc::is_forwarded() const {
  // The extra heap check is needed since the obj might be locked, in which case the
  // mark would point to a stack location and have the sentinel bit cleared
  return mark().is_marked();
}

// Used by scavengers
void oopDesc::forward_to(oop p) {
  verify_forwardee(p);
  markWord m = markWord::encode_pointer_as_mark(p);
  assert(forwardee(m) == p, "encoding must be reversable");
  set_mark(m);
}

void oopDesc::forward_to_self() {
#ifdef _LP64
  verify_forwardee(this);
  markWord m = mark();
  // If mark is displaced, we need to preserve the Klass* from real header.
  assert(SafepointSynchronize::is_at_safepoint(), "we can only safely fetch the displaced header at safepoint");
  if (m.has_displaced_mark_helper()) {
    m = m.displaced_mark_helper();
  }
  m = m.set_self_forwarded();
  assert(forwardee(m) == cast_to_oop(this), "encoding must be reversable");
  set_mark(m);
#else
  forward_to(oop(this));
#endif
}

oop oopDesc::forward_to_atomic(oop p, markWord compare, atomic_memory_order order) {
  verify_forwardee(p);
  markWord m = markWord::encode_pointer_as_mark(p);
  assert(forwardee(m) == p, "encoding must be reversable");
  markWord old_mark = cas_set_mark(m, compare, order);
  if (old_mark == compare) {
    return nullptr;
  } else {
    return forwardee(old_mark);
  }
}

oop oopDesc::forward_to_self_atomic(markWord compare, atomic_memory_order order) {
#ifdef _LP64
  verify_forwardee(this);
  markWord m = compare;
  // If mark is displaced, we need to preserve the Klass* from real header.
  assert(SafepointSynchronize::is_at_safepoint(), "we can only safely fetch the displaced header at safepoint");
  if (m.has_displaced_mark_helper()) {
    m = m.displaced_mark_helper();
  }
  m = m.set_self_forwarded();
  assert(forwardee(m) == cast_to_oop(this), "encoding must be reversable");
  markWord old_mark = cas_set_mark(m, compare, order);
  if (old_mark == compare) {
    return NULL;
  } else {
    assert(old_mark.is_marked(), "must be marked here");
    return forwardee(old_mark);
  }
#else
  return forward_to_atomic(oop(this), compare, order);
#endif
}

// Note that the forwardee is not the same thing as the displaced_mark.
// The forwardee is used when copying during scavenge and mark-sweep.
// It does need to clear the low two locking- and GC-related bits.
oop oopDesc::forwardee() const {
  return forwardee(mark());
}

oop oopDesc::forwardee(markWord header) const {
  assert(header.is_marked(), "must be forwarded");
#ifdef _LP64
  if (header.self_forwarded()) {
    return cast_to_oop(this);
  } else
#endif
  {
    assert(header.is_marked(), "only decode when actually forwarded");
    return cast_to_oop(header.decode_pointer());
  }
}

// The following method needs to be MT safe.
uint oopDesc::age() const {
  assert(!mark().is_marked(), "Attempt to read age from forwarded mark");
  if (has_displaced_mark()) {
    return displaced_mark().age();
  } else {
    return mark().age();
  }
}

void oopDesc::incr_age() {
  assert(!mark().is_marked(), "Attempt to increment age of forwarded mark");
  if (has_displaced_mark()) {
    set_displaced_mark(displaced_mark().incr_age());
  } else {
    set_mark(mark().incr_age());
  }
}

template <typename OopClosureType>
void oopDesc::oop_iterate(OopClosureType* cl) {
  OopIteratorClosureDispatch::oop_oop_iterate(cl, this, klass());
}

template <typename OopClosureType>
void oopDesc::oop_iterate(OopClosureType* cl, MemRegion mr) {
  OopIteratorClosureDispatch::oop_oop_iterate(cl, this, klass(), mr);
}

template <typename OopClosureType>
size_t oopDesc::oop_iterate_size(OopClosureType* cl) {
  Klass* k = klass();
  size_t size = size_given_klass(k);
  OopIteratorClosureDispatch::oop_oop_iterate(cl, this, k);
  return size;
}

template <typename OopClosureType>
size_t oopDesc::oop_iterate_size(OopClosureType* cl, MemRegion mr) {
  Klass* k = klass();
  size_t size = size_given_klass(k);
  OopIteratorClosureDispatch::oop_oop_iterate(cl, this, k, mr);
  return size;
}

template <typename OopClosureType>
void oopDesc::oop_iterate_backwards(OopClosureType* cl) {
  oop_iterate_backwards(cl, klass());
}

template <typename OopClosureType>
void oopDesc::oop_iterate_backwards(OopClosureType* cl, Klass* k) {
  OopIteratorClosureDispatch::oop_oop_iterate_backwards(cl, this, k);
}

bool oopDesc::is_instanceof_or_null(oop obj, Klass* klass) {
  return obj == nullptr || obj->klass()->is_subtype_of(klass);
}

intptr_t oopDesc::identity_hash() {
  // Fast case; if the object is unlocked and the hash value is set, no locking is needed
  // Note: The mark must be read into local variable to avoid concurrent updates.
  markWord mrk = mark();
  if (mrk.is_unlocked() && !mrk.has_no_hash()) {
    return mrk.hash();
  } else if (mrk.is_marked()) {
    return mrk.hash();
  } else {
    return slow_identity_hash();
  }
}

// This checks fast simple case of whether the oop has_no_hash,
// to optimize JVMTI table lookup.
bool oopDesc::fast_no_hash_check() {
  markWord mrk = mark_acquire();
  assert(!mrk.is_marked(), "should never be marked");
  return mrk.is_unlocked() && mrk.has_no_hash();
}

bool oopDesc::has_displaced_mark() const {
  return mark().has_displaced_mark_helper();
}

markWord oopDesc::displaced_mark() const {
  return mark().displaced_mark_helper();
}

void oopDesc::set_displaced_mark(markWord m) {
  mark().set_displaced_mark_helper(m);
}

bool oopDesc::mark_must_be_preserved() const {
  return mark_must_be_preserved(mark());
}

bool oopDesc::mark_must_be_preserved(markWord m) const {
  return m.must_be_preserved(this);
}

#endif // SHARE_OOPS_OOP_INLINE_HPP<|MERGE_RESOLUTION|>--- conflicted
+++ resolved
@@ -150,7 +150,10 @@
   return Atomic::load_acquire(&_metadata._klass);
 }
 
-<<<<<<< HEAD
+Klass* oopDesc::klass_raw() const {
+  return klass();
+}
+
 void oopDesc::set_klass(Klass* k) {
   assert(Universe::is_bootstrapping() || (k != NULL && k->is_klass()), "incorrect Klass");
   assert(!UseCompactObjectHeaders, "don't set Klass* with compact headers");
@@ -164,20 +167,6 @@
 void oopDesc::release_set_klass(HeapWord* mem, Klass* k) {
   assert(Universe::is_bootstrapping() || (k != NULL && k->is_klass()), "incorrect Klass");
   assert(!UseCompactObjectHeaders, "don't set Klass* with compact headers");
-=======
-Klass* oopDesc::klass_raw() const {
-  return klass();
-}
-
-#ifndef _LP64
-void oopDesc::set_klass(Klass* k) {
-  assert(Universe::is_bootstrapping() || (k != nullptr && k->is_klass()), "incorrect Klass");
-  _klass = k;
-}
-
-void oopDesc::release_set_klass(HeapWord* mem, Klass* k) {
-  assert(Universe::is_bootstrapping() || (k != nullptr && k->is_klass()), "incorrect Klass");
->>>>>>> 0fd026d7
   char* raw_mem = ((char*)mem + klass_offset_in_bytes());
   if (UseCompressedClassPointers) {
     Atomic::release_store((narrowKlass*)raw_mem,
