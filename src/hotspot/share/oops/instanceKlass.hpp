/*
 * Copyright (c) 1997, 2022, Oracle and/or its affiliates. All rights reserved.
 * DO NOT ALTER OR REMOVE COPYRIGHT NOTICES OR THIS FILE HEADER.
 *
 * This code is free software; you can redistribute it and/or modify it
 * under the terms of the GNU General Public License version 2 only, as
 * published by the Free Software Foundation.
 *
 * This code is distributed in the hope that it will be useful, but WITHOUT
 * ANY WARRANTY; without even the implied warranty of MERCHANTABILITY or
 * FITNESS FOR A PARTICULAR PURPOSE.  See the GNU General Public License
 * version 2 for more details (a copy is included in the LICENSE file that
 * accompanied this code).
 *
 * You should have received a copy of the GNU General Public License version
 * 2 along with this work; if not, write to the Free Software Foundation,
 * Inc., 51 Franklin St, Fifth Floor, Boston, MA 02110-1301 USA.
 *
 * Please contact Oracle, 500 Oracle Parkway, Redwood Shores, CA 94065 USA
 * or visit www.oracle.com if you need additional information or have any
 * questions.
 *
 */

#ifndef SHARE_OOPS_INSTANCEKLASS_HPP
#define SHARE_OOPS_INSTANCEKLASS_HPP

#include "memory/referenceType.hpp"
#include "oops/annotations.hpp"
#include "oops/constMethod.hpp"
#include "oops/fieldInfo.hpp"
#include "oops/instanceOop.hpp"
#include "runtime/handles.hpp"
#include "utilities/accessFlags.hpp"
#include "utilities/align.hpp"
#include "utilities/macros.hpp"
#if INCLUDE_JFR
#include "jfr/support/jfrKlassExtension.hpp"
#endif

class klassItable;
class RecordComponent;

// An InstanceKlass is the VM level representation of a Java class.
// It contains all information needed for at class at execution runtime.

//  InstanceKlass embedded field layout (after declared fields):
//    [EMBEDDED Java vtable             ] size in words = vtable_len
//    [EMBEDDED nonstatic oop-map blocks] size in words = nonstatic_oop_map_size
//      The embedded nonstatic oop-map blocks are short pairs (offset, length)
//      indicating where oops are located in instances of this klass.
//    [EMBEDDED implementor of the interface] only exist for interface


// forward declaration for class -- see below for definition
#if INCLUDE_JVMTI
class BreakpointInfo;
#endif
class ClassFileParser;
class ClassFileStream;
class KlassDepChange;
class DependencyContext;
class fieldDescriptor;
class jniIdMapBase;
class JNIid;
class JvmtiCachedClassFieldMap;
class nmethodBucket;
class OopMapCache;
class InterpreterOopMap;
class PackageEntry;
class ModuleEntry;

// This is used in iterators below.
class FieldClosure: public StackObj {
public:
  virtual void do_field(fieldDescriptor* fd) = 0;
};

// Print fields.
// If "obj" argument to constructor is NULL, prints static fields, otherwise prints non-static fields.
class FieldPrinter: public FieldClosure {
   oop _obj;
   outputStream* _st;
 public:
   FieldPrinter(outputStream* st, oop obj = NULL) : _obj(obj), _st(st) {}
   void do_field(fieldDescriptor* fd);
};

// Describes where oops are located in instances of this klass.
class OopMapBlock {
 public:
  // Byte offset of the first oop mapped by this block.
  int offset() const          { return _offset; }
  void set_offset(int offset) { _offset = offset; }

  // Number of oops in this block.
  uint count() const         { return _count; }
  void set_count(uint count) { _count = count; }

  void increment_count(int diff) { _count += diff; }

  int offset_span() const { return _count * heapOopSize; }

  int end_offset() const {
    return offset() + offset_span();
  }

  bool is_contiguous(int another_offset) const {
    return another_offset == end_offset();
  }

  // sizeof(OopMapBlock) in words.
  static const int size_in_words() {
    return align_up((int)sizeof(OopMapBlock), wordSize) >>
      LogBytesPerWord;
  }

  static int compare_offset(const OopMapBlock* a, const OopMapBlock* b) {
    return a->offset() - b->offset();
  }

 private:
  int  _offset;
  uint _count;
};

struct JvmtiCachedClassFileData;

class InstanceKlass: public Klass {
  friend class VMStructs;
  friend class JVMCIVMStructs;
  friend class ClassFileParser;
  friend class CompileReplay;

 public:
  static const KlassKind Kind = InstanceKlassKind;

 protected:
  InstanceKlass(const ClassFileParser& parser, KlassKind kind = Kind, ReferenceType reference_type = REF_NONE);

 public:
  InstanceKlass() { assert(DumpSharedSpaces || UseSharedSpaces, "only for CDS"); }

  // See "The Java Virtual Machine Specification" section 2.16.2-5 for a detailed description
  // of the class loading & initialization procedure, and the use of the states.
  enum ClassState : u1 {
    allocated,                          // allocated (but not yet linked)
    loaded,                             // loaded and inserted in class hierarchy (but not linked yet)
    being_linked,                       // currently running verifier and rewriter
    linked,                             // successfully linked/verified (but not initialized yet)
    being_initialized,                  // currently running class initializer
    fully_initialized,                  // initialized (successful final state)
    initialization_error                // error happened during initialization
  };

 private:
  static InstanceKlass* allocate_instance_klass(const ClassFileParser& parser, TRAPS);

 protected:
  // If you add a new field that points to any metaspace object, you
  // must add this field to InstanceKlass::metaspace_pointers_do().

  // Annotations for this class
  Annotations*    _annotations;
  // Package this class is defined in
  PackageEntry*   _package_entry;
  // Array classes holding elements of this class.
  ObjArrayKlass* volatile _array_klasses;
  // Constant pool for this class.
  ConstantPool* _constants;
  // The InnerClasses attribute and EnclosingMethod attribute. The
  // _inner_classes is an array of shorts. If the class has InnerClasses
  // attribute, then the _inner_classes array begins with 4-tuples of shorts
  // [inner_class_info_index, outer_class_info_index,
  // inner_name_index, inner_class_access_flags] for the InnerClasses
  // attribute. If the EnclosingMethod attribute exists, it occupies the
  // last two shorts [class_index, method_index] of the array. If only
  // the InnerClasses attribute exists, the _inner_classes array length is
  // number_of_inner_classes * 4. If the class has both InnerClasses
  // and EnclosingMethod attributes the _inner_classes array length is
  // number_of_inner_classes * 4 + enclosing_method_attribute_size.
  Array<jushort>* _inner_classes;

  // The NestMembers attribute. An array of shorts, where each is a
  // class info index for the class that is a nest member. This data
  // has not been validated.
  Array<jushort>* _nest_members;

  // Resolved nest-host klass: either true nest-host or self if we are not
  // nested, or an error occurred resolving or validating the nominated
  // nest-host. Can also be set directly by JDK API's that establish nest
  // relationships.
  // By always being set it makes nest-member access checks simpler.
  InstanceKlass* _nest_host;

  // The PermittedSubclasses attribute. An array of shorts, where each is a
  // class info index for the class that is a permitted subclass.
  Array<jushort>* _permitted_subclasses;

  // The contents of the Record attribute.
  Array<RecordComponent*>* _record_components;

  // the source debug extension for this klass, NULL if not specified.
  // Specified as UTF-8 string without terminating zero byte in the classfile,
  // it is stored in the instanceklass as a NULL-terminated UTF-8 string
  const char*     _source_debug_extension;

  // Number of heapOopSize words used by non-static fields in this klass
  // (including inherited fields but after header_size()).
  int             _nonstatic_field_size;
  int             _static_field_size;       // number words used by static fields (oop and non-oop) in this klass
  int             _nonstatic_oop_map_size;  // size in words of nonstatic oop map blocks
  int             _itable_len;              // length of Java itable (in words)

  // The NestHost attribute. The class info index for the class
  // that is the nest-host of this class. This data has not been validated.
  u2              _nest_host_index;
  u2              _this_class_index;        // constant pool entry
  u2              _static_oop_field_count;  // number of static oop fields in this klass
  u2              _java_fields_count;       // The number of declared Java fields

  volatile u2     _idnum_allocated_count;   // JNI/JVMTI: increments with the addition of methods, old ids don't change

  // _is_marked_dependent can be set concurrently, thus cannot be part of the
  // _misc_flags.
  bool            _is_marked_dependent;     // used for marking during flushing and deoptimization

  ClassState      _init_state;              // state of class

  u1              _reference_type;          // reference type

  enum {
    _misc_rewritten                           = 1 << 0,  // methods rewritten.
    _misc_has_nonstatic_fields                = 1 << 1,  // for sizing with UseCompressedOops
    _misc_should_verify_class                 = 1 << 2,  // allow caching of preverification
    _misc_unused                              = 1 << 3,  // not currently used
    _misc_is_contended                        = 1 << 4,  // marked with contended annotation
    _misc_has_nonstatic_concrete_methods      = 1 << 5,  // class/superclass/implemented interfaces has non-static, concrete methods
    _misc_declares_nonstatic_concrete_methods = 1 << 6,  // directly declares non-static, concrete methods
    _misc_has_been_redefined                  = 1 << 7,  // class has been redefined
    _misc_shared_loading_failed               = 1 << 8,  // class has been loaded from shared archive
    _misc_is_scratch_class                    = 1 << 9,  // class is the redefined scratch class
    _misc_is_shared_boot_class                = 1 << 10, // defining class loader is boot class loader
    _misc_is_shared_platform_class            = 1 << 11, // defining class loader is platform class loader
    _misc_is_shared_app_class                 = 1 << 12, // defining class loader is app class loader
    _misc_has_contended_annotations           = 1 << 13  // has @Contended annotation
  };
  u2 shared_loader_type_bits() const {
    return _misc_is_shared_boot_class|_misc_is_shared_platform_class|_misc_is_shared_app_class;
  }
  u2              _misc_flags;           // There is more space in access_flags for more flags.

  Monitor*        _init_monitor;         // mutual exclusion to _init_state and _init_thread.
  Thread*         _init_thread;          // Pointer to current thread doing initialization (to handle recursive initialization)
<<<<<<< HEAD
  int             _hash_offset;          // Offset of hidden field for i-hash
=======

>>>>>>> b45d6aaf
  OopMapCache*    volatile _oop_map_cache;   // OopMapCache for all methods in the klass (allocated lazily)
  JNIid*          _jni_ids;              // First JNI identifier for static fields in this class
  jmethodID*      volatile _methods_jmethod_ids;  // jmethodIDs corresponding to method_idnum, or NULL if none
  nmethodBucket*  volatile _dep_context;          // packed DependencyContext structure
  uint64_t        volatile _dep_context_last_cleaned;
  nmethod*        _osr_nmethods_head;    // Head of list of on-stack replacement nmethods for this class


#if INCLUDE_JVMTI
  BreakpointInfo* _breakpoints;          // bpt lists, managed by Method*
  // Linked instanceKlasses of previous versions
  InstanceKlass* _previous_versions;
  // JVMTI fields can be moved to their own structure - see 6315920
  // JVMTI: cached class file, before retransformable agent modified it in CFLH
  JvmtiCachedClassFileData* _cached_class_file;
#endif

#if INCLUDE_JVMTI
  JvmtiCachedClassFieldMap* _jvmti_cached_class_field_map;  // JVMTI: used during heap iteration
#endif

  NOT_PRODUCT(int _verify_count;)  // to avoid redundant verifies

  // Method array.
  Array<Method*>* _methods;
  // Default Method Array, concrete methods inherited from interfaces
  Array<Method*>* _default_methods;
  // Interfaces (InstanceKlass*s) this class declares locally to implement.
  Array<InstanceKlass*>* _local_interfaces;
  // Interfaces (InstanceKlass*s) this class implements transitively.
  Array<InstanceKlass*>* _transitive_interfaces;
  // Int array containing the original order of method in the class file (for JVMTI).
  Array<int>*     _method_ordering;
  // Int array containing the vtable_indices for default_methods
  // offset matches _default_methods offset
  Array<int>*     _default_vtable_indices;

  // Instance and static variable information, starts with 6-tuples of shorts
  // [access, name index, sig index, initval index, low_offset, high_offset]
  // for all fields, followed by the generic signature data at the end of
  // the array. Only fields with generic signature attributes have the generic
  // signature data set in the array. The fields array looks like following:
  //
  // f1: [access, name index, sig index, initial value index, low_offset, high_offset]
  // f2: [access, name index, sig index, initial value index, low_offset, high_offset]
  //      ...
  // fn: [access, name index, sig index, initial value index, low_offset, high_offset]
  //     [generic signature index]
  //     [generic signature index]
  //     ...
  Array<u2>*      _fields;

  // embedded Java vtable follows here
  // embedded Java itables follows here
  // embedded static fields follows here
  // embedded nonstatic oop-map blocks follows here
  // embedded implementor of this interface follows here
  //   The embedded implementor only exists if the current klass is an
  //   interface. The possible values of the implementor fall into following
  //   three cases:
  //     NULL: no implementor.
  //     A Klass* that's not itself: one implementor.
  //     Itself: more than one implementors.
  //

  friend class SystemDictionary;

  static bool _disable_method_binary_search;

  // Controls finalizer registration
  static bool _finalization_enabled;

 public:

  // Queries finalization state
  static bool is_finalization_enabled() { return _finalization_enabled; }

  // Sets finalization state
  static void set_finalization_enabled(bool val) { _finalization_enabled = val; }

  // The three BUILTIN class loader types
  bool is_shared_boot_class() const {
    return (_misc_flags & _misc_is_shared_boot_class) != 0;
  }
  bool is_shared_platform_class() const {
    return (_misc_flags & _misc_is_shared_platform_class) != 0;
  }
  bool is_shared_app_class() const {
    return (_misc_flags & _misc_is_shared_app_class) != 0;
  }
  // The UNREGISTERED class loader type
  bool is_shared_unregistered_class() const {
    return (_misc_flags & shared_loader_type_bits()) == 0;
  }

  // Check if the class can be shared in CDS
  bool is_shareable() const;

  bool shared_loading_failed() const {
    return (_misc_flags & _misc_shared_loading_failed) != 0;
  }

  void set_shared_loading_failed() {
    _misc_flags |= _misc_shared_loading_failed;
  }

  void set_shared_class_loader_type(s2 loader_type);

  void assign_class_loader_type();

  bool has_nonstatic_fields() const        {
    return (_misc_flags & _misc_has_nonstatic_fields) != 0;
  }
  void set_has_nonstatic_fields(bool b)    {
    assert(!has_nonstatic_fields(), "set once");
    if (b) {
      _misc_flags |= _misc_has_nonstatic_fields;
    }
  }

  // field sizes
  int nonstatic_field_size() const         { return _nonstatic_field_size; }
  void set_nonstatic_field_size(int size)  { _nonstatic_field_size = size; }

  int static_field_size() const            { return _static_field_size; }
  void set_static_field_size(int size)     { _static_field_size = size; }

  int static_oop_field_count() const       { return (int)_static_oop_field_count; }
  void set_static_oop_field_count(u2 size) { _static_oop_field_count = size; }

  // Java itable
  int  itable_length() const               { return _itable_len; }
  void set_itable_length(int len)          { _itable_len = len; }

  // array klasses
  ObjArrayKlass* array_klasses() const     { return _array_klasses; }
  inline ObjArrayKlass* array_klasses_acquire() const; // load with acquire semantics
  inline void release_set_array_klasses(ObjArrayKlass* k); // store with release semantics

  // methods
  Array<Method*>* methods() const          { return _methods; }
  void set_methods(Array<Method*>* a)      { _methods = a; }
  Method* method_with_idnum(int idnum);
  Method* method_with_orig_idnum(int idnum);
  Method* method_with_orig_idnum(int idnum, int version);

  // method ordering
  Array<int>* method_ordering() const     { return _method_ordering; }
  void set_method_ordering(Array<int>* m) { _method_ordering = m; }
  void copy_method_ordering(const intArray* m, TRAPS);

  // default_methods
  Array<Method*>* default_methods() const  { return _default_methods; }
  void set_default_methods(Array<Method*>* a) { _default_methods = a; }

  // default method vtable_indices
  Array<int>* default_vtable_indices() const { return _default_vtable_indices; }
  void set_default_vtable_indices(Array<int>* v) { _default_vtable_indices = v; }
  Array<int>* create_new_default_vtable_indices(int len, TRAPS);

  // interfaces
  Array<InstanceKlass*>* local_interfaces() const          { return _local_interfaces; }
  void set_local_interfaces(Array<InstanceKlass*>* a)      {
    guarantee(_local_interfaces == NULL || a == NULL, "Just checking");
    _local_interfaces = a; }

  Array<InstanceKlass*>* transitive_interfaces() const     { return _transitive_interfaces; }
  void set_transitive_interfaces(Array<InstanceKlass*>* a) {
    guarantee(_transitive_interfaces == NULL || a == NULL, "Just checking");
    _transitive_interfaces = a;
  }

 private:
  friend class fieldDescriptor;
  FieldInfo* field(int index) const { return FieldInfo::from_field_array(_fields, index); }

 public:
  int     field_offset      (int index) const { return field(index)->offset(); }
  int     field_access_flags(int index) const { return field(index)->access_flags(); }
  Symbol* field_name        (int index) const { return field(index)->name(constants()); }
  Symbol* field_signature   (int index) const { return field(index)->signature(constants()); }

  // Number of Java declared fields
  int java_fields_count() const           { return (int)_java_fields_count; }

  Array<u2>* fields() const            { return _fields; }
  void set_fields(Array<u2>* f, u2 java_fields_count) {
    guarantee(_fields == NULL || f == NULL, "Just checking");
    _fields = f;
    _java_fields_count = java_fields_count;
  }

  // inner classes
  Array<u2>* inner_classes() const       { return _inner_classes; }
  void set_inner_classes(Array<u2>* f)   { _inner_classes = f; }

  // nest members
  Array<u2>* nest_members() const     { return _nest_members; }
  void set_nest_members(Array<u2>* m) { _nest_members = m; }

  // nest-host index
  jushort nest_host_index() const { return _nest_host_index; }
  void set_nest_host_index(u2 i)  { _nest_host_index = i; }
  // dynamic nest member support
  void set_nest_host(InstanceKlass* host);

  // record components
  Array<RecordComponent*>* record_components() const { return _record_components; }
  void set_record_components(Array<RecordComponent*>* record_components) {
    _record_components = record_components;
  }
  bool is_record() const;

  // permitted subclasses
  Array<u2>* permitted_subclasses() const     { return _permitted_subclasses; }
  void set_permitted_subclasses(Array<u2>* s) { _permitted_subclasses = s; }

private:
  // Called to verify that k is a member of this nest - does not look at k's nest-host,
  // nor does it resolve any CP entries or load any classes.
  bool has_nest_member(JavaThread* current, InstanceKlass* k) const;

public:
  // Call this only if you know that the nest host has been initialized.
  InstanceKlass* nest_host_not_null() {
    assert(_nest_host != NULL, "must be");
    return _nest_host;
  }
  // Used to construct informative IllegalAccessError messages at a higher level,
  // if there was an issue resolving or validating the nest host.
  // Returns NULL if there was no error.
  const char* nest_host_error();
  // Returns nest-host class, resolving and validating it if needed.
  // Returns NULL if resolution is not possible from the calling context.
  InstanceKlass* nest_host(TRAPS);
  // Check if this klass is a nestmate of k - resolves this nest-host and k's
  bool has_nestmate_access_to(InstanceKlass* k, TRAPS);

  // Called to verify that k is a permitted subclass of this class
  bool has_as_permitted_subclass(const InstanceKlass* k) const;

  enum InnerClassAttributeOffset {
    // From http://mirror.eng/products/jdk/1.1/docs/guide/innerclasses/spec/innerclasses.doc10.html#18814
    inner_class_inner_class_info_offset = 0,
    inner_class_outer_class_info_offset = 1,
    inner_class_inner_name_offset = 2,
    inner_class_access_flags_offset = 3,
    inner_class_next_offset = 4
  };

  enum EnclosingMethodAttributeOffset {
    enclosing_method_class_index_offset = 0,
    enclosing_method_method_index_offset = 1,
    enclosing_method_attribute_size = 2
  };

  // package
  PackageEntry* package() const     { return _package_entry; }
  ModuleEntry* module() const;
  bool in_unnamed_package() const   { return (_package_entry == NULL); }
  void set_package(ClassLoaderData* loader_data, PackageEntry* pkg_entry, TRAPS);
  // If the package for the InstanceKlass is in the boot loader's package entry
  // table then sets the classpath_index field so that
  // get_system_package() will know to return a non-null value for the
  // package's location.  And, so that the package will be added to the list of
  // packages returned by get_system_packages().
  // For packages whose classes are loaded from the boot loader class path, the
  // classpath_index indicates which entry on the boot loader class path.
  void set_classpath_index(s2 path_index);
  bool is_same_class_package(const Klass* class2) const;
  bool is_same_class_package(oop other_class_loader, const Symbol* other_class_name) const;

  // find an enclosing class
  InstanceKlass* compute_enclosing_class(bool* inner_is_member, TRAPS) const;

  // Find InnerClasses attribute and return outer_class_info_index & inner_name_index.
  bool find_inner_classes_attr(int* ooff, int* noff, TRAPS) const;

 private:
  // Check prohibited package ("java/" only loadable by boot or platform loaders)
  static void check_prohibited_package(Symbol* class_name,
                                       ClassLoaderData* loader_data,
                                       TRAPS);
 public:
  // initialization state
  bool is_loaded() const                   { return init_state() >= loaded; }
  bool is_linked() const                   { return init_state() >= linked; }
  bool is_being_linked() const             { return init_state() == being_linked; }
  bool is_initialized() const              { return init_state() == fully_initialized; }
  bool is_not_initialized() const          { return init_state() <  being_initialized; }
  bool is_being_initialized() const        { return init_state() == being_initialized; }
  bool is_in_error_state() const           { return init_state() == initialization_error; }
  bool is_init_thread(Thread *thread)      { return thread == _init_thread; }
  ClassState  init_state() const           { return Atomic::load(&_init_state); }
  const char* init_state_name() const;
  bool is_rewritten() const                { return (_misc_flags & _misc_rewritten) != 0; }

  class LockLinkState : public StackObj {
    InstanceKlass* _ik;
    JavaThread*    _current;
   public:
    LockLinkState(InstanceKlass* ik, JavaThread* current) : _ik(ik), _current(current) {
      ik->check_link_state_and_wait(current);
    }
    ~LockLinkState() {
      if (!_ik->is_linked()) {
        // Reset to loaded if linking failed.
        _ik->set_initialization_state_and_notify(loaded, _current);
      }
    }
  };

  // is this a sealed class
  bool is_sealed() const;

  // defineClass specified verification
  bool should_verify_class() const         {
    return (_misc_flags & _misc_should_verify_class) != 0;
  }
  void set_should_verify_class(bool value) {
    assert(!should_verify_class(), "set once");
    if (value) {
      _misc_flags |= _misc_should_verify_class;
    }
  }

  // marking
  bool is_marked_dependent() const         { return _is_marked_dependent; }
  void set_is_marked_dependent(bool value) { _is_marked_dependent = value; }

  // initialization (virtuals from Klass)
  bool should_be_initialized() const;  // means that initialize should be called
  void initialize(TRAPS);
  void link_class(TRAPS);
  bool link_class_or_fail(TRAPS); // returns false on failure
  void rewrite_class(TRAPS);
  void link_methods(TRAPS);
  Method* class_initializer() const;

  // reference type
  ReferenceType reference_type() const     { return (ReferenceType)_reference_type; }

  // this class cp index
  u2 this_class_index() const             { return _this_class_index; }
  void set_this_class_index(u2 index)     { _this_class_index = index; }

  static ByteSize reference_type_offset() { return in_ByteSize(offset_of(InstanceKlass, _reference_type)); }

  // find local field, returns true if found
  bool find_local_field(Symbol* name, Symbol* sig, fieldDescriptor* fd) const;
  // find field in direct superinterfaces, returns the interface in which the field is defined
  Klass* find_interface_field(Symbol* name, Symbol* sig, fieldDescriptor* fd) const;
  // find field according to JVM spec 5.4.3.2, returns the klass in which the field is defined
  Klass* find_field(Symbol* name, Symbol* sig, fieldDescriptor* fd) const;
  // find instance or static fields according to JVM spec 5.4.3.2, returns the klass in which the field is defined
  Klass* find_field(Symbol* name, Symbol* sig, bool is_static, fieldDescriptor* fd) const;

  // find a non-static or static field given its offset within the class.
  bool contains_field_offset(int offset);

  bool find_local_field_from_offset(int offset, bool is_static, fieldDescriptor* fd) const;
  bool find_field_from_offset(int offset, bool is_static, fieldDescriptor* fd) const;

 private:
  inline static int quick_search(const Array<Method*>* methods, const Symbol* name);

 public:
  static void disable_method_binary_search() {
    _disable_method_binary_search = true;
  }

  // find a local method (returns NULL if not found)
  Method* find_method(const Symbol* name, const Symbol* signature) const;
  static Method* find_method(const Array<Method*>* methods,
                             const Symbol* name,
                             const Symbol* signature);

  // find a local method, but skip static methods
  Method* find_instance_method(const Symbol* name, const Symbol* signature,
                               PrivateLookupMode private_mode) const;
  static Method* find_instance_method(const Array<Method*>* methods,
                                      const Symbol* name,
                                      const Symbol* signature,
                                      PrivateLookupMode private_mode);

  // find a local method (returns NULL if not found)
  Method* find_local_method(const Symbol* name,
                            const Symbol* signature,
                            OverpassLookupMode overpass_mode,
                            StaticLookupMode static_mode,
                            PrivateLookupMode private_mode) const;

  // find a local method from given methods array (returns NULL if not found)
  static Method* find_local_method(const Array<Method*>* methods,
                                   const Symbol* name,
                                   const Symbol* signature,
                                   OverpassLookupMode overpass_mode,
                                   StaticLookupMode static_mode,
                                   PrivateLookupMode private_mode);

  // find a local method index in methods or default_methods (returns -1 if not found)
  static int find_method_index(const Array<Method*>* methods,
                               const Symbol* name,
                               const Symbol* signature,
                               OverpassLookupMode overpass_mode,
                               StaticLookupMode static_mode,
                               PrivateLookupMode private_mode);

  // lookup operation (returns NULL if not found)
  Method* uncached_lookup_method(const Symbol* name,
                                 const Symbol* signature,
                                 OverpassLookupMode overpass_mode,
                                 PrivateLookupMode private_mode = PrivateLookupMode::find) const;

  // lookup a method in all the interfaces that this class implements
  // (returns NULL if not found)
  Method* lookup_method_in_all_interfaces(Symbol* name, Symbol* signature, DefaultsLookupMode defaults_mode) const;

  // lookup a method in local defaults then in all interfaces
  // (returns NULL if not found)
  Method* lookup_method_in_ordered_interfaces(Symbol* name, Symbol* signature) const;

  // Find method indices by name.  If a method with the specified name is
  // found the index to the first method is returned, and 'end' is filled in
  // with the index of first non-name-matching method.  If no method is found
  // -1 is returned.
  int find_method_by_name(const Symbol* name, int* end) const;
  static int find_method_by_name(const Array<Method*>* methods,
                                 const Symbol* name, int* end);

  // constant pool
  ConstantPool* constants() const        { return _constants; }
  void set_constants(ConstantPool* c)    { _constants = c; }

  // protection domain
  oop protection_domain() const;

  // signers
  objArrayOop signers() const;

  bool is_contended() const                {
    return (_misc_flags & _misc_is_contended) != 0;
  }
  void set_is_contended(bool value)        {
    assert(!is_contended(), "set once");
    if (value) {
      _misc_flags |= _misc_is_contended;
    }
  }

  // source file name
  Symbol* source_file_name() const               { return _constants->source_file_name(); }
  u2 source_file_name_index() const              { return _constants->source_file_name_index(); }
  void set_source_file_name_index(u2 sourcefile_index) { _constants->set_source_file_name_index(sourcefile_index); }

  // minor and major version numbers of class file
  u2 minor_version() const                 { return _constants->minor_version(); }
  void set_minor_version(u2 minor_version) { _constants->set_minor_version(minor_version); }
  u2 major_version() const                 { return _constants->major_version(); }
  void set_major_version(u2 major_version) { _constants->set_major_version(major_version); }

  // source debug extension
  const char* source_debug_extension() const { return _source_debug_extension; }
  void set_source_debug_extension(const char* array, int length);

  // nonstatic oop-map blocks
  static int nonstatic_oop_map_size(unsigned int oop_map_count) {
    return oop_map_count * OopMapBlock::size_in_words();
  }
  unsigned int nonstatic_oop_map_count() const {
    return _nonstatic_oop_map_size / OopMapBlock::size_in_words();
  }
  int nonstatic_oop_map_size() const { return _nonstatic_oop_map_size; }
  void set_nonstatic_oop_map_size(int words) {
    _nonstatic_oop_map_size = words;
  }

  bool has_contended_annotations() const {
    return ((_misc_flags & _misc_has_contended_annotations) != 0);
  }
  void set_has_contended_annotations(bool value)  {
    assert(!has_contended_annotations(), "set once");
    if (value) {
      _misc_flags |= _misc_has_contended_annotations;
    }
  }

#if INCLUDE_JVMTI
  // Redefinition locking.  Class can only be redefined by one thread at a time.
  // The flag is in access_flags so that it can be set and reset using atomic
  // operations, and not be reset by other misc_flag settings.
  bool is_being_redefined() const          {
    return _access_flags.is_being_redefined();
  }
  void set_is_being_redefined(bool value)  {
    if (value) {
      _access_flags.set_is_being_redefined();
    } else {
      _access_flags.clear_is_being_redefined();
    }
  }

  // RedefineClasses() support for previous versions:
  void add_previous_version(InstanceKlass* ik, int emcp_method_count);
  void purge_previous_version_list();

  InstanceKlass* previous_versions() const { return _previous_versions; }
#else
  InstanceKlass* previous_versions() const { return NULL; }
#endif

  InstanceKlass* get_klass_version(int version) {
    for (InstanceKlass* ik = this; ik != NULL; ik = ik->previous_versions()) {
      if (ik->constants()->version() == version) {
        return ik;
      }
    }
    return NULL;
  }

  bool has_been_redefined() const {
    return (_misc_flags & _misc_has_been_redefined) != 0;
  }
  void set_has_been_redefined() {
    _misc_flags |= _misc_has_been_redefined;
  }

  bool is_scratch_class() const {
    return (_misc_flags & _misc_is_scratch_class) != 0;
  }

  void set_is_scratch_class() {
    _misc_flags |= _misc_is_scratch_class;
  }

  bool has_resolved_methods() const {
    return _access_flags.has_resolved_methods();
  }

  void set_has_resolved_methods() {
    _access_flags.set_has_resolved_methods();
  }

public:
#if INCLUDE_JVMTI

  void init_previous_versions() {
    _previous_versions = NULL;
  }

 private:
  static bool  _has_previous_versions;
 public:
  static void purge_previous_versions(InstanceKlass* ik) {
    if (ik->has_been_redefined()) {
      ik->purge_previous_version_list();
    }
  }

  static bool has_previous_versions_and_reset();
  static bool has_previous_versions() { return _has_previous_versions; }

  // JVMTI: Support for caching a class file before it is modified by an agent that can do retransformation
  void set_cached_class_file(JvmtiCachedClassFileData *data) {
    _cached_class_file = data;
  }
  JvmtiCachedClassFileData * get_cached_class_file();
  jint get_cached_class_file_len();
  unsigned char * get_cached_class_file_bytes();

  // JVMTI: Support for caching of field indices, types, and offsets
  void set_jvmti_cached_class_field_map(JvmtiCachedClassFieldMap* descriptor) {
    _jvmti_cached_class_field_map = descriptor;
  }
  JvmtiCachedClassFieldMap* jvmti_cached_class_field_map() const {
    return _jvmti_cached_class_field_map;
  }
#else // INCLUDE_JVMTI

  static void purge_previous_versions(InstanceKlass* ik) { return; };
  static bool has_previous_versions_and_reset() { return false; }

  void set_cached_class_file(JvmtiCachedClassFileData *data) {
    assert(data == NULL, "unexpected call with JVMTI disabled");
  }
  JvmtiCachedClassFileData * get_cached_class_file() { return (JvmtiCachedClassFileData *)NULL; }

#endif // INCLUDE_JVMTI

  bool has_nonstatic_concrete_methods() const {
    return (_misc_flags & _misc_has_nonstatic_concrete_methods) != 0;
  }
  void set_has_nonstatic_concrete_methods(bool b) {
    assert(!has_nonstatic_concrete_methods(), "set once");
    if (b) {
      _misc_flags |= _misc_has_nonstatic_concrete_methods;
    }
  }

  bool declares_nonstatic_concrete_methods() const {
    return (_misc_flags & _misc_declares_nonstatic_concrete_methods) != 0;
  }
  void set_declares_nonstatic_concrete_methods(bool b) {
    assert(!declares_nonstatic_concrete_methods(), "set once");
    if (b) {
      _misc_flags |= _misc_declares_nonstatic_concrete_methods;
    }
  }

  // for adding methods, ConstMethod::UNSET_IDNUM means no more ids available
  inline u2 next_method_idnum();
  void set_initial_method_idnum(u2 value)             { _idnum_allocated_count = value; }

  // generics support
  Symbol* generic_signature() const                   { return _constants->generic_signature(); }
  u2 generic_signature_index() const                  { return _constants->generic_signature_index(); }
  void set_generic_signature_index(u2 sig_index)      { _constants->set_generic_signature_index(sig_index); }

  u2 enclosing_method_data(int offset) const;
  u2 enclosing_method_class_index() const {
    return enclosing_method_data(enclosing_method_class_index_offset);
  }
  u2 enclosing_method_method_index() {
    return enclosing_method_data(enclosing_method_method_index_offset);
  }
  void set_enclosing_method_indices(u2 class_index,
                                    u2 method_index);

  // jmethodID support
  jmethodID get_jmethod_id(const methodHandle& method_h);
  jmethodID get_jmethod_id_fetch_or_update(size_t idnum,
                     jmethodID new_id, jmethodID* new_jmeths,
                     jmethodID* to_dealloc_id_p,
                     jmethodID** to_dealloc_jmeths_p);
  static void get_jmethod_id_length_value(jmethodID* cache, size_t idnum,
                size_t *length_p, jmethodID* id_p);
  void ensure_space_for_methodids(int start_offset = 0);
  jmethodID jmethod_id_or_null(Method* method);

  // annotations support
  Annotations* annotations() const          { return _annotations; }
  void set_annotations(Annotations* anno)   { _annotations = anno; }

  AnnotationArray* class_annotations() const {
    return (_annotations != NULL) ? _annotations->class_annotations() : NULL;
  }
  Array<AnnotationArray*>* fields_annotations() const {
    return (_annotations != NULL) ? _annotations->fields_annotations() : NULL;
  }
  AnnotationArray* class_type_annotations() const {
    return (_annotations != NULL) ? _annotations->class_type_annotations() : NULL;
  }
  Array<AnnotationArray*>* fields_type_annotations() const {
    return (_annotations != NULL) ? _annotations->fields_type_annotations() : NULL;
  }
  // allocation
  instanceOop allocate_instance(TRAPS);
  static instanceOop allocate_instance(oop cls, TRAPS);

  // additional member function to return a handle
  instanceHandle allocate_instance_handle(TRAPS);

  objArrayOop allocate_objArray(int n, int length, TRAPS);
  // Helper function
  static instanceOop register_finalizer(instanceOop i, TRAPS);

  // Check whether reflection/jni/jvm code is allowed to instantiate this class;
  // if not, throw either an Error or an Exception.
  virtual void check_valid_for_instantiation(bool throwError, TRAPS);

  // initialization
  void call_class_initializer(TRAPS);
  void set_initialization_state_and_notify(ClassState state, JavaThread* current);

  // OopMapCache support
  OopMapCache* oop_map_cache()               { return _oop_map_cache; }
  void set_oop_map_cache(OopMapCache *cache) { _oop_map_cache = cache; }
  void mask_for(const methodHandle& method, int bci, InterpreterOopMap* entry);

  // JNI identifier support (for static fields - for jni performance)
  JNIid* jni_ids()                               { return _jni_ids; }
  void set_jni_ids(JNIid* ids)                   { _jni_ids = ids; }
  JNIid* jni_id_for(int offset);

  // maintenance of deoptimization dependencies
  inline DependencyContext dependencies();
  int  mark_dependent_nmethods(KlassDepChange& changes);
  void add_dependent_nmethod(nmethod* nm);
  void clean_dependency_context();

  // On-stack replacement support
  nmethod* osr_nmethods_head() const         { return _osr_nmethods_head; };
  void set_osr_nmethods_head(nmethod* h)     { _osr_nmethods_head = h; };
  void add_osr_nmethod(nmethod* n);
  bool remove_osr_nmethod(nmethod* n);
  int mark_osr_nmethods(const Method* m);
  nmethod* lookup_osr_nmethod(const Method* m, int bci, int level, bool match_level) const;

#if INCLUDE_JVMTI
  // Breakpoint support (see methods on Method* for details)
  BreakpointInfo* breakpoints() const       { return _breakpoints; };
  void set_breakpoints(BreakpointInfo* bps) { _breakpoints = bps; };
#endif

  // support for stub routines
  static ByteSize init_state_offset()  { return in_ByteSize(offset_of(InstanceKlass, _init_state)); }
  JFR_ONLY(DEFINE_KLASS_TRACE_ID_OFFSET;)
  static ByteSize init_thread_offset() { return in_ByteSize(offset_of(InstanceKlass, _init_thread)); }

  // subclass/subinterface checks
  bool implements_interface(Klass* k) const;
  bool is_same_or_direct_interface(Klass* k) const;

#ifdef ASSERT
  // check whether this class or one of its superclasses was redefined
  bool has_redefined_this_or_super() const;
#endif

  // Access to the implementor of an interface.
  InstanceKlass* implementor() const;
  void set_implementor(InstanceKlass* ik);
  int  nof_implementors() const;
  void add_implementor(InstanceKlass* ik);  // ik is a new class that implements this interface
  void init_implementor();           // initialize

  // link this class into the implementors list of every interface it implements
  void process_interfaces();

  // virtual operations from Klass
  GrowableArray<Klass*>* compute_secondary_supers(int num_extra_slots,
                                                  Array<InstanceKlass*>* transitive_interfaces);
  bool can_be_primary_super_slow() const;
  size_t oop_size(oop obj)  const             { return size_helper(); }
  // slow because it's a virtual call and used for verifying the layout_helper.
  // Using the layout_helper bits, we can call is_instance_klass without a virtual call.
  DEBUG_ONLY(bool is_instance_klass_slow() const      { return true; })

  // Iterators
  void do_local_static_fields(FieldClosure* cl);
  void do_nonstatic_fields(FieldClosure* cl); // including inherited fields
  void do_local_static_fields(void f(fieldDescriptor*, Handle, TRAPS), Handle, TRAPS);
  void print_nonstatic_fields(FieldClosure* cl); // including inherited and injected fields

  void methods_do(void f(Method* method));

  static InstanceKlass* cast(Klass* k) {
    return const_cast<InstanceKlass*>(cast(const_cast<const Klass*>(k)));
  }

  static const InstanceKlass* cast(const Klass* k) {
    assert(k != NULL, "k should not be null");
    assert(k->is_instance_klass(), "cast to InstanceKlass");
    return static_cast<const InstanceKlass*>(k);
  }

  virtual InstanceKlass* java_super() const {
    return (super() == NULL) ? NULL : cast(super());
  }

  // Sizing (in words)
  static int header_size()            { return sizeof(InstanceKlass)/wordSize; }

  static int size(int vtable_length, int itable_length,
                  int nonstatic_oop_map_size,
                  bool is_interface) {
    return align_metadata_size(header_size() +
           vtable_length +
           itable_length +
           nonstatic_oop_map_size +
           (is_interface ? (int)sizeof(Klass*)/wordSize : 0));
  }

  int size() const                    { return size(vtable_length(),
                                               itable_length(),
                                               nonstatic_oop_map_size(),
                                               is_interface());
  }


  inline intptr_t* start_of_itable() const;
  inline intptr_t* end_of_itable() const;
  inline int itable_offset_in_words() const;
  inline oop static_field_base_raw();

  inline OopMapBlock* start_of_nonstatic_oop_maps() const;
  inline Klass** end_of_nonstatic_oop_maps() const;

  inline InstanceKlass* volatile* adr_implementor() const;

  // Use this to return the size of an instance in heap words:
  int size_helper() const {
    return layout_helper_to_size_helper(layout_helper());
  }

  virtual int hash_offset_in_bytes(oop obj) const override {
    return _hash_offset;
  }

  // This bit is initialized in classFileParser.cpp.
  // It is false under any of the following conditions:
  //  - the class is abstract (including any interface)
  //  - the class has a finalizer (if !RegisterFinalizersAtInit)
  //  - the class size is larger than FastAllocateSizeLimit
  //  - the class is java/lang/Class, which cannot be allocated directly
  bool can_be_fastpath_allocated() const {
    return !layout_helper_needs_slow_path(layout_helper());
  }

  // Java itable
  klassItable itable() const;        // return klassItable wrapper
  Method* method_at_itable(InstanceKlass* holder, int index, TRAPS);
  Method* method_at_itable_or_null(InstanceKlass* holder, int index, bool& itable_entry_found);
  int vtable_index_of_interface_method(Method* method);

#if INCLUDE_JVMTI
  void adjust_default_methods(bool* trace_name_printed);
#endif // INCLUDE_JVMTI

  void clean_weak_instanceklass_links();
 private:
  void clean_implementors_list();
  void clean_method_data();

 public:
  // Explicit metaspace deallocation of fields
  // For RedefineClasses and class file parsing errors, we need to deallocate
  // instanceKlasses and the metadata they point to.
  void deallocate_contents(ClassLoaderData* loader_data);
  static void deallocate_methods(ClassLoaderData* loader_data,
                                 Array<Method*>* methods);
  void static deallocate_interfaces(ClassLoaderData* loader_data,
                                    const Klass* super_klass,
                                    Array<InstanceKlass*>* local_interfaces,
                                    Array<InstanceKlass*>* transitive_interfaces);
  void static deallocate_record_components(ClassLoaderData* loader_data,
                                           Array<RecordComponent*>* record_component);

  // The constant pool is on stack if any of the methods are executing or
  // referenced by handles.
  bool on_stack() const { return _constants->on_stack(); }

  // callbacks for actions during class unloading
  static void unload_class(InstanceKlass* ik);

  virtual void release_C_heap_structures(bool release_constant_pool = true);

  // Naming
  const char* signature_name() const;

  // Oop fields (and metadata) iterators
  //
  // The InstanceKlass iterators also visits the Object's klass.

  // Forward iteration
 public:
  // Iterate over all oop fields in the oop maps.
  template <typename T, class OopClosureType>
  inline void oop_oop_iterate_oop_maps(oop obj, OopClosureType* closure);

  // Iterate over all oop fields and metadata.
  template <typename T, class OopClosureType>
  inline void oop_oop_iterate(oop obj, OopClosureType* closure);

  // Iterate over all oop fields in one oop map.
  template <typename T, class OopClosureType>
  inline void oop_oop_iterate_oop_map(OopMapBlock* map, oop obj, OopClosureType* closure);


  // Reverse iteration
  // Iterate over all oop fields and metadata.
  template <typename T, class OopClosureType>
  inline void oop_oop_iterate_reverse(oop obj, OopClosureType* closure);

 private:
  // Iterate over all oop fields in the oop maps.
  template <typename T, class OopClosureType>
  inline void oop_oop_iterate_oop_maps_reverse(oop obj, OopClosureType* closure);

  // Iterate over all oop fields in one oop map.
  template <typename T, class OopClosureType>
  inline void oop_oop_iterate_oop_map_reverse(OopMapBlock* map, oop obj, OopClosureType* closure);


  // Bounded range iteration
 public:
  // Iterate over all oop fields in the oop maps.
  template <typename T, class OopClosureType>
  inline void oop_oop_iterate_oop_maps_bounded(oop obj, OopClosureType* closure, MemRegion mr);

  // Iterate over all oop fields and metadata.
  template <typename T, class OopClosureType>
  inline void oop_oop_iterate_bounded(oop obj, OopClosureType* closure, MemRegion mr);

 private:
  // Iterate over all oop fields in one oop map.
  template <typename T, class OopClosureType>
  inline void oop_oop_iterate_oop_map_bounded(OopMapBlock* map, oop obj, OopClosureType* closure, MemRegion mr);


 public:
  u2 idnum_allocated_count() const      { return _idnum_allocated_count; }

 private:
  // initialization state
  void set_init_state(ClassState state);
  void set_rewritten()                  { _misc_flags |= _misc_rewritten; }
  void set_init_thread(Thread *thread)  {
    assert(thread == nullptr || _init_thread == nullptr, "Only one thread is allowed to own initialization");
    _init_thread = thread;
  }

  // The RedefineClasses() API can cause new method idnums to be needed
  // which will cause the caches to grow. Safety requires different
  // cache management logic if the caches can grow instead of just
  // going from NULL to non-NULL.
  bool idnum_can_increment() const      { return has_been_redefined(); }
  inline jmethodID* methods_jmethod_ids_acquire() const;
  inline void release_set_methods_jmethod_ids(jmethodID* jmeths);

  // Lock during initialization
public:
  // Returns the array class for the n'th dimension
  virtual Klass* array_klass(int n, TRAPS);
  virtual Klass* array_klass_or_null(int n);

  // Returns the array class with this class as element type
  virtual Klass* array_klass(TRAPS);
  virtual Klass* array_klass_or_null();

  static void clean_initialization_error_table();

  Monitor* init_monitor() const { return _init_monitor; }
private:
  void check_link_state_and_wait(JavaThread* current);
  bool link_class_impl                           (TRAPS);
  bool verify_code                               (TRAPS);
  void initialize_impl                           (TRAPS);
  void initialize_super_interfaces               (TRAPS);

  void add_initialization_error(JavaThread* current, Handle exception);
  oop get_initialization_error(JavaThread* current);

  // find a local method (returns NULL if not found)
  Method* find_method_impl(const Symbol* name,
                           const Symbol* signature,
                           OverpassLookupMode overpass_mode,
                           StaticLookupMode static_mode,
                           PrivateLookupMode private_mode) const;

  static Method* find_method_impl(const Array<Method*>* methods,
                                  const Symbol* name,
                                  const Symbol* signature,
                                  OverpassLookupMode overpass_mode,
                                  StaticLookupMode static_mode,
                                  PrivateLookupMode private_mode);

#if INCLUDE_JVMTI
  // RedefineClasses support
  void link_previous_versions(InstanceKlass* pv) { _previous_versions = pv; }
  void mark_newly_obsolete_methods(Array<Method*>* old_methods, int emcp_method_count);
#endif
  // log class name to classlist
  void log_to_classlist() const;
public:

#if INCLUDE_CDS
  // CDS support - remove and restore oops from metadata. Oops are not shared.
  virtual void remove_unshareable_info();
  virtual void remove_java_mirror();
  void restore_unshareable_info(ClassLoaderData* loader_data, Handle protection_domain, PackageEntry* pkg_entry, TRAPS);
  void init_shared_package_entry();
  bool can_be_verified_at_dumptime() const;
#endif

  jint compute_modifier_flags() const;

public:
  // JVMTI support
  jint jvmti_class_status() const;

  virtual void metaspace_pointers_do(MetaspaceClosure* iter);

 public:
  // Printing
  void print_on(outputStream* st) const;
  void print_value_on(outputStream* st) const;

  void oop_print_value_on(oop obj, outputStream* st);

  void oop_print_on      (oop obj, outputStream* st);

#ifndef PRODUCT
  void print_dependent_nmethods(bool verbose = false);
  bool is_dependent_nmethod(nmethod* nm);
  bool verify_itable_index(int index);
#endif

  const char* internal_name() const;

  // Verification
  void verify_on(outputStream* st);

  void oop_verify_on(oop obj, outputStream* st);

  // Logging
  void print_class_load_logging(ClassLoaderData* loader_data,
                                const ModuleEntry* module_entry,
                                const ClassFileStream* cfs) const;
};

// for adding methods
// UNSET_IDNUM return means no more ids available
inline u2 InstanceKlass::next_method_idnum() {
  if (_idnum_allocated_count == ConstMethod::MAX_IDNUM) {
    return ConstMethod::UNSET_IDNUM; // no more ids available
  } else {
    return _idnum_allocated_count++;
  }
}

class PrintClassClosure : public KlassClosure {
private:
  outputStream* _st;
  bool _verbose;
public:
  PrintClassClosure(outputStream* st, bool verbose);

  void do_klass(Klass* k);
};

/* JNIid class for jfieldIDs only */
class JNIid: public CHeapObj<mtClass> {
  friend class VMStructs;
 private:
  Klass*             _holder;
  JNIid*             _next;
  int                _offset;
#ifdef ASSERT
  bool               _is_static_field_id;
#endif

 public:
  // Accessors
  Klass* holder() const           { return _holder; }
  int offset() const              { return _offset; }
  JNIid* next()                   { return _next; }
  // Constructor
  JNIid(Klass* holder, int offset, JNIid* next);
  // Identifier lookup
  JNIid* find(int offset);

  bool find_local_field(fieldDescriptor* fd) {
    return InstanceKlass::cast(holder())->find_local_field_from_offset(offset(), true, fd);
  }

  static void deallocate(JNIid* id);
  // Debugging
#ifdef ASSERT
  bool is_static_field_id() const { return _is_static_field_id; }
  void set_is_static_field_id()   { _is_static_field_id = true; }
#endif
  void verify(Klass* holder);
};

// An iterator that's used to access the inner classes indices in the
// InstanceKlass::_inner_classes array.
class InnerClassesIterator : public StackObj {
 private:
  Array<jushort>* _inner_classes;
  int _length;
  int _idx;
 public:

  InnerClassesIterator(const InstanceKlass* k) {
    _inner_classes = k->inner_classes();
    if (k->inner_classes() != NULL) {
      _length = _inner_classes->length();
      // The inner class array's length should be the multiple of
      // inner_class_next_offset if it only contains the InnerClasses
      // attribute data, or it should be
      // n*inner_class_next_offset+enclosing_method_attribute_size
      // if it also contains the EnclosingMethod data.
      assert((_length % InstanceKlass::inner_class_next_offset == 0 ||
              _length % InstanceKlass::inner_class_next_offset == InstanceKlass::enclosing_method_attribute_size),
             "just checking");
      // Remove the enclosing_method portion if exists.
      if (_length % InstanceKlass::inner_class_next_offset == InstanceKlass::enclosing_method_attribute_size) {
        _length -= InstanceKlass::enclosing_method_attribute_size;
      }
    } else {
      _length = 0;
    }
    _idx = 0;
  }

  int length() const {
    return _length;
  }

  void next() {
    _idx += InstanceKlass::inner_class_next_offset;
  }

  bool done() const {
    return (_idx >= _length);
  }

  u2 inner_class_info_index() const {
    return _inner_classes->at(
               _idx + InstanceKlass::inner_class_inner_class_info_offset);
  }

  void set_inner_class_info_index(u2 index) {
    _inner_classes->at_put(
               _idx + InstanceKlass::inner_class_inner_class_info_offset, index);
  }

  u2 outer_class_info_index() const {
    return _inner_classes->at(
               _idx + InstanceKlass::inner_class_outer_class_info_offset);
  }

  void set_outer_class_info_index(u2 index) {
    _inner_classes->at_put(
               _idx + InstanceKlass::inner_class_outer_class_info_offset, index);
  }

  u2 inner_name_index() const {
    return _inner_classes->at(
               _idx + InstanceKlass::inner_class_inner_name_offset);
  }

  void set_inner_name_index(u2 index) {
    _inner_classes->at_put(
               _idx + InstanceKlass::inner_class_inner_name_offset, index);
  }

  u2 inner_access_flags() const {
    return _inner_classes->at(
               _idx + InstanceKlass::inner_class_access_flags_offset);
  }
};

// Iterator over class hierarchy under a particular class. Implements depth-first pre-order traversal.
// Usage:
//  for (ClassHierarchyIterator iter(root_klass); !iter.done(); iter.next()) {
//    Klass* k = iter.klass();
//    ...
//  }
class ClassHierarchyIterator : public StackObj {
 private:
  InstanceKlass* _root;
  Klass*         _current;
  bool           _visit_subclasses;

 public:
  ClassHierarchyIterator(InstanceKlass* root) : _root(root), _current(root), _visit_subclasses(true) {
    assert(_root == _current, "required"); // initial state
  }

  bool done() {
    return (_current == NULL);
  }

  // Make a step iterating over the class hierarchy under the root class.
  // Skips subclasses if requested.
  void next();

  Klass* klass() {
    assert(!done(), "sanity");
    return _current;
  }

  // Skip subclasses of the current class.
  void skip_subclasses() {
    _visit_subclasses = false;
  }
};

#endif // SHARE_OOPS_INSTANCEKLASS_HPP<|MERGE_RESOLUTION|>--- conflicted
+++ resolved
@@ -252,11 +252,8 @@
 
   Monitor*        _init_monitor;         // mutual exclusion to _init_state and _init_thread.
   Thread*         _init_thread;          // Pointer to current thread doing initialization (to handle recursive initialization)
-<<<<<<< HEAD
   int             _hash_offset;          // Offset of hidden field for i-hash
-=======
-
->>>>>>> b45d6aaf
+
   OopMapCache*    volatile _oop_map_cache;   // OopMapCache for all methods in the klass (allocated lazily)
   JNIid*          _jni_ids;              // First JNI identifier for static fields in this class
   jmethodID*      volatile _methods_jmethod_ids;  // jmethodIDs corresponding to method_idnum, or NULL if none
