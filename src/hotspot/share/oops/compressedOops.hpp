--- conflicted
+++ resolved
@@ -140,60 +140,4 @@
   static inline narrowOop narrow_oop_cast(T i);
 };
 
-<<<<<<< HEAD
-=======
-// For UseCompressedClassPointers.
-class CompressedKlassPointers : public AllStatic {
-  friend class VMStructs;
-
-  static NarrowPtrStruct _narrow_klass;
-
-  // Together with base, this defines the address range within which Klass
-  //  structures will be located: [base, base+range). While the maximal
-  //  possible encoding range is 4|32G for shift 0|3, if we know beforehand
-  //  the expected range of Klass* pointers will be smaller, a platform
-  //  could use this info to optimize encoding.
-  static size_t _range;
-
-  static void set_base(address base);
-  static void set_range(size_t range);
-
-public:
-
-  static void set_shift(int shift);
-
-
-  // Given an address p, return true if p can be used as an encoding base.
-  //  (Some platforms have restrictions of what constitutes a valid base
-  //   address).
-  static bool is_valid_base(address p);
-
-  // Given an address range [addr, addr+len) which the encoding is supposed to
-  //  cover, choose base, shift and range.
-  //  The address range is the expected range of uncompressed Klass pointers we
-  //  will encounter (and the implicit promise that there will be no Klass
-  //  structures outside this range).
-  static void initialize(address addr, size_t len);
-
-  static void     print_mode(outputStream* st);
-
-  static address  base()               { return  _narrow_klass._base; }
-  static size_t   range()              { return  _range; }
-  static int      shift()              { return  _narrow_klass._shift; }
-
-  static bool is_null(Klass* v)      { return v == nullptr; }
-  static bool is_null(narrowKlass v) { return v == 0; }
-
-  static inline Klass* decode_raw(narrowKlass v, address base);
-  static inline Klass* decode_raw(narrowKlass v);
-  static inline Klass* decode_not_null(narrowKlass v);
-  static inline Klass* decode_not_null(narrowKlass v, address base);
-  static inline Klass* decode(narrowKlass v);
-  static inline narrowKlass encode_not_null(Klass* v);
-  static inline narrowKlass encode_not_null(Klass* v, address base);
-  static inline narrowKlass encode(Klass* v);
-
-};
-
->>>>>>> 6e19387f
 #endif // SHARE_OOPS_COMPRESSEDOOPS_HPP