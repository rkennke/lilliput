--- conflicted
+++ resolved
@@ -183,15 +183,6 @@
     return !is_unlocked();
   }
 
-<<<<<<< HEAD
-  // Should this header (including its age bits) be preserved in the
-  // case of a promotion failure during scavenge?
-  bool must_be_preserved_for_promotion_failure(const oopDesc* obj) const {
-    return !is_unlocked();
-  }
-
-=======
->>>>>>> 11e16820
   // WARNING: The following routines are used EXCLUSIVELY by
   // synchronization functions. They are not really gc safe.
   // They must get updated if markWord layout get changed.
@@ -255,7 +246,6 @@
     return markWord(value() | (m.value() & hashctrl_mask_in_place));
   }
 
-<<<<<<< HEAD
   inline bool hash_is_hashed() const {
     return (value() & hashctrl_hashed_mask_in_place) != 0;
   }
@@ -292,10 +282,7 @@
     return markWord((value() & ~hashctrl_mask_in_place) | (m.value() & hashctrl_mask_in_place));
   }
 
-  #ifdef _LP64
-=======
 #ifdef _LP64
->>>>>>> 11e16820
   inline Klass* klass() const;
   inline Klass* klass_or_null() const;
   inline Klass* safe_klass() const;
