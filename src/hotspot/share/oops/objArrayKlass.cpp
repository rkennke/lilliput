/*
 * Copyright (c) 1997, 2021, Oracle and/or its affiliates. All rights reserved.
 * DO NOT ALTER OR REMOVE COPYRIGHT NOTICES OR THIS FILE HEADER.
 *
 * This code is free software; you can redistribute it and/or modify it
 * under the terms of the GNU General Public License version 2 only, as
 * published by the Free Software Foundation.
 *
 * This code is distributed in the hope that it will be useful, but WITHOUT
 * ANY WARRANTY; without even the implied warranty of MERCHANTABILITY or
 * FITNESS FOR A PARTICULAR PURPOSE.  See the GNU General Public License
 * version 2 for more details (a copy is included in the LICENSE file that
 * accompanied this code).
 *
 * You should have received a copy of the GNU General Public License version
 * 2 along with this work; if not, write to the Free Software Foundation,
 * Inc., 51 Franklin St, Fifth Floor, Boston, MA 02110-1301 USA.
 *
 * Please contact Oracle, 500 Oracle Parkway, Redwood Shores, CA 94065 USA
 * or visit www.oracle.com if you need additional information or have any
 * questions.
 *
 */

#include "precompiled.hpp"
#include "classfile/moduleEntry.hpp"
#include "classfile/packageEntry.hpp"
#include "classfile/symbolTable.hpp"
#include "classfile/vmClasses.hpp"
#include "classfile/vmSymbols.hpp"
#include "gc/shared/collectedHeap.inline.hpp"
#include "memory/iterator.inline.hpp"
#include "memory/metadataFactory.hpp"
#include "memory/metaspaceClosure.hpp"
#include "memory/resourceArea.hpp"
#include "memory/universe.hpp"
#include "oops/arrayKlass.inline.hpp"
#include "oops/instanceKlass.hpp"
#include "oops/klass.inline.hpp"
#include "oops/objArrayKlass.inline.hpp"
#include "oops/objArrayOop.inline.hpp"
#include "oops/oop.inline.hpp"
#include "oops/symbol.hpp"
#include "runtime/handles.inline.hpp"
#include "runtime/mutexLocker.hpp"
#include "utilities/macros.hpp"

ObjArrayKlass* ObjArrayKlass::allocate(ClassLoaderData* loader_data, int n, Klass* k, Symbol* name, TRAPS) {
  assert(ObjArrayKlass::header_size() <= InstanceKlass::header_size(),
      "array klasses must be same size as InstanceKlass");

  int size = ArrayKlass::static_size(ObjArrayKlass::header_size());

  return new (loader_data, size, THREAD) ObjArrayKlass(n, k, name);
}

ObjArrayKlass* ObjArrayKlass::allocate_objArray_klass(ClassLoaderData* loader_data,
                                                      int n, Klass* element_klass, TRAPS) {

  // Eagerly allocate the direct array supertype.
  Klass* super_klass = NULL;
  if (!Universe::is_bootstrapping() || vmClasses::Object_klass_loaded()) {
    Klass* element_super = element_klass->super();
    if (element_super != NULL) {
      // The element type has a direct super.  E.g., String[] has direct super of Object[].
      super_klass = element_super->array_klass_or_null();
      bool supers_exist = super_klass != NULL;
      // Also, see if the element has secondary supertypes.
      // We need an array type for each.
      const Array<Klass*>* element_supers = element_klass->secondary_supers();
      for( int i = element_supers->length()-1; i >= 0; i-- ) {
        Klass* elem_super = element_supers->at(i);
        if (elem_super->array_klass_or_null() == NULL) {
          supers_exist = false;
          break;
        }
      }
      if (!supers_exist) {
        // Oops.  Not allocated yet.  Back out, allocate it, and retry.
        Klass* ek = NULL;
        {
          MutexUnlocker mu(MultiArray_lock);
          super_klass = element_super->array_klass(CHECK_NULL);
          for( int i = element_supers->length()-1; i >= 0; i-- ) {
            Klass* elem_super = element_supers->at(i);
            elem_super->array_klass(CHECK_NULL);
          }
          // Now retry from the beginning
          ek = element_klass->array_klass(n, CHECK_NULL);
        }  // re-lock
        return ObjArrayKlass::cast(ek);
      }
    } else {
      // The element type is already Object.  Object[] has direct super of Object.
      super_klass = vmClasses::Object_klass();
    }
  }

  // Create type name for klass.
  Symbol* name = NULL;
  {
    ResourceMark rm(THREAD);
    char *name_str = element_klass->name()->as_C_string();
    int len = element_klass->name()->utf8_length();
    char *new_str = NEW_RESOURCE_ARRAY(char, len + 4);
    int idx = 0;
    new_str[idx++] = JVM_SIGNATURE_ARRAY;
    if (element_klass->is_instance_klass()) { // it could be an array or simple type
      new_str[idx++] = JVM_SIGNATURE_CLASS;
    }
    memcpy(&new_str[idx], name_str, len * sizeof(char));
    idx += len;
    if (element_klass->is_instance_klass()) {
      new_str[idx++] = JVM_SIGNATURE_ENDCLASS;
    }
    new_str[idx++] = '\0';
    name = SymbolTable::new_symbol(new_str);
  }

  // Initialize instance variables
  ObjArrayKlass* oak = ObjArrayKlass::allocate(loader_data, n, element_klass, name, CHECK_NULL);

  ModuleEntry* module = oak->module();
  assert(module != NULL, "No module entry for array");

  // Call complete_create_array_klass after all instance variables has been initialized.
  ArrayKlass::complete_create_array_klass(oak, super_klass, module, CHECK_NULL);

  // Add all classes to our internal class loader list here,
  // including classes in the bootstrap (NULL) class loader.
  // Do this step after creating the mirror so that if the
  // mirror creation fails, loaded_classes_do() doesn't find
  // an array class without a mirror.
  loader_data->add_class(oak);

  return oak;
}

ObjArrayKlass::ObjArrayKlass(int n, Klass* element_klass, Symbol* name) : ArrayKlass(name, ID) {
  set_dimension(n);
  set_element_klass(element_klass);

  Klass* bk;
  if (element_klass->is_objArray_klass()) {
    bk = ObjArrayKlass::cast(element_klass)->bottom_klass();
  } else {
    bk = element_klass;
  }
  assert(bk != NULL && (bk->is_instance_klass() || bk->is_typeArray_klass()), "invalid bottom klass");
  set_bottom_klass(bk);
  set_class_loader_data(bk->class_loader_data());

  set_layout_helper(array_layout_helper(T_OBJECT));
  assert(is_array_klass(), "sanity");
  assert(is_objArray_klass(), "sanity");
}

<<<<<<< HEAD
int ObjArrayKlass::oop_size(oop obj) const {
=======
size_t ObjArrayKlass::oop_size(oop obj) const {
  assert(obj->is_objArray(), "must be object array");
>>>>>>> b6876649
  return objArrayOop(obj)->object_size();
}

objArrayOop ObjArrayKlass::allocate(int length, TRAPS) {
  check_array_allocation_length(length, arrayOopDesc::max_array_length(T_OBJECT), CHECK_NULL);
  size_t size = objArrayOopDesc::object_size(length);
  return (objArrayOop)Universe::heap()->array_allocate(this, size, length,
                                                       /* do_zero */ true, THREAD);
}

oop ObjArrayKlass::multi_allocate(int rank, jint* sizes, TRAPS) {
  int length = *sizes;
  // Call to lower_dimension uses this pointer, so most be called before a
  // possible GC
  Klass* ld_klass = lower_dimension();
  // If length < 0 allocate will throw an exception.
  objArrayOop array = allocate(length, CHECK_NULL);
  objArrayHandle h_array (THREAD, array);
  if (rank > 1) {
    if (length != 0) {
      for (int index = 0; index < length; index++) {
        ArrayKlass* ak = ArrayKlass::cast(ld_klass);
        oop sub_array = ak->multi_allocate(rank-1, &sizes[1], CHECK_NULL);
        h_array->obj_at_put(index, sub_array);
      }
    } else {
      // Since this array dimension has zero length, nothing will be
      // allocated, however the lower dimension values must be checked
      // for illegal values.
      for (int i = 0; i < rank - 1; ++i) {
        sizes += 1;
        if (*sizes < 0) {
          THROW_MSG_0(vmSymbols::java_lang_NegativeArraySizeException(), err_msg("%d", *sizes));
        }
      }
    }
  }
  return h_array();
}

// Either oop or narrowOop depending on UseCompressedOops.
void ObjArrayKlass::do_copy(arrayOop s, size_t src_offset,
                            arrayOop d, size_t dst_offset, int length, TRAPS) {
  if (s == d) {
    // since source and destination are equal we do not need conversion checks.
    assert(length > 0, "sanity check");
    ArrayAccess<>::oop_arraycopy(s, src_offset, d, dst_offset, length);
  } else {
    // We have to make sure all elements conform to the destination array
    Klass* bound = ObjArrayKlass::cast(d->klass())->element_klass();
    Klass* stype = ObjArrayKlass::cast(s->klass())->element_klass();
    if (stype == bound || stype->is_subtype_of(bound)) {
      // elements are guaranteed to be subtypes, so no check necessary
      ArrayAccess<ARRAYCOPY_DISJOINT>::oop_arraycopy(s, src_offset, d, dst_offset, length);
    } else {
      // slow case: need individual subtype checks
      // note: don't use obj_at_put below because it includes a redundant store check
      if (!ArrayAccess<ARRAYCOPY_DISJOINT | ARRAYCOPY_CHECKCAST>::oop_arraycopy(s, src_offset, d, dst_offset, length)) {
        ResourceMark rm(THREAD);
        stringStream ss;
        if (!bound->is_subtype_of(stype)) {
          ss.print("arraycopy: type mismatch: can not copy %s[] into %s[]",
                   stype->external_name(), bound->external_name());
        } else {
          // oop_arraycopy should return the index in the source array that
          // contains the problematic oop.
          ss.print("arraycopy: element type mismatch: can not cast one of the elements"
                   " of %s[] to the type of the destination array, %s",
                   stype->external_name(), bound->external_name());
        }
        THROW_MSG(vmSymbols::java_lang_ArrayStoreException(), ss.as_string());
      }
    }
  }
}

void ObjArrayKlass::copy_array(arrayOop s, int src_pos, arrayOop d,
                               int dst_pos, int length, TRAPS) {
  assert(s->is_objArray(), "must be obj array");

  if (!d->is_objArray()) {
    ResourceMark rm(THREAD);
    stringStream ss;
    if (d->is_typeArray()) {
      ss.print("arraycopy: type mismatch: can not copy object array[] into %s[]",
               type2name_tab[ArrayKlass::cast(d->klass())->element_type()]);
    } else {
      ss.print("arraycopy: destination type %s is not an array", d->klass()->external_name());
    }
    THROW_MSG(vmSymbols::java_lang_ArrayStoreException(), ss.as_string());
  }

  // Check is all offsets and lengths are non negative
  if (src_pos < 0 || dst_pos < 0 || length < 0) {
    // Pass specific exception reason.
    ResourceMark rm(THREAD);
    stringStream ss;
    if (src_pos < 0) {
      ss.print("arraycopy: source index %d out of bounds for object array[%d]",
               src_pos, s->length());
    } else if (dst_pos < 0) {
      ss.print("arraycopy: destination index %d out of bounds for object array[%d]",
               dst_pos, d->length());
    } else {
      ss.print("arraycopy: length %d is negative", length);
    }
    THROW_MSG(vmSymbols::java_lang_ArrayIndexOutOfBoundsException(), ss.as_string());
  }
  // Check if the ranges are valid
  if ((((unsigned int) length + (unsigned int) src_pos) > (unsigned int) s->length()) ||
      (((unsigned int) length + (unsigned int) dst_pos) > (unsigned int) d->length())) {
    // Pass specific exception reason.
    ResourceMark rm(THREAD);
    stringStream ss;
    if (((unsigned int) length + (unsigned int) src_pos) > (unsigned int) s->length()) {
      ss.print("arraycopy: last source index %u out of bounds for object array[%d]",
               (unsigned int) length + (unsigned int) src_pos, s->length());
    } else {
      ss.print("arraycopy: last destination index %u out of bounds for object array[%d]",
               (unsigned int) length + (unsigned int) dst_pos, d->length());
    }
    THROW_MSG(vmSymbols::java_lang_ArrayIndexOutOfBoundsException(), ss.as_string());
  }

  // Special case. Boundary cases must be checked first
  // This allows the following call: copy_array(s, s.length(), d.length(), 0).
  // This is correct, since the position is supposed to be an 'in between point', i.e., s.length(),
  // points to the right of the last element.
  if (length==0) {
    return;
  }
  if (UseCompressedOops) {
    size_t src_offset = (size_t) objArrayOopDesc::obj_at_offset<narrowOop>(src_pos);
    size_t dst_offset = (size_t) objArrayOopDesc::obj_at_offset<narrowOop>(dst_pos);
    assert(arrayOopDesc::obj_offset_to_raw<narrowOop>(s, src_offset, NULL) ==
           objArrayOop(s)->obj_at_addr<narrowOop>(src_pos), "sanity");
    assert(arrayOopDesc::obj_offset_to_raw<narrowOop>(d, dst_offset, NULL) ==
           objArrayOop(d)->obj_at_addr<narrowOop>(dst_pos), "sanity");
    do_copy(s, src_offset, d, dst_offset, length, CHECK);
  } else {
    size_t src_offset = (size_t) objArrayOopDesc::obj_at_offset<oop>(src_pos);
    size_t dst_offset = (size_t) objArrayOopDesc::obj_at_offset<oop>(dst_pos);
    assert(arrayOopDesc::obj_offset_to_raw<oop>(s, src_offset, NULL) ==
           objArrayOop(s)->obj_at_addr<oop>(src_pos), "sanity");
    assert(arrayOopDesc::obj_offset_to_raw<oop>(d, dst_offset, NULL) ==
           objArrayOop(d)->obj_at_addr<oop>(dst_pos), "sanity");
    do_copy(s, src_offset, d, dst_offset, length, CHECK);
  }
}


Klass* ObjArrayKlass::array_klass(int n, TRAPS) {

  assert(dimension() <= n, "check order of chain");
  int dim = dimension();
  if (dim == n) return this;

  // lock-free read needs acquire semantics
  if (higher_dimension_acquire() == NULL) {

    ResourceMark rm(THREAD);
    {
      // Ensure atomic creation of higher dimensions
      MutexLocker mu(THREAD, MultiArray_lock);

      // Check if another thread beat us
      if (higher_dimension() == NULL) {

        // Create multi-dim klass object and link them together
        Klass* k =
          ObjArrayKlass::allocate_objArray_klass(class_loader_data(), dim + 1, this, CHECK_NULL);
        ObjArrayKlass* ak = ObjArrayKlass::cast(k);
        ak->set_lower_dimension(this);
        // use 'release' to pair with lock-free load
        release_set_higher_dimension(ak);
        assert(ak->is_objArray_klass(), "incorrect initialization of ObjArrayKlass");
      }
    }
  }

  ObjArrayKlass *ak = ObjArrayKlass::cast(higher_dimension());
  THREAD->check_possible_safepoint();
  return ak->array_klass(n, THREAD);
}

Klass* ObjArrayKlass::array_klass_or_null(int n) {

  assert(dimension() <= n, "check order of chain");
  int dim = dimension();
  if (dim == n) return this;

  // lock-free read needs acquire semantics
  if (higher_dimension_acquire() == NULL) {
    return NULL;
  }

  ObjArrayKlass *ak = ObjArrayKlass::cast(higher_dimension());
  return ak->array_klass_or_null(n);
}

Klass* ObjArrayKlass::array_klass(TRAPS) {
  return array_klass(dimension() +  1, THREAD);
}

Klass* ObjArrayKlass::array_klass_or_null() {
  return array_klass_or_null(dimension() +  1);
}

bool ObjArrayKlass::can_be_primary_super_slow() const {
  if (!bottom_klass()->can_be_primary_super())
    // array of interfaces
    return false;
  else
    return Klass::can_be_primary_super_slow();
}

GrowableArray<Klass*>* ObjArrayKlass::compute_secondary_supers(int num_extra_slots,
                                                               Array<InstanceKlass*>* transitive_interfaces) {
  assert(transitive_interfaces == NULL, "sanity");
  // interfaces = { cloneable_klass, serializable_klass, elemSuper[], ... };
  const Array<Klass*>* elem_supers = element_klass()->secondary_supers();
  int num_elem_supers = elem_supers == NULL ? 0 : elem_supers->length();
  int num_secondaries = num_extra_slots + 2 + num_elem_supers;
  if (num_secondaries == 2) {
    // Must share this for correct bootstrapping!
    set_secondary_supers(Universe::the_array_interfaces_array());
    return NULL;
  } else {
    GrowableArray<Klass*>* secondaries = new GrowableArray<Klass*>(num_elem_supers+2);
    secondaries->push(vmClasses::Cloneable_klass());
    secondaries->push(vmClasses::Serializable_klass());
    for (int i = 0; i < num_elem_supers; i++) {
      Klass* elem_super = elem_supers->at(i);
      Klass* array_super = elem_super->array_klass_or_null();
      assert(array_super != NULL, "must already have been created");
      secondaries->push(array_super);
    }
    return secondaries;
  }
}

void ObjArrayKlass::initialize(TRAPS) {
  bottom_klass()->initialize(THREAD);  // dispatches to either InstanceKlass or TypeArrayKlass
}

void ObjArrayKlass::metaspace_pointers_do(MetaspaceClosure* it) {
  ArrayKlass::metaspace_pointers_do(it);
  it->push(&_element_klass);
  it->push(&_bottom_klass);
}

jint ObjArrayKlass::compute_modifier_flags() const {
  // The modifier for an objectArray is the same as its element
  if (element_klass() == NULL) {
    assert(Universe::is_bootstrapping(), "partial objArray only at startup");
    return JVM_ACC_ABSTRACT | JVM_ACC_FINAL | JVM_ACC_PUBLIC;
  }
  // Return the flags of the bottom element type.
  jint element_flags = bottom_klass()->compute_modifier_flags();

  return (element_flags & (JVM_ACC_PUBLIC | JVM_ACC_PRIVATE | JVM_ACC_PROTECTED))
                        | (JVM_ACC_ABSTRACT | JVM_ACC_FINAL);
}

ModuleEntry* ObjArrayKlass::module() const {
  assert(bottom_klass() != NULL, "ObjArrayKlass returned unexpected NULL bottom_klass");
  // The array is defined in the module of its bottom class
  return bottom_klass()->module();
}

PackageEntry* ObjArrayKlass::package() const {
  assert(bottom_klass() != NULL, "ObjArrayKlass returned unexpected NULL bottom_klass");
  return bottom_klass()->package();
}

// Printing

void ObjArrayKlass::print_on(outputStream* st) const {
#ifndef PRODUCT
  Klass::print_on(st);
  st->print(" - instance klass: ");
  element_klass()->print_value_on(st);
  st->cr();
#endif //PRODUCT
}

void ObjArrayKlass::print_value_on(outputStream* st) const {
  assert(is_klass(), "must be klass");

  element_klass()->print_value_on(st);
  st->print("[]");
}

#ifndef PRODUCT

void ObjArrayKlass::oop_print_on(oop obj, outputStream* st) {
  ArrayKlass::oop_print_on(obj, st);
  assert(obj->is_objArray(), "must be objArray");
  objArrayOop oa = objArrayOop(obj);
  int print_len = MIN2((intx) oa->length(), MaxElementPrintSize);
  for(int index = 0; index < print_len; index++) {
    st->print(" - %3d : ", index);
    if (oa->obj_at(index) != NULL) {
      oa->obj_at(index)->print_value_on(st);
      st->cr();
    } else {
      st->print_cr("NULL");
    }
  }
  int remaining = oa->length() - print_len;
  if (remaining > 0) {
    st->print_cr(" - <%d more elements, increase MaxElementPrintSize to print>", remaining);
  }
}

#endif //PRODUCT

void ObjArrayKlass::oop_print_value_on(oop obj, outputStream* st) {
  assert(obj->is_objArray(), "must be objArray");
  st->print("a ");
  element_klass()->print_value_on(st);
  int len = objArrayOop(obj)->length();
  st->print("[%d] ", len);
  if (obj != NULL) {
    obj->print_address_on(st);
  } else {
    st->print_cr("NULL");
  }
}

const char* ObjArrayKlass::internal_name() const {
  return external_name();
}


// Verification

void ObjArrayKlass::verify_on(outputStream* st) {
  ArrayKlass::verify_on(st);
  guarantee(element_klass()->is_klass(), "should be klass");
  guarantee(bottom_klass()->is_klass(), "should be klass");
  Klass* bk = bottom_klass();
  guarantee(bk->is_instance_klass() || bk->is_typeArray_klass(),  "invalid bottom klass");
}

void ObjArrayKlass::oop_verify_on(oop obj, outputStream* st) {
  ArrayKlass::oop_verify_on(obj, st);
  guarantee(obj->is_objArray(), "must be objArray");
  objArrayOop oa = objArrayOop(obj);
  for(int index = 0; index < oa->length(); index++) {
    guarantee(oopDesc::is_oop_or_null(oa->obj_at(index)), "should be oop");
  }
}<|MERGE_RESOLUTION|>--- conflicted
+++ resolved
@@ -155,12 +155,7 @@
   assert(is_objArray_klass(), "sanity");
 }
 
-<<<<<<< HEAD
-int ObjArrayKlass::oop_size(oop obj) const {
-=======
 size_t ObjArrayKlass::oop_size(oop obj) const {
-  assert(obj->is_objArray(), "must be object array");
->>>>>>> b6876649
   return objArrayOop(obj)->object_size();
 }
 
