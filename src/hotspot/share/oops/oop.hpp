/*
 * Copyright (c) 1997, 2021, Oracle and/or its affiliates. All rights reserved.
 * DO NOT ALTER OR REMOVE COPYRIGHT NOTICES OR THIS FILE HEADER.
 *
 * This code is free software; you can redistribute it and/or modify it
 * under the terms of the GNU General Public License version 2 only, as
 * published by the Free Software Foundation.
 *
 * This code is distributed in the hope that it will be useful, but WITHOUT
 * ANY WARRANTY; without even the implied warranty of MERCHANTABILITY or
 * FITNESS FOR A PARTICULAR PURPOSE.  See the GNU General Public License
 * version 2 for more details (a copy is included in the LICENSE file that
 * accompanied this code).
 *
 * You should have received a copy of the GNU General Public License version
 * 2 along with this work; if not, write to the Free Software Foundation,
 * Inc., 51 Franklin St, Fifth Floor, Boston, MA 02110-1301 USA.
 *
 * Please contact Oracle, 500 Oracle Parkway, Redwood Shores, CA 94065 USA
 * or visit www.oracle.com if you need additional information or have any
 * questions.
 *
 */

#ifndef SHARE_OOPS_OOP_HPP
#define SHARE_OOPS_OOP_HPP

#include "memory/iterator.hpp"
#include "memory/memRegion.hpp"
#include "oops/accessDecorators.hpp"
#include "oops/compressedKlass.hpp"
#include "oops/markWord.hpp"
#include "oops/metadata.hpp"
#include "runtime/atomic.hpp"
#include "utilities/globalDefinitions.hpp"
#include "utilities/macros.hpp"
#include <type_traits>

// oopDesc is the top baseclass for objects classes. The {name}Desc classes describe
// the format of Java objects so the fields can be accessed from C++.
// oopDesc is abstract.
// (see oopHierarchy for complete oop class hierarchy)
//
// no virtual functions allowed

// Forward declarations.
class OopClosure;
class FilteringClosure;

class PSPromotionManager;
class ParCompactionManager;

class oopDesc {
  friend class VMStructs;
  friend class JVMCIVMStructs;
 private:
  volatile markWord _mark;

  // There may be ordering constraints on the initialization of fields that
  // make use of the C++ copy/assign incorrect.
  NONCOPYABLE(oopDesc);

 public:
  // Must be trivial; see verifying static assert after the class.
  oopDesc() = default;

  inline markWord  mark()          const;
  inline markWord  mark_acquire()  const;
  inline markWord* mark_addr() const;

  inline void set_mark(markWord m);
  static inline void set_mark(HeapWord* mem, markWord m);
  static inline void release_set_mark(HeapWord* mem, markWord m);

  inline void release_set_mark(markWord m);
  inline markWord cas_set_mark(markWord new_mark, markWord old_mark);
  inline markWord cas_set_mark(markWord new_mark, markWord old_mark, atomic_memory_order order);

  // Used only to re-initialize the mark word (e.g., of promoted
  // objects during a GC) -- requires a valid klass pointer
  inline void init_mark();

  inline narrowKlass nklass() const;
  inline Klass* klass() const;
  inline Klass* klass_or_null() const;
  inline Klass* klass_or_null_acquire() const;

  // size of object header, aligned to platform wordSize
  static int header_size() { return sizeof(oopDesc)/HeapWordSize; }

  // Returns whether this is an instance of k or an instance of a subclass of k
  inline bool is_a(Klass* k) const;

  // Returns the actual oop size of the object
  inline size_t size();

  // Sometimes (for complicated concurrency-related reasons), it is useful
  // to be able to figure out the size of an object knowing its klass.
  inline size_t size_given_klass(Klass* klass);

  // type test operations (inlined in oop.inline.hpp)
  inline bool is_instance()            const;
  inline bool is_array()               const;
  inline bool is_objArray()            const;
  inline bool is_typeArray()           const;

  // type test operations that don't require inclusion of oop.inline.hpp.
  bool is_instance_noinline()          const;
  bool is_array_noinline()             const;
  bool is_objArray_noinline()          const;
  bool is_typeArray_noinline()         const;

 protected:
  inline oop        as_oop() const { return const_cast<oopDesc*>(this); }

 public:
  template<typename T>
  inline T* field_addr(int offset) const;

  template <typename T> inline size_t field_offset(T* p) const;

  // Standard compare function returns negative value if o1 < o2
  //                                   0              if o1 == o2
  //                                   positive value if o1 > o2
  inline static int  compare(oop o1, oop o2) {
    void* o1_addr = (void*)o1;
    void* o2_addr = (void*)o2;
    if (o1_addr < o2_addr) {
      return -1;
    } else if (o1_addr > o2_addr) {
      return 1;
    } else {
      return 0;
    }
  }

  // Access to fields in a instanceOop through these methods.
  template <DecoratorSet decorator>
  oop obj_field_access(int offset) const;
  oop obj_field(int offset) const;
  void obj_field_put(int offset, oop value);
  void obj_field_put_raw(int offset, oop value);
  void obj_field_put_volatile(int offset, oop value);

  Metadata* metadata_field(int offset) const;
  void metadata_field_put(int offset, Metadata* value);

  Metadata* metadata_field_acquire(int offset) const;
  void release_metadata_field_put(int offset, Metadata* value);

  jbyte byte_field(int offset) const;
  void byte_field_put(int offset, jbyte contents);

  jchar char_field(int offset) const;
  void char_field_put(int offset, jchar contents);

  jboolean bool_field(int offset) const;
  void bool_field_put(int offset, jboolean contents);
  jboolean bool_field_volatile(int offset) const;
  void bool_field_put_volatile(int offset, jboolean contents);

  jint int_field(int offset) const;
  void int_field_put(int offset, jint contents);

  jshort short_field(int offset) const;
  void short_field_put(int offset, jshort contents);

  jlong long_field(int offset) const;
  void long_field_put(int offset, jlong contents);

  jfloat float_field(int offset) const;
  void float_field_put(int offset, jfloat contents);

  jdouble double_field(int offset) const;
  void double_field_put(int offset, jdouble contents);

  address address_field(int offset) const;
  void address_field_put(int offset, address contents);

  oop obj_field_acquire(int offset) const;
  void release_obj_field_put(int offset, oop value);

  jbyte byte_field_acquire(int offset) const;
  void release_byte_field_put(int offset, jbyte contents);

  jchar char_field_acquire(int offset) const;
  void release_char_field_put(int offset, jchar contents);

  jboolean bool_field_acquire(int offset) const;
  void release_bool_field_put(int offset, jboolean contents);

  jint int_field_acquire(int offset) const;
  void release_int_field_put(int offset, jint contents);

  jshort short_field_acquire(int offset) const;
  void release_short_field_put(int offset, jshort contents);

  jlong long_field_acquire(int offset) const;
  void release_long_field_put(int offset, jlong contents);

  jfloat float_field_acquire(int offset) const;
  void release_float_field_put(int offset, jfloat contents);

  jdouble double_field_acquire(int offset) const;
  void release_double_field_put(int offset, jdouble contents);

  address address_field_acquire(int offset) const;
  void release_address_field_put(int offset, address contents);

  // printing functions for VM debugging
  void print_on(outputStream* st) const;        // First level print
  void print_value_on(outputStream* st) const;  // Second level print.
  void print_address_on(outputStream* st) const; // Address printing

  // printing on default output stream
  void print();
  void print_value();
  void print_address();

  // return the print strings
  char* print_string();
  char* print_value_string();

  // verification operations
  static void verify_on(outputStream* st, oopDesc* oop_desc);
  static void verify(oopDesc* oopDesc);

  // locking operations
  inline bool is_locked()   const;
  inline bool is_unlocked() const;

  // asserts and guarantees
  static bool is_oop(oop obj, bool ignore_mark_word = false);
  static bool is_oop_or_null(oop obj, bool ignore_mark_word = false);

  // garbage collection
  inline bool is_gc_marked() const;

  // Forward pointer operations for scavenge
  inline bool is_forwarded() const;

  void verify_forwardee(oop forwardee) NOT_DEBUG_RETURN;

  inline void forward_to(oop p);
  inline void forward_to_self();

  // Like "forward_to", but inserts the forwarding pointer atomically.
  // Exactly one thread succeeds in inserting the forwarding pointer, and
  // this call returns "NULL" for that thread; any other thread has the
  // value of the forwarding pointer returned and does not modify "this".
  inline oop forward_to_atomic(oop p, markWord compare, atomic_memory_order order = memory_order_conservative);
  inline oop forward_to_self_atomic(markWord compare, atomic_memory_order order = memory_order_conservative);

  inline oop forwardee() const;
  inline oop forwardee(markWord header) const;

  // Age of object during scavenge
  inline uint age() const;
  inline void incr_age();

  template <typename OopClosureType>
  inline void oop_iterate(OopClosureType* cl);

  template <typename OopClosureType>
  inline void oop_iterate(OopClosureType* cl, MemRegion mr);

  template <typename OopClosureType>
  inline size_t oop_iterate_size(OopClosureType* cl);

  template <typename OopClosureType>
  inline size_t oop_iterate_size(OopClosureType* cl, MemRegion mr);

  template <typename OopClosureType>
  inline void oop_iterate_backwards(OopClosureType* cl);

  template <typename OopClosureType>
  inline void oop_iterate_backwards(OopClosureType* cl, Klass* klass);

  inline static bool is_instanceof_or_null(oop obj, Klass* klass);

  // identity hash; returns the identity hash key (computes it if necessary)
  inline intptr_t identity_hash();
  intptr_t slow_identity_hash();

  // marks are forwarded to stack when object is locked
  inline bool     has_displaced_mark() const;
  inline markWord displaced_mark() const;
  inline void     set_displaced_mark(markWord m);

  // Checks if the mark word needs to be preserved
  inline bool mark_must_be_preserved() const;
  inline bool mark_must_be_preserved(markWord m) const;

  // for code generation
  static int mark_offset_in_bytes()      { return offset_of(oopDesc, _mark); }
<<<<<<< HEAD
  static int nklass_offset_in_bytes()    { return 4; }
=======
  static int klass_offset_in_bytes()     { return offset_of(oopDesc, _metadata._klass); }
  static int nklass_offset_in_bytes()     { return 4; }
  static int klass_gap_offset_in_bytes() {
    assert(has_klass_gap(), "only applicable to compressed klass pointers");
    return klass_offset_in_bytes() + sizeof(narrowKlass);
  }
>>>>>>> 664ba201

  // for error reporting
  static void* load_oop_raw(oop obj, int offset);

  // Runtime entry
<<<<<<< HEAD
  static Klass* load_klass_runtime(oopDesc* o);
  static narrowKlass load_nklass_runtime(oopDesc* o);
=======
#ifdef _LP64
  static narrowKlass load_nklass_runtime(oopDesc* o);
#endif
>>>>>>> 664ba201

  // Avoid include gc_globals.hpp in oop.inline.hpp
  DEBUG_ONLY(bool get_UseParallelGC();)
  DEBUG_ONLY(bool get_UseG1GC();)
};

// An oopDesc is not initialized via a constructor.  Space is allocated in
// the Java heap, and static functions provided here on HeapWord* are used
// to fill in certain parts of that memory.  The allocated memory is then
// treated as referring to an oopDesc.  For that to be valid, the oopDesc
// class must have a trivial default constructor (C++14 3.8/1).
static_assert(std::is_trivially_default_constructible<oopDesc>::value, "required");

#endif // SHARE_OOPS_OOP_HPP<|MERGE_RESOLUTION|>--- conflicted
+++ resolved
@@ -293,29 +293,15 @@
 
   // for code generation
   static int mark_offset_in_bytes()      { return offset_of(oopDesc, _mark); }
-<<<<<<< HEAD
   static int nklass_offset_in_bytes()    { return 4; }
-=======
-  static int klass_offset_in_bytes()     { return offset_of(oopDesc, _metadata._klass); }
-  static int nklass_offset_in_bytes()     { return 4; }
-  static int klass_gap_offset_in_bytes() {
-    assert(has_klass_gap(), "only applicable to compressed klass pointers");
-    return klass_offset_in_bytes() + sizeof(narrowKlass);
-  }
->>>>>>> 664ba201
 
   // for error reporting
   static void* load_oop_raw(oop obj, int offset);
 
   // Runtime entry
-<<<<<<< HEAD
-  static Klass* load_klass_runtime(oopDesc* o);
-  static narrowKlass load_nklass_runtime(oopDesc* o);
-=======
 #ifdef _LP64
   static narrowKlass load_nklass_runtime(oopDesc* o);
 #endif
->>>>>>> 664ba201
 
   // Avoid include gc_globals.hpp in oop.inline.hpp
   DEBUG_ONLY(bool get_UseParallelGC();)
