/*
 * Copyright (c) 1997, 2021, Oracle and/or its affiliates. All rights reserved.
 * DO NOT ALTER OR REMOVE COPYRIGHT NOTICES OR THIS FILE HEADER.
 *
 * This code is free software; you can redistribute it and/or modify it
 * under the terms of the GNU General Public License version 2 only, as
 * published by the Free Software Foundation.
 *
 * This code is distributed in the hope that it will be useful, but WITHOUT
 * ANY WARRANTY; without even the implied warranty of MERCHANTABILITY or
 * FITNESS FOR A PARTICULAR PURPOSE.  See the GNU General Public License
 * version 2 for more details (a copy is included in the LICENSE file that
 * accompanied this code).
 *
 * You should have received a copy of the GNU General Public License version
 * 2 along with this work; if not, write to the Free Software Foundation,
 * Inc., 51 Franklin St, Fifth Floor, Boston, MA 02110-1301 USA.
 *
 * Please contact Oracle, 500 Oracle Parkway, Redwood Shores, CA 94065 USA
 * or visit www.oracle.com if you need additional information or have any
 * questions.
 *
 */

#ifndef SHARE_OOPS_OOP_HPP
#define SHARE_OOPS_OOP_HPP

#include "memory/iterator.hpp"
#include "memory/memRegion.hpp"
#include "oops/accessDecorators.hpp"
#include "oops/compressedKlass.hpp"
#include "oops/markWord.hpp"
#include "oops/metadata.hpp"
#include "runtime/atomic.hpp"
#include "utilities/globalDefinitions.hpp"
#include "utilities/macros.hpp"
#include <type_traits>

// oopDesc is the top baseclass for objects classes. The {name}Desc classes describe
// the format of Java objects so the fields can be accessed from C++.
// oopDesc is abstract.
// (see oopHierarchy for complete oop class hierarchy)
//
// no virtual functions allowed

// Forward declarations.
class OopClosure;
class FilteringClosure;

class PSPromotionManager;
class ParCompactionManager;

class oopDesc {
  friend class VMStructs;
  friend class JVMCIVMStructs;
 private:
  volatile markWord _mark;
#ifndef _LP64
  Klass*            _klass;
#endif

  // There may be ordering constraints on the initialization of fields that
  // make use of the C++ copy/assign incorrect.
  NONCOPYABLE(oopDesc);

 public:
  // Must be trivial; see verifying static assert after the class.
  oopDesc() = default;

  inline markWord  mark()          const;
  inline markWord  safe_mark()     const;
  inline markWord  mark_acquire()  const;
  inline markWord* mark_addr() const;

  inline void set_mark(markWord m);
  static inline void set_mark(HeapWord* mem, markWord m);

  inline void release_set_mark(markWord m);
  static inline void release_set_mark(HeapWord* mem, markWord m);
  inline markWord cas_set_mark(markWord new_mark, markWord old_mark);
  inline markWord cas_set_mark(markWord new_mark, markWord old_mark, atomic_memory_order order);

  // Used only to re-initialize the mark word (e.g., of promoted
  // objects during a GC) -- requires a valid klass pointer
  inline void init_mark();
  inline void init_mark(markWord m);

  inline Klass* klass() const;
  inline Klass* klass_or_null() const;
  inline Klass* klass_or_null_acquire() const;

#ifndef _LP64
  inline void set_klass(Klass* k);
  static inline void release_set_klass(HeapWord* mem, Klass* k);
#endif

  // size of object header, aligned to platform wordSize
  static constexpr int header_size() { return sizeof(oopDesc)/HeapWordSize; }

  // Returns whether this is an instance of k or an instance of a subclass of k
  inline bool is_a(Klass* k) const;

  inline int base_size_given_klass(const Klass* klass);

  // Returns the actual oop size of the object
<<<<<<< HEAD
  inline int size();
  inline int size(markWord mrk);

  inline int copy_size(int size, markWord mrk) const;
=======
  inline size_t size();

  // Sometimes (for complicated concurrency-related reasons), it is useful
  // to be able to figure out the size of an object knowing its klass.
  inline size_t size_given_klass(Klass* klass);
>>>>>>> 47392f37

  // type test operations (inlined in oop.inline.hpp)
  inline bool is_instance()    const;
  inline bool is_instanceRef() const;
  inline bool is_array()       const;
  inline bool is_objArray()    const;
  inline bool is_typeArray()   const;

  // type test operations that don't require inclusion of oop.inline.hpp.
  bool is_instance_noinline()    const;
  bool is_instanceRef_noinline() const;
  bool is_array_noinline()       const;
  bool is_objArray_noinline()    const;
  bool is_typeArray_noinline()   const;

 protected:
  inline oop        as_oop() const { return const_cast<oopDesc*>(this); }

 public:
  template<typename T>
  inline T* field_addr(int offset) const;

  template <typename T> inline size_t field_offset(T* p) const;

  // Standard compare function returns negative value if o1 < o2
  //                                   0              if o1 == o2
  //                                   positive value if o1 > o2
  inline static int  compare(oop o1, oop o2) {
    void* o1_addr = (void*)o1;
    void* o2_addr = (void*)o2;
    if (o1_addr < o2_addr) {
      return -1;
    } else if (o1_addr > o2_addr) {
      return 1;
    } else {
      return 0;
    }
  }

  // Access to fields in a instanceOop through these methods.
  template <DecoratorSet decorator>
  oop obj_field_access(int offset) const;
  oop obj_field(int offset) const;
  void obj_field_put(int offset, oop value);
  void obj_field_put_raw(int offset, oop value);
  void obj_field_put_volatile(int offset, oop value);

  Metadata* metadata_field(int offset) const;
  void metadata_field_put(int offset, Metadata* value);

  Metadata* metadata_field_acquire(int offset) const;
  void release_metadata_field_put(int offset, Metadata* value);

  jbyte byte_field(int offset) const;
  void byte_field_put(int offset, jbyte contents);

  jchar char_field(int offset) const;
  void char_field_put(int offset, jchar contents);

  jboolean bool_field(int offset) const;
  void bool_field_put(int offset, jboolean contents);
  jboolean bool_field_volatile(int offset) const;
  void bool_field_put_volatile(int offset, jboolean contents);

  jint int_field(int offset) const;
  void int_field_put(int offset, jint contents);

  jshort short_field(int offset) const;
  void short_field_put(int offset, jshort contents);

  jlong long_field(int offset) const;
  void long_field_put(int offset, jlong contents);

  jfloat float_field(int offset) const;
  void float_field_put(int offset, jfloat contents);

  jdouble double_field(int offset) const;
  void double_field_put(int offset, jdouble contents);

  address address_field(int offset) const;
  void address_field_put(int offset, address contents);

  oop obj_field_acquire(int offset) const;
  void release_obj_field_put(int offset, oop value);

  jbyte byte_field_acquire(int offset) const;
  void release_byte_field_put(int offset, jbyte contents);

  jchar char_field_acquire(int offset) const;
  void release_char_field_put(int offset, jchar contents);

  jboolean bool_field_acquire(int offset) const;
  void release_bool_field_put(int offset, jboolean contents);

  jint int_field_acquire(int offset) const;
  void release_int_field_put(int offset, jint contents);

  jshort short_field_acquire(int offset) const;
  void release_short_field_put(int offset, jshort contents);

  jlong long_field_acquire(int offset) const;
  void release_long_field_put(int offset, jlong contents);

  jfloat float_field_acquire(int offset) const;
  void release_float_field_put(int offset, jfloat contents);

  jdouble double_field_acquire(int offset) const;
  void release_double_field_put(int offset, jdouble contents);

  address address_field_acquire(int offset) const;
  void release_address_field_put(int offset, address contents);

  // printing functions for VM debugging
  void print_on(outputStream* st) const;        // First level print
  void print_value_on(outputStream* st) const;  // Second level print.
  void print_address_on(outputStream* st) const; // Address printing

  // printing on default output stream
  void print();
  void print_value();
  void print_address();

  // return the print strings
  char* print_string();
  char* print_value_string();

  // verification operations
  static void verify_on(outputStream* st, oopDesc* oop_desc);
  static void verify(oopDesc* oopDesc);

  // locking operations
  inline bool is_locked()   const;
  inline bool is_unlocked() const;

  // asserts and guarantees
  static bool is_oop(oop obj, bool ignore_mark_word = false);
  static bool is_oop_or_null(oop obj, bool ignore_mark_word = false);

  // garbage collection
  inline bool is_gc_marked() const;

  // Forward pointer operations for scavenge
  inline bool is_forwarded() const;

  void verify_forwardee(oop forwardee) NOT_DEBUG_RETURN;

  inline void forward_to(oop p);
  inline void forward_to_self();

  // Like "forward_to", but inserts the forwarding pointer atomically.
  // Exactly one thread succeeds in inserting the forwarding pointer, and
  // this call returns "NULL" for that thread; any other thread has the
  // value of the forwarding pointer returned and does not modify "this".
  inline oop forward_to_atomic(oop p, markWord compare, atomic_memory_order order = memory_order_conservative);
  inline oop forward_to_self_atomic(markWord compare, atomic_memory_order order = memory_order_conservative);

  inline oop forwardee() const;
  inline oop forwardee(markWord header) const;

  // Age of object during scavenge
  inline uint age() const;
  inline void incr_age();

  template <typename OopClosureType>
  inline void oop_iterate(OopClosureType* cl);

  template <typename OopClosureType>
  inline void oop_iterate(OopClosureType* cl, MemRegion mr);

  template <typename OopClosureType>
  inline size_t oop_iterate_size(OopClosureType* cl);

  template <typename OopClosureType>
  inline size_t oop_iterate_size(OopClosureType* cl, MemRegion mr);

  template <typename OopClosureType>
  inline void oop_iterate_backwards(OopClosureType* cl);

  template <typename OopClosureType>
  inline void oop_iterate_backwards(OopClosureType* cl, Klass* klass);

  inline static bool is_instanceof_or_null(oop obj, Klass* klass);

public:
  // identity hash; returns the identity hash key (computes it if necessary)
  inline intptr_t identity_hash();
  intptr_t slow_identity_hash();

  // Initialize identity hash code in hash word of object copy from original object.
  markWord initialize_hash_if_necessary(oop obj, markWord m);

  // marks are forwarded to stack when object is locked
  inline bool     has_displaced_mark() const;
  inline markWord displaced_mark() const;
  inline void     set_displaced_mark(markWord m);

  // Checks if the mark word needs to be preserved
  inline bool mark_must_be_preserved() const;
  inline bool mark_must_be_preserved(markWord m) const;

  // for code generation
  static int mark_offset_in_bytes()      { return offset_of(oopDesc, _mark); }
  static int klass_offset_in_bytes()     {
#ifdef _LP64
    STATIC_ASSERT(markWord::klass_shift % 8 == 0);
    return mark_offset_in_bytes() + markWord::klass_shift / 8;
#else
    return offset_of(oopDesc, _klass);
#endif
  }

  // for error reporting
  static void* load_klass_raw(oop obj);
  static void* load_oop_raw(oop obj, int offset);

  // Runtime entry
#ifdef _LP64
  static narrowKlass load_nklass_runtime(oopDesc* o);
#endif

  // Avoid include gc_globals.hpp in oop.inline.hpp
  DEBUG_ONLY(bool get_UseParallelGC();)
  DEBUG_ONLY(bool get_UseG1GC();)
};

// An oopDesc is not initialized via a constructor.  Space is allocated in
// the Java heap, and static functions provided here on HeapWord* are used
// to fill in certain parts of that memory.  The allocated memory is then
// treated as referring to an oopDesc.  For that to be valid, the oopDesc
// class must have a trivial default constructor (C++14 3.8/1).
static_assert(std::is_trivially_default_constructible<oopDesc>::value, "required");

#endif // SHARE_OOPS_OOP_HPP<|MERGE_RESOLUTION|>--- conflicted
+++ resolved
@@ -100,21 +100,16 @@
   // Returns whether this is an instance of k or an instance of a subclass of k
   inline bool is_a(Klass* k) const;
 
-  inline int base_size_given_klass(const Klass* klass);
+  inline size_t base_size_given_klass(const Klass* klass);
 
   // Returns the actual oop size of the object
-<<<<<<< HEAD
-  inline int size();
-  inline int size(markWord mrk);
-
-  inline int copy_size(int size, markWord mrk) const;
-=======
   inline size_t size();
+  inline size_t size(markWord mrk);
+  inline size_t copy_size(size_t size, markWord mrk) const;
 
   // Sometimes (for complicated concurrency-related reasons), it is useful
   // to be able to figure out the size of an object knowing its klass.
-  inline size_t size_given_klass(Klass* klass);
->>>>>>> 47392f37
+  inline size_t size_given_mark_and_klass(const markWord m, const Klass* klass);
 
   // type test operations (inlined in oop.inline.hpp)
   inline bool is_instance()    const;
@@ -319,7 +314,6 @@
   static int mark_offset_in_bytes()      { return offset_of(oopDesc, _mark); }
   static int klass_offset_in_bytes()     {
 #ifdef _LP64
-    STATIC_ASSERT(markWord::klass_shift % 8 == 0);
     return mark_offset_in_bytes() + markWord::klass_shift / 8;
 #else
     return offset_of(oopDesc, _klass);
