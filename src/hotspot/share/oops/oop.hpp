--- conflicted
+++ resolved
@@ -79,11 +79,7 @@
   inline Klass* klass_or_null() const;
   inline Klass* klass_or_null_acquire() const;
 
-<<<<<<< HEAD
-  narrowKlass narrow_klass() const { return _metadata._compressed_klass; }
-=======
   narrowKlass narrow_klass_legacy() const { return _metadata._compressed_klass; }
->>>>>>> 11e16820
   void set_narrow_klass(narrowKlass nk) NOT_CDS_JAVA_HEAP_RETURN;
   inline void set_klass(Klass* k);
   static inline void release_set_klass(HeapWord* mem, Klass* k);
