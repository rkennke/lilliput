--- conflicted
+++ resolved
@@ -293,9 +293,6 @@
 
   // for code generation
   static int mark_offset_in_bytes()      { return offset_of(oopDesc, _mark); }
-<<<<<<< HEAD
-  static int nklass_offset_in_bytes()    { return 4; }
-=======
   static int nklass_offset_in_bytes()    {
 #ifdef _LP64
     STATIC_ASSERT(markWord::klass_shift % 8 == 0);
@@ -304,12 +301,6 @@
     return klass_offset_in_bytes();
 #endif
   }
-  static int klass_offset_in_bytes()     { return offset_of(oopDesc, _metadata._klass); }
-  static int klass_gap_offset_in_bytes() {
-    assert(has_klass_gap(), "only applicable to compressed klass pointers");
-    return klass_offset_in_bytes() + sizeof(narrowKlass);
-  }
->>>>>>> fc76fc47
 
   // for error reporting
   static void* load_oop_raw(oop obj, int offset);
