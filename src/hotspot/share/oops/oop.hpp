--- conflicted
+++ resolved
@@ -308,11 +308,7 @@
   // for code generation
   static int mark_offset_in_bytes()      { return offset_of(oopDesc, _mark); }
   static int klass_offset_in_bytes()     { return offset_of(oopDesc, _metadata._klass); }
-<<<<<<< HEAD
-  static int nklass_offset_in_bytes()     { return 4; }
-=======
   static int nklass_offset_in_bytes()    { return 4; }
->>>>>>> 28c4ac5b
   static int klass_gap_offset_in_bytes() {
     assert(has_klass_gap(), "only applicable to compressed klass pointers");
     return klass_offset_in_bytes() + sizeof(narrowKlass);
