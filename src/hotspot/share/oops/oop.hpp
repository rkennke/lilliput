--- conflicted
+++ resolved
@@ -58,15 +58,9 @@
   } _metadata;
 
  public:
-<<<<<<< HEAD
-  inline markWord  mark()         const;
-  inline markWord  mark_acquire() const;
-  inline markWord* mark_addr()    const;
-=======
   inline markWord  mark()          const;
   inline markWord  mark_acquire()  const;
   inline markWord* mark_addr() const;
->>>>>>> 55a3aab4
 
   inline void set_mark(markWord m);
   static inline void set_mark(HeapWord* mem, markWord m);
