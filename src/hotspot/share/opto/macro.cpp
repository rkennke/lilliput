/*
 * Copyright (c) 2005, 2021, Oracle and/or its affiliates. All rights reserved.
 * DO NOT ALTER OR REMOVE COPYRIGHT NOTICES OR THIS FILE HEADER.
 *
 * This code is free software; you can redistribute it and/or modify it
 * under the terms of the GNU General Public License version 2 only, as
 * published by the Free Software Foundation.
 *
 * This code is distributed in the hope that it will be useful, but WITHOUT
 * ANY WARRANTY; without even the implied warranty of MERCHANTABILITY or
 * FITNESS FOR A PARTICULAR PURPOSE.  See the GNU General Public License
 * version 2 for more details (a copy is included in the LICENSE file that
 * accompanied this code).
 *
 * You should have received a copy of the GNU General Public License version
 * 2 along with this work; if not, write to the Free Software Foundation,
 * Inc., 51 Franklin St, Fifth Floor, Boston, MA 02110-1301 USA.
 *
 * Please contact Oracle, 500 Oracle Parkway, Redwood Shores, CA 94065 USA
 * or visit www.oracle.com if you need additional information or have any
 * questions.
 *
 */

#include "precompiled.hpp"
#include "compiler/compileLog.hpp"
#include "gc/shared/collectedHeap.inline.hpp"
#include "gc/shared/tlab_globals.hpp"
#include "libadt/vectset.hpp"
#include "memory/universe.hpp"
#include "opto/addnode.hpp"
#include "opto/arraycopynode.hpp"
#include "opto/callnode.hpp"
#include "opto/castnode.hpp"
#include "opto/cfgnode.hpp"
#include "opto/compile.hpp"
#include "opto/convertnode.hpp"
#include "opto/graphKit.hpp"
#include "opto/intrinsicnode.hpp"
#include "opto/locknode.hpp"
#include "opto/loopnode.hpp"
#include "opto/macro.hpp"
#include "opto/memnode.hpp"
#include "opto/narrowptrnode.hpp"
#include "opto/node.hpp"
#include "opto/opaquenode.hpp"
#include "opto/phaseX.hpp"
#include "opto/rootnode.hpp"
#include "opto/runtime.hpp"
#include "opto/subnode.hpp"
#include "opto/subtypenode.hpp"
#include "opto/type.hpp"
#include "prims/jvmtiExport.hpp"
#include "runtime/sharedRuntime.hpp"
#include "utilities/macros.hpp"
#include "utilities/powerOfTwo.hpp"
#if INCLUDE_G1GC
#include "gc/g1/g1ThreadLocalData.hpp"
#endif // INCLUDE_G1GC
#if INCLUDE_SHENANDOAHGC
#include "gc/shenandoah/c2/shenandoahBarrierSetC2.hpp"
#endif


//
// Replace any references to "oldref" in inputs to "use" with "newref".
// Returns the number of replacements made.
//
int PhaseMacroExpand::replace_input(Node *use, Node *oldref, Node *newref) {
  int nreplacements = 0;
  uint req = use->req();
  for (uint j = 0; j < use->len(); j++) {
    Node *uin = use->in(j);
    if (uin == oldref) {
      if (j < req)
        use->set_req(j, newref);
      else
        use->set_prec(j, newref);
      nreplacements++;
    } else if (j >= req && uin == NULL) {
      break;
    }
  }
  return nreplacements;
}

void PhaseMacroExpand::migrate_outs(Node *old, Node *target) {
  assert(old != NULL, "sanity");
  for (DUIterator_Fast imax, i = old->fast_outs(imax); i < imax; i++) {
    Node* use = old->fast_out(i);
    _igvn.rehash_node_delayed(use);
    imax -= replace_input(use, old, target);
    // back up iterator
    --i;
  }
  assert(old->outcnt() == 0, "all uses must be deleted");
}

Node* PhaseMacroExpand::opt_bits_test(Node* ctrl, Node* region, int edge, Node* word, int mask, int bits, bool return_fast_path) {
  Node* cmp;
  if (mask != 0) {
    Node* and_node = transform_later(new AndXNode(word, MakeConX(mask)));
    cmp = transform_later(new CmpXNode(and_node, MakeConX(bits)));
  } else {
    cmp = word;
  }
  Node* bol = transform_later(new BoolNode(cmp, BoolTest::ne));
  IfNode* iff = new IfNode( ctrl, bol, PROB_MIN, COUNT_UNKNOWN );
  transform_later(iff);

  // Fast path taken.
  Node *fast_taken = transform_later(new IfFalseNode(iff));

  // Fast path not-taken, i.e. slow path
  Node *slow_taken = transform_later(new IfTrueNode(iff));

  if (return_fast_path) {
    region->init_req(edge, slow_taken); // Capture slow-control
    return fast_taken;
  } else {
    region->init_req(edge, fast_taken); // Capture fast-control
    return slow_taken;
  }
}

//--------------------copy_predefined_input_for_runtime_call--------------------
void PhaseMacroExpand::copy_predefined_input_for_runtime_call(Node * ctrl, CallNode* oldcall, CallNode* call) {
  // Set fixed predefined input arguments
  call->init_req( TypeFunc::Control, ctrl );
  call->init_req( TypeFunc::I_O    , oldcall->in( TypeFunc::I_O) );
  call->init_req( TypeFunc::Memory , oldcall->in( TypeFunc::Memory ) ); // ?????
  call->init_req( TypeFunc::ReturnAdr, oldcall->in( TypeFunc::ReturnAdr ) );
  call->init_req( TypeFunc::FramePtr, oldcall->in( TypeFunc::FramePtr ) );
}

//------------------------------make_slow_call---------------------------------
CallNode* PhaseMacroExpand::make_slow_call(CallNode *oldcall, const TypeFunc* slow_call_type,
                                           address slow_call, const char* leaf_name, Node* slow_path,
                                           Node* parm0, Node* parm1, Node* parm2) {

  // Slow-path call
 CallNode *call = leaf_name
   ? (CallNode*)new CallLeafNode      ( slow_call_type, slow_call, leaf_name, TypeRawPtr::BOTTOM )
   : (CallNode*)new CallStaticJavaNode( slow_call_type, slow_call, OptoRuntime::stub_name(slow_call), TypeRawPtr::BOTTOM );

  // Slow path call has no side-effects, uses few values
  copy_predefined_input_for_runtime_call(slow_path, oldcall, call );
  if (parm0 != NULL)  call->init_req(TypeFunc::Parms+0, parm0);
  if (parm1 != NULL)  call->init_req(TypeFunc::Parms+1, parm1);
  if (parm2 != NULL)  call->init_req(TypeFunc::Parms+2, parm2);
  call->copy_call_debug_info(&_igvn, oldcall);
  call->set_cnt(PROB_UNLIKELY_MAG(4));  // Same effect as RC_UNCOMMON.
  _igvn.replace_node(oldcall, call);
  transform_later(call);

  return call;
}

void PhaseMacroExpand::eliminate_gc_barrier(Node* p2x) {
  BarrierSetC2 *bs = BarrierSet::barrier_set()->barrier_set_c2();
  bs->eliminate_gc_barrier(this, p2x);
}

// Search for a memory operation for the specified memory slice.
static Node *scan_mem_chain(Node *mem, int alias_idx, int offset, Node *start_mem, Node *alloc, PhaseGVN *phase) {
  Node *orig_mem = mem;
  Node *alloc_mem = alloc->in(TypeFunc::Memory);
  const TypeOopPtr *tinst = phase->C->get_adr_type(alias_idx)->isa_oopptr();
  while (true) {
    if (mem == alloc_mem || mem == start_mem ) {
      return mem;  // hit one of our sentinels
    } else if (mem->is_MergeMem()) {
      mem = mem->as_MergeMem()->memory_at(alias_idx);
    } else if (mem->is_Proj() && mem->as_Proj()->_con == TypeFunc::Memory) {
      Node *in = mem->in(0);
      // we can safely skip over safepoints, calls, locks and membars because we
      // already know that the object is safe to eliminate.
      if (in->is_Initialize() && in->as_Initialize()->allocation() == alloc) {
        return in;
      } else if (in->is_Call()) {
        CallNode *call = in->as_Call();
        if (call->may_modify(tinst, phase)) {
          assert(call->is_ArrayCopy(), "ArrayCopy is the only call node that doesn't make allocation escape");
          if (call->as_ArrayCopy()->modifies(offset, offset, phase, false)) {
            return in;
          }
        }
        mem = in->in(TypeFunc::Memory);
      } else if (in->is_MemBar()) {
        ArrayCopyNode* ac = NULL;
        if (ArrayCopyNode::may_modify(tinst, in->as_MemBar(), phase, ac)) {
          if (ac != NULL) {
            assert(ac->is_clonebasic(), "Only basic clone is a non escaping clone");
            return ac;
          }
        }
        mem = in->in(TypeFunc::Memory);
      } else {
#ifdef ASSERT
        in->dump();
        mem->dump();
        assert(false, "unexpected projection");
#endif
      }
    } else if (mem->is_Store()) {
      const TypePtr* atype = mem->as_Store()->adr_type();
      int adr_idx = phase->C->get_alias_index(atype);
      if (adr_idx == alias_idx) {
        assert(atype->isa_oopptr(), "address type must be oopptr");
        int adr_offset = atype->offset();
        uint adr_iid = atype->is_oopptr()->instance_id();
        // Array elements references have the same alias_idx
        // but different offset and different instance_id.
        if (adr_offset == offset && adr_iid == alloc->_idx) {
          return mem;
        }
      } else {
        assert(adr_idx == Compile::AliasIdxRaw, "address must match or be raw");
      }
      mem = mem->in(MemNode::Memory);
    } else if (mem->is_ClearArray()) {
      if (!ClearArrayNode::step_through(&mem, alloc->_idx, phase)) {
        // Can not bypass initialization of the instance
        // we are looking.
        debug_only(intptr_t offset;)
        assert(alloc == AllocateNode::Ideal_allocation(mem->in(3), phase, offset), "sanity");
        InitializeNode* init = alloc->as_Allocate()->initialization();
        // We are looking for stored value, return Initialize node
        // or memory edge from Allocate node.
        if (init != NULL) {
          return init;
        } else {
          return alloc->in(TypeFunc::Memory); // It will produce zero value (see callers).
        }
      }
      // Otherwise skip it (the call updated 'mem' value).
    } else if (mem->Opcode() == Op_SCMemProj) {
      mem = mem->in(0);
      Node* adr = NULL;
      if (mem->is_LoadStore()) {
        adr = mem->in(MemNode::Address);
      } else {
        assert(mem->Opcode() == Op_EncodeISOArray ||
               mem->Opcode() == Op_StrCompressedCopy, "sanity");
        adr = mem->in(3); // Destination array
      }
      const TypePtr* atype = adr->bottom_type()->is_ptr();
      int adr_idx = phase->C->get_alias_index(atype);
      if (adr_idx == alias_idx) {
        DEBUG_ONLY(mem->dump();)
        assert(false, "Object is not scalar replaceable if a LoadStore node accesses its field");
        return NULL;
      }
      mem = mem->in(MemNode::Memory);
   } else if (mem->Opcode() == Op_StrInflatedCopy) {
      Node* adr = mem->in(3); // Destination array
      const TypePtr* atype = adr->bottom_type()->is_ptr();
      int adr_idx = phase->C->get_alias_index(atype);
      if (adr_idx == alias_idx) {
        DEBUG_ONLY(mem->dump();)
        assert(false, "Object is not scalar replaceable if a StrInflatedCopy node accesses its field");
        return NULL;
      }
      mem = mem->in(MemNode::Memory);
    } else {
      return mem;
    }
    assert(mem != orig_mem, "dead memory loop");
  }
}

// Generate loads from source of the arraycopy for fields of
// destination needed at a deoptimization point
Node* PhaseMacroExpand::make_arraycopy_load(ArrayCopyNode* ac, intptr_t offset, Node* ctl, Node* mem, BasicType ft, const Type *ftype, AllocateNode *alloc) {
  BasicType bt = ft;
  const Type *type = ftype;
  if (ft == T_NARROWOOP) {
    bt = T_OBJECT;
    type = ftype->make_oopptr();
  }
  Node* res = NULL;
  if (ac->is_clonebasic()) {
    assert(ac->in(ArrayCopyNode::Src) != ac->in(ArrayCopyNode::Dest), "clone source equals destination");
    Node* base = ac->in(ArrayCopyNode::Src);
    Node* adr = _igvn.transform(new AddPNode(base, base, MakeConX(offset)));
    const TypePtr* adr_type = _igvn.type(base)->is_ptr()->add_offset(offset);
    MergeMemNode* mergemen = _igvn.transform(MergeMemNode::make(mem))->as_MergeMem();
    BarrierSetC2* bs = BarrierSet::barrier_set()->barrier_set_c2();
    res = ArrayCopyNode::load(bs, &_igvn, ctl, mergemen, adr, adr_type, type, bt);
  } else {
    if (ac->modifies(offset, offset, &_igvn, true)) {
      assert(ac->in(ArrayCopyNode::Dest) == alloc->result_cast(), "arraycopy destination should be allocation's result");
      uint shift = exact_log2(type2aelembytes(bt));
      Node* src_pos = ac->in(ArrayCopyNode::SrcPos);
      Node* dest_pos = ac->in(ArrayCopyNode::DestPos);
      const TypeInt* src_pos_t = _igvn.type(src_pos)->is_int();
      const TypeInt* dest_pos_t = _igvn.type(dest_pos)->is_int();

      Node* adr = NULL;
      const TypePtr* adr_type = NULL;
      if (src_pos_t->is_con() && dest_pos_t->is_con()) {
        intptr_t off = ((src_pos_t->get_con() - dest_pos_t->get_con()) << shift) + offset;
        Node* base = ac->in(ArrayCopyNode::Src);
        adr = _igvn.transform(new AddPNode(base, base, MakeConX(off)));
        adr_type = _igvn.type(base)->is_ptr()->add_offset(off);
        if (ac->in(ArrayCopyNode::Src) == ac->in(ArrayCopyNode::Dest)) {
          // Don't emit a new load from src if src == dst but try to get the value from memory instead
          return value_from_mem(ac->in(TypeFunc::Memory), ctl, ft, ftype, adr_type->isa_oopptr(), alloc);
        }
      } else {
        Node* diff = _igvn.transform(new SubINode(ac->in(ArrayCopyNode::SrcPos), ac->in(ArrayCopyNode::DestPos)));
#ifdef _LP64
        diff = _igvn.transform(new ConvI2LNode(diff));
#endif
        diff = _igvn.transform(new LShiftXNode(diff, intcon(shift)));

        Node* off = _igvn.transform(new AddXNode(MakeConX(offset), diff));
        Node* base = ac->in(ArrayCopyNode::Src);
        adr = _igvn.transform(new AddPNode(base, base, off));
        adr_type = _igvn.type(base)->is_ptr()->add_offset(Type::OffsetBot);
        if (ac->in(ArrayCopyNode::Src) == ac->in(ArrayCopyNode::Dest)) {
          // Non constant offset in the array: we can't statically
          // determine the value
          return NULL;
        }
      }
      MergeMemNode* mergemen = _igvn.transform(MergeMemNode::make(mem))->as_MergeMem();
      BarrierSetC2* bs = BarrierSet::barrier_set()->barrier_set_c2();
      res = ArrayCopyNode::load(bs, &_igvn, ctl, mergemen, adr, adr_type, type, bt);
    }
  }
  if (res != NULL) {
    if (ftype->isa_narrowoop()) {
      // PhaseMacroExpand::scalar_replacement adds DecodeN nodes
      res = _igvn.transform(new EncodePNode(res, ftype));
    }
    return res;
  }
  return NULL;
}

//
// Given a Memory Phi, compute a value Phi containing the values from stores
// on the input paths.
// Note: this function is recursive, its depth is limited by the "level" argument
// Returns the computed Phi, or NULL if it cannot compute it.
Node *PhaseMacroExpand::value_from_mem_phi(Node *mem, BasicType ft, const Type *phi_type, const TypeOopPtr *adr_t, AllocateNode *alloc, Node_Stack *value_phis, int level) {
  assert(mem->is_Phi(), "sanity");
  int alias_idx = C->get_alias_index(adr_t);
  int offset = adr_t->offset();
  int instance_id = adr_t->instance_id();

  // Check if an appropriate value phi already exists.
  Node* region = mem->in(0);
  for (DUIterator_Fast kmax, k = region->fast_outs(kmax); k < kmax; k++) {
    Node* phi = region->fast_out(k);
    if (phi->is_Phi() && phi != mem &&
        phi->as_Phi()->is_same_inst_field(phi_type, (int)mem->_idx, instance_id, alias_idx, offset)) {
      return phi;
    }
  }
  // Check if an appropriate new value phi already exists.
  Node* new_phi = value_phis->find(mem->_idx);
  if (new_phi != NULL)
    return new_phi;

  if (level <= 0) {
    return NULL; // Give up: phi tree too deep
  }
  Node *start_mem = C->start()->proj_out_or_null(TypeFunc::Memory);
  Node *alloc_mem = alloc->in(TypeFunc::Memory);

  uint length = mem->req();
  GrowableArray <Node *> values(length, length, NULL);

  // create a new Phi for the value
  PhiNode *phi = new PhiNode(mem->in(0), phi_type, NULL, mem->_idx, instance_id, alias_idx, offset);
  transform_later(phi);
  value_phis->push(phi, mem->_idx);

  for (uint j = 1; j < length; j++) {
    Node *in = mem->in(j);
    if (in == NULL || in->is_top()) {
      values.at_put(j, in);
    } else  {
      Node *val = scan_mem_chain(in, alias_idx, offset, start_mem, alloc, &_igvn);
      if (val == start_mem || val == alloc_mem) {
        // hit a sentinel, return appropriate 0 value
        values.at_put(j, _igvn.zerocon(ft));
        continue;
      }
      if (val->is_Initialize()) {
        val = val->as_Initialize()->find_captured_store(offset, type2aelembytes(ft), &_igvn);
      }
      if (val == NULL) {
        return NULL;  // can't find a value on this path
      }
      if (val == mem) {
        values.at_put(j, mem);
      } else if (val->is_Store()) {
        Node* n = val->in(MemNode::ValueIn);
        BarrierSetC2* bs = BarrierSet::barrier_set()->barrier_set_c2();
        n = bs->step_over_gc_barrier(n);
        if (is_subword_type(ft)) {
          n = Compile::narrow_value(ft, n, phi_type, &_igvn, true);
        }
        values.at_put(j, n);
      } else if(val->is_Proj() && val->in(0) == alloc) {
        values.at_put(j, _igvn.zerocon(ft));
      } else if (val->is_Phi()) {
        val = value_from_mem_phi(val, ft, phi_type, adr_t, alloc, value_phis, level-1);
        if (val == NULL) {
          return NULL;
        }
        values.at_put(j, val);
      } else if (val->Opcode() == Op_SCMemProj) {
        assert(val->in(0)->is_LoadStore() ||
               val->in(0)->Opcode() == Op_EncodeISOArray ||
               val->in(0)->Opcode() == Op_StrCompressedCopy, "sanity");
        assert(false, "Object is not scalar replaceable if a LoadStore node accesses its field");
        return NULL;
      } else if (val->is_ArrayCopy()) {
        Node* res = make_arraycopy_load(val->as_ArrayCopy(), offset, val->in(0), val->in(TypeFunc::Memory), ft, phi_type, alloc);
        if (res == NULL) {
          return NULL;
        }
        values.at_put(j, res);
      } else {
        DEBUG_ONLY( val->dump(); )
        assert(false, "unknown node on this path");
        return NULL;  // unknown node on this path
      }
    }
  }
  // Set Phi's inputs
  for (uint j = 1; j < length; j++) {
    if (values.at(j) == mem) {
      phi->init_req(j, phi);
    } else {
      phi->init_req(j, values.at(j));
    }
  }
  return phi;
}

// Search the last value stored into the object's field.
Node *PhaseMacroExpand::value_from_mem(Node *sfpt_mem, Node *sfpt_ctl, BasicType ft, const Type *ftype, const TypeOopPtr *adr_t, AllocateNode *alloc) {
  assert(adr_t->is_known_instance_field(), "instance required");
  int instance_id = adr_t->instance_id();
  assert((uint)instance_id == alloc->_idx, "wrong allocation");

  int alias_idx = C->get_alias_index(adr_t);
  int offset = adr_t->offset();
  Node *start_mem = C->start()->proj_out_or_null(TypeFunc::Memory);
  Node *alloc_ctrl = alloc->in(TypeFunc::Control);
  Node *alloc_mem = alloc->in(TypeFunc::Memory);
  VectorSet visited;

  bool done = sfpt_mem == alloc_mem;
  Node *mem = sfpt_mem;
  while (!done) {
    if (visited.test_set(mem->_idx)) {
      return NULL;  // found a loop, give up
    }
    mem = scan_mem_chain(mem, alias_idx, offset, start_mem, alloc, &_igvn);
    if (mem == start_mem || mem == alloc_mem) {
      done = true;  // hit a sentinel, return appropriate 0 value
    } else if (mem->is_Initialize()) {
      mem = mem->as_Initialize()->find_captured_store(offset, type2aelembytes(ft), &_igvn);
      if (mem == NULL) {
        done = true; // Something go wrong.
      } else if (mem->is_Store()) {
        const TypePtr* atype = mem->as_Store()->adr_type();
        assert(C->get_alias_index(atype) == Compile::AliasIdxRaw, "store is correct memory slice");
        done = true;
      }
    } else if (mem->is_Store()) {
      const TypeOopPtr* atype = mem->as_Store()->adr_type()->isa_oopptr();
      assert(atype != NULL, "address type must be oopptr");
      assert(C->get_alias_index(atype) == alias_idx &&
             atype->is_known_instance_field() && atype->offset() == offset &&
             atype->instance_id() == instance_id, "store is correct memory slice");
      done = true;
    } else if (mem->is_Phi()) {
      // try to find a phi's unique input
      Node *unique_input = NULL;
      Node *top = C->top();
      for (uint i = 1; i < mem->req(); i++) {
        Node *n = scan_mem_chain(mem->in(i), alias_idx, offset, start_mem, alloc, &_igvn);
        if (n == NULL || n == top || n == mem) {
          continue;
        } else if (unique_input == NULL) {
          unique_input = n;
        } else if (unique_input != n) {
          unique_input = top;
          break;
        }
      }
      if (unique_input != NULL && unique_input != top) {
        mem = unique_input;
      } else {
        done = true;
      }
    } else if (mem->is_ArrayCopy()) {
      done = true;
    } else {
      DEBUG_ONLY( mem->dump(); )
      assert(false, "unexpected node");
    }
  }
  if (mem != NULL) {
    if (mem == start_mem || mem == alloc_mem) {
      // hit a sentinel, return appropriate 0 value
      return _igvn.zerocon(ft);
    } else if (mem->is_Store()) {
      Node* n = mem->in(MemNode::ValueIn);
      BarrierSetC2* bs = BarrierSet::barrier_set()->barrier_set_c2();
      n = bs->step_over_gc_barrier(n);
      return n;
    } else if (mem->is_Phi()) {
      // attempt to produce a Phi reflecting the values on the input paths of the Phi
      Node_Stack value_phis(8);
      Node* phi = value_from_mem_phi(mem, ft, ftype, adr_t, alloc, &value_phis, ValueSearchLimit);
      if (phi != NULL) {
        return phi;
      } else {
        // Kill all new Phis
        while(value_phis.is_nonempty()) {
          Node* n = value_phis.node();
          _igvn.replace_node(n, C->top());
          value_phis.pop();
        }
      }
    } else if (mem->is_ArrayCopy()) {
      Node* ctl = mem->in(0);
      Node* m = mem->in(TypeFunc::Memory);
      if (sfpt_ctl->is_Proj() && sfpt_ctl->as_Proj()->is_uncommon_trap_proj(Deoptimization::Reason_none)) {
        // pin the loads in the uncommon trap path
        ctl = sfpt_ctl;
        m = sfpt_mem;
      }
      return make_arraycopy_load(mem->as_ArrayCopy(), offset, ctl, m, ft, ftype, alloc);
    }
  }
  // Something go wrong.
  return NULL;
}

// Check the possibility of scalar replacement.
bool PhaseMacroExpand::can_eliminate_allocation(AllocateNode *alloc, GrowableArray <SafePointNode *>& safepoints) {
  //  Scan the uses of the allocation to check for anything that would
  //  prevent us from eliminating it.
  NOT_PRODUCT( const char* fail_eliminate = NULL; )
  DEBUG_ONLY( Node* disq_node = NULL; )
  bool  can_eliminate = true;

  Node* res = alloc->result_cast();
  const TypeOopPtr* res_type = NULL;
  if (res == NULL) {
    // All users were eliminated.
  } else if (!res->is_CheckCastPP()) {
    NOT_PRODUCT(fail_eliminate = "Allocation does not have unique CheckCastPP";)
    can_eliminate = false;
  } else {
    res_type = _igvn.type(res)->isa_oopptr();
    if (res_type == NULL) {
      NOT_PRODUCT(fail_eliminate = "Neither instance or array allocation";)
      can_eliminate = false;
    } else if (res_type->isa_aryptr()) {
      int length = alloc->in(AllocateNode::ALength)->find_int_con(-1);
      if (length < 0) {
        NOT_PRODUCT(fail_eliminate = "Array's size is not constant";)
        can_eliminate = false;
      }
    }
  }

  if (can_eliminate && res != NULL) {
    for (DUIterator_Fast jmax, j = res->fast_outs(jmax);
                               j < jmax && can_eliminate; j++) {
      Node* use = res->fast_out(j);

      if (use->is_AddP()) {
        const TypePtr* addp_type = _igvn.type(use)->is_ptr();
        int offset = addp_type->offset();

        if (offset == Type::OffsetTop || offset == Type::OffsetBot) {
          NOT_PRODUCT(fail_eliminate = "Undefined field referrence";)
          can_eliminate = false;
          break;
        }
        for (DUIterator_Fast kmax, k = use->fast_outs(kmax);
                                   k < kmax && can_eliminate; k++) {
          Node* n = use->fast_out(k);
          if (!n->is_Store() && n->Opcode() != Op_CastP2X
              SHENANDOAHGC_ONLY(&& (!UseShenandoahGC || !ShenandoahBarrierSetC2::is_shenandoah_wb_pre_call(n))) ) {
            DEBUG_ONLY(disq_node = n;)
            if (n->is_Load() || n->is_LoadStore()) {
              NOT_PRODUCT(fail_eliminate = "Field load";)
            } else {
              NOT_PRODUCT(fail_eliminate = "Not store field referrence";)
            }
            can_eliminate = false;
          }
        }
      } else if (use->is_ArrayCopy() &&
                 (use->as_ArrayCopy()->is_clonebasic() ||
                  use->as_ArrayCopy()->is_arraycopy_validated() ||
                  use->as_ArrayCopy()->is_copyof_validated() ||
                  use->as_ArrayCopy()->is_copyofrange_validated()) &&
                 use->in(ArrayCopyNode::Dest) == res) {
        // ok to eliminate
      } else if (use->is_SafePoint()) {
        SafePointNode* sfpt = use->as_SafePoint();
        if (sfpt->is_Call() && sfpt->as_Call()->has_non_debug_use(res)) {
          // Object is passed as argument.
          DEBUG_ONLY(disq_node = use;)
          NOT_PRODUCT(fail_eliminate = "Object is passed as argument";)
          can_eliminate = false;
        }
        Node* sfptMem = sfpt->memory();
        if (sfptMem == NULL || sfptMem->is_top()) {
          DEBUG_ONLY(disq_node = use;)
          NOT_PRODUCT(fail_eliminate = "NULL or TOP memory";)
          can_eliminate = false;
        } else {
          safepoints.append_if_missing(sfpt);
        }
      } else if (use->Opcode() != Op_CastP2X) { // CastP2X is used by card mark
        if (use->is_Phi()) {
          if (use->outcnt() == 1 && use->unique_out()->Opcode() == Op_Return) {
            NOT_PRODUCT(fail_eliminate = "Object is return value";)
          } else {
            NOT_PRODUCT(fail_eliminate = "Object is referenced by Phi";)
          }
          DEBUG_ONLY(disq_node = use;)
        } else {
          if (use->Opcode() == Op_Return) {
            NOT_PRODUCT(fail_eliminate = "Object is return value";)
          }else {
            NOT_PRODUCT(fail_eliminate = "Object is referenced by node";)
          }
          DEBUG_ONLY(disq_node = use;)
        }
        can_eliminate = false;
      }
    }
  }

#ifndef PRODUCT
  if (PrintEliminateAllocations) {
    if (can_eliminate) {
      tty->print("Scalar ");
      if (res == NULL)
        alloc->dump();
      else
        res->dump();
    } else if (alloc->_is_scalar_replaceable) {
      tty->print("NotScalar (%s)", fail_eliminate);
      if (res == NULL)
        alloc->dump();
      else
        res->dump();
#ifdef ASSERT
      if (disq_node != NULL) {
          tty->print("  >>>> ");
          disq_node->dump();
      }
#endif /*ASSERT*/
    }
  }
#endif
  return can_eliminate;
}

// Do scalar replacement.
bool PhaseMacroExpand::scalar_replacement(AllocateNode *alloc, GrowableArray <SafePointNode *>& safepoints) {
  GrowableArray <SafePointNode *> safepoints_done;

  ciKlass* klass = NULL;
  ciInstanceKlass* iklass = NULL;
  int nfields = 0;
  int array_base = 0;
  int element_size = 0;
  BasicType basic_elem_type = T_ILLEGAL;
  ciType* elem_type = NULL;

  Node* res = alloc->result_cast();
  assert(res == NULL || res->is_CheckCastPP(), "unexpected AllocateNode result");
  const TypeOopPtr* res_type = NULL;
  if (res != NULL) { // Could be NULL when there are no users
    res_type = _igvn.type(res)->isa_oopptr();
  }

  if (res != NULL) {
    klass = res_type->klass();
    if (res_type->isa_instptr()) {
      // find the fields of the class which will be needed for safepoint debug information
      assert(klass->is_instance_klass(), "must be an instance klass.");
      iklass = klass->as_instance_klass();
      nfields = iklass->nof_nonstatic_fields();
    } else {
      // find the array's elements which will be needed for safepoint debug information
      nfields = alloc->in(AllocateNode::ALength)->find_int_con(-1);
      assert(klass->is_array_klass() && nfields >= 0, "must be an array klass.");
      elem_type = klass->as_array_klass()->element_type();
      basic_elem_type = elem_type->basic_type();
      array_base = arrayOopDesc::base_offset_in_bytes(basic_elem_type);
      element_size = type2aelembytes(basic_elem_type);
    }
  }
  //
  // Process the safepoint uses
  //
  while (safepoints.length() > 0) {
    SafePointNode* sfpt = safepoints.pop();
    Node* mem = sfpt->memory();
    Node* ctl = sfpt->control();
    assert(sfpt->jvms() != NULL, "missed JVMS");
    // Fields of scalar objs are referenced only at the end
    // of regular debuginfo at the last (youngest) JVMS.
    // Record relative start index.
    uint first_ind = (sfpt->req() - sfpt->jvms()->scloff());
    SafePointScalarObjectNode* sobj = new SafePointScalarObjectNode(res_type,
#ifdef ASSERT
                                                 alloc,
#endif
                                                 first_ind, nfields);
    sobj->init_req(0, C->root());
    transform_later(sobj);

    // Scan object's fields adding an input to the safepoint for each field.
    for (int j = 0; j < nfields; j++) {
      intptr_t offset;
      ciField* field = NULL;
      if (iklass != NULL) {
        field = iklass->nonstatic_field_at(j);
        offset = field->offset();
        elem_type = field->type();
        basic_elem_type = field->layout_type();
      } else {
        offset = array_base + j * (intptr_t)element_size;
      }

      const Type *field_type;
      // The next code is taken from Parse::do_get_xxx().
      if (is_reference_type(basic_elem_type)) {
        if (!elem_type->is_loaded()) {
          field_type = TypeInstPtr::BOTTOM;
        } else if (field != NULL && field->is_static_constant()) {
          // This can happen if the constant oop is non-perm.
          ciObject* con = field->constant_value().as_object();
          // Do not "join" in the previous type; it doesn't add value,
          // and may yield a vacuous result if the field is of interface type.
          field_type = TypeOopPtr::make_from_constant(con)->isa_oopptr();
          assert(field_type != NULL, "field singleton type must be consistent");
        } else {
          field_type = TypeOopPtr::make_from_klass(elem_type->as_klass());
        }
        if (UseCompressedOops) {
          field_type = field_type->make_narrowoop();
          basic_elem_type = T_NARROWOOP;
        }
      } else {
        field_type = Type::get_const_basic_type(basic_elem_type);
      }

      const TypeOopPtr *field_addr_type = res_type->add_offset(offset)->isa_oopptr();

      Node *field_val = value_from_mem(mem, ctl, basic_elem_type, field_type, field_addr_type, alloc);
      if (field_val == NULL) {
        // We weren't able to find a value for this field,
        // give up on eliminating this allocation.

        // Remove any extra entries we added to the safepoint.
        uint last = sfpt->req() - 1;
        for (int k = 0;  k < j; k++) {
          sfpt->del_req(last--);
        }
        _igvn._worklist.push(sfpt);
        // rollback processed safepoints
        while (safepoints_done.length() > 0) {
          SafePointNode* sfpt_done = safepoints_done.pop();
          // remove any extra entries we added to the safepoint
          last = sfpt_done->req() - 1;
          for (int k = 0;  k < nfields; k++) {
            sfpt_done->del_req(last--);
          }
          JVMState *jvms = sfpt_done->jvms();
          jvms->set_endoff(sfpt_done->req());
          // Now make a pass over the debug information replacing any references
          // to SafePointScalarObjectNode with the allocated object.
          int start = jvms->debug_start();
          int end   = jvms->debug_end();
          for (int i = start; i < end; i++) {
            if (sfpt_done->in(i)->is_SafePointScalarObject()) {
              SafePointScalarObjectNode* scobj = sfpt_done->in(i)->as_SafePointScalarObject();
              if (scobj->first_index(jvms) == sfpt_done->req() &&
                  scobj->n_fields() == (uint)nfields) {
                assert(scobj->alloc() == alloc, "sanity");
                sfpt_done->set_req(i, res);
              }
            }
          }
          _igvn._worklist.push(sfpt_done);
        }
#ifndef PRODUCT
        if (PrintEliminateAllocations) {
          if (field != NULL) {
            tty->print("=== At SafePoint node %d can't find value of Field: ",
                       sfpt->_idx);
            field->print();
            int field_idx = C->get_alias_index(field_addr_type);
            tty->print(" (alias_idx=%d)", field_idx);
          } else { // Array's element
            tty->print("=== At SafePoint node %d can't find value of array element [%d]",
                       sfpt->_idx, j);
          }
          tty->print(", which prevents elimination of: ");
          if (res == NULL)
            alloc->dump();
          else
            res->dump();
        }
#endif
        return false;
      }
      if (UseCompressedOops && field_type->isa_narrowoop()) {
        // Enable "DecodeN(EncodeP(Allocate)) --> Allocate" transformation
        // to be able scalar replace the allocation.
        if (field_val->is_EncodeP()) {
          field_val = field_val->in(1);
        } else {
          field_val = transform_later(new DecodeNNode(field_val, field_val->get_ptr_type()));
        }
      }
      sfpt->add_req(field_val);
    }
    JVMState *jvms = sfpt->jvms();
    jvms->set_endoff(sfpt->req());
    // Now make a pass over the debug information replacing any references
    // to the allocated object with "sobj"
    int start = jvms->debug_start();
    int end   = jvms->debug_end();
    sfpt->replace_edges_in_range(res, sobj, start, end, &_igvn);
    _igvn._worklist.push(sfpt);
    safepoints_done.append_if_missing(sfpt); // keep it for rollback
  }
  return true;
}

static void disconnect_projections(MultiNode* n, PhaseIterGVN& igvn) {
  Node* ctl_proj = n->proj_out_or_null(TypeFunc::Control);
  Node* mem_proj = n->proj_out_or_null(TypeFunc::Memory);
  if (ctl_proj != NULL) {
    igvn.replace_node(ctl_proj, n->in(0));
  }
  if (mem_proj != NULL) {
    igvn.replace_node(mem_proj, n->in(TypeFunc::Memory));
  }
}

// Process users of eliminated allocation.
void PhaseMacroExpand::process_users_of_allocation(CallNode *alloc) {
  Node* res = alloc->result_cast();
  if (res != NULL) {
    for (DUIterator_Last jmin, j = res->last_outs(jmin); j >= jmin; ) {
      Node *use = res->last_out(j);
      uint oc1 = res->outcnt();

      if (use->is_AddP()) {
        for (DUIterator_Last kmin, k = use->last_outs(kmin); k >= kmin; ) {
          Node *n = use->last_out(k);
          uint oc2 = use->outcnt();
          if (n->is_Store()) {
#ifdef ASSERT
            // Verify that there is no dependent MemBarVolatile nodes,
            // they should be removed during IGVN, see MemBarNode::Ideal().
            for (DUIterator_Fast pmax, p = n->fast_outs(pmax);
                                       p < pmax; p++) {
              Node* mb = n->fast_out(p);
              assert(mb->is_Initialize() || !mb->is_MemBar() ||
                     mb->req() <= MemBarNode::Precedent ||
                     mb->in(MemBarNode::Precedent) != n,
                     "MemBarVolatile should be eliminated for non-escaping object");
            }
#endif
            _igvn.replace_node(n, n->in(MemNode::Memory));
          } else {
            eliminate_gc_barrier(n);
          }
          k -= (oc2 - use->outcnt());
        }
        _igvn.remove_dead_node(use);
      } else if (use->is_ArrayCopy()) {
        // Disconnect ArrayCopy node
        ArrayCopyNode* ac = use->as_ArrayCopy();
        if (ac->is_clonebasic()) {
          Node* membar_after = ac->proj_out(TypeFunc::Control)->unique_ctrl_out();
          disconnect_projections(ac, _igvn);
          assert(alloc->in(TypeFunc::Memory)->is_Proj() && alloc->in(TypeFunc::Memory)->in(0)->Opcode() == Op_MemBarCPUOrder, "mem barrier expected before allocation");
          Node* membar_before = alloc->in(TypeFunc::Memory)->in(0);
          disconnect_projections(membar_before->as_MemBar(), _igvn);
          if (membar_after->is_MemBar()) {
            disconnect_projections(membar_after->as_MemBar(), _igvn);
          }
        } else {
          assert(ac->is_arraycopy_validated() ||
                 ac->is_copyof_validated() ||
                 ac->is_copyofrange_validated(), "unsupported");
          CallProjections callprojs;
          ac->extract_projections(&callprojs, true);

          _igvn.replace_node(callprojs.fallthrough_ioproj, ac->in(TypeFunc::I_O));
          _igvn.replace_node(callprojs.fallthrough_memproj, ac->in(TypeFunc::Memory));
          _igvn.replace_node(callprojs.fallthrough_catchproj, ac->in(TypeFunc::Control));

          // Set control to top. IGVN will remove the remaining projections
          ac->set_req(0, top());
          ac->replace_edge(res, top(), &_igvn);

          // Disconnect src right away: it can help find new
          // opportunities for allocation elimination
          Node* src = ac->in(ArrayCopyNode::Src);
          ac->replace_edge(src, top(), &_igvn);
          // src can be top at this point if src and dest of the
          // arraycopy were the same
          if (src->outcnt() == 0 && !src->is_top()) {
            _igvn.remove_dead_node(src);
          }
        }
        _igvn._worklist.push(ac);
      } else {
        eliminate_gc_barrier(use);
      }
      j -= (oc1 - res->outcnt());
    }
    assert(res->outcnt() == 0, "all uses of allocated objects must be deleted");
    _igvn.remove_dead_node(res);
  }

  //
  // Process other users of allocation's projections
  //
  if (_callprojs.resproj != NULL && _callprojs.resproj->outcnt() != 0) {
    // First disconnect stores captured by Initialize node.
    // If Initialize node is eliminated first in the following code,
    // it will kill such stores and DUIterator_Last will assert.
    for (DUIterator_Fast jmax, j = _callprojs.resproj->fast_outs(jmax);  j < jmax; j++) {
      Node* use = _callprojs.resproj->fast_out(j);
      if (use->is_AddP()) {
        // raw memory addresses used only by the initialization
        _igvn.replace_node(use, C->top());
        --j; --jmax;
      }
    }
    for (DUIterator_Last jmin, j = _callprojs.resproj->last_outs(jmin); j >= jmin; ) {
      Node* use = _callprojs.resproj->last_out(j);
      uint oc1 = _callprojs.resproj->outcnt();
      if (use->is_Initialize()) {
        // Eliminate Initialize node.
        InitializeNode *init = use->as_Initialize();
        assert(init->outcnt() <= 2, "only a control and memory projection expected");
        Node *ctrl_proj = init->proj_out_or_null(TypeFunc::Control);
        if (ctrl_proj != NULL) {
          _igvn.replace_node(ctrl_proj, init->in(TypeFunc::Control));
#ifdef ASSERT
          // If the InitializeNode has no memory out, it will die, and tmp will become NULL
          Node* tmp = init->in(TypeFunc::Control);
          assert(tmp == NULL || tmp == _callprojs.fallthrough_catchproj, "allocation control projection");
#endif
        }
        Node *mem_proj = init->proj_out_or_null(TypeFunc::Memory);
        if (mem_proj != NULL) {
          Node *mem = init->in(TypeFunc::Memory);
#ifdef ASSERT
          if (mem->is_MergeMem()) {
            assert(mem->in(TypeFunc::Memory) == _callprojs.fallthrough_memproj, "allocation memory projection");
          } else {
            assert(mem == _callprojs.fallthrough_memproj, "allocation memory projection");
          }
#endif
          _igvn.replace_node(mem_proj, mem);
        }
      } else  {
        assert(false, "only Initialize or AddP expected");
      }
      j -= (oc1 - _callprojs.resproj->outcnt());
    }
  }
  if (_callprojs.fallthrough_catchproj != NULL) {
    _igvn.replace_node(_callprojs.fallthrough_catchproj, alloc->in(TypeFunc::Control));
  }
  if (_callprojs.fallthrough_memproj != NULL) {
    _igvn.replace_node(_callprojs.fallthrough_memproj, alloc->in(TypeFunc::Memory));
  }
  if (_callprojs.catchall_memproj != NULL) {
    _igvn.replace_node(_callprojs.catchall_memproj, C->top());
  }
  if (_callprojs.fallthrough_ioproj != NULL) {
    _igvn.replace_node(_callprojs.fallthrough_ioproj, alloc->in(TypeFunc::I_O));
  }
  if (_callprojs.catchall_ioproj != NULL) {
    _igvn.replace_node(_callprojs.catchall_ioproj, C->top());
  }
  if (_callprojs.catchall_catchproj != NULL) {
    _igvn.replace_node(_callprojs.catchall_catchproj, C->top());
  }
}

bool PhaseMacroExpand::eliminate_allocate_node(AllocateNode *alloc) {
  // If reallocation fails during deoptimization we'll pop all
  // interpreter frames for this compiled frame and that won't play
  // nice with JVMTI popframe.
  // We avoid this issue by eager reallocation when the popframe request
  // is received.
  if (!EliminateAllocations || !alloc->_is_non_escaping) {
    return false;
  }
  Node* klass = alloc->in(AllocateNode::KlassNode);
  const TypeKlassPtr* tklass = _igvn.type(klass)->is_klassptr();
  Node* res = alloc->result_cast();
  // Eliminate boxing allocations which are not used
  // regardless scalar replacable status.
  bool boxing_alloc = C->eliminate_boxing() &&
                      tklass->klass()->is_instance_klass()  &&
                      tklass->klass()->as_instance_klass()->is_box_klass();
  if (!alloc->_is_scalar_replaceable && (!boxing_alloc || (res != NULL))) {
    return false;
  }

  alloc->extract_projections(&_callprojs, false /*separate_io_proj*/, false /*do_asserts*/);

  GrowableArray <SafePointNode *> safepoints;
  if (!can_eliminate_allocation(alloc, safepoints)) {
    return false;
  }

  if (!alloc->_is_scalar_replaceable) {
    assert(res == NULL, "sanity");
    // We can only eliminate allocation if all debug info references
    // are already replaced with SafePointScalarObject because
    // we can't search for a fields value without instance_id.
    if (safepoints.length() > 0) {
      return false;
    }
  }

  if (!scalar_replacement(alloc, safepoints)) {
    return false;
  }

  CompileLog* log = C->log();
  if (log != NULL) {
    log->head("eliminate_allocation type='%d'",
              log->identify(tklass->klass()));
    JVMState* p = alloc->jvms();
    while (p != NULL) {
      log->elem("jvms bci='%d' method='%d'", p->bci(), log->identify(p->method()));
      p = p->caller();
    }
    log->tail("eliminate_allocation");
  }

  process_users_of_allocation(alloc);

#ifndef PRODUCT
  if (PrintEliminateAllocations) {
    if (alloc->is_AllocateArray())
      tty->print_cr("++++ Eliminated: %d AllocateArray", alloc->_idx);
    else
      tty->print_cr("++++ Eliminated: %d Allocate", alloc->_idx);
  }
#endif

  return true;
}

bool PhaseMacroExpand::eliminate_boxing_node(CallStaticJavaNode *boxing) {
  // EA should remove all uses of non-escaping boxing node.
  if (!C->eliminate_boxing() || boxing->proj_out_or_null(TypeFunc::Parms) != NULL) {
    return false;
  }

  assert(boxing->result_cast() == NULL, "unexpected boxing node result");

  boxing->extract_projections(&_callprojs, false /*separate_io_proj*/, false /*do_asserts*/);

  const TypeTuple* r = boxing->tf()->range();
  assert(r->cnt() > TypeFunc::Parms, "sanity");
  const TypeInstPtr* t = r->field_at(TypeFunc::Parms)->isa_instptr();
  assert(t != NULL, "sanity");

  CompileLog* log = C->log();
  if (log != NULL) {
    log->head("eliminate_boxing type='%d'",
              log->identify(t->klass()));
    JVMState* p = boxing->jvms();
    while (p != NULL) {
      log->elem("jvms bci='%d' method='%d'", p->bci(), log->identify(p->method()));
      p = p->caller();
    }
    log->tail("eliminate_boxing");
  }

  process_users_of_allocation(boxing);

#ifndef PRODUCT
  if (PrintEliminateAllocations) {
    tty->print("++++ Eliminated: %d ", boxing->_idx);
    boxing->method()->print_short_name(tty);
    tty->cr();
  }
#endif

  return true;
}

//---------------------------set_eden_pointers-------------------------
void PhaseMacroExpand::set_eden_pointers(Node* &eden_top_adr, Node* &eden_end_adr) {
  if (UseTLAB) {                // Private allocation: load from TLS
    Node* thread = transform_later(new ThreadLocalNode());
    int tlab_top_offset = in_bytes(JavaThread::tlab_top_offset());
    int tlab_end_offset = in_bytes(JavaThread::tlab_end_offset());
    eden_top_adr = basic_plus_adr(top()/*not oop*/, thread, tlab_top_offset);
    eden_end_adr = basic_plus_adr(top()/*not oop*/, thread, tlab_end_offset);
  } else {                      // Shared allocation: load from globals
    CollectedHeap* ch = Universe::heap();
    address top_adr = (address)ch->top_addr();
    address end_adr = (address)ch->end_addr();
    eden_top_adr = makecon(TypeRawPtr::make(top_adr));
    eden_end_adr = basic_plus_adr(eden_top_adr, end_adr - top_adr);
  }
}


Node* PhaseMacroExpand::make_load(Node* ctl, Node* mem, Node* base, int offset, const Type* value_type, BasicType bt) {
  Node* adr = basic_plus_adr(base, offset);
  const TypePtr* adr_type = adr->bottom_type()->is_ptr();
  Node* value = LoadNode::make(_igvn, ctl, mem, adr, adr_type, value_type, bt, MemNode::unordered);
  transform_later(value);
  return value;
}


Node* PhaseMacroExpand::make_store(Node* ctl, Node* mem, Node* base, int offset, Node* value, BasicType bt) {
  Node* adr = basic_plus_adr(base, offset);
  mem = StoreNode::make(_igvn, ctl, mem, adr, NULL, value, bt, MemNode::unordered);
  transform_later(mem);
  return mem;
}

//=============================================================================
//
//                              A L L O C A T I O N
//
// Allocation attempts to be fast in the case of frequent small objects.
// It breaks down like this:
//
// 1) Size in doublewords is computed.  This is a constant for objects and
// variable for most arrays.  Doubleword units are used to avoid size
// overflow of huge doubleword arrays.  We need doublewords in the end for
// rounding.
//
// 2) Size is checked for being 'too large'.  Too-large allocations will go
// the slow path into the VM.  The slow path can throw any required
// exceptions, and does all the special checks for very large arrays.  The
// size test can constant-fold away for objects.  For objects with
// finalizers it constant-folds the otherway: you always go slow with
// finalizers.
//
// 3) If NOT using TLABs, this is the contended loop-back point.
// Load-Locked the heap top.  If using TLABs normal-load the heap top.
//
// 4) Check that heap top + size*8 < max.  If we fail go the slow ` route.
// NOTE: "top+size*8" cannot wrap the 4Gig line!  Here's why: for largish
// "size*8" we always enter the VM, where "largish" is a constant picked small
// enough that there's always space between the eden max and 4Gig (old space is
// there so it's quite large) and large enough that the cost of entering the VM
// is dwarfed by the cost to initialize the space.
//
// 5) If NOT using TLABs, Store-Conditional the adjusted heap top back
// down.  If contended, repeat at step 3.  If using TLABs normal-store
// adjusted heap top back down; there is no contention.
//
// 6) If !ZeroTLAB then Bulk-clear the object/array.  Fill in klass & mark
// fields.
//
// 7) Merge with the slow-path; cast the raw memory pointer to the correct
// oop flavor.
//
//=============================================================================
// FastAllocateSizeLimit value is in DOUBLEWORDS.
// Allocations bigger than this always go the slow route.
// This value must be small enough that allocation attempts that need to
// trigger exceptions go the slow route.  Also, it must be small enough so
// that heap_top + size_in_bytes does not wrap around the 4Gig limit.
//=============================================================================j//
// %%% Here is an old comment from parseHelper.cpp; is it outdated?
// The allocator will coalesce int->oop copies away.  See comment in
// coalesce.cpp about how this works.  It depends critically on the exact
// code shape produced here, so if you are changing this code shape
// make sure the GC info for the heap-top is correct in and around the
// slow-path call.
//

void PhaseMacroExpand::expand_allocate_common(
            AllocateNode* alloc, // allocation node to be expanded
            Node* length,  // array length for an array allocation
            const TypeFunc* slow_call_type, // Type of slow call
            address slow_call_address  // Address of slow call
    )
{
  Node* ctrl = alloc->in(TypeFunc::Control);
  Node* mem  = alloc->in(TypeFunc::Memory);
  Node* i_o  = alloc->in(TypeFunc::I_O);
  Node* size_in_bytes     = alloc->in(AllocateNode::AllocSize);
  Node* klass_node        = alloc->in(AllocateNode::KlassNode);
  Node* initial_slow_test = alloc->in(AllocateNode::InitialTest);
  assert(ctrl != NULL, "must have control");

  // We need a Region and corresponding Phi's to merge the slow-path and fast-path results.
  // they will not be used if "always_slow" is set
  enum { slow_result_path = 1, fast_result_path = 2 };
  Node *result_region = NULL;
  Node *result_phi_rawmem = NULL;
  Node *result_phi_rawoop = NULL;
  Node *result_phi_i_o = NULL;

  // The initial slow comparison is a size check, the comparison
  // we want to do is a BoolTest::gt
  bool expand_fast_path = true;
  int tv = _igvn.find_int_con(initial_slow_test, -1);
  if (tv >= 0) {
    // InitialTest has constant result
    //   0 - can fit in TLAB
    //   1 - always too big or negative
    assert(tv <= 1, "0 or 1 if a constant");
    expand_fast_path = (tv == 0);
    initial_slow_test = NULL;
  } else {
    initial_slow_test = BoolNode::make_predicate(initial_slow_test, &_igvn);
  }

  if (!UseTLAB && !Universe::heap()->supports_inline_contig_alloc()) {
    // Force slow-path allocation
    expand_fast_path = false;
    initial_slow_test = NULL;
  }

  bool allocation_has_use = (alloc->result_cast() != NULL);
  if (!allocation_has_use) {
    InitializeNode* init = alloc->initialization();
    if (init != NULL) {
      init->remove(&_igvn);
    }
    if (expand_fast_path && (initial_slow_test == NULL)) {
      // Remove allocation node and return.
      // Size is a non-negative constant -> no initial check needed -> directly to fast path.
      // Also, no usages -> empty fast path -> no fall out to slow path -> nothing left.
#ifndef PRODUCT
      if (PrintEliminateAllocations) {
        tty->print("NotUsed ");
        Node* res = alloc->proj_out_or_null(TypeFunc::Parms);
        if (res != NULL) {
          res->dump();
        } else {
          alloc->dump();
        }
      }
#endif
      yank_alloc_node(alloc);
      return;
    }
  }

  enum { too_big_or_final_path = 1, need_gc_path = 2 };
  Node *slow_region = NULL;
  Node *toobig_false = ctrl;

  // generate the initial test if necessary
  if (initial_slow_test != NULL ) {
    assert (expand_fast_path, "Only need test if there is a fast path");
    slow_region = new RegionNode(3);

    // Now make the initial failure test.  Usually a too-big test but
    // might be a TRUE for finalizers or a fancy class check for
    // newInstance0.
    IfNode *toobig_iff = new IfNode(ctrl, initial_slow_test, PROB_MIN, COUNT_UNKNOWN);
    transform_later(toobig_iff);
    // Plug the failing-too-big test into the slow-path region
    Node *toobig_true = new IfTrueNode( toobig_iff );
    transform_later(toobig_true);
    slow_region    ->init_req( too_big_or_final_path, toobig_true );
    toobig_false = new IfFalseNode( toobig_iff );
    transform_later(toobig_false);
  } else {
    // No initial test, just fall into next case
    assert(allocation_has_use || !expand_fast_path, "Should already have been handled");
    toobig_false = ctrl;
    debug_only(slow_region = NodeSentinel);
  }

  // If we are here there are several possibilities
  // - expand_fast_path is false - then only a slow path is expanded. That's it.
  // no_initial_check means a constant allocation.
  // - If check always evaluates to false -> expand_fast_path is false (see above)
  // - If check always evaluates to true -> directly into fast path (but may bailout to slowpath)
  // if !allocation_has_use the fast path is empty
  // if !allocation_has_use && no_initial_check
  // - Then there are no fastpath that can fall out to slowpath -> no allocation code at all.
  //   removed by yank_alloc_node above.

  Node *slow_mem = mem;  // save the current memory state for slow path
  // generate the fast allocation code unless we know that the initial test will always go slow
  if (expand_fast_path) {
    // Fast path modifies only raw memory.
    if (mem->is_MergeMem()) {
      mem = mem->as_MergeMem()->memory_at(Compile::AliasIdxRaw);
    }

    // allocate the Region and Phi nodes for the result
    result_region = new RegionNode(3);
    result_phi_rawmem = new PhiNode(result_region, Type::MEMORY, TypeRawPtr::BOTTOM);
    result_phi_i_o    = new PhiNode(result_region, Type::ABIO); // I/O is used for Prefetch

    // Grab regular I/O before optional prefetch may change it.
    // Slow-path does no I/O so just set it to the original I/O.
    result_phi_i_o->init_req(slow_result_path, i_o);

    // Name successful fast-path variables
    Node* fast_oop_ctrl;
    Node* fast_oop_rawmem;
    if (allocation_has_use) {
      Node* needgc_ctrl = NULL;
      result_phi_rawoop = new PhiNode(result_region, TypeRawPtr::BOTTOM);

      intx prefetch_lines = length != NULL ? AllocatePrefetchLines : AllocateInstancePrefetchLines;
      BarrierSetC2* bs = BarrierSet::barrier_set()->barrier_set_c2();
      Node* fast_oop = bs->obj_allocate(this, mem, toobig_false, size_in_bytes, i_o, needgc_ctrl,
                                        fast_oop_ctrl, fast_oop_rawmem,
                                        prefetch_lines);

      if (initial_slow_test != NULL) {
        // This completes all paths into the slow merge point
        slow_region->init_req(need_gc_path, needgc_ctrl);
        transform_later(slow_region);
      } else {
        // No initial slow path needed!
        // Just fall from the need-GC path straight into the VM call.
        slow_region = needgc_ctrl;
      }

      InitializeNode* init = alloc->initialization();
      fast_oop_rawmem = initialize_object(alloc,
                                          fast_oop_ctrl, fast_oop_rawmem, fast_oop,
                                          klass_node, length, size_in_bytes);
      expand_initialize_membar(alloc, init, fast_oop_ctrl, fast_oop_rawmem);
      expand_dtrace_alloc_probe(alloc, fast_oop, fast_oop_ctrl, fast_oop_rawmem);

      result_phi_rawoop->init_req(fast_result_path, fast_oop);
    } else {
      assert (initial_slow_test != NULL, "sanity");
      fast_oop_ctrl   = toobig_false;
      fast_oop_rawmem = mem;
      transform_later(slow_region);
    }

    // Plug in the successful fast-path into the result merge point
    result_region    ->init_req(fast_result_path, fast_oop_ctrl);
    result_phi_i_o   ->init_req(fast_result_path, i_o);
    result_phi_rawmem->init_req(fast_result_path, fast_oop_rawmem);
  } else {
    slow_region = ctrl;
    result_phi_i_o = i_o; // Rename it to use in the following code.
  }

  // Generate slow-path call
  CallNode *call = new CallStaticJavaNode(slow_call_type, slow_call_address,
                               OptoRuntime::stub_name(slow_call_address),
                               TypePtr::BOTTOM);
  call->init_req(TypeFunc::Control,   slow_region);
  call->init_req(TypeFunc::I_O,       top());    // does no i/o
  call->init_req(TypeFunc::Memory,    slow_mem); // may gc ptrs
  call->init_req(TypeFunc::ReturnAdr, alloc->in(TypeFunc::ReturnAdr));
  call->init_req(TypeFunc::FramePtr,  alloc->in(TypeFunc::FramePtr));

  call->init_req(TypeFunc::Parms+0, klass_node);
  if (length != NULL) {
    call->init_req(TypeFunc::Parms+1, length);
  }

  // Copy debug information and adjust JVMState information, then replace
  // allocate node with the call
  call->copy_call_debug_info(&_igvn, alloc);
  if (expand_fast_path) {
    call->set_cnt(PROB_UNLIKELY_MAG(4));  // Same effect as RC_UNCOMMON.
  } else {
    // Hook i_o projection to avoid its elimination during allocation
    // replacement (when only a slow call is generated).
    call->set_req(TypeFunc::I_O, result_phi_i_o);
  }
  _igvn.replace_node(alloc, call);
  transform_later(call);

  // Identify the output projections from the allocate node and
  // adjust any references to them.
  // The control and io projections look like:
  //
  //        v---Proj(ctrl) <-----+   v---CatchProj(ctrl)
  //  Allocate                   Catch
  //        ^---Proj(io) <-------+   ^---CatchProj(io)
  //
  //  We are interested in the CatchProj nodes.
  //
  call->extract_projections(&_callprojs, false /*separate_io_proj*/, false /*do_asserts*/);

  // An allocate node has separate memory projections for the uses on
  // the control and i_o paths. Replace the control memory projection with
  // result_phi_rawmem (unless we are only generating a slow call when
  // both memory projections are combined)
  if (expand_fast_path && _callprojs.fallthrough_memproj != NULL) {
    migrate_outs(_callprojs.fallthrough_memproj, result_phi_rawmem);
  }
  // Now change uses of catchall_memproj to use fallthrough_memproj and delete
  // catchall_memproj so we end up with a call that has only 1 memory projection.
  if (_callprojs.catchall_memproj != NULL ) {
    if (_callprojs.fallthrough_memproj == NULL) {
      _callprojs.fallthrough_memproj = new ProjNode(call, TypeFunc::Memory);
      transform_later(_callprojs.fallthrough_memproj);
    }
    migrate_outs(_callprojs.catchall_memproj, _callprojs.fallthrough_memproj);
    _igvn.remove_dead_node(_callprojs.catchall_memproj);
  }

  // An allocate node has separate i_o projections for the uses on the control
  // and i_o paths. Always replace the control i_o projection with result i_o
  // otherwise incoming i_o become dead when only a slow call is generated
  // (it is different from memory projections where both projections are
  // combined in such case).
  if (_callprojs.fallthrough_ioproj != NULL) {
    migrate_outs(_callprojs.fallthrough_ioproj, result_phi_i_o);
  }
  // Now change uses of catchall_ioproj to use fallthrough_ioproj and delete
  // catchall_ioproj so we end up with a call that has only 1 i_o projection.
  if (_callprojs.catchall_ioproj != NULL ) {
    if (_callprojs.fallthrough_ioproj == NULL) {
      _callprojs.fallthrough_ioproj = new ProjNode(call, TypeFunc::I_O);
      transform_later(_callprojs.fallthrough_ioproj);
    }
    migrate_outs(_callprojs.catchall_ioproj, _callprojs.fallthrough_ioproj);
    _igvn.remove_dead_node(_callprojs.catchall_ioproj);
  }

  // if we generated only a slow call, we are done
  if (!expand_fast_path) {
    // Now we can unhook i_o.
    if (result_phi_i_o->outcnt() > 1) {
      call->set_req(TypeFunc::I_O, top());
    } else {
      assert(result_phi_i_o->unique_ctrl_out() == call, "sanity");
      // Case of new array with negative size known during compilation.
      // AllocateArrayNode::Ideal() optimization disconnect unreachable
      // following code since call to runtime will throw exception.
      // As result there will be no users of i_o after the call.
      // Leave i_o attached to this call to avoid problems in preceding graph.
    }
    return;
  }

  if (_callprojs.fallthrough_catchproj != NULL) {
    ctrl = _callprojs.fallthrough_catchproj->clone();
    transform_later(ctrl);
    _igvn.replace_node(_callprojs.fallthrough_catchproj, result_region);
  } else {
    ctrl = top();
  }
  Node *slow_result;
  if (_callprojs.resproj == NULL) {
    // no uses of the allocation result
    slow_result = top();
  } else {
    slow_result = _callprojs.resproj->clone();
    transform_later(slow_result);
    _igvn.replace_node(_callprojs.resproj, result_phi_rawoop);
  }

  // Plug slow-path into result merge point
  result_region->init_req( slow_result_path, ctrl);
  transform_later(result_region);
  if (allocation_has_use) {
    result_phi_rawoop->init_req(slow_result_path, slow_result);
    transform_later(result_phi_rawoop);
  }
  result_phi_rawmem->init_req(slow_result_path, _callprojs.fallthrough_memproj);
  transform_later(result_phi_rawmem);
  transform_later(result_phi_i_o);
  // This completes all paths into the result merge point
}

// Remove alloc node that has no uses.
void PhaseMacroExpand::yank_alloc_node(AllocateNode* alloc) {
  Node* ctrl = alloc->in(TypeFunc::Control);
  Node* mem  = alloc->in(TypeFunc::Memory);
  Node* i_o  = alloc->in(TypeFunc::I_O);

  alloc->extract_projections(&_callprojs, false /*separate_io_proj*/, false /*do_asserts*/);
  if (_callprojs.resproj != NULL) {
    for (DUIterator_Fast imax, i = _callprojs.resproj->fast_outs(imax); i < imax; i++) {
      Node* use = _callprojs.resproj->fast_out(i);
      use->isa_MemBar()->remove(&_igvn);
      --imax;
      --i; // back up iterator
    }
    assert(_callprojs.resproj->outcnt() == 0, "all uses must be deleted");
    _igvn.remove_dead_node(_callprojs.resproj);
  }
  if (_callprojs.fallthrough_catchproj != NULL) {
    migrate_outs(_callprojs.fallthrough_catchproj, ctrl);
    _igvn.remove_dead_node(_callprojs.fallthrough_catchproj);
  }
  if (_callprojs.catchall_catchproj != NULL) {
    _igvn.rehash_node_delayed(_callprojs.catchall_catchproj);
    _callprojs.catchall_catchproj->set_req(0, top());
  }
  if (_callprojs.fallthrough_proj != NULL) {
    Node* catchnode = _callprojs.fallthrough_proj->unique_ctrl_out();
    _igvn.remove_dead_node(catchnode);
    _igvn.remove_dead_node(_callprojs.fallthrough_proj);
  }
  if (_callprojs.fallthrough_memproj != NULL) {
    migrate_outs(_callprojs.fallthrough_memproj, mem);
    _igvn.remove_dead_node(_callprojs.fallthrough_memproj);
  }
  if (_callprojs.fallthrough_ioproj != NULL) {
    migrate_outs(_callprojs.fallthrough_ioproj, i_o);
    _igvn.remove_dead_node(_callprojs.fallthrough_ioproj);
  }
  if (_callprojs.catchall_memproj != NULL) {
    _igvn.rehash_node_delayed(_callprojs.catchall_memproj);
    _callprojs.catchall_memproj->set_req(0, top());
  }
  if (_callprojs.catchall_ioproj != NULL) {
    _igvn.rehash_node_delayed(_callprojs.catchall_ioproj);
    _callprojs.catchall_ioproj->set_req(0, top());
  }
#ifndef PRODUCT
  if (PrintEliminateAllocations) {
    if (alloc->is_AllocateArray()) {
      tty->print_cr("++++ Eliminated: %d AllocateArray", alloc->_idx);
    } else {
      tty->print_cr("++++ Eliminated: %d Allocate", alloc->_idx);
    }
  }
#endif
  _igvn.remove_dead_node(alloc);
}

void PhaseMacroExpand::expand_initialize_membar(AllocateNode* alloc, InitializeNode* init,
                                                Node*& fast_oop_ctrl, Node*& fast_oop_rawmem) {
  // If initialization is performed by an array copy, any required
  // MemBarStoreStore was already added. If the object does not
  // escape no need for a MemBarStoreStore. If the object does not
  // escape in its initializer and memory barrier (MemBarStoreStore or
  // stronger) is already added at exit of initializer, also no need
  // for a MemBarStoreStore. Otherwise we need a MemBarStoreStore
  // so that stores that initialize this object can't be reordered
  // with a subsequent store that makes this object accessible by
  // other threads.
  // Other threads include java threads and JVM internal threads
  // (for example concurrent GC threads). Current concurrent GC
  // implementation: G1 will not scan newly created object,
  // so it's safe to skip storestore barrier when allocation does
  // not escape.
  if (!alloc->does_not_escape_thread() &&
    !alloc->is_allocation_MemBar_redundant() &&
    (init == NULL || !init->is_complete_with_arraycopy())) {
    if (init == NULL || init->req() < InitializeNode::RawStores) {
      // No InitializeNode or no stores captured by zeroing
      // elimination. Simply add the MemBarStoreStore after object
      // initialization.
      MemBarNode* mb = MemBarNode::make(C, Op_MemBarStoreStore, Compile::AliasIdxBot);
      transform_later(mb);

      mb->init_req(TypeFunc::Memory, fast_oop_rawmem);
      mb->init_req(TypeFunc::Control, fast_oop_ctrl);
      fast_oop_ctrl = new ProjNode(mb, TypeFunc::Control);
      transform_later(fast_oop_ctrl);
      fast_oop_rawmem = new ProjNode(mb, TypeFunc::Memory);
      transform_later(fast_oop_rawmem);
    } else {
      // Add the MemBarStoreStore after the InitializeNode so that
      // all stores performing the initialization that were moved
      // before the InitializeNode happen before the storestore
      // barrier.

      Node* init_ctrl = init->proj_out_or_null(TypeFunc::Control);
      Node* init_mem = init->proj_out_or_null(TypeFunc::Memory);

      MemBarNode* mb = MemBarNode::make(C, Op_MemBarStoreStore, Compile::AliasIdxBot);
      transform_later(mb);

      Node* ctrl = new ProjNode(init, TypeFunc::Control);
      transform_later(ctrl);
      Node* mem = new ProjNode(init, TypeFunc::Memory);
      transform_later(mem);

      // The MemBarStoreStore depends on control and memory coming
      // from the InitializeNode
      mb->init_req(TypeFunc::Memory, mem);
      mb->init_req(TypeFunc::Control, ctrl);

      ctrl = new ProjNode(mb, TypeFunc::Control);
      transform_later(ctrl);
      mem = new ProjNode(mb, TypeFunc::Memory);
      transform_later(mem);

      // All nodes that depended on the InitializeNode for control
      // and memory must now depend on the MemBarNode that itself
      // depends on the InitializeNode
      if (init_ctrl != NULL) {
        _igvn.replace_node(init_ctrl, ctrl);
      }
      if (init_mem != NULL) {
        _igvn.replace_node(init_mem, mem);
      }
    }
  }
}

void PhaseMacroExpand::expand_dtrace_alloc_probe(AllocateNode* alloc, Node* oop,
                                                Node*& ctrl, Node*& rawmem) {
  if (C->env()->dtrace_alloc_probes()) {
    // Slow-path call
    int size = TypeFunc::Parms + 2;
    CallLeafNode *call = new CallLeafNode(OptoRuntime::dtrace_object_alloc_Type(),
                                          CAST_FROM_FN_PTR(address,
                                          static_cast<int (*)(Thread*, oopDesc*)>(SharedRuntime::dtrace_object_alloc)),
                                          "dtrace_object_alloc",
                                          TypeRawPtr::BOTTOM);

    // Get base of thread-local storage area
    Node* thread = new ThreadLocalNode();
    transform_later(thread);

    call->init_req(TypeFunc::Parms + 0, thread);
    call->init_req(TypeFunc::Parms + 1, oop);
    call->init_req(TypeFunc::Control, ctrl);
    call->init_req(TypeFunc::I_O    , top()); // does no i/o
    call->init_req(TypeFunc::Memory , rawmem);
    call->init_req(TypeFunc::ReturnAdr, alloc->in(TypeFunc::ReturnAdr));
    call->init_req(TypeFunc::FramePtr, alloc->in(TypeFunc::FramePtr));
    transform_later(call);
    ctrl = new ProjNode(call, TypeFunc::Control);
    transform_later(ctrl);
    rawmem = new ProjNode(call, TypeFunc::Memory);
    transform_later(rawmem);
  }
}

// Helper for PhaseMacroExpand::expand_allocate_common.
// Initializes the newly-allocated storage.
Node*
PhaseMacroExpand::initialize_object(AllocateNode* alloc,
                                    Node* control, Node* rawmem, Node* object,
                                    Node* klass_node, Node* length,
                                    Node* size_in_bytes) {
  InitializeNode* init = alloc->initialization();
  // Store the klass & mark bits
  Node* mark_node = alloc->make_ideal_mark(&_igvn, object, control, rawmem);
  if (!mark_node->is_Con()) {
    transform_later(mark_node);
  }
  rawmem = make_store(control, rawmem, object, oopDesc::mark_offset_in_bytes(), mark_node, TypeX_X->basic_type());
<<<<<<< HEAD
  rawmem = make_store(control, rawmem, object, oopDesc::nklass_offset_in_bytes(), klass_node, T_METADATA);
  // rawmem = make_store(control, rawmem, object, oopDesc::klass_offset_in_bytes(), klass_node, T_METADATA);
=======

  rawmem = make_store(control, rawmem, object, oopDesc::klass_offset_in_bytes(), klass_node, T_METADATA);
>>>>>>> 58f8071c
  int header_size = alloc->minimum_header_size();  // conservatively small

  // Array length
  if (length != NULL) {         // Arrays need length field
    rawmem = make_store(control, rawmem, object, arrayOopDesc::length_offset_in_bytes(), length, T_INT);
    // conservatively small header size:
    header_size = arrayOopDesc::base_offset_in_bytes(T_BYTE);
    ciKlass* k = _igvn.type(klass_node)->is_klassptr()->klass();
    if (k->is_array_klass())    // we know the exact header size in most cases:
      header_size = Klass::layout_helper_header_size(k->layout_helper());
  }

  // Clear the object body, if necessary.
  if (init == NULL) {
    // The init has somehow disappeared; be cautious and clear everything.
    //
    // This can happen if a node is allocated but an uncommon trap occurs
    // immediately.  In this case, the Initialize gets associated with the
    // trap, and may be placed in a different (outer) loop, if the Allocate
    // is in a loop.  If (this is rare) the inner loop gets unrolled, then
    // there can be two Allocates to one Initialize.  The answer in all these
    // edge cases is safety first.  It is always safe to clear immediately
    // within an Allocate, and then (maybe or maybe not) clear some more later.
    if (!(UseTLAB && ZeroTLAB)) {
      rawmem = ClearArrayNode::clear_memory(control, rawmem, object,
                                            header_size, size_in_bytes,
                                            &_igvn);
    }
  } else {
    if (!init->is_complete()) {
      // Try to win by zeroing only what the init does not store.
      // We can also try to do some peephole optimizations,
      // such as combining some adjacent subword stores.
      rawmem = init->complete_stores(control, rawmem, object,
                                     header_size, size_in_bytes, &_igvn);
    }
    // We have no more use for this link, since the AllocateNode goes away:
    init->set_req(InitializeNode::RawAddress, top());
    // (If we keep the link, it just confuses the register allocator,
    // who thinks he sees a real use of the address by the membar.)
  }

  return rawmem;
}

// Generate prefetch instructions for next allocations.
Node* PhaseMacroExpand::prefetch_allocation(Node* i_o, Node*& needgc_false,
                                        Node*& contended_phi_rawmem,
                                        Node* old_eden_top, Node* new_eden_top,
                                        intx lines) {
   enum { fall_in_path = 1, pf_path = 2 };
   if( UseTLAB && AllocatePrefetchStyle == 2 ) {
      // Generate prefetch allocation with watermark check.
      // As an allocation hits the watermark, we will prefetch starting
      // at a "distance" away from watermark.

      Node *pf_region = new RegionNode(3);
      Node *pf_phi_rawmem = new PhiNode( pf_region, Type::MEMORY,
                                                TypeRawPtr::BOTTOM );
      // I/O is used for Prefetch
      Node *pf_phi_abio = new PhiNode( pf_region, Type::ABIO );

      Node *thread = new ThreadLocalNode();
      transform_later(thread);

      Node *eden_pf_adr = new AddPNode( top()/*not oop*/, thread,
                   _igvn.MakeConX(in_bytes(JavaThread::tlab_pf_top_offset())) );
      transform_later(eden_pf_adr);

      Node *old_pf_wm = new LoadPNode(needgc_false,
                                   contended_phi_rawmem, eden_pf_adr,
                                   TypeRawPtr::BOTTOM, TypeRawPtr::BOTTOM,
                                   MemNode::unordered);
      transform_later(old_pf_wm);

      // check against new_eden_top
      Node *need_pf_cmp = new CmpPNode( new_eden_top, old_pf_wm );
      transform_later(need_pf_cmp);
      Node *need_pf_bol = new BoolNode( need_pf_cmp, BoolTest::ge );
      transform_later(need_pf_bol);
      IfNode *need_pf_iff = new IfNode( needgc_false, need_pf_bol,
                                       PROB_UNLIKELY_MAG(4), COUNT_UNKNOWN );
      transform_later(need_pf_iff);

      // true node, add prefetchdistance
      Node *need_pf_true = new IfTrueNode( need_pf_iff );
      transform_later(need_pf_true);

      Node *need_pf_false = new IfFalseNode( need_pf_iff );
      transform_later(need_pf_false);

      Node *new_pf_wmt = new AddPNode( top(), old_pf_wm,
                                    _igvn.MakeConX(AllocatePrefetchDistance) );
      transform_later(new_pf_wmt );
      new_pf_wmt->set_req(0, need_pf_true);

      Node *store_new_wmt = new StorePNode(need_pf_true,
                                       contended_phi_rawmem, eden_pf_adr,
                                       TypeRawPtr::BOTTOM, new_pf_wmt,
                                       MemNode::unordered);
      transform_later(store_new_wmt);

      // adding prefetches
      pf_phi_abio->init_req( fall_in_path, i_o );

      Node *prefetch_adr;
      Node *prefetch;
      uint step_size = AllocatePrefetchStepSize;
      uint distance = 0;

      for ( intx i = 0; i < lines; i++ ) {
        prefetch_adr = new AddPNode( old_pf_wm, new_pf_wmt,
                                            _igvn.MakeConX(distance) );
        transform_later(prefetch_adr);
        prefetch = new PrefetchAllocationNode( i_o, prefetch_adr );
        transform_later(prefetch);
        distance += step_size;
        i_o = prefetch;
      }
      pf_phi_abio->set_req( pf_path, i_o );

      pf_region->init_req( fall_in_path, need_pf_false );
      pf_region->init_req( pf_path, need_pf_true );

      pf_phi_rawmem->init_req( fall_in_path, contended_phi_rawmem );
      pf_phi_rawmem->init_req( pf_path, store_new_wmt );

      transform_later(pf_region);
      transform_later(pf_phi_rawmem);
      transform_later(pf_phi_abio);

      needgc_false = pf_region;
      contended_phi_rawmem = pf_phi_rawmem;
      i_o = pf_phi_abio;
   } else if( UseTLAB && AllocatePrefetchStyle == 3 ) {
      // Insert a prefetch instruction for each allocation.
      // This code is used to generate 1 prefetch instruction per cache line.

      // Generate several prefetch instructions.
      uint step_size = AllocatePrefetchStepSize;
      uint distance = AllocatePrefetchDistance;

      // Next cache address.
      Node *cache_adr = new AddPNode(old_eden_top, old_eden_top,
                                     _igvn.MakeConX(step_size + distance));
      transform_later(cache_adr);
      cache_adr = new CastP2XNode(needgc_false, cache_adr);
      transform_later(cache_adr);
      // Address is aligned to execute prefetch to the beginning of cache line size
      // (it is important when BIS instruction is used on SPARC as prefetch).
      Node* mask = _igvn.MakeConX(~(intptr_t)(step_size-1));
      cache_adr = new AndXNode(cache_adr, mask);
      transform_later(cache_adr);
      cache_adr = new CastX2PNode(cache_adr);
      transform_later(cache_adr);

      // Prefetch
      Node *prefetch = new PrefetchAllocationNode( contended_phi_rawmem, cache_adr );
      prefetch->set_req(0, needgc_false);
      transform_later(prefetch);
      contended_phi_rawmem = prefetch;
      Node *prefetch_adr;
      distance = step_size;
      for ( intx i = 1; i < lines; i++ ) {
        prefetch_adr = new AddPNode( cache_adr, cache_adr,
                                            _igvn.MakeConX(distance) );
        transform_later(prefetch_adr);
        prefetch = new PrefetchAllocationNode( contended_phi_rawmem, prefetch_adr );
        transform_later(prefetch);
        distance += step_size;
        contended_phi_rawmem = prefetch;
      }
   } else if( AllocatePrefetchStyle > 0 ) {
      // Insert a prefetch for each allocation only on the fast-path
      Node *prefetch_adr;
      Node *prefetch;
      // Generate several prefetch instructions.
      uint step_size = AllocatePrefetchStepSize;
      uint distance = AllocatePrefetchDistance;
      for ( intx i = 0; i < lines; i++ ) {
        prefetch_adr = new AddPNode( old_eden_top, new_eden_top,
                                            _igvn.MakeConX(distance) );
        transform_later(prefetch_adr);
        prefetch = new PrefetchAllocationNode( i_o, prefetch_adr );
        // Do not let it float too high, since if eden_top == eden_end,
        // both might be null.
        if( i == 0 ) { // Set control for first prefetch, next follows it
          prefetch->init_req(0, needgc_false);
        }
        transform_later(prefetch);
        distance += step_size;
        i_o = prefetch;
      }
   }
   return i_o;
}


void PhaseMacroExpand::expand_allocate(AllocateNode *alloc) {
  expand_allocate_common(alloc, NULL,
                         OptoRuntime::new_instance_Type(),
                         OptoRuntime::new_instance_Java());
}

void PhaseMacroExpand::expand_allocate_array(AllocateArrayNode *alloc) {
  Node* length = alloc->in(AllocateNode::ALength);
  InitializeNode* init = alloc->initialization();
  Node* klass_node = alloc->in(AllocateNode::KlassNode);
  ciKlass* k = _igvn.type(klass_node)->is_klassptr()->klass();
  address slow_call_address;  // Address of slow call
  if (init != NULL && init->is_complete_with_arraycopy() &&
      k->is_type_array_klass()) {
    // Don't zero type array during slow allocation in VM since
    // it will be initialized later by arraycopy in compiled code.
    slow_call_address = OptoRuntime::new_array_nozero_Java();
  } else {
    slow_call_address = OptoRuntime::new_array_Java();
  }
  expand_allocate_common(alloc, length,
                         OptoRuntime::new_array_Type(),
                         slow_call_address);
}

//-------------------mark_eliminated_box----------------------------------
//
// During EA obj may point to several objects but after few ideal graph
// transformations (CCP) it may point to only one non escaping object
// (but still using phi), corresponding locks and unlocks will be marked
// for elimination. Later obj could be replaced with a new node (new phi)
// and which does not have escape information. And later after some graph
// reshape other locks and unlocks (which were not marked for elimination
// before) are connected to this new obj (phi) but they still will not be
// marked for elimination since new obj has no escape information.
// Mark all associated (same box and obj) lock and unlock nodes for
// elimination if some of them marked already.
void PhaseMacroExpand::mark_eliminated_box(Node* oldbox, Node* obj) {
  if (oldbox->as_BoxLock()->is_eliminated()) {
    return; // This BoxLock node was processed already.
  }
  // New implementation (EliminateNestedLocks) has separate BoxLock
  // node for each locked region so mark all associated locks/unlocks as
  // eliminated even if different objects are referenced in one locked region
  // (for example, OSR compilation of nested loop inside locked scope).
  if (EliminateNestedLocks ||
      oldbox->as_BoxLock()->is_simple_lock_region(NULL, obj, NULL)) {
    // Box is used only in one lock region. Mark this box as eliminated.
    _igvn.hash_delete(oldbox);
    oldbox->as_BoxLock()->set_eliminated(); // This changes box's hash value
     _igvn.hash_insert(oldbox);

    for (uint i = 0; i < oldbox->outcnt(); i++) {
      Node* u = oldbox->raw_out(i);
      if (u->is_AbstractLock() && !u->as_AbstractLock()->is_non_esc_obj()) {
        AbstractLockNode* alock = u->as_AbstractLock();
        // Check lock's box since box could be referenced by Lock's debug info.
        if (alock->box_node() == oldbox) {
          // Mark eliminated all related locks and unlocks.
#ifdef ASSERT
          alock->log_lock_optimization(C, "eliminate_lock_set_non_esc4");
#endif
          alock->set_non_esc_obj();
        }
      }
    }
    return;
  }

  // Create new "eliminated" BoxLock node and use it in monitor debug info
  // instead of oldbox for the same object.
  BoxLockNode* newbox = oldbox->clone()->as_BoxLock();

  // Note: BoxLock node is marked eliminated only here and it is used
  // to indicate that all associated lock and unlock nodes are marked
  // for elimination.
  newbox->set_eliminated();
  transform_later(newbox);

  // Replace old box node with new box for all users of the same object.
  for (uint i = 0; i < oldbox->outcnt();) {
    bool next_edge = true;

    Node* u = oldbox->raw_out(i);
    if (u->is_AbstractLock()) {
      AbstractLockNode* alock = u->as_AbstractLock();
      if (alock->box_node() == oldbox && alock->obj_node()->eqv_uncast(obj)) {
        // Replace Box and mark eliminated all related locks and unlocks.
#ifdef ASSERT
        alock->log_lock_optimization(C, "eliminate_lock_set_non_esc5");
#endif
        alock->set_non_esc_obj();
        _igvn.rehash_node_delayed(alock);
        alock->set_box_node(newbox);
        next_edge = false;
      }
    }
    if (u->is_FastLock() && u->as_FastLock()->obj_node()->eqv_uncast(obj)) {
      FastLockNode* flock = u->as_FastLock();
      assert(flock->box_node() == oldbox, "sanity");
      _igvn.rehash_node_delayed(flock);
      flock->set_box_node(newbox);
      next_edge = false;
    }

    // Replace old box in monitor debug info.
    if (u->is_SafePoint() && u->as_SafePoint()->jvms()) {
      SafePointNode* sfn = u->as_SafePoint();
      JVMState* youngest_jvms = sfn->jvms();
      int max_depth = youngest_jvms->depth();
      for (int depth = 1; depth <= max_depth; depth++) {
        JVMState* jvms = youngest_jvms->of_depth(depth);
        int num_mon  = jvms->nof_monitors();
        // Loop over monitors
        for (int idx = 0; idx < num_mon; idx++) {
          Node* obj_node = sfn->monitor_obj(jvms, idx);
          Node* box_node = sfn->monitor_box(jvms, idx);
          if (box_node == oldbox && obj_node->eqv_uncast(obj)) {
            int j = jvms->monitor_box_offset(idx);
            _igvn.replace_input_of(u, j, newbox);
            next_edge = false;
          }
        }
      }
    }
    if (next_edge) i++;
  }
}

//-----------------------mark_eliminated_locking_nodes-----------------------
void PhaseMacroExpand::mark_eliminated_locking_nodes(AbstractLockNode *alock) {
  if (EliminateNestedLocks) {
    if (alock->is_nested()) {
       assert(alock->box_node()->as_BoxLock()->is_eliminated(), "sanity");
       return;
    } else if (!alock->is_non_esc_obj()) { // Not eliminated or coarsened
      // Only Lock node has JVMState needed here.
      // Not that preceding claim is documented anywhere else.
      if (alock->jvms() != NULL) {
        if (alock->as_Lock()->is_nested_lock_region()) {
          // Mark eliminated related nested locks and unlocks.
          Node* obj = alock->obj_node();
          BoxLockNode* box_node = alock->box_node()->as_BoxLock();
          assert(!box_node->is_eliminated(), "should not be marked yet");
          // Note: BoxLock node is marked eliminated only here
          // and it is used to indicate that all associated lock
          // and unlock nodes are marked for elimination.
          box_node->set_eliminated(); // Box's hash is always NO_HASH here
          for (uint i = 0; i < box_node->outcnt(); i++) {
            Node* u = box_node->raw_out(i);
            if (u->is_AbstractLock()) {
              alock = u->as_AbstractLock();
              if (alock->box_node() == box_node) {
                // Verify that this Box is referenced only by related locks.
                assert(alock->obj_node()->eqv_uncast(obj), "");
                // Mark all related locks and unlocks.
#ifdef ASSERT
                alock->log_lock_optimization(C, "eliminate_lock_set_nested");
#endif
                alock->set_nested();
              }
            }
          }
        } else {
#ifdef ASSERT
          alock->log_lock_optimization(C, "eliminate_lock_NOT_nested_lock_region");
          if (C->log() != NULL)
            alock->as_Lock()->is_nested_lock_region(C); // rerun for debugging output
#endif
        }
      }
      return;
    }
    // Process locks for non escaping object
    assert(alock->is_non_esc_obj(), "");
  } // EliminateNestedLocks

  if (alock->is_non_esc_obj()) { // Lock is used for non escaping object
    // Look for all locks of this object and mark them and
    // corresponding BoxLock nodes as eliminated.
    Node* obj = alock->obj_node();
    for (uint j = 0; j < obj->outcnt(); j++) {
      Node* o = obj->raw_out(j);
      if (o->is_AbstractLock() &&
          o->as_AbstractLock()->obj_node()->eqv_uncast(obj)) {
        alock = o->as_AbstractLock();
        Node* box = alock->box_node();
        // Replace old box node with new eliminated box for all users
        // of the same object and mark related locks as eliminated.
        mark_eliminated_box(box, obj);
      }
    }
  }
}

// we have determined that this lock/unlock can be eliminated, we simply
// eliminate the node without expanding it.
//
// Note:  The membar's associated with the lock/unlock are currently not
//        eliminated.  This should be investigated as a future enhancement.
//
bool PhaseMacroExpand::eliminate_locking_node(AbstractLockNode *alock) {

  if (!alock->is_eliminated()) {
    return false;
  }
#ifdef ASSERT
  if (!alock->is_coarsened()) {
    // Check that new "eliminated" BoxLock node is created.
    BoxLockNode* oldbox = alock->box_node()->as_BoxLock();
    assert(oldbox->is_eliminated(), "should be done already");
  }
#endif

  alock->log_lock_optimization(C, "eliminate_lock");

#ifndef PRODUCT
  if (PrintEliminateLocks) {
    tty->print_cr("++++ Eliminated: %d %s '%s'", alock->_idx, (alock->is_Lock() ? "Lock" : "Unlock"), alock->kind_as_string());
  }
#endif

  Node* mem  = alock->in(TypeFunc::Memory);
  Node* ctrl = alock->in(TypeFunc::Control);
  guarantee(ctrl != NULL, "missing control projection, cannot replace_node() with NULL");

  alock->extract_projections(&_callprojs, false /*separate_io_proj*/, false /*do_asserts*/);
  // There are 2 projections from the lock.  The lock node will
  // be deleted when its last use is subsumed below.
  assert(alock->outcnt() == 2 &&
         _callprojs.fallthrough_proj != NULL &&
         _callprojs.fallthrough_memproj != NULL,
         "Unexpected projections from Lock/Unlock");

  Node* fallthroughproj = _callprojs.fallthrough_proj;
  Node* memproj_fallthrough = _callprojs.fallthrough_memproj;

  // The memory projection from a lock/unlock is RawMem
  // The input to a Lock is merged memory, so extract its RawMem input
  // (unless the MergeMem has been optimized away.)
  if (alock->is_Lock()) {
    // Seach for MemBarAcquireLock node and delete it also.
    MemBarNode* membar = fallthroughproj->unique_ctrl_out()->as_MemBar();
    assert(membar != NULL && membar->Opcode() == Op_MemBarAcquireLock, "");
    Node* ctrlproj = membar->proj_out(TypeFunc::Control);
    Node* memproj = membar->proj_out(TypeFunc::Memory);
    _igvn.replace_node(ctrlproj, fallthroughproj);
    _igvn.replace_node(memproj, memproj_fallthrough);

    // Delete FastLock node also if this Lock node is unique user
    // (a loop peeling may clone a Lock node).
    Node* flock = alock->as_Lock()->fastlock_node();
    if (flock->outcnt() == 1) {
      assert(flock->unique_out() == alock, "sanity");
      _igvn.replace_node(flock, top());
    }
  }

  // Seach for MemBarReleaseLock node and delete it also.
  if (alock->is_Unlock() && ctrl->is_Proj() && ctrl->in(0)->is_MemBar()) {
    MemBarNode* membar = ctrl->in(0)->as_MemBar();
    assert(membar->Opcode() == Op_MemBarReleaseLock &&
           mem->is_Proj() && membar == mem->in(0), "");
    _igvn.replace_node(fallthroughproj, ctrl);
    _igvn.replace_node(memproj_fallthrough, mem);
    fallthroughproj = ctrl;
    memproj_fallthrough = mem;
    ctrl = membar->in(TypeFunc::Control);
    mem  = membar->in(TypeFunc::Memory);
  }

  _igvn.replace_node(fallthroughproj, ctrl);
  _igvn.replace_node(memproj_fallthrough, mem);
  return true;
}


//------------------------------expand_lock_node----------------------
void PhaseMacroExpand::expand_lock_node(LockNode *lock) {

  Node* ctrl = lock->in(TypeFunc::Control);
  Node* mem = lock->in(TypeFunc::Memory);
  Node* obj = lock->obj_node();
  Node* box = lock->box_node();
  Node* flock = lock->fastlock_node();

  assert(!box->as_BoxLock()->is_eliminated(), "sanity");

  // Make the merge point
  Node *region;
  Node *mem_phi;
  Node *slow_path;

  region  = new RegionNode(3);
  // create a Phi for the memory state
  mem_phi = new PhiNode( region, Type::MEMORY, TypeRawPtr::BOTTOM);

  // Optimize test; set region slot 2
  slow_path = opt_bits_test(ctrl, region, 2, flock, 0, 0);
  mem_phi->init_req(2, mem);

  // Make slow path call
  CallNode *call = make_slow_call((CallNode *) lock, OptoRuntime::complete_monitor_enter_Type(),
                                  OptoRuntime::complete_monitor_locking_Java(), NULL, slow_path,
                                  obj, box, NULL);

  call->extract_projections(&_callprojs, false /*separate_io_proj*/, false /*do_asserts*/);

  // Slow path can only throw asynchronous exceptions, which are always
  // de-opted.  So the compiler thinks the slow-call can never throw an
  // exception.  If it DOES throw an exception we would need the debug
  // info removed first (since if it throws there is no monitor).
  assert(_callprojs.fallthrough_ioproj == NULL && _callprojs.catchall_ioproj == NULL &&
         _callprojs.catchall_memproj == NULL && _callprojs.catchall_catchproj == NULL, "Unexpected projection from Lock");

  // Capture slow path
  // disconnect fall-through projection from call and create a new one
  // hook up users of fall-through projection to region
  Node *slow_ctrl = _callprojs.fallthrough_proj->clone();
  transform_later(slow_ctrl);
  _igvn.hash_delete(_callprojs.fallthrough_proj);
  _callprojs.fallthrough_proj->disconnect_inputs(C);
  region->init_req(1, slow_ctrl);
  // region inputs are now complete
  transform_later(region);
  _igvn.replace_node(_callprojs.fallthrough_proj, region);

  Node *memproj = transform_later(new ProjNode(call, TypeFunc::Memory));
  mem_phi->init_req(1, memproj );
  transform_later(mem_phi);
  _igvn.replace_node(_callprojs.fallthrough_memproj, mem_phi);
}

//------------------------------expand_unlock_node----------------------
void PhaseMacroExpand::expand_unlock_node(UnlockNode *unlock) {

  Node* ctrl = unlock->in(TypeFunc::Control);
  Node* mem = unlock->in(TypeFunc::Memory);
  Node* obj = unlock->obj_node();
  Node* box = unlock->box_node();

  assert(!box->as_BoxLock()->is_eliminated(), "sanity");

  // No need for a null check on unlock

  // Make the merge point
  Node *region;
  Node *mem_phi;

  region  = new RegionNode(3);
  // create a Phi for the memory state
  mem_phi = new PhiNode( region, Type::MEMORY, TypeRawPtr::BOTTOM);

  FastUnlockNode *funlock = new FastUnlockNode( ctrl, obj, box );
  funlock = transform_later( funlock )->as_FastUnlock();
  // Optimize test; set region slot 2
  Node *slow_path = opt_bits_test(ctrl, region, 2, funlock, 0, 0);
  Node *thread = transform_later(new ThreadLocalNode());

  CallNode *call = make_slow_call((CallNode *) unlock, OptoRuntime::complete_monitor_exit_Type(),
                                  CAST_FROM_FN_PTR(address, SharedRuntime::complete_monitor_unlocking_C),
                                  "complete_monitor_unlocking_C", slow_path, obj, box, thread);

  call->extract_projections(&_callprojs, false /*separate_io_proj*/, false /*do_asserts*/);
  assert(_callprojs.fallthrough_ioproj == NULL && _callprojs.catchall_ioproj == NULL &&
         _callprojs.catchall_memproj == NULL && _callprojs.catchall_catchproj == NULL, "Unexpected projection from Lock");

  // No exceptions for unlocking
  // Capture slow path
  // disconnect fall-through projection from call and create a new one
  // hook up users of fall-through projection to region
  Node *slow_ctrl = _callprojs.fallthrough_proj->clone();
  transform_later(slow_ctrl);
  _igvn.hash_delete(_callprojs.fallthrough_proj);
  _callprojs.fallthrough_proj->disconnect_inputs(C);
  region->init_req(1, slow_ctrl);
  // region inputs are now complete
  transform_later(region);
  _igvn.replace_node(_callprojs.fallthrough_proj, region);

  Node *memproj = transform_later(new ProjNode(call, TypeFunc::Memory) );
  mem_phi->init_req(1, memproj );
  mem_phi->init_req(2, mem);
  transform_later(mem_phi);
  _igvn.replace_node(_callprojs.fallthrough_memproj, mem_phi);
}

void PhaseMacroExpand::expand_subtypecheck_node(SubTypeCheckNode *check) {
  assert(check->in(SubTypeCheckNode::Control) == NULL, "should be pinned");
  Node* bol = check->unique_out();
  Node* obj_or_subklass = check->in(SubTypeCheckNode::ObjOrSubKlass);
  Node* superklass = check->in(SubTypeCheckNode::SuperKlass);
  assert(bol->is_Bool() && bol->as_Bool()->_test._test == BoolTest::ne, "unexpected bool node");

  for (DUIterator_Last imin, i = bol->last_outs(imin); i >= imin; --i) {
    Node* iff = bol->last_out(i);
    assert(iff->is_If(), "where's the if?");

    if (iff->in(0)->is_top()) {
      _igvn.replace_input_of(iff, 1, C->top());
      continue;
    }

    Node* iftrue = iff->as_If()->proj_out(1);
    Node* iffalse = iff->as_If()->proj_out(0);
    Node* ctrl = iff->in(0);

    Node* subklass = NULL;
    if (_igvn.type(obj_or_subklass)->isa_klassptr()) {
      subklass = obj_or_subklass;
    } else {
      Node* k_adr = basic_plus_adr(obj_or_subklass, oopDesc::nklass_offset_in_bytes());
      subklass = _igvn.transform(LoadKlassNode::make(_igvn, NULL, C->immutable_memory(), k_adr, TypeInstPtr::KLASS));
    }

    Node* not_subtype_ctrl = Phase::gen_subtype_check(subklass, superklass, &ctrl, NULL, _igvn);

    _igvn.replace_input_of(iff, 0, C->top());
    _igvn.replace_node(iftrue, not_subtype_ctrl);
    _igvn.replace_node(iffalse, ctrl);
  }
  _igvn.replace_node(check, C->top());
}

//---------------------------eliminate_macro_nodes----------------------
// Eliminate scalar replaced allocations and associated locks.
void PhaseMacroExpand::eliminate_macro_nodes() {
  if (C->macro_count() == 0)
    return;

  // Before elimination may re-mark (change to Nested or NonEscObj)
  // all associated (same box and obj) lock and unlock nodes.
  int cnt = C->macro_count();
  for (int i=0; i < cnt; i++) {
    Node *n = C->macro_node(i);
    if (n->is_AbstractLock()) { // Lock and Unlock nodes
      mark_eliminated_locking_nodes(n->as_AbstractLock());
    }
  }
  // Re-marking may break consistency of Coarsened locks.
  if (!C->coarsened_locks_consistent()) {
    return; // recompile without Coarsened locks if broken
  }

  // First, attempt to eliminate locks
  bool progress = true;
  while (progress) {
    progress = false;
    for (int i = C->macro_count(); i > 0; i = MIN2(i - 1, C->macro_count())) { // more than 1 element can be eliminated at once
      Node* n = C->macro_node(i - 1);
      bool success = false;
      DEBUG_ONLY(int old_macro_count = C->macro_count();)
      if (n->is_AbstractLock()) {
        success = eliminate_locking_node(n->as_AbstractLock());
      }
      assert(success == (C->macro_count() < old_macro_count), "elimination reduces macro count");
      progress = progress || success;
    }
  }
  // Next, attempt to eliminate allocations
  _has_locks = false;
  progress = true;
  while (progress) {
    progress = false;
    for (int i = C->macro_count(); i > 0; i = MIN2(i - 1, C->macro_count())) { // more than 1 element can be eliminated at once
      Node* n = C->macro_node(i - 1);
      bool success = false;
      DEBUG_ONLY(int old_macro_count = C->macro_count();)
      switch (n->class_id()) {
      case Node::Class_Allocate:
      case Node::Class_AllocateArray:
        success = eliminate_allocate_node(n->as_Allocate());
        break;
      case Node::Class_CallStaticJava:
        success = eliminate_boxing_node(n->as_CallStaticJava());
        break;
      case Node::Class_Lock:
      case Node::Class_Unlock:
        assert(!n->as_AbstractLock()->is_eliminated(), "sanity");
        _has_locks = true;
        break;
      case Node::Class_ArrayCopy:
        break;
      case Node::Class_OuterStripMinedLoop:
        break;
      case Node::Class_SubTypeCheck:
        break;
      case Node::Class_Opaque1:
        break;
      default:
        assert(n->Opcode() == Op_LoopLimit ||
               n->Opcode() == Op_Opaque2   ||
               n->Opcode() == Op_Opaque3   ||
               n->Opcode() == Op_Opaque4   ||
               BarrierSet::barrier_set()->barrier_set_c2()->is_gc_barrier_node(n),
               "unknown node type in macro list");
      }
      assert(success == (C->macro_count() < old_macro_count), "elimination reduces macro count");
      progress = progress || success;
    }
  }
}

//------------------------------expand_macro_nodes----------------------
//  Returns true if a failure occurred.
bool PhaseMacroExpand::expand_macro_nodes() {
  // Last attempt to eliminate macro nodes.
  eliminate_macro_nodes();
  if (C->failing())  return true;

  // Eliminate Opaque and LoopLimit nodes. Do it after all loop optimizations.
  bool progress = true;
  while (progress) {
    progress = false;
    for (int i = C->macro_count(); i > 0; i--) {
      Node* n = C->macro_node(i-1);
      bool success = false;
      DEBUG_ONLY(int old_macro_count = C->macro_count();)
      if (n->Opcode() == Op_LoopLimit) {
        // Remove it from macro list and put on IGVN worklist to optimize.
        C->remove_macro_node(n);
        _igvn._worklist.push(n);
        success = true;
      } else if (n->Opcode() == Op_CallStaticJava) {
        // Remove it from macro list and put on IGVN worklist to optimize.
        C->remove_macro_node(n);
        _igvn._worklist.push(n);
        success = true;
      } else if (n->is_Opaque1() || n->Opcode() == Op_Opaque2) {
        _igvn.replace_node(n, n->in(1));
        success = true;
#if INCLUDE_RTM_OPT
      } else if ((n->Opcode() == Op_Opaque3) && ((Opaque3Node*)n)->rtm_opt()) {
        assert(C->profile_rtm(), "should be used only in rtm deoptimization code");
        assert((n->outcnt() == 1) && n->unique_out()->is_Cmp(), "");
        Node* cmp = n->unique_out();
#ifdef ASSERT
        // Validate graph.
        assert((cmp->outcnt() == 1) && cmp->unique_out()->is_Bool(), "");
        BoolNode* bol = cmp->unique_out()->as_Bool();
        assert((bol->outcnt() == 1) && bol->unique_out()->is_If() &&
               (bol->_test._test == BoolTest::ne), "");
        IfNode* ifn = bol->unique_out()->as_If();
        assert((ifn->outcnt() == 2) &&
               ifn->proj_out(1)->is_uncommon_trap_proj(Deoptimization::Reason_rtm_state_change) != NULL, "");
#endif
        Node* repl = n->in(1);
        if (!_has_locks) {
          // Remove RTM state check if there are no locks in the code.
          // Replace input to compare the same value.
          repl = (cmp->in(1) == n) ? cmp->in(2) : cmp->in(1);
        }
        _igvn.replace_node(n, repl);
        success = true;
#endif
      } else if (n->Opcode() == Op_Opaque4) {
        // With Opaque4 nodes, the expectation is that the test of input 1
        // is always equal to the constant value of input 2. So we can
        // remove the Opaque4 and replace it by input 2. In debug builds,
        // leave the non constant test in instead to sanity check that it
        // never fails (if it does, that subgraph was constructed so, at
        // runtime, a Halt node is executed).
#ifdef ASSERT
        _igvn.replace_node(n, n->in(1));
#else
        _igvn.replace_node(n, n->in(2));
#endif
        success = true;
      } else if (n->Opcode() == Op_OuterStripMinedLoop) {
        n->as_OuterStripMinedLoop()->adjust_strip_mined_loop(&_igvn);
        C->remove_macro_node(n);
        success = true;
      }
      assert(!success || (C->macro_count() == (old_macro_count - 1)), "elimination must have deleted one node from macro list");
      progress = progress || success;
    }
  }

  // Clean up the graph so we're less likely to hit the maximum node
  // limit
  _igvn.set_delay_transform(false);
  _igvn.optimize();
  if (C->failing())  return true;
  _igvn.set_delay_transform(true);


  // Because we run IGVN after each expansion, some macro nodes may go
  // dead and be removed from the list as we iterate over it. Move
  // Allocate nodes (processed in a second pass) at the beginning of
  // the list and then iterate from the last element of the list until
  // an Allocate node is seen. This is robust to random deletion in
  // the list due to nodes going dead.
  C->sort_macro_nodes();

  // expand arraycopy "macro" nodes first
  // For ReduceBulkZeroing, we must first process all arraycopy nodes
  // before the allocate nodes are expanded.
  while (C->macro_count() > 0) {
    int macro_count = C->macro_count();
    Node * n = C->macro_node(macro_count-1);
    assert(n->is_macro(), "only macro nodes expected here");
    if (_igvn.type(n) == Type::TOP || (n->in(0) != NULL && n->in(0)->is_top())) {
      // node is unreachable, so don't try to expand it
      C->remove_macro_node(n);
      continue;
    }
    if (n->is_Allocate()) {
      break;
    }
    // Make sure expansion will not cause node limit to be exceeded.
    // Worst case is a macro node gets expanded into about 200 nodes.
    // Allow 50% more for optimization.
    if (C->check_node_count(300, "out of nodes before macro expansion")) {
      return true;
    }

    DEBUG_ONLY(int old_macro_count = C->macro_count();)
    switch (n->class_id()) {
    case Node::Class_Lock:
      expand_lock_node(n->as_Lock());
      break;
    case Node::Class_Unlock:
      expand_unlock_node(n->as_Unlock());
      break;
    case Node::Class_ArrayCopy:
      expand_arraycopy_node(n->as_ArrayCopy());
      break;
    case Node::Class_SubTypeCheck:
      expand_subtypecheck_node(n->as_SubTypeCheck());
      break;
    default:
      assert(false, "unknown node type in macro list");
    }
    assert(C->macro_count() == (old_macro_count - 1), "expansion must have deleted one node from macro list");
    if (C->failing())  return true;

    // Clean up the graph so we're less likely to hit the maximum node
    // limit
    _igvn.set_delay_transform(false);
    _igvn.optimize();
    if (C->failing())  return true;
    _igvn.set_delay_transform(true);
  }

  // All nodes except Allocate nodes are expanded now. There could be
  // new optimization opportunities (such as folding newly created
  // load from a just allocated object). Run IGVN.

  // expand "macro" nodes
  // nodes are removed from the macro list as they are processed
  while (C->macro_count() > 0) {
    int macro_count = C->macro_count();
    Node * n = C->macro_node(macro_count-1);
    assert(n->is_macro(), "only macro nodes expected here");
    if (_igvn.type(n) == Type::TOP || (n->in(0) != NULL && n->in(0)->is_top())) {
      // node is unreachable, so don't try to expand it
      C->remove_macro_node(n);
      continue;
    }
    // Make sure expansion will not cause node limit to be exceeded.
    // Worst case is a macro node gets expanded into about 200 nodes.
    // Allow 50% more for optimization.
    if (C->check_node_count(300, "out of nodes before macro expansion")) {
      return true;
    }
    switch (n->class_id()) {
    case Node::Class_Allocate:
      expand_allocate(n->as_Allocate());
      break;
    case Node::Class_AllocateArray:
      expand_allocate_array(n->as_AllocateArray());
      break;
    default:
      assert(false, "unknown node type in macro list");
    }
    assert(C->macro_count() < macro_count, "must have deleted a node from macro list");
    if (C->failing())  return true;

    // Clean up the graph so we're less likely to hit the maximum node
    // limit
    _igvn.set_delay_transform(false);
    _igvn.optimize();
    if (C->failing())  return true;
    _igvn.set_delay_transform(true);
  }

  _igvn.set_delay_transform(false);
  return false;
}<|MERGE_RESOLUTION|>--- conflicted
+++ resolved
@@ -1672,13 +1672,7 @@
     transform_later(mark_node);
   }
   rawmem = make_store(control, rawmem, object, oopDesc::mark_offset_in_bytes(), mark_node, TypeX_X->basic_type());
-<<<<<<< HEAD
-  rawmem = make_store(control, rawmem, object, oopDesc::nklass_offset_in_bytes(), klass_node, T_METADATA);
-  // rawmem = make_store(control, rawmem, object, oopDesc::klass_offset_in_bytes(), klass_node, T_METADATA);
-=======
-
-  rawmem = make_store(control, rawmem, object, oopDesc::klass_offset_in_bytes(), klass_node, T_METADATA);
->>>>>>> 58f8071c
+
   int header_size = alloc->minimum_header_size();  // conservatively small
 
   // Array length
