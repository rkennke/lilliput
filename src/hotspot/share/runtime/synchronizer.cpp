--- conflicted
+++ resolved
@@ -326,13 +326,6 @@
   if (obj == nullptr) return false;  // slow-path for invalid obj
   const markWord mark = obj->mark();
 
-<<<<<<< HEAD
-  if ((mark.is_fast_locked() && current->lock_stack().contains(oop(obj))) ||
-      (mark.has_locker() && current->is_lock_owned((address)mark.locker()))) {
-    // Degenerate notify
-    // stack-locked by caller so by definition the implied waitset is empty.
-    return true;
-=======
   if (LockingMode == LM_LIGHTWEIGHT) {
     if (mark.is_fast_locked() && current->lock_stack().contains(cast_to_oop(obj))) {
       // Degenerate notify
@@ -345,7 +338,6 @@
       // stack-locked by caller so by definition the implied waitset is empty.
       return true;
     }
->>>>>>> cc9f7ad9
   }
 
   if (mark.has_monitor()) {
@@ -416,18 +408,6 @@
       return true;
     }
 
-<<<<<<< HEAD
-    // This Java Monitor is inflated so obj's header will never be
-    // displaced to this thread's BasicLock. Make the displaced header
-    // non-null so this BasicLock is not seen as recursive nor as
-    // being locked. We do this unconditionally so that this thread's
-    // BasicLock cannot be mis-interpreted by any stack walkers. For
-    // performance reasons, stack walkers generally first check for
-    // stack-locking in the object's header, the second check is for
-    // recursive stack-locking in the displaced header in the BasicLock,
-    // and last are the inflated Java Monitor (ObjectMonitor) checks.
-    if (!UseFastLocking) {
-=======
     if (LockingMode != LM_LIGHTWEIGHT) {
       // This Java Monitor is inflated so obj's header will never be
       // displaced to this thread's BasicLock. Make the displaced header
@@ -438,7 +418,6 @@
       // stack-locking in the object's header, the second check is for
       // recursive stack-locking in the displaced header in the BasicLock,
       // and last are the inflated Java Monitor (ObjectMonitor) checks.
->>>>>>> cc9f7ad9
       lock->set_displaced_header(markWord::unused_mark());
     }
 
@@ -529,19 +508,6 @@
   current->inc_held_monitor_count();
 
   if (!useHeavyMonitors()) {
-<<<<<<< HEAD
-    if (UseFastLocking) {
-      LockStack& lock_stack = current->lock_stack();
-
-      markWord header = obj()->mark_acquire();
-      while (true) {
-        if (header.is_neutral()) {
-          assert(!lock_stack.contains(obj()), "thread must not already hold the lock");
-          // Try to swing into 'fast-locked' state without inflating.
-          markWord locked_header = header.set_fast_locked();
-          markWord witness = obj()->cas_set_mark(locked_header, header);
-          if (witness == header) {
-=======
     if (LockingMode == LM_LIGHTWEIGHT) {
       // Fast-locking does not use the 'lock' argument.
       LockStack& lock_stack = current->lock_stack();
@@ -553,26 +519,14 @@
           markWord locked_mark = mark.set_fast_locked();
           markWord old_mark = obj()->cas_set_mark(locked_mark, mark);
           if (old_mark == mark) {
->>>>>>> cc9f7ad9
             // Successfully fast-locked, push object to lock-stack and return.
             lock_stack.push(obj());
             return;
           }
-<<<<<<< HEAD
-          // Otherwise retry.
-          header = witness;
-        } else {
-          // Fall-through to inflate-enter.
-          break;
-        }
-      }
-    } else {
-=======
         }
       }
       // All other paths fall-through to inflate-enter.
     } else if (LockingMode == LM_LEGACY) {
->>>>>>> cc9f7ad9
       markWord mark = obj->mark();
       if (mark.is_neutral()) {
         // Anticipate successful CAS -- the ST of the displaced mark must
@@ -583,15 +537,9 @@
         }
         // Fall through to inflate() ...
       } else if (mark.has_locker() &&
-<<<<<<< HEAD
-                 current->is_lock_owned((address)mark.locker())) {
-        assert(lock != mark.locker(), "must not re-lock the same lock");
-        assert(lock != (BasicLock*)obj->mark().value(), "don't relock with same BasicLock");
-=======
                  current->is_lock_owned((address) mark.locker())) {
         assert(lock != mark.locker(), "must not re-lock the same lock");
         assert(lock != (BasicLock*) obj->mark().value(), "don't relock with same BasicLock");
->>>>>>> cc9f7ad9
         lock->set_displaced_header(markWord::from_pointer(nullptr));
         return;
       }
@@ -603,11 +551,7 @@
       lock->set_displaced_header(markWord::unused_mark());
     }
   } else if (VerifyHeavyMonitors) {
-<<<<<<< HEAD
-    guarantee(!obj->mark().has_locker() && !obj->mark().is_fast_locked(), "must not be stack-locked");
-=======
     guarantee((obj->mark().value() & markWord::lock_mask_in_place) != markWord::locked_value, "must not be lightweight/stack-locked");
->>>>>>> cc9f7ad9
   }
 
   // An async deflation can race after the inflate() call and before
@@ -626,17 +570,6 @@
 
   if (!useHeavyMonitors()) {
     markWord mark = object->mark();
-<<<<<<< HEAD
-    if (UseFastLocking) {
-      if (mark.is_fast_locked()) {
-        markWord unlocked_header = mark.set_unlocked();
-        markWord witness = object->cas_set_mark(unlocked_header, mark);
-        if (witness != mark) {
-          // Another thread beat us, it can only have installed an anonymously locked monitor at this point.
-          // Fetch that monitor, set owner correctly to this thread, and exit it (allowing waiting threads to enter).
-          assert(witness.has_monitor(), "must have monitor");
-          ObjectMonitor* monitor = witness.monitor();
-=======
     if (LockingMode == LM_LIGHTWEIGHT) {
       // Fast-locking does not use the 'lock' argument.
       if (mark.is_fast_locked()) {
@@ -649,7 +582,6 @@
           // exit it (allowing waiting threads to enter).
           assert(old_mark.has_monitor(), "must have monitor");
           ObjectMonitor* monitor = old_mark.monitor();
->>>>>>> cc9f7ad9
           assert(monitor->is_owner_anonymous(), "must be anonymous owner");
           monitor->set_owner_from_anonymous(current);
           monitor->exit(current);
@@ -658,11 +590,7 @@
         lock_stack.remove(object);
         return;
       }
-<<<<<<< HEAD
-    } else {
-=======
     } else if (LockingMode == LM_LEGACY) {
->>>>>>> cc9f7ad9
       markWord dhw = lock->displaced_header();
       if (dhw.value() == 0) {
         // If the displaced header is null, then this exit matches up with
@@ -710,13 +638,8 @@
   // The ObjectMonitor* can't be async deflated until ownership is
   // dropped inside exit() and the ObjectMonitor* must be !is_busy().
   ObjectMonitor* monitor = inflate(current, object, inflate_cause_vm_internal);
-<<<<<<< HEAD
-  if (UseFastLocking && monitor->is_owner_anonymous()) {
-    // It must be us. Pop lock object from lock stack.
-=======
   if (LockingMode == LM_LIGHTWEIGHT && monitor->is_owner_anonymous()) {
     // It must be owned by us. Pop lock object from lock stack.
->>>>>>> cc9f7ad9
     LockStack& lock_stack = current->lock_stack();
     oop popped = lock_stack.pop();
     assert(popped == object, "must be owned by this thread");
@@ -812,12 +735,6 @@
   JavaThread* current = THREAD;
 
   markWord mark = obj->mark();
-<<<<<<< HEAD
-  if ((mark.is_fast_locked() && current->lock_stack().contains(obj())) ||
-      (mark.has_locker() && current->is_lock_owned((address)mark.locker()))) {
-    // Not inflated so there can't be any waiters to notify.
-    return;
-=======
   if (LockingMode == LM_LIGHTWEIGHT) {
     if ((mark.is_fast_locked() && current->lock_stack().contains(obj()))) {
       // Not inflated so there can't be any waiters to notify.
@@ -828,7 +745,6 @@
       // Not inflated so there can't be any waiters to notify.
       return;
     }
->>>>>>> cc9f7ad9
   }
   // The ObjectMonitor* can't be async deflated until ownership is
   // dropped by the calling thread.
@@ -841,12 +757,6 @@
   JavaThread* current = THREAD;
 
   markWord mark = obj->mark();
-<<<<<<< HEAD
-  if ((mark.is_fast_locked() && current->lock_stack().contains(obj())) ||
-      (mark.has_locker() && current->is_lock_owned((address)mark.locker()))) {
-    // Not inflated so there can't be any waiters to notify.
-    return;
-=======
   if (LockingMode == LM_LIGHTWEIGHT) {
     if ((mark.is_fast_locked() && current->lock_stack().contains(obj()))) {
       // Not inflated so there can't be any waiters to notify.
@@ -857,7 +767,6 @@
       // Not inflated so there can't be any waiters to notify.
       return;
     }
->>>>>>> cc9f7ad9
   }
   // The ObjectMonitor* can't be async deflated until ownership is
   // dropped by the calling thread.
@@ -883,12 +792,8 @@
 
 static markWord read_stable_mark(oop obj) {
   markWord mark = obj->mark_acquire();
-<<<<<<< HEAD
-  if (!mark.is_being_inflated() || UseFastLocking) {
-=======
   if (!mark.is_being_inflated() || LockingMode == LM_LIGHTWEIGHT) {
     // New lightweight locking does not use the markWord::INFLATING() protocol.
->>>>>>> cc9f7ad9
     return mark;       // normal fast-path return
   }
 
@@ -1003,17 +908,11 @@
   return value;
 }
 
-<<<<<<< HEAD
-static bool is_lock_owned(Thread* thread, oop obj) {
-  assert(UseFastLocking, "only call this with fast-locking enabled");
-  return thread->is_Java_thread() ? reinterpret_cast<JavaThread*>(thread)->lock_stack().contains(obj) : false;
-=======
 // Can be called from non JavaThreads (e.g., VMThread) for FastHashCode
 // calculations as part of JVM/TI tagging.
 static bool is_lock_owned(Thread* thread, oop obj) {
   assert(LockingMode == LM_LIGHTWEIGHT, "only call this with new lightweight locking enabled");
   return thread->is_Java_thread() ? JavaThread::cast(thread)->lock_stack().contains(obj) : false;
->>>>>>> cc9f7ad9
 }
 
 intptr_t ObjectSynchronizer::FastHashCode(Thread* current, oop obj) {
@@ -1070,25 +969,15 @@
       }
       // Fall thru so we only have one place that installs the hash in
       // the ObjectMonitor.
-<<<<<<< HEAD
-    } else if (mark.is_fast_locked() && is_lock_owned(current, obj)) {
-      // This is a fast lock owned by the calling thread so use the
-=======
     } else if (LockingMode == LM_LIGHTWEIGHT && mark.is_fast_locked() && is_lock_owned(current, obj)) {
       // This is a fast-lock owned by the calling thread so use the
->>>>>>> cc9f7ad9
       // markWord from the object.
       hash = mark.hash();
       if (hash != 0) {                  // if it has a hash, just return it
         return hash;
       }
-<<<<<<< HEAD
-    } else if (mark.has_locker() && current->is_lock_owned((address)mark.locker())) {
-      // This is a stack lock owned by the calling thread so fetch the
-=======
     } else if (LockingMode == LM_LEGACY && mark.has_locker() && current->is_lock_owned((address)mark.locker())) {
       // This is a stack-lock owned by the calling thread so fetch the
->>>>>>> cc9f7ad9
       // displaced markWord from the BasicLock on the stack.
       temp = mark.displaced_mark_helper();
       assert(temp.is_neutral(), "invariant: header=" INTPTR_FORMAT, temp.value());
@@ -1157,20 +1046,11 @@
     return current->is_lock_owned((address)mark.locker());
   }
 
-<<<<<<< HEAD
-  // Fast-locking case.
-  if (mark.is_fast_locked()) {
-    return current->lock_stack().contains(h_obj());
-  }
-
-  // Contended case, header points to ObjectMonitor (tagged pointer)
-=======
   if (LockingMode == LM_LIGHTWEIGHT && mark.is_fast_locked()) {
     // fast-locking case, see if lock is in current's lock stack
     return current->lock_stack().contains(h_obj());
   }
 
->>>>>>> cc9f7ad9
   if (mark.has_monitor()) {
     // Inflated monitor so header points to ObjectMonitor (tagged pointer).
     // The first stage of async deflation does not affect any field
@@ -1187,19 +1067,6 @@
   oop obj = h_obj();
   markWord mark = read_stable_mark(obj);
 
-<<<<<<< HEAD
-  // Uncontended case, header points to stack
-  if (mark.has_locker()) {
-    return Threads::owning_thread_from_monitor_owner(t_list, (address) mark.locker());
-  }
-
-  if (mark.is_fast_locked()) {
-    return Threads::owning_thread_from_object(t_list, h_obj());
-  }
-
-  // Contended case, header points to ObjectMonitor (tagged pointer)
-  if (mark.has_monitor()) {
-=======
   if (LockingMode == LM_LEGACY && mark.has_locker()) {
     // stack-locked so header points into owner's stack.
     // owning_thread_from_monitor_owner() may also return null here:
@@ -1214,16 +1081,10 @@
 
   if (mark.has_monitor()) {
     // Inflated monitor so header points to ObjectMonitor (tagged pointer).
->>>>>>> cc9f7ad9
     // The first stage of async deflation does not affect any field
     // used by this comparison so the ObjectMonitor* is usable here.
     ObjectMonitor* monitor = mark.monitor();
     assert(monitor != nullptr, "monitor should be non-null");
-<<<<<<< HEAD
-    return Threads::owning_thread_from_monitor(t_list, monitor);
-  }
-
-=======
     // owning_thread_from_monitor() may also return null here:
     return Threads::owning_thread_from_monitor(t_list, monitor);
   }
@@ -1233,7 +1094,6 @@
   // locked by another thread when reaching here.
   // assert(mark.is_neutral(), "sanity check");
 
->>>>>>> cc9f7ad9
   return nullptr;
 }
 
@@ -1477,34 +1337,13 @@
       ObjectMonitor* inf = mark.monitor();
       markWord dmw = inf->header();
       assert(dmw.is_neutral(), "invariant: header=" INTPTR_FORMAT, dmw.value());
-<<<<<<< HEAD
-      if (UseFastLocking && inf->is_owner_anonymous() && is_lock_owned(current, object)) {
-        inf->set_owner_from_anonymous(current);
-        assert(current->is_Java_thread(), "must be Java thread");
-        reinterpret_cast<JavaThread*>(current)->lock_stack().remove(object);
-=======
       if (LockingMode == LM_LIGHTWEIGHT && inf->is_owner_anonymous() && is_lock_owned(current, object)) {
         inf->set_owner_from_anonymous(current);
         JavaThread::cast(current)->lock_stack().remove(object);
->>>>>>> cc9f7ad9
       }
       return inf;
     }
 
-<<<<<<< HEAD
-    // CASE: inflation in progress - inflating over a stack-lock.
-    // Some other thread is converting from stack-locked to inflated.
-    // Only that thread can complete inflation -- other threads must wait.
-    // The INFLATING value is transient.
-    // Currently, we spin/yield/park and poll the markword, waiting for inflation to finish.
-    // We could always eliminate polling by parking the thread on some auxiliary list.
-    // NOTE: We need to check UseFastLocking here, because with fast-locking, the header
-    // may legitimately be zero: cleared lock-bits and all upper header bits zero.
-    // With fast-locking, the INFLATING protocol is not used.
-    if (mark == markWord::INFLATING() && !UseFastLocking) {
-      read_stable_mark(object);
-      continue;
-=======
     if (LockingMode != LM_LIGHTWEIGHT) {
       // New lightweight locking does not use INFLATING.
       // CASE: inflation in progress - inflating over a stack-lock.
@@ -1569,7 +1408,6 @@
         delete monitor;
         continue;  // Interference -- just retry
       }
->>>>>>> cc9f7ad9
     }
 
     // CASE: stack-locked
@@ -1580,62 +1418,11 @@
     // allocated the ObjectMonitor, and then finally STed the address of the
     // ObjectMonitor into the mark.  This was correct, but artificially lengthened
     // the interval in which INFLATING appeared in the mark, thus increasing
-<<<<<<< HEAD
-    // the odds of inflation contention.
-
-    LogStreamHandle(Trace, monitorinflation) lsh;
-    if (mark.is_fast_locked()) {
-      assert(UseFastLocking, "can only happen with fast-locking");
-      ObjectMonitor* monitor = new ObjectMonitor(object);
-      monitor->set_header(mark.set_unlocked());
-      bool own = is_lock_owned(current, object);
-      if (own) {
-        // Owned by us.
-        monitor->set_owner_from(nullptr, current);
-      } else {
-        // Owned by somebody else.
-        monitor->set_owner_anonymous();
-      }
-      markWord monitor_mark = markWord::encode(monitor);
-      markWord witness = object->cas_set_mark(monitor_mark, mark);
-      if (witness == mark) {
-        // Success! Return inflated monitor.
-        if (own) {
-          assert(current->is_Java_thread(), "must be: checked in is_lock_owned()");
-          reinterpret_cast<JavaThread*>(current)->lock_stack().remove(object);
-        }
-        // Once the ObjectMonitor is configured and object is associated
-        // with the ObjectMonitor, it is safe to allow async deflation:
-        _in_use_list.add(monitor);
-
-        // Hopefully the performance counters are allocated on distinct
-        // cache lines to avoid false sharing on MP systems ...
-        OM_PERFDATA_OP(Inflations, inc());
-        if (log_is_enabled(Trace, monitorinflation)) {
-          ResourceMark rm(current);
-          lsh.print_cr("inflate(has_locker): object=" INTPTR_FORMAT ", mark="
-                       INTPTR_FORMAT ", type='%s'", p2i(object),
-                       object->mark().value(), object->klass()->external_name());
-        }
-        if (event.should_commit()) {
-          post_monitor_inflate_event(&event, object, cause);
-        }
-        return monitor;
-      } else {
-        delete monitor;
-        continue;
-      }
-    }
-
-    if (mark.has_locker()) {
-      assert(!UseFastLocking, "can not happen with fast-locking");
-=======
     // the odds of inflation contention. If we lose the race to set INFLATING,
     // then we just delete the ObjectMonitor and loop around again.
     //
     if (LockingMode == LM_LEGACY && mark.has_locker()) {
       assert(LockingMode != LM_LIGHTWEIGHT, "cannot happen with new lightweight locking");
->>>>>>> cc9f7ad9
       ObjectMonitor* m = new ObjectMonitor(object);
       // Optimistically prepare the ObjectMonitor - anticipate successful CAS
       // We do this before the CAS in order to minimize the length of time
@@ -1917,12 +1704,9 @@
       // being afraid that the object-monitor is going away.
       HandshakeForDeflation hfd_hc;
       Handshake::execute(&hfd_hc);
-<<<<<<< HEAD
-=======
       // Also, we sync and desync GC threads around the handshake, so that they can
       // safely read the mark-word and look-through to the object-monitor, without
       // being afraid that the object-monitor is going away.
->>>>>>> cc9f7ad9
       VM_RendezvousGCThreads sync_gc;
       VMThread::execute(&sync_gc);
 
