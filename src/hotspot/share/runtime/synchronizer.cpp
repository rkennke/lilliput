--- conflicted
+++ resolved
@@ -679,11 +679,7 @@
 
 static SharedGlobals GVars;
 
-<<<<<<< HEAD
-markWord ObjectSynchronizer::read_stable_mark(const oop obj) {
-=======
 static markWord read_stable_mark(oop obj) {
->>>>>>> 55a3aab4
   markWord mark = obj->mark_acquire();
   if (!mark.is_being_inflated()) {
     return mark;       // normal fast-path return
