--- conflicted
+++ resolved
@@ -741,8 +741,6 @@
   }
 }
 
-<<<<<<< HEAD
-=======
 // Safely load a mark word from an object, even with racing stack-locking or monitor inflation.
 // The protocol is a partial inflation-protocol: it installs INFLATING into the object's mark
 // word in order to prevent an stack-locks or inflations from interferring (or detect such
@@ -816,7 +814,6 @@
   }
 }
 
->>>>>>> 4390f5f0
 markWord ObjectSynchronizer::stable_mark(const oop obj) {
   markWord mark = read_stable_mark(obj);
   if (!mark.is_neutral() && !mark.is_marked()) {
@@ -831,12 +828,7 @@
       mark = mark.displaced_mark_helper();
       assert(mark.is_neutral(), "invariant: header=" INTPTR_FORMAT, mark.value());
     } else {
-<<<<<<< HEAD
-      ObjectMonitor* monitor = inflate(Thread::current(), obj, inflate_cause_vm_internal);
-      mark = monitor->header();
-=======
       mark = safe_load_mark(obj);
->>>>>>> 4390f5f0
       assert(mark.is_neutral(), "invariant: header=" INTPTR_FORMAT, mark.value());
       assert(!mark.is_marked(), "no forwarded objects here");
     }
