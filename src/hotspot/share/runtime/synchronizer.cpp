--- conflicted
+++ resolved
@@ -716,134 +716,6 @@
 
 static SharedGlobals GVars;
 
-<<<<<<< HEAD
-markWord ObjectSynchronizer::read_stable_mark(oop obj) {
-  markWord mark = obj->mark_acquire();
-  if (!mark.is_being_inflated()) {
-    return mark;       // normal fast-path return
-  }
-
-  int its = 0;
-  for (;;) {
-    markWord mark = obj->mark_acquire();
-    if (!mark.is_being_inflated()) {
-      return mark;    // normal fast-path return
-    }
-
-    // The object is being inflated by some other thread.
-    // The caller of read_stable_mark() must wait for inflation to complete.
-    // Avoid live-lock.
-
-    ++its;
-    if (its > 10000 || !os::is_MP()) {
-      if (its & 1) {
-        os::naked_yield();
-      } else {
-        // Note that the following code attenuates the livelock problem but is not
-        // a complete remedy.  A more complete solution would require that the inflating
-        // thread hold the associated inflation lock.  The following code simply restricts
-        // the number of spinners to at most one.  We'll have N-2 threads blocked
-        // on the inflationlock, 1 thread holding the inflation lock and using
-        // a yield/park strategy, and 1 thread in the midst of inflation.
-        // A more refined approach would be to change the encoding of INFLATING
-        // to allow encapsulation of a native thread pointer.  Threads waiting for
-        // inflation to complete would use CAS to push themselves onto a singly linked
-        // list rooted at the markword.  Once enqueued, they'd loop, checking a per-thread flag
-        // and calling park().  When inflation was complete the thread that accomplished inflation
-        // would detach the list and set the markword to inflated with a single CAS and
-        // then for each thread on the list, set the flag and unpark() the thread.
-
-        // Index into the lock array based on the current object address.
-        static_assert(is_power_of_2(NINFLATIONLOCKS), "must be");
-        int ix = (cast_from_oop<intptr_t>(obj) >> 5) & (NINFLATIONLOCKS-1);
-        int YieldThenBlock = 0;
-        assert(ix >= 0 && ix < NINFLATIONLOCKS, "invariant");
-        gInflationLocks[ix]->lock();
-        while (obj->mark_acquire() == markWord::INFLATING()) {
-          // Beware: naked_yield() is advisory and has almost no effect on some platforms
-          // so we periodically call current->_ParkEvent->park(1).
-          // We use a mixed spin/yield/block mechanism.
-          if ((YieldThenBlock++) >= 16) {
-            Thread::current()->_ParkEvent->park(1);
-          } else {
-            os::naked_yield();
-          }
-        }
-        gInflationLocks[ix]->unlock();
-      }
-    } else {
-      SpinPause();       // SMP-polite spinning
-    }
-  }
-}
-
-// Safely load a mark word from an object, even with racing stack-locking or monitor inflation.
-// The protocol is a partial inflation-protocol: it installs INFLATING into the object's mark
-// word in order to prevent an stack-locks or inflations from interferring (or detect such
-// interference and retry), but then, instead of creating and installing a monitor, simply
-// read and return the real mark word.
-markWord ObjectSynchronizer::stable_mark(oop object) {
-  for (;;) {
-    const markWord mark = read_stable_mark(object);
-    assert(!mark.is_being_inflated(), "read_stable_mark must prevent inflating mark");
-
-    // The mark can be in one of the following states:
-    // *  Inflated     - just return mark from inflated monitor
-    // *  Stack-locked - coerce it to inflating, and then return displaced mark
-    // *  Neutral      - return mark
-    // *  Marked       - return mark
-
-    // CASE: inflated
-    if (mark.has_monitor()) {
-      ObjectMonitor* inf = mark.monitor();
-      markWord dmw = inf->header();
-      assert(dmw.is_neutral(), "invariant: header=" INTPTR_FORMAT, dmw.value());
-      return dmw;
-    }
-
-    // CASE: stack-locked
-    // Could be stack-locked either by this thread or by some other thread.
-    if (mark.has_locker()) {
-      BasicLock* lock = mark.locker();
-      if (Thread::current()->is_lock_owned((address)lock)) {
-        // If locked by this thread, it is safe to access the displaced header.
-        markWord dmw = lock->displaced_header();
-        assert(dmw.is_neutral(), "invariant: header=" INTPTR_FORMAT, dmw.value());
-        return dmw;
-      }
-
-      // Otherwise, attempt to temporarily install INFLATING into the mark-word,
-      // to prevent inflation or unlocking by competing thread.
-      markWord cmp = object->cas_set_mark(markWord::INFLATING(), mark);
-      if (cmp != mark) {
-        continue;       // Interference -- just retry
-      }
-
-      // fetch the displaced mark from the owner's stack.
-      // The owner can't die or unwind past the lock while our INFLATING
-      // object is in the mark.  Furthermore the owner can't complete
-      // an unlock on the object, either.
-      markWord dmw = mark.displaced_mark_helper();
-      // Catch if the object's header is not neutral (not locked and
-      // not marked is what we care about here).
-      assert(dmw.is_neutral(), "invariant: header=" INTPTR_FORMAT, dmw.value());
-
-      // Must preserve store ordering. The monitor state must
-      // be stable at the time of publishing the monitor address.
-      assert(object->mark() == markWord::INFLATING(), "invariant");
-      // Release semantics so that above set_object() is seen first.
-      object->release_set_mark(mark);
-
-      return dmw;
-    }
-
-    // CASE: neutral or marked (for GC)
-    // Catch if the object's header is not neutral or marked (it must not be locked).
-    assert(mark.is_neutral() || mark.is_marked(), "invariant: header=" INTPTR_FORMAT, mark.value());
-    return mark;
-  }
-}
-
 static inline uint32_t rotl32(uint32_t x, int8_t r) {
   return (x << r) | (x >> (32 - r));
 }
@@ -881,8 +753,6 @@
   return h1;
 }
 
-=======
->>>>>>> b45d6aaf
 // hashCode() generation :
 //
 // Possibilities:
@@ -922,7 +792,7 @@
 }
 
 static uint32_t get_hash(markWord mark, oop obj) {
-  assert(mark.is_neutral(), "only from neutral mark");
+  assert(mark.is_neutral() | mark.is_fast_locked(), "only from neutral or fast-locked mark");
   assert(mark.hash_is_hashed_or_copied(), "only from hashed or copied object");
   if (mark.hash_is_copied()) {
     Klass* klass = mark.klass();
@@ -968,23 +838,12 @@
       }
       // Fall thru so we only have one place that installs the hash in
       // the ObjectMonitor.
-<<<<<<< HEAD
-    } else if (current->is_lock_owned((address)mark.locker())) {
-      // This is a stack lock owned by the calling thread so fetch the
-      // displaced markWord from the BasicLock on the stack.
-      temp = mark.displaced_mark_helper();
-      assert(temp.is_neutral(), "invariant: header=" INTPTR_FORMAT, temp.value());
-      if (temp.hash_is_hashed_or_copied()) {
-        return get_hash(temp, obj);
-=======
     } else if (current->lock_stack().contains(obj)) {
       // This is a fast lock owned by the calling thread so use the
       // markWord from the object.
       assert(mark.is_fast_locked(), "invariant: header=" INTPTR_FORMAT, temp.value());
-      hash = mark.hash();
-      if (hash != 0) {                  // if it has a hash, just return it
-        return hash;
->>>>>>> b45d6aaf
+      if (mark.hash_is_hashed_or_copied()) {
+        return get_hash(mark, obj);
       }
     }
 
