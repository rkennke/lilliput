/*
 * Copyright (c) 1998, 2021, Oracle and/or its affiliates. All rights reserved.
 * DO NOT ALTER OR REMOVE COPYRIGHT NOTICES OR THIS FILE HEADER.
 *
 * This code is free software; you can redistribute it and/or modify it
 * under the terms of the GNU General Public License version 2 only, as
 * published by the Free Software Foundation.
 *
 * This code is distributed in the hope that it will be useful, but WITHOUT
 * ANY WARRANTY; without even the implied warranty of MERCHANTABILITY or
 * FITNESS FOR A PARTICULAR PURPOSE.  See the GNU General Public License
 * version 2 for more details (a copy is included in the LICENSE file that
 * accompanied this code).
 *
 * You should have received a copy of the GNU General Public License version
 * 2 along with this work; if not, write to the Free Software Foundation,
 * Inc., 51 Franklin St, Fifth Floor, Boston, MA 02110-1301 USA.
 *
 * Please contact Oracle, 500 Oracle Parkway, Redwood Shores, CA 94065 USA
 * or visit www.oracle.com if you need additional information or have any
 * questions.
 *
 */

#include "precompiled.hpp"
#include "classfile/vmSymbols.hpp"
#include "jfr/jfrEvents.hpp"
#include "logging/log.hpp"
#include "logging/logStream.hpp"
#include "memory/allocation.inline.hpp"
#include "memory/padded.hpp"
#include "memory/resourceArea.hpp"
#include "memory/universe.hpp"
#include "oops/markWord.hpp"
#include "oops/oop.inline.hpp"
#include "runtime/atomic.hpp"
#include "runtime/handles.inline.hpp"
#include "runtime/handshake.hpp"
#include "runtime/interfaceSupport.inline.hpp"
#include "runtime/mutexLocker.hpp"
#include "runtime/objectMonitor.hpp"
#include "runtime/objectMonitor.inline.hpp"
#include "runtime/os.inline.hpp"
#include "runtime/osThread.hpp"
#include "runtime/perfData.hpp"
#include "runtime/safepointMechanism.inline.hpp"
#include "runtime/safepointVerifiers.hpp"
#include "runtime/sharedRuntime.hpp"
#include "runtime/stubRoutines.hpp"
#include "runtime/synchronizer.hpp"
#include "runtime/thread.inline.hpp"
#include "runtime/timer.hpp"
#include "runtime/vframe.hpp"
#include "runtime/vmThread.hpp"
#include "utilities/align.hpp"
#include "utilities/dtrace.hpp"
#include "utilities/events.hpp"
#include "utilities/preserveException.hpp"

void MonitorList::add(ObjectMonitor* m) {
  ObjectMonitor* head;
  do {
    head = Atomic::load(&_head);
    m->set_next_om(head);
  } while (Atomic::cmpxchg(&_head, head, m) != head);

  size_t count = Atomic::add(&_count, 1u);
  if (count > max()) {
    Atomic::inc(&_max);
  }
}

size_t MonitorList::count() const {
  return Atomic::load(&_count);
}

size_t MonitorList::max() const {
  return Atomic::load(&_max);
}

// Walk the in-use list and unlink (at most MonitorDeflationMax) deflated
// ObjectMonitors. Returns the number of unlinked ObjectMonitors.
size_t MonitorList::unlink_deflated(Thread* current, LogStream* ls,
                                    elapsedTimer* timer_p,
                                    GrowableArray<ObjectMonitor*>* unlinked_list) {
  size_t unlinked_count = 0;
  ObjectMonitor* prev = NULL;
  ObjectMonitor* head = Atomic::load_acquire(&_head);
  ObjectMonitor* m = head;
  // The in-use list head can be NULL during the final audit.
  while (m != NULL) {
    if (m->is_being_async_deflated()) {
      // Find next live ObjectMonitor.
      ObjectMonitor* next = m;
      do {
        ObjectMonitor* next_next = next->next_om();
        unlinked_count++;
        unlinked_list->append(next);
        next = next_next;
        if (unlinked_count >= (size_t)MonitorDeflationMax) {
          // Reached the max so bail out on the gathering loop.
          break;
        }
      } while (next != NULL && next->is_being_async_deflated());
      if (prev == NULL) {
        ObjectMonitor* prev_head = Atomic::cmpxchg(&_head, head, next);
        if (prev_head != head) {
          // Find new prev ObjectMonitor that just got inserted.
          for (ObjectMonitor* n = prev_head; n != m; n = n->next_om()) {
            prev = n;
          }
          prev->set_next_om(next);
        }
      } else {
        prev->set_next_om(next);
      }
      if (unlinked_count >= (size_t)MonitorDeflationMax) {
        // Reached the max so bail out on the searching loop.
        break;
      }
      m = next;
    } else {
      prev = m;
      m = m->next_om();
    }

    if (current->is_Java_thread()) {
      // A JavaThread must check for a safepoint/handshake and honor it.
      ObjectSynchronizer::chk_for_block_req(JavaThread::cast(current), "unlinking",
                                            "unlinked_count", unlinked_count,
                                            ls, timer_p);
    }
  }
  Atomic::sub(&_count, unlinked_count);
  return unlinked_count;
}

MonitorList::Iterator MonitorList::iterator() const {
  return Iterator(Atomic::load_acquire(&_head));
}

ObjectMonitor* MonitorList::Iterator::next() {
  ObjectMonitor* current = _current;
  _current = current->next_om();
  return current;
}

// The "core" versions of monitor enter and exit reside in this file.
// The interpreter and compilers contain specialized transliterated
// variants of the enter-exit fast-path operations.  See c2_MacroAssembler_x86.cpp
// fast_lock(...) for instance.  If you make changes here, make sure to modify the
// interpreter, and both C1 and C2 fast-path inline locking code emission.
//
// -----------------------------------------------------------------------------

#ifdef DTRACE_ENABLED

// Only bother with this argument setup if dtrace is available
// TODO-FIXME: probes should not fire when caller is _blocked.  assert() accordingly.

#define DTRACE_MONITOR_PROBE_COMMON(obj, thread)                           \
  char* bytes = NULL;                                                      \
  int len = 0;                                                             \
  jlong jtid = SharedRuntime::get_java_tid(thread);                        \
  Symbol* klassname = obj->klass()->name();                                \
  if (klassname != NULL) {                                                 \
    bytes = (char*)klassname->bytes();                                     \
    len = klassname->utf8_length();                                        \
  }

#define DTRACE_MONITOR_WAIT_PROBE(monitor, obj, thread, millis)            \
  {                                                                        \
    if (DTraceMonitorProbes) {                                             \
      DTRACE_MONITOR_PROBE_COMMON(obj, thread);                            \
      HOTSPOT_MONITOR_WAIT(jtid,                                           \
                           (uintptr_t)(monitor), bytes, len, (millis));    \
    }                                                                      \
  }

#define HOTSPOT_MONITOR_PROBE_notify HOTSPOT_MONITOR_NOTIFY
#define HOTSPOT_MONITOR_PROBE_notifyAll HOTSPOT_MONITOR_NOTIFYALL
#define HOTSPOT_MONITOR_PROBE_waited HOTSPOT_MONITOR_WAITED

#define DTRACE_MONITOR_PROBE(probe, monitor, obj, thread)                  \
  {                                                                        \
    if (DTraceMonitorProbes) {                                             \
      DTRACE_MONITOR_PROBE_COMMON(obj, thread);                            \
      HOTSPOT_MONITOR_PROBE_##probe(jtid, /* probe = waited */             \
                                    (uintptr_t)(monitor), bytes, len);     \
    }                                                                      \
  }

#else //  ndef DTRACE_ENABLED

#define DTRACE_MONITOR_WAIT_PROBE(obj, thread, millis, mon)    {;}
#define DTRACE_MONITOR_PROBE(probe, obj, thread, mon)          {;}

#endif // ndef DTRACE_ENABLED

// This exists only as a workaround of dtrace bug 6254741
int dtrace_waited_probe(ObjectMonitor* monitor, Handle obj, Thread* thr) {
  DTRACE_MONITOR_PROBE(waited, monitor, obj(), thr);
  return 0;
}

static const int NINFLATIONLOCKS = 256;
static os::PlatformMutex* gInflationLocks[NINFLATIONLOCKS];

void ObjectSynchronizer::initialize() {
  for (int i = 0; i < NINFLATIONLOCKS; i++) {
    gInflationLocks[i] = new os::PlatformMutex();
  }
  // Start the ceiling with the estimate for one thread.
  set_in_use_list_ceiling(AvgMonitorsPerThreadEstimate);
}

MonitorList ObjectSynchronizer::_in_use_list;
// monitors_used_above_threshold() policy is as follows:
//
// The ratio of the current _in_use_list count to the ceiling is used
// to determine if we are above MonitorUsedDeflationThreshold and need
// to do an async monitor deflation cycle. The ceiling is increased by
// AvgMonitorsPerThreadEstimate when a thread is added to the system
// and is decreased by AvgMonitorsPerThreadEstimate when a thread is
// removed from the system.
//
// Note: If the _in_use_list max exceeds the ceiling, then
// monitors_used_above_threshold() will use the in_use_list max instead
// of the thread count derived ceiling because we have used more
// ObjectMonitors than the estimated average.
//
// Note: If deflate_idle_monitors() has NoAsyncDeflationProgressMax
// no-progress async monitor deflation cycles in a row, then the ceiling
// is adjusted upwards by monitors_used_above_threshold().
//
// Start the ceiling with the estimate for one thread in initialize()
// which is called after cmd line options are processed.
static size_t _in_use_list_ceiling = 0;
bool volatile ObjectSynchronizer::_is_async_deflation_requested = false;
bool volatile ObjectSynchronizer::_is_final_audit = false;
jlong ObjectSynchronizer::_last_async_deflation_time_ns = 0;
static uintx _no_progress_cnt = 0;

// =====================> Quick functions

// The quick_* forms are special fast-path variants used to improve
// performance.  In the simplest case, a "quick_*" implementation could
// simply return false, in which case the caller will perform the necessary
// state transitions and call the slow-path form.
// The fast-path is designed to handle frequently arising cases in an efficient
// manner and is just a degenerate "optimistic" variant of the slow-path.
// returns true  -- to indicate the call was satisfied.
// returns false -- to indicate the call needs the services of the slow-path.
// A no-loitering ordinance is in effect for code in the quick_* family
// operators: safepoints or indefinite blocking (blocking that might span a
// safepoint) are forbidden. Generally the thread_state() is _in_Java upon
// entry.
//
// Consider: An interesting optimization is to have the JIT recognize the
// following common idiom:
//   synchronized (someobj) { .... ; notify(); }
// That is, we find a notify() or notifyAll() call that immediately precedes
// the monitorexit operation.  In that case the JIT could fuse the operations
// into a single notifyAndExit() runtime primitive.

bool ObjectSynchronizer::quick_notify(oopDesc* obj, JavaThread* current, bool all) {
  assert(current->thread_state() == _thread_in_Java, "invariant");
  NoSafepointVerifier nsv;
  if (obj == NULL) return false;  // slow-path for invalid obj
  const markWord mark = obj->mark();

  if (mark.has_locker() && current->is_lock_owned((address)mark.locker())) {
    // Degenerate notify
    // stack-locked by caller so by definition the implied waitset is empty.
    return true;
  }

  if (mark.has_monitor()) {
    ObjectMonitor* const mon = mark.monitor();
    assert(mon->object() == oop(obj), "invariant");
    if (mon->owner() != current) return false;  // slow-path for IMS exception

    if (mon->first_waiter() != NULL) {
      // We have one or more waiters. Since this is an inflated monitor
      // that we own, we can transfer one or more threads from the waitset
      // to the entrylist here and now, avoiding the slow-path.
      if (all) {
        DTRACE_MONITOR_PROBE(notifyAll, mon, obj, current);
      } else {
        DTRACE_MONITOR_PROBE(notify, mon, obj, current);
      }
      int free_count = 0;
      do {
        mon->INotify(current);
        ++free_count;
      } while (mon->first_waiter() != NULL && all);
      OM_PERFDATA_OP(Notifications, inc(free_count));
    }
    return true;
  }

  // other IMS exception states take the slow-path
  return false;
}


// The LockNode emitted directly at the synchronization site would have
// been too big if it were to have included support for the cases of inflated
// recursive enter and exit, so they go here instead.
// Note that we can't safely call AsyncPrintJavaStack() from within
// quick_enter() as our thread state remains _in_Java.

bool ObjectSynchronizer::quick_enter(oop obj, JavaThread* current,
                                     BasicLock * lock) {
  assert(current->thread_state() == _thread_in_Java, "invariant");
  NoSafepointVerifier nsv;
  if (obj == NULL) return false;       // Need to throw NPE

  if (obj->klass()->is_value_based()) {
    return false;
  }

  const markWord mark = obj->mark();

  if (mark.has_monitor()) {
    ObjectMonitor* const m = mark.monitor();
    // An async deflation or GC can race us before we manage to make
    // the ObjectMonitor busy by setting the owner below. If we detect
    // that race we just bail out to the slow-path here.
    if (m->object_peek() == NULL) {
      return false;
    }
    JavaThread* const owner = (JavaThread*) m->owner_raw();

    // Lock contention and Transactional Lock Elision (TLE) diagnostics
    // and observability
    // Case: light contention possibly amenable to TLE
    // Case: TLE inimical operations such as nested/recursive synchronization

    if (owner == current) {
      m->_recursions++;
      return true;
    }

    // This Java Monitor is inflated so obj's header will never be
    // displaced to this thread's BasicLock. Make the displaced header
    // non-NULL so this BasicLock is not seen as recursive nor as
    // being locked. We do this unconditionally so that this thread's
    // BasicLock cannot be mis-interpreted by any stack walkers. For
    // performance reasons, stack walkers generally first check for
    // stack-locking in the object's header, the second check is for
    // recursive stack-locking in the displaced header in the BasicLock,
    // and last are the inflated Java Monitor (ObjectMonitor) checks.
    lock->set_displaced_header(markWord::unused_mark());

    if (owner == NULL && m->try_set_owner_from(NULL, current) == NULL) {
      assert(m->_recursions == 0, "invariant");
      return true;
    }
  }

  // Note that we could inflate in quick_enter.
  // This is likely a useful optimization
  // Critically, in quick_enter() we must not:
  // -- block indefinitely, or
  // -- reach a safepoint

  return false;        // revert to slow-path
}

// Handle notifications when synchronizing on value based classes
void ObjectSynchronizer::handle_sync_on_value_based_class(Handle obj, JavaThread* current) {
  frame last_frame = current->last_frame();
  bool bcp_was_adjusted = false;
  // Don't decrement bcp if it points to the frame's first instruction.  This happens when
  // handle_sync_on_value_based_class() is called because of a synchronized method.  There
  // is no actual monitorenter instruction in the byte code in this case.
  if (last_frame.is_interpreted_frame() &&
      (last_frame.interpreter_frame_method()->code_base() < last_frame.interpreter_frame_bcp())) {
    // adjust bcp to point back to monitorenter so that we print the correct line numbers
    last_frame.interpreter_frame_set_bcp(last_frame.interpreter_frame_bcp() - 1);
    bcp_was_adjusted = true;
  }

  if (DiagnoseSyncOnValueBasedClasses == FATAL_EXIT) {
    ResourceMark rm(current);
    stringStream ss;
    current->print_stack_on(&ss);
    char* base = (char*)strstr(ss.base(), "at");
    char* newline = (char*)strchr(ss.base(), '\n');
    if (newline != NULL) {
      *newline = '\0';
    }
    fatal("Synchronizing on object " INTPTR_FORMAT " of klass %s %s", p2i(obj()), obj->klass()->external_name(), base);
  } else {
    assert(DiagnoseSyncOnValueBasedClasses == LOG_WARNING, "invalid value for DiagnoseSyncOnValueBasedClasses");
    ResourceMark rm(current);
    Log(valuebasedclasses) vblog;

    vblog.info("Synchronizing on object " INTPTR_FORMAT " of klass %s", p2i(obj()), obj->klass()->external_name());
    if (current->has_last_Java_frame()) {
      LogStream info_stream(vblog.info());
      current->print_stack_on(&info_stream);
    } else {
      vblog.info("Cannot find the last Java frame");
    }

    EventSyncOnValueBasedClass event;
    if (event.should_commit()) {
      event.set_valueBasedClass(obj->klass());
      event.commit();
    }
  }

  if (bcp_was_adjusted) {
    last_frame.interpreter_frame_set_bcp(last_frame.interpreter_frame_bcp() + 1);
  }
}

// -----------------------------------------------------------------------------
// Monitor Enter/Exit
// The interpreter and compiler assembly code tries to lock using the fast path
// of this algorithm. Make sure to update that code if the following function is
// changed. The implementation is extremely sensitive to race condition. Be careful.

void ObjectSynchronizer::enter(Handle obj, BasicLock* lock, JavaThread* current) {
  if (obj->klass()->is_value_based()) {
    handle_sync_on_value_based_class(obj, current);
  }

  markWord mark = obj->mark();
  if (mark.is_neutral()) {
    // Anticipate successful CAS -- the ST of the displaced mark must
    // be visible <= the ST performed by the CAS.
    lock->set_displaced_header(mark);
    if (mark == obj()->cas_set_mark(markWord::from_pointer(lock), mark)) {
      return;
    }
    // Fall through to inflate() ...
  } else if (mark.has_locker() &&
             current->is_lock_owned((address)mark.locker())) {
    assert(lock != mark.locker(), "must not re-lock the same lock");
    assert(lock != (BasicLock*)obj->mark().value(), "don't relock with same BasicLock");
    lock->set_displaced_header(markWord::from_pointer(NULL));
    return;
  }

  // The object header will never be displaced to this lock,
  // so it does not matter what the value is, except that it
  // must be non-zero to avoid looking like a re-entrant lock,
  // and must not look locked either.
  lock->set_displaced_header(markWord::unused_mark());
  // An async deflation can race after the inflate() call and before
  // enter() can make the ObjectMonitor busy. enter() returns false if
  // we have lost the race to async deflation and we simply try again.
  while (true) {
    ObjectMonitor* monitor = inflate(current, obj(), inflate_cause_monitor_enter);
    if (monitor->enter(current)) {
      return;
    }
  }
}

void ObjectSynchronizer::exit(oop object, BasicLock* lock, JavaThread* current) {
  markWord mark = object->mark();

  markWord dhw = lock->displaced_header();
  if (dhw.value() == 0) {
    // If the displaced header is NULL, then this exit matches up with
    // a recursive enter. No real work to do here except for diagnostics.
#ifndef PRODUCT
    if (mark != markWord::INFLATING()) {
      // Only do diagnostics if we are not racing an inflation. Simply
      // exiting a recursive enter of a Java Monitor that is being
      // inflated is safe; see the has_monitor() comment below.
      assert(!mark.is_neutral(), "invariant");
      assert(!mark.has_locker() ||
             current->is_lock_owned((address)mark.locker()), "invariant");
      if (mark.has_monitor()) {
        // The BasicLock's displaced_header is marked as a recursive
        // enter and we have an inflated Java Monitor (ObjectMonitor).
        // This is a special case where the Java Monitor was inflated
        // after this thread entered the stack-lock recursively. When a
        // Java Monitor is inflated, we cannot safely walk the Java
        // Monitor owner's stack and update the BasicLocks because a
        // Java Monitor can be asynchronously inflated by a thread that
        // does not own the Java Monitor.
        ObjectMonitor* m = mark.monitor();
        assert(m->object()->mark() == mark, "invariant");
        assert(m->is_entered(current), "invariant");
      }
    }
#endif
    return;
  }

  if (mark == markWord::from_pointer(lock)) {
    // If the object is stack-locked by the current thread, try to
    // swing the displaced header from the BasicLock back to the mark.
    assert(dhw.is_neutral(), "invariant");
    if (object->cas_set_mark(dhw, mark) == mark) {
      return;
    }
  }

  // We have to take the slow-path of possible inflation and then exit.
  // The ObjectMonitor* can't be async deflated until ownership is
  // dropped inside exit() and the ObjectMonitor* must be !is_busy().
  ObjectMonitor* monitor = inflate(current, object, inflate_cause_vm_internal);
  monitor->exit(current);
}

// -----------------------------------------------------------------------------
// Class Loader  support to workaround deadlocks on the class loader lock objects
// Also used by GC
// complete_exit()/reenter() are used to wait on a nested lock
// i.e. to give up an outer lock completely and then re-enter
// Used when holding nested locks - lock acquisition order: lock1 then lock2
//  1) complete_exit lock1 - saving recursion count
//  2) wait on lock2
//  3) when notified on lock2, unlock lock2
//  4) reenter lock1 with original recursion count
//  5) lock lock2
// NOTE: must use heavy weight monitor to handle complete_exit/reenter()
intx ObjectSynchronizer::complete_exit(Handle obj, JavaThread* current) {
  // The ObjectMonitor* can't be async deflated until ownership is
  // dropped inside exit() and the ObjectMonitor* must be !is_busy().
  ObjectMonitor* monitor = inflate(current, obj(), inflate_cause_vm_internal);
  intptr_t ret_code = monitor->complete_exit(current);
  return ret_code;
}

// NOTE: must use heavy weight monitor to handle complete_exit/reenter()
void ObjectSynchronizer::reenter(Handle obj, intx recursions, JavaThread* current) {
  // An async deflation can race after the inflate() call and before
  // reenter() -> enter() can make the ObjectMonitor busy. reenter() ->
  // enter() returns false if we have lost the race to async deflation
  // and we simply try again.
  while (true) {
    ObjectMonitor* monitor = inflate(current, obj(), inflate_cause_vm_internal);
    if (monitor->reenter(recursions, current)) {
      return;
    }
  }
}

// -----------------------------------------------------------------------------
// JNI locks on java objects
// NOTE: must use heavy weight monitor to handle jni monitor enter
void ObjectSynchronizer::jni_enter(Handle obj, JavaThread* current) {
  if (obj->klass()->is_value_based()) {
    handle_sync_on_value_based_class(obj, current);
  }

  // the current locking is from JNI instead of Java code
  current->set_current_pending_monitor_is_from_java(false);
  // An async deflation can race after the inflate() call and before
  // enter() can make the ObjectMonitor busy. enter() returns false if
  // we have lost the race to async deflation and we simply try again.
  while (true) {
    ObjectMonitor* monitor = inflate(current, obj(), inflate_cause_jni_enter);
    if (monitor->enter(current)) {
      break;
    }
  }
  current->set_current_pending_monitor_is_from_java(true);
}

// NOTE: must use heavy weight monitor to handle jni monitor exit
void ObjectSynchronizer::jni_exit(oop obj, TRAPS) {
  JavaThread* current = THREAD;

  // The ObjectMonitor* can't be async deflated until ownership is
  // dropped inside exit() and the ObjectMonitor* must be !is_busy().
  ObjectMonitor* monitor = inflate(current, obj, inflate_cause_jni_exit);
  // If this thread has locked the object, exit the monitor. We
  // intentionally do not use CHECK on check_owner because we must exit the
  // monitor even if an exception was already pending.
  if (monitor->check_owner(THREAD)) {
    monitor->exit(current);
  }
}

// -----------------------------------------------------------------------------
// Internal VM locks on java objects
// standard constructor, allows locking failures
ObjectLocker::ObjectLocker(Handle obj, JavaThread* thread) {
  _thread = thread;
  _thread->check_for_valid_safepoint_state();
  _obj = obj;

  if (_obj() != NULL) {
    ObjectSynchronizer::enter(_obj, &_lock, _thread);
  }
}

ObjectLocker::~ObjectLocker() {
  if (_obj() != NULL) {
    ObjectSynchronizer::exit(_obj(), &_lock, _thread);
  }
}


// -----------------------------------------------------------------------------
//  Wait/Notify/NotifyAll
// NOTE: must use heavy weight monitor to handle wait()
int ObjectSynchronizer::wait(Handle obj, jlong millis, TRAPS) {
  JavaThread* current = THREAD;
  if (millis < 0) {
    THROW_MSG_0(vmSymbols::java_lang_IllegalArgumentException(), "timeout value is negative");
  }
  // The ObjectMonitor* can't be async deflated because the _waiters
  // field is incremented before ownership is dropped and decremented
  // after ownership is regained.
  ObjectMonitor* monitor = inflate(current, obj(), inflate_cause_wait);

  DTRACE_MONITOR_WAIT_PROBE(monitor, obj(), current, millis);
  monitor->wait(millis, true, THREAD); // Not CHECK as we need following code

  // This dummy call is in place to get around dtrace bug 6254741.  Once
  // that's fixed we can uncomment the following line, remove the call
  // and change this function back into a "void" func.
  // DTRACE_MONITOR_PROBE(waited, monitor, obj(), THREAD);
  int ret_code = dtrace_waited_probe(monitor, obj, THREAD);
  return ret_code;
}

// No exception are possible in this case as we only use this internally when locking is
// correct and we have to wait until notified - so no interrupts or timeouts.
void ObjectSynchronizer::wait_uninterruptibly(Handle obj, JavaThread* current) {
  // The ObjectMonitor* can't be async deflated because the _waiters
  // field is incremented before ownership is dropped and decremented
  // after ownership is regained.
  ObjectMonitor* monitor = inflate(current, obj(), inflate_cause_wait);
  monitor->wait(0 /* wait-forever */, false /* not interruptible */, current);
}

void ObjectSynchronizer::notify(Handle obj, TRAPS) {
  JavaThread* current = THREAD;

  markWord mark = obj->mark();
  if (mark.has_locker() && current->is_lock_owned((address)mark.locker())) {
    // Not inflated so there can't be any waiters to notify.
    return;
  }
  // The ObjectMonitor* can't be async deflated until ownership is
  // dropped by the calling thread.
  ObjectMonitor* monitor = inflate(current, obj(), inflate_cause_notify);
  monitor->notify(CHECK);
}

// NOTE: see comment of notify()
void ObjectSynchronizer::notifyall(Handle obj, TRAPS) {
  JavaThread* current = THREAD;

  markWord mark = obj->mark();
  if (mark.has_locker() && current->is_lock_owned((address)mark.locker())) {
    // Not inflated so there can't be any waiters to notify.
    return;
  }
  // The ObjectMonitor* can't be async deflated until ownership is
  // dropped by the calling thread.
  ObjectMonitor* monitor = inflate(current, obj(), inflate_cause_notify);
  monitor->notifyAll(CHECK);
}

// -----------------------------------------------------------------------------
// Hash Code handling

struct SharedGlobals {
  char         _pad_prefix[OM_CACHE_LINE_SIZE];
  // This is a highly shared mostly-read variable.
  // To avoid false-sharing it needs to be the sole occupant of a cache line.
  volatile int stw_random;
  DEFINE_PAD_MINUS_SIZE(1, OM_CACHE_LINE_SIZE, sizeof(volatile int));
  // Hot RW variable -- Sequester to avoid false-sharing
  volatile int hc_sequence;
  DEFINE_PAD_MINUS_SIZE(2, OM_CACHE_LINE_SIZE, sizeof(volatile int));
};

static SharedGlobals GVars;

static markWord read_stable_mark(oop obj) {
  markWord mark = obj->mark_acquire();
  if (!mark.is_being_inflated()) {
    return mark;       // normal fast-path return
  }

  int its = 0;
  for (;;) {
    markWord mark = obj->mark_acquire();
    if (!mark.is_being_inflated()) {
      return mark;    // normal fast-path return
    }

    // The object is being inflated by some other thread.
    // The caller of read_stable_mark() must wait for inflation to complete.
    // Avoid live-lock.

    ++its;
    if (its > 10000 || !os::is_MP()) {
      if (its & 1) {
        os::naked_yield();
      } else {
        // Note that the following code attenuates the livelock problem but is not
        // a complete remedy.  A more complete solution would require that the inflating
        // thread hold the associated inflation lock.  The following code simply restricts
        // the number of spinners to at most one.  We'll have N-2 threads blocked
        // on the inflationlock, 1 thread holding the inflation lock and using
        // a yield/park strategy, and 1 thread in the midst of inflation.
        // A more refined approach would be to change the encoding of INFLATING
        // to allow encapsulation of a native thread pointer.  Threads waiting for
        // inflation to complete would use CAS to push themselves onto a singly linked
        // list rooted at the markword.  Once enqueued, they'd loop, checking a per-thread flag
        // and calling park().  When inflation was complete the thread that accomplished inflation
        // would detach the list and set the markword to inflated with a single CAS and
        // then for each thread on the list, set the flag and unpark() the thread.

        // Index into the lock array based on the current object address.
        static_assert(is_power_of_2(NINFLATIONLOCKS), "must be");
        int ix = (cast_from_oop<intptr_t>(obj) >> 5) & (NINFLATIONLOCKS-1);
        int YieldThenBlock = 0;
        assert(ix >= 0 && ix < NINFLATIONLOCKS, "invariant");
        gInflationLocks[ix]->lock();
        while (obj->mark_acquire() == markWord::INFLATING()) {
          // Beware: naked_yield() is advisory and has almost no effect on some platforms
          // so we periodically call current->_ParkEvent->park(1).
          // We use a mixed spin/yield/block mechanism.
          if ((YieldThenBlock++) >= 16) {
            Thread::current()->_ParkEvent->park(1);
          } else {
            os::naked_yield();
          }
        }
        gInflationLocks[ix]->unlock();
      }
    } else {
      SpinPause();       // SMP-polite spinning
    }
  }
}

markWord ObjectSynchronizer::stable_mark(const oop obj) {
  markWord mark = read_stable_mark(obj);
<<<<<<< HEAD
  if (mark.is_neutral() || mark.is_marked()) {
    return mark;
  } else if (mark.has_monitor()) {
    ObjectMonitor* monitor = mark.monitor();
    mark = monitor->header();
    assert(mark.is_neutral(), "invariant: header=" INTPTR_FORMAT, mark.value());
    return mark;
  } else if (SafepointSynchronize::is_at_safepoint() || Thread::current()->is_lock_owned((address) mark.locker())) {
    // This is a stack lock owned by the calling thread so fetch the
    // displaced markWord from the BasicLock on the stack.
    mark = mark.displaced_mark_helper();
    assert(mark.is_neutral(), "invariant: header=" INTPTR_FORMAT, mark.value());
    return mark;
  } else {
    ObjectMonitor* monitor = inflate(Thread::current(), obj, inflate_cause_vm_internal);
    mark = monitor->header();
    assert(mark.is_neutral(), "invariant: header=" INTPTR_FORMAT, mark.value());
    assert(!mark.is_marked(), "no forwarded objects here");
    return mark;
  }
}

static inline uint32_t rotl32(uint32_t x, int8_t r) {
  return (x << r) | (x >> (32 - r));
}

static uint32_t mix32(uint32_t k, uint32_t h) {
  const uint32_t c1 = 0xcc9e2d51;
  const uint32_t c2 = 0x1b873593;
  k *= c1;
  k = rotl32(k, 15);
  k *= c2;
  h ^= k;
  return rotl32(h, 13) * 5 + 0xe6546b64;
}

static uint32_t fmix32(uint32_t h) {
  h ^= (h >> 16);
  h *= 0x85ebca6b;
  h ^= (h >> 13);
  h *= 0xc2b2ae35;
  h ^= (h >> 16);
  return h;
}

#define DEFAULT_SEED 104729

static inline uint32_t murmur3_32(uintptr_t r0) {
  uint32_t h1 = DEFAULT_SEED;
  h1 = mix32((uint32_t) r0, h1);
#ifdef _LP64
  h1 = mix32((uint32_t)(r0 >> 32), h1);
#endif

  h1 ^= sizeof(r0);
  h1 = fmix32(h1);
  return h1;
=======
  if (!mark.is_neutral() && !mark.is_marked()) {
    if (mark.has_monitor()) {
      ObjectMonitor* monitor = mark.monitor();
      mark = monitor->header();
      assert(mark.is_neutral(), "invariant: header=" INTPTR_FORMAT, mark.value());
    } else if (SafepointSynchronize::is_at_safepoint() || Thread::current()->is_lock_owned((address) mark.locker())) {
      // This is a stack lock owned by the calling thread so fetch the
      // displaced markWord from the BasicLock on the stack.
      assert(mark.has_displaced_mark_helper(), "must be displaced header here");
      mark = mark.displaced_mark_helper();
      assert(mark.is_neutral(), "invariant: header=" INTPTR_FORMAT, mark.value());
    } else {
      ObjectMonitor* monitor = inflate(Thread::current(), obj, inflate_cause_vm_internal);
      mark = monitor->header();
      assert(mark.is_neutral(), "invariant: header=" INTPTR_FORMAT, mark.value());
      assert(!mark.is_marked(), "no forwarded objects here");
    }
  }
  return mark;
>>>>>>> 11e16820
}

// hashCode() generation :
//
// Possibilities:
// * MD5Digest of {obj,stw_random}
// * CRC32 of {obj,stw_random} or any linear-feedback shift register function.
// * A DES- or AES-style SBox[] mechanism
// * One of the Phi-based schemes, such as:
//   2654435761 = 2^32 * Phi (golden ratio)
//   HashCodeValue = ((uintptr_t(obj) >> 3) * 2654435761) ^ GVars.stw_random ;
// * A variation of Marsaglia's shift-xor RNG scheme.
// * (obj ^ stw_random) is appealing, but can result
//   in undesirable regularity in the hashCode values of adjacent objects
//   (objects allocated back-to-back, in particular).  This could potentially
//   result in hashtable collisions and reduced hashtable efficiency.
//   There are simple ways to "diffuse" the middle address bits over the
//   generated hashCode values:

uint32_t ObjectSynchronizer::generate_hash(oop obj) {
  intptr_t value = 0;
  if (hashCode == 0) {
    ShouldNotReachHere();
  } else if (hashCode == 1) {
    ShouldNotReachHere();
  } else if (hashCode == 2) {
    value = 1;            // for sensitivity testing
  } else if (hashCode == 3) {
    ShouldNotReachHere();
  } else if (hashCode == 4) {
    value = cast_from_oop<intptr_t>(obj);
    value &= right_n_bits(32);
  } else if (hashCode == 5) {
    ShouldNotReachHere();
  } else {
    value = murmur3_32(cast_from_oop<uintptr_t>(obj));
  }
  return value;
}

static uint32_t get_hash(markWord mark, oop obj) {
  assert(mark.is_neutral(), "only from neutral mark");
  assert(mark.hash_is_hashed_or_copied(), "only from hashed or copied object");
  if (mark.hash_is_copied()) {
    Klass* klass = mark.klass();
    return obj->int_field(klass->hash_offset_in_bytes(obj));
  } else {
    assert(mark.hash_is_hashed(), "must be hashed");
    // Already marked as hashed, but not yet copied. Recompute hash and return it.
    return ObjectSynchronizer::generate_hash(obj); // recompute hash
  }
}

intptr_t ObjectSynchronizer::FastHashCode(Thread* current, oop obj) {

  while (true) {
    ObjectMonitor* monitor = NULL;
    markWord temp, test;
    intptr_t hash;
    markWord mark = read_stable_mark(obj);

    if (mark.is_neutral()) {                     // if this is a normal header
      if (mark.hash_is_hashed_or_copied()) {
        return get_hash(mark, obj);
      }
      hash = generate_hash(obj);
      temp = mark.hash_set_hashed();
      test = obj->cas_set_mark(temp, mark);
      if (test == mark) {
        return hash;
      }
      // Failed to install the new mark. It could be that another thread
      // installed the mark just before our attempt or inflation has
      // occurred or... so we fall thru to inflate the monitor for
      // stability and then install the mark.
    } else if (mark.has_monitor()) {
      monitor = mark.monitor();
      temp = monitor->header();
      assert(temp.is_neutral(), "invariant: header=" INTPTR_FORMAT, temp.value());
      if (temp.hash_is_hashed_or_copied()) {
        return get_hash(temp, obj);
      }
      // Fall thru so we only have one place that installs the hash in
      // the ObjectMonitor.
    } else if (current->is_lock_owned((address)mark.locker())) {
      // This is a stack lock owned by the calling thread so fetch the
      // displaced markWord from the BasicLock on the stack.
      temp = mark.displaced_mark_helper();
      assert(temp.is_neutral(), "invariant: header=" INTPTR_FORMAT, temp.value());
      if (temp.hash_is_hashed_or_copied()) {
        return get_hash(temp, obj);
      }
      // WARNING:
      // The displaced header in the BasicLock on a thread's stack
      // is strictly immutable. It CANNOT be changed in ANY cases.
      // So we have to inflate the stack lock into an ObjectMonitor
      // even if the current thread owns the lock. The BasicLock on
      // a thread's stack can be asynchronously read by other threads
      // during an inflate() call so any change to that stack memory
      // may not propagate to other threads correctly.
    }

    // Inflate the monitor to update the mark.

    // An async deflation can race after the inflate() call and before we
    // can update the ObjectMonitor's header with the hash value below.
    monitor = inflate(current, obj, inflate_cause_hash_code);
    // Load ObjectMonitor's header/dmw field and see if we have a hash.
    mark = monitor->header();
    assert(mark.is_neutral(), "invariant: header=" INTPTR_FORMAT, mark.value());
    if (mark.hash_is_hashed_or_copied()) {
      return get_hash(mark, obj);
    }
    hash = generate_hash(obj); // get a new hash
    // TODO: We should install the hashcode in the object right away if it does not
    // require re-allocation.
    temp = mark.hash_set_hashed(); // merge hashed state into header
    assert(temp.is_neutral(), "invariant: header=" INTPTR_FORMAT, temp.value());
    uintptr_t v = Atomic::cmpxchg((volatile uintptr_t*)monitor->header_addr(), mark.value(), temp.value());
    test = markWord(v);
    if (test != mark) {
      // The attempt to update the ObjectMonitor's header/dmw field
      // did not work. This can happen if another thread managed to
      // merge in the hashed state just before our cmpxchg().
      // If we add any new usages of the header/dmw field, this code
      // will need to be updated.
      assert(test.is_neutral(), "invariant: header=" INTPTR_FORMAT, test.value());
      assert(test.hash_is_hashed(), "should only have lost the race to a thread that set hashed state");
    }
    if (monitor->is_being_async_deflated()) {
      // If we detect that async deflation has occurred, then we
      // attempt to restore the header/dmw to the object's header
      // so that we only retry once if the deflater thread happens
      // to be slow.
      monitor->install_displaced_markword_in_object(obj);
      continue;
    }
    // We finally get the hash.
    return hash;
  }
}

// Deprecated -- use FastHashCode() instead.

intptr_t ObjectSynchronizer::identity_hash_value_for(Handle obj) {
  return FastHashCode(Thread::current(), obj());
}


bool ObjectSynchronizer::current_thread_holds_lock(JavaThread* current,
                                                   Handle h_obj) {
  assert(current == JavaThread::current(), "Can only be called on current thread");
  oop obj = h_obj();

  markWord mark = read_stable_mark(obj);

  // Uncontended case, header points to stack
  if (mark.has_locker()) {
    return current->is_lock_owned((address)mark.locker());
  }
  // Contended case, header points to ObjectMonitor (tagged pointer)
  if (mark.has_monitor()) {
    // The first stage of async deflation does not affect any field
    // used by this comparison so the ObjectMonitor* is usable here.
    ObjectMonitor* monitor = mark.monitor();
    return monitor->is_entered(current) != 0;
  }
  // Unlocked case, header in place
  assert(mark.is_neutral(), "sanity check");
  return false;
}

// FIXME: jvmti should call this
JavaThread* ObjectSynchronizer::get_lock_owner(ThreadsList * t_list, Handle h_obj) {
  oop obj = h_obj();
  address owner = NULL;

  markWord mark = read_stable_mark(obj);

  // Uncontended case, header points to stack
  if (mark.has_locker()) {
    owner = (address) mark.locker();
  }

  // Contended case, header points to ObjectMonitor (tagged pointer)
  else if (mark.has_monitor()) {
    // The first stage of async deflation does not affect any field
    // used by this comparison so the ObjectMonitor* is usable here.
    ObjectMonitor* monitor = mark.monitor();
    assert(monitor != NULL, "monitor should be non-null");
    owner = (address) monitor->owner();
  }

  if (owner != NULL) {
    // owning_thread_from_monitor_owner() may also return NULL here
    return Threads::owning_thread_from_monitor_owner(t_list, owner);
  }

  // Unlocked case, header in place
  // Cannot have assertion since this object may have been
  // locked by another thread when reaching here.
  // assert(mark.is_neutral(), "sanity check");

  return NULL;
}

// Visitors ...

void ObjectSynchronizer::monitors_iterate(MonitorClosure* closure, JavaThread* thread) {
  MonitorList::Iterator iter = _in_use_list.iterator();
  while (iter.has_next()) {
    ObjectMonitor* mid = iter.next();
    if (mid->owner() != thread) {
      continue;
    }
    if (!mid->is_being_async_deflated() && mid->object_peek() != NULL) {
      // Only process with closure if the object is set.

      // monitors_iterate() is only called at a safepoint or when the
      // target thread is suspended or when the target thread is
      // operating on itself. The current closures in use today are
      // only interested in an owned ObjectMonitor and ownership
      // cannot be dropped under the calling contexts so the
      // ObjectMonitor cannot be async deflated.
      closure->do_monitor(mid);
    }
  }
}

static bool monitors_used_above_threshold(MonitorList* list) {
  if (MonitorUsedDeflationThreshold == 0) {  // disabled case is easy
    return false;
  }
  // Start with ceiling based on a per-thread estimate:
  size_t ceiling = ObjectSynchronizer::in_use_list_ceiling();
  size_t old_ceiling = ceiling;
  if (ceiling < list->max()) {
    // The max used by the system has exceeded the ceiling so use that:
    ceiling = list->max();
  }
  size_t monitors_used = list->count();
  if (monitors_used == 0) {  // empty list is easy
    return false;
  }
  if (NoAsyncDeflationProgressMax != 0 &&
      _no_progress_cnt >= NoAsyncDeflationProgressMax) {
    float remainder = (100.0 - MonitorUsedDeflationThreshold) / 100.0;
    size_t new_ceiling = ceiling + (ceiling * remainder) + 1;
    ObjectSynchronizer::set_in_use_list_ceiling(new_ceiling);
    log_info(monitorinflation)("Too many deflations without progress; "
                               "bumping in_use_list_ceiling from " SIZE_FORMAT
                               " to " SIZE_FORMAT, old_ceiling, new_ceiling);
    _no_progress_cnt = 0;
    ceiling = new_ceiling;
  }

  // Check if our monitor usage is above the threshold:
  size_t monitor_usage = (monitors_used * 100LL) / ceiling;
  return int(monitor_usage) > MonitorUsedDeflationThreshold;
}

size_t ObjectSynchronizer::in_use_list_ceiling() {
  return _in_use_list_ceiling;
}

void ObjectSynchronizer::dec_in_use_list_ceiling() {
  Atomic::sub(&_in_use_list_ceiling, AvgMonitorsPerThreadEstimate);
}

void ObjectSynchronizer::inc_in_use_list_ceiling() {
  Atomic::add(&_in_use_list_ceiling, AvgMonitorsPerThreadEstimate);
}

void ObjectSynchronizer::set_in_use_list_ceiling(size_t new_value) {
  _in_use_list_ceiling = new_value;
}

bool ObjectSynchronizer::is_async_deflation_needed() {
  if (is_async_deflation_requested()) {
    // Async deflation request.
    return true;
  }
  if (AsyncDeflationInterval > 0 &&
      time_since_last_async_deflation_ms() > AsyncDeflationInterval &&
      monitors_used_above_threshold(&_in_use_list)) {
    // It's been longer than our specified deflate interval and there
    // are too many monitors in use. We don't deflate more frequently
    // than AsyncDeflationInterval (unless is_async_deflation_requested)
    // in order to not swamp the MonitorDeflationThread.
    return true;
  }
  return false;
}

bool ObjectSynchronizer::request_deflate_idle_monitors() {
  JavaThread* current = JavaThread::current();
  bool ret_code = false;

  jlong last_time = last_async_deflation_time_ns();
  set_is_async_deflation_requested(true);
  {
    MonitorLocker ml(MonitorDeflation_lock, Mutex::_no_safepoint_check_flag);
    ml.notify_all();
  }
  const int N_CHECKS = 5;
  for (int i = 0; i < N_CHECKS; i++) {  // sleep for at most 5 seconds
    if (last_async_deflation_time_ns() > last_time) {
      log_info(monitorinflation)("Async Deflation happened after %d check(s).", i);
      ret_code = true;
      break;
    }
    {
      // JavaThread has to honor the blocking protocol.
      ThreadBlockInVM tbivm(current);
      os::naked_short_sleep(999);  // sleep for almost 1 second
    }
  }
  if (!ret_code) {
    log_info(monitorinflation)("Async Deflation DID NOT happen after %d checks.", N_CHECKS);
  }

  return ret_code;
}

jlong ObjectSynchronizer::time_since_last_async_deflation_ms() {
  return (os::javaTimeNanos() - last_async_deflation_time_ns()) / (NANOUNITS / MILLIUNITS);
}

static void post_monitor_inflate_event(EventJavaMonitorInflate* event,
                                       const oop obj,
                                       ObjectSynchronizer::InflateCause cause) {
  assert(event != NULL, "invariant");
  assert(event->should_commit(), "invariant");
  event->set_monitorClass(obj->klass());
  event->set_address((uintptr_t)(void*)obj);
  event->set_cause((u1)cause);
  event->commit();
}

// Fast path code shared by multiple functions
void ObjectSynchronizer::inflate_helper(oop obj) {
  markWord mark = obj->mark_acquire();
  if (mark.has_monitor()) {
    ObjectMonitor* monitor = mark.monitor();
    markWord dmw = monitor->header();
    assert(dmw.is_neutral(), "sanity check: header=" INTPTR_FORMAT, dmw.value());
    return;
  }
  (void)inflate(Thread::current(), obj, inflate_cause_vm_internal);
}

ObjectMonitor* ObjectSynchronizer::inflate(Thread* current, oop object,
                                           const InflateCause cause) {
  EventJavaMonitorInflate event;

  for (;;) {
    const markWord mark = object->mark_acquire();

    // The mark can be in one of the following states:
    // *  Inflated     - just return
    // *  Stack-locked - coerce it to inflated
    // *  INFLATING    - busy wait for conversion to complete
    // *  Neutral      - aggressively inflate the object.

    // CASE: inflated
    if (mark.has_monitor()) {
      ObjectMonitor* inf = mark.monitor();
      markWord dmw = inf->header();
      assert(dmw.is_neutral(), "invariant: header=" INTPTR_FORMAT, dmw.value());
      return inf;
    }

    // CASE: inflation in progress - inflating over a stack-lock.
    // Some other thread is converting from stack-locked to inflated.
    // Only that thread can complete inflation -- other threads must wait.
    // The INFLATING value is transient.
    // Currently, we spin/yield/park and poll the markword, waiting for inflation to finish.
    // We could always eliminate polling by parking the thread on some auxiliary list.
    if (mark == markWord::INFLATING()) {
      read_stable_mark(object);
      continue;
    }

    // CASE: stack-locked
    // Could be stack-locked either by this thread or by some other thread.
    //
    // Note that we allocate the ObjectMonitor speculatively, _before_ attempting
    // to install INFLATING into the mark word.  We originally installed INFLATING,
    // allocated the ObjectMonitor, and then finally STed the address of the
    // ObjectMonitor into the mark.  This was correct, but artificially lengthened
    // the interval in which INFLATING appeared in the mark, thus increasing
    // the odds of inflation contention.

    LogStreamHandle(Trace, monitorinflation) lsh;

    if (mark.has_locker()) {
      ObjectMonitor* m = new ObjectMonitor(object);
      // Optimistically prepare the ObjectMonitor - anticipate successful CAS
      // We do this before the CAS in order to minimize the length of time
      // in which INFLATING appears in the mark.

      markWord cmp = object->cas_set_mark(markWord::INFLATING(), mark);
      if (cmp != mark) {
        delete m;
        continue;       // Interference -- just retry
      }

      // We've successfully installed INFLATING (0) into the mark-word.
      // This is the only case where 0 will appear in a mark-word.
      // Only the singular thread that successfully swings the mark-word
      // to 0 can perform (or more precisely, complete) inflation.
      //
      // Why do we CAS a 0 into the mark-word instead of just CASing the
      // mark-word from the stack-locked value directly to the new inflated state?
      // Consider what happens when a thread unlocks a stack-locked object.
      // It attempts to use CAS to swing the displaced header value from the
      // on-stack BasicLock back into the object header.  Recall also that the
      // header value (hash code, etc) can reside in (a) the object header, or
      // (b) a displaced header associated with the stack-lock, or (c) a displaced
      // header in an ObjectMonitor.  The inflate() routine must copy the header
      // value from the BasicLock on the owner's stack to the ObjectMonitor, all
      // the while preserving the hashCode stability invariants.  If the owner
      // decides to release the lock while the value is 0, the unlock will fail
      // and control will eventually pass from slow_exit() to inflate.  The owner
      // will then spin, waiting for the 0 value to disappear.   Put another way,
      // the 0 causes the owner to stall if the owner happens to try to
      // drop the lock (restoring the header from the BasicLock to the object)
      // while inflation is in-progress.  This protocol avoids races that might
      // would otherwise permit hashCode values to change or "flicker" for an object.
      // Critically, while object->mark is 0 mark.displaced_mark_helper() is stable.
      // 0 serves as a "BUSY" inflate-in-progress indicator.


      // fetch the displaced mark from the owner's stack.
      // The owner can't die or unwind past the lock while our INFLATING
      // object is in the mark.  Furthermore the owner can't complete
      // an unlock on the object, either.
      markWord dmw = mark.displaced_mark_helper();
      // Catch if the object's header is not neutral (not locked and
      // not marked is what we care about here).
      assert(dmw.is_neutral(), "invariant: header=" INTPTR_FORMAT, dmw.value());

      // Setup monitor fields to proper values -- prepare the monitor
      m->set_header(dmw);

      // Optimization: if the mark.locker stack address is associated
      // with this thread we could simply set m->_owner = current.
      // Note that a thread can inflate an object
      // that it has stack-locked -- as might happen in wait() -- directly
      // with CAS.  That is, we can avoid the xchg-NULL .... ST idiom.
      m->set_owner_from(NULL, mark.locker());
      // TODO-FIXME: assert BasicLock->dhw != 0.

      // Must preserve store ordering. The monitor state must
      // be stable at the time of publishing the monitor address.
      guarantee(object->mark() == markWord::INFLATING(), "invariant");
      // Release semantics so that above set_object() is seen first.
      object->release_set_mark(markWord::encode(m));

      // Once ObjectMonitor is configured and the object is associated
      // with the ObjectMonitor, it is safe to allow async deflation:
      _in_use_list.add(m);

      // Hopefully the performance counters are allocated on distinct cache lines
      // to avoid false sharing on MP systems ...
      OM_PERFDATA_OP(Inflations, inc());
      if (log_is_enabled(Trace, monitorinflation)) {
        ResourceMark rm(current);
        lsh.print_cr("inflate(has_locker): object=" INTPTR_FORMAT ", mark="
                     INTPTR_FORMAT ", type='%s'", p2i(object),
                     object->mark().value(), object->klass()->external_name());
      }
      if (event.should_commit()) {
        post_monitor_inflate_event(&event, object, cause);
      }
      return m;
    }

    // CASE: neutral
    // TODO-FIXME: for entry we currently inflate and then try to CAS _owner.
    // If we know we're inflating for entry it's better to inflate by swinging a
    // pre-locked ObjectMonitor pointer into the object header.   A successful
    // CAS inflates the object *and* confers ownership to the inflating thread.
    // In the current implementation we use a 2-step mechanism where we CAS()
    // to inflate and then CAS() again to try to swing _owner from NULL to current.
    // An inflateTry() method that we could call from enter() would be useful.

    // Catch if the object's header is not neutral (not locked and
    // not marked is what we care about here).
    assert(mark.is_neutral(), "invariant: header=" INTPTR_FORMAT, mark.value());
    ObjectMonitor* m = new ObjectMonitor(object);
    // prepare m for installation - set monitor to initial state
    m->set_header(mark);

    if (object->cas_set_mark(markWord::encode(m), mark) != mark) {
      delete m;
      m = NULL;
      continue;
      // interference - the markword changed - just retry.
      // The state-transitions are one-way, so there's no chance of
      // live-lock -- "Inflated" is an absorbing state.
    }

    // Once the ObjectMonitor is configured and object is associated
    // with the ObjectMonitor, it is safe to allow async deflation:
    _in_use_list.add(m);

    // Hopefully the performance counters are allocated on distinct
    // cache lines to avoid false sharing on MP systems ...
    OM_PERFDATA_OP(Inflations, inc());
    if (log_is_enabled(Trace, monitorinflation)) {
      ResourceMark rm(current);
      lsh.print_cr("inflate(neutral): object=" INTPTR_FORMAT ", mark="
                   INTPTR_FORMAT ", type='%s'", p2i(object),
                   object->mark().value(), object->klass()->external_name());
    }
    if (event.should_commit()) {
      post_monitor_inflate_event(&event, object, cause);
    }
    return m;
  }
}

void ObjectSynchronizer::chk_for_block_req(JavaThread* current, const char* op_name,
                                           const char* cnt_name, size_t cnt,
                                           LogStream* ls, elapsedTimer* timer_p) {
  if (!SafepointMechanism::should_process(current)) {
    return;
  }

  // A safepoint/handshake has started.
  if (ls != NULL) {
    timer_p->stop();
    ls->print_cr("pausing %s: %s=" SIZE_FORMAT ", in_use_list stats: ceiling="
                 SIZE_FORMAT ", count=" SIZE_FORMAT ", max=" SIZE_FORMAT,
                 op_name, cnt_name, cnt, in_use_list_ceiling(),
                 _in_use_list.count(), _in_use_list.max());
  }

  {
    // Honor block request.
    ThreadBlockInVM tbivm(current);
  }

  if (ls != NULL) {
    ls->print_cr("resuming %s: in_use_list stats: ceiling=" SIZE_FORMAT
                 ", count=" SIZE_FORMAT ", max=" SIZE_FORMAT, op_name,
                 in_use_list_ceiling(), _in_use_list.count(), _in_use_list.max());
    timer_p->start();
  }
}

// Walk the in-use list and deflate (at most MonitorDeflationMax) idle
// ObjectMonitors. Returns the number of deflated ObjectMonitors.
size_t ObjectSynchronizer::deflate_monitor_list(Thread* current, LogStream* ls,
                                                elapsedTimer* timer_p) {
  MonitorList::Iterator iter = _in_use_list.iterator();
  size_t deflated_count = 0;

  while (iter.has_next()) {
    if (deflated_count >= (size_t)MonitorDeflationMax) {
      break;
    }
    ObjectMonitor* mid = iter.next();
    if (mid->deflate_monitor()) {
      deflated_count++;
    }

    if (current->is_Java_thread()) {
      // A JavaThread must check for a safepoint/handshake and honor it.
      chk_for_block_req(JavaThread::cast(current), "deflation", "deflated_count",
                        deflated_count, ls, timer_p);
    }
  }

  return deflated_count;
}

class HandshakeForDeflation : public HandshakeClosure {
 public:
  HandshakeForDeflation() : HandshakeClosure("HandshakeForDeflation") {}

  void do_thread(Thread* thread) {
    log_trace(monitorinflation)("HandshakeForDeflation::do_thread: thread="
                                INTPTR_FORMAT, p2i(thread));
  }
};

// This function is called by the MonitorDeflationThread to deflate
// ObjectMonitors. It is also called via do_final_audit_and_print_stats()
// by the VMThread.
size_t ObjectSynchronizer::deflate_idle_monitors() {
  Thread* current = Thread::current();
  if (current->is_Java_thread()) {
    // The async deflation request has been processed.
    _last_async_deflation_time_ns = os::javaTimeNanos();
    set_is_async_deflation_requested(false);
  }

  LogStreamHandle(Debug, monitorinflation) lsh_debug;
  LogStreamHandle(Info, monitorinflation) lsh_info;
  LogStream* ls = NULL;
  if (log_is_enabled(Debug, monitorinflation)) {
    ls = &lsh_debug;
  } else if (log_is_enabled(Info, monitorinflation)) {
    ls = &lsh_info;
  }

  elapsedTimer timer;
  if (ls != NULL) {
    ls->print_cr("begin deflating: in_use_list stats: ceiling=" SIZE_FORMAT ", count=" SIZE_FORMAT ", max=" SIZE_FORMAT,
                 in_use_list_ceiling(), _in_use_list.count(), _in_use_list.max());
    timer.start();
  }

  // Deflate some idle ObjectMonitors.
  size_t deflated_count = deflate_monitor_list(current, ls, &timer);
  if (deflated_count > 0 || is_final_audit()) {
    // There are ObjectMonitors that have been deflated or this is the
    // final audit and all the remaining ObjectMonitors have been
    // deflated, BUT the MonitorDeflationThread blocked for the final
    // safepoint during unlinking.

    // Unlink deflated ObjectMonitors from the in-use list.
    ResourceMark rm;
    GrowableArray<ObjectMonitor*> delete_list((int)deflated_count);
    size_t unlinked_count = _in_use_list.unlink_deflated(current, ls, &timer,
                                                         &delete_list);
    if (current->is_Java_thread()) {
      if (ls != NULL) {
        timer.stop();
        ls->print_cr("before handshaking: unlinked_count=" SIZE_FORMAT
                     ", in_use_list stats: ceiling=" SIZE_FORMAT ", count="
                     SIZE_FORMAT ", max=" SIZE_FORMAT,
                     unlinked_count, in_use_list_ceiling(),
                     _in_use_list.count(), _in_use_list.max());
      }

      // A JavaThread needs to handshake in order to safely free the
      // ObjectMonitors that were deflated in this cycle.
      HandshakeForDeflation hfd_hc;
      Handshake::execute(&hfd_hc);

      if (ls != NULL) {
        ls->print_cr("after handshaking: in_use_list stats: ceiling="
                     SIZE_FORMAT ", count=" SIZE_FORMAT ", max=" SIZE_FORMAT,
                     in_use_list_ceiling(), _in_use_list.count(), _in_use_list.max());
        timer.start();
      }
    }

    // After the handshake, safely free the ObjectMonitors that were
    // deflated in this cycle.
    size_t deleted_count = 0;
    for (ObjectMonitor* monitor: delete_list) {
      delete monitor;
      deleted_count++;

      if (current->is_Java_thread()) {
        // A JavaThread must check for a safepoint/handshake and honor it.
        chk_for_block_req(JavaThread::cast(current), "deletion", "deleted_count",
                          deleted_count, ls, &timer);
      }
    }
  }

  if (ls != NULL) {
    timer.stop();
    if (deflated_count != 0 || log_is_enabled(Debug, monitorinflation)) {
      ls->print_cr("deflated " SIZE_FORMAT " monitors in %3.7f secs",
                   deflated_count, timer.seconds());
    }
    ls->print_cr("end deflating: in_use_list stats: ceiling=" SIZE_FORMAT ", count=" SIZE_FORMAT ", max=" SIZE_FORMAT,
                 in_use_list_ceiling(), _in_use_list.count(), _in_use_list.max());
  }

  OM_PERFDATA_OP(MonExtant, set_value(_in_use_list.count()));
  OM_PERFDATA_OP(Deflations, inc(deflated_count));

  GVars.stw_random = os::random();

  if (deflated_count != 0) {
    _no_progress_cnt = 0;
  } else {
    _no_progress_cnt++;
  }

  return deflated_count;
}

// Monitor cleanup on JavaThread::exit

// Iterate through monitor cache and attempt to release thread's monitors
class ReleaseJavaMonitorsClosure: public MonitorClosure {
 private:
  JavaThread* _thread;

 public:
  ReleaseJavaMonitorsClosure(JavaThread* thread) : _thread(thread) {}
  void do_monitor(ObjectMonitor* mid) {
    (void)mid->complete_exit(_thread);
  }
};

// Release all inflated monitors owned by current thread.  Lightweight monitors are
// ignored.  This is meant to be called during JNI thread detach which assumes
// all remaining monitors are heavyweight.  All exceptions are swallowed.
// Scanning the extant monitor list can be time consuming.
// A simple optimization is to add a per-thread flag that indicates a thread
// called jni_monitorenter() during its lifetime.
//
// Instead of NoSafepointVerifier it might be cheaper to
// use an idiom of the form:
//   auto int tmp = SafepointSynchronize::_safepoint_counter ;
//   <code that must not run at safepoint>
//   guarantee (((tmp ^ _safepoint_counter) | (tmp & 1)) == 0) ;
// Since the tests are extremely cheap we could leave them enabled
// for normal product builds.

void ObjectSynchronizer::release_monitors_owned_by_thread(JavaThread* current) {
  assert(current == JavaThread::current(), "must be current Java thread");
  NoSafepointVerifier nsv;
  ReleaseJavaMonitorsClosure rjmc(current);
  ObjectSynchronizer::monitors_iterate(&rjmc, current);
  assert(!current->has_pending_exception(), "Should not be possible");
  current->clear_pending_exception();
}

const char* ObjectSynchronizer::inflate_cause_name(const InflateCause cause) {
  switch (cause) {
    case inflate_cause_vm_internal:    return "VM Internal";
    case inflate_cause_monitor_enter:  return "Monitor Enter";
    case inflate_cause_wait:           return "Monitor Wait";
    case inflate_cause_notify:         return "Monitor Notify";
    case inflate_cause_hash_code:      return "Monitor Hash Code";
    case inflate_cause_jni_enter:      return "JNI Monitor Enter";
    case inflate_cause_jni_exit:       return "JNI Monitor Exit";
    default:
      ShouldNotReachHere();
  }
  return "Unknown";
}

//------------------------------------------------------------------------------
// Debugging code

u_char* ObjectSynchronizer::get_gvars_addr() {
  return (u_char*)&GVars;
}

u_char* ObjectSynchronizer::get_gvars_hc_sequence_addr() {
  return (u_char*)&GVars.hc_sequence;
}

size_t ObjectSynchronizer::get_gvars_size() {
  return sizeof(SharedGlobals);
}

u_char* ObjectSynchronizer::get_gvars_stw_random_addr() {
  return (u_char*)&GVars.stw_random;
}

// Do the final audit and print of ObjectMonitor stats; must be done
// by the VMThread at VM exit time.
void ObjectSynchronizer::do_final_audit_and_print_stats() {
  assert(Thread::current()->is_VM_thread(), "sanity check");

  if (is_final_audit()) {  // Only do the audit once.
    return;
  }
  set_is_final_audit();

  if (log_is_enabled(Info, monitorinflation)) {
    // Do a deflation in order to reduce the in-use monitor population
    // that is reported by ObjectSynchronizer::log_in_use_monitor_details()
    // which is called by ObjectSynchronizer::audit_and_print_stats().
    while (ObjectSynchronizer::deflate_idle_monitors() != 0) {
      ; // empty
    }
    // The other audit_and_print_stats() call is done at the Debug
    // level at a safepoint in ObjectSynchronizer::do_safepoint_work().
    ObjectSynchronizer::audit_and_print_stats(true /* on_exit */);
  }
}

// This function can be called at a safepoint or it can be called when
// we are trying to exit the VM. When we are trying to exit the VM, the
// list walker functions can run in parallel with the other list
// operations so spin-locking is used for safety.
//
// Calls to this function can be added in various places as a debugging
// aid; pass 'true' for the 'on_exit' parameter to have in-use monitor
// details logged at the Info level and 'false' for the 'on_exit'
// parameter to have in-use monitor details logged at the Trace level.
//
void ObjectSynchronizer::audit_and_print_stats(bool on_exit) {
  assert(on_exit || SafepointSynchronize::is_at_safepoint(), "invariant");

  LogStreamHandle(Debug, monitorinflation) lsh_debug;
  LogStreamHandle(Info, monitorinflation) lsh_info;
  LogStreamHandle(Trace, monitorinflation) lsh_trace;
  LogStream* ls = NULL;
  if (log_is_enabled(Trace, monitorinflation)) {
    ls = &lsh_trace;
  } else if (log_is_enabled(Debug, monitorinflation)) {
    ls = &lsh_debug;
  } else if (log_is_enabled(Info, monitorinflation)) {
    ls = &lsh_info;
  }
  assert(ls != NULL, "sanity check");

  int error_cnt = 0;

  ls->print_cr("Checking in_use_list:");
  chk_in_use_list(ls, &error_cnt);

  if (error_cnt == 0) {
    ls->print_cr("No errors found in in_use_list checks.");
  } else {
    log_error(monitorinflation)("found in_use_list errors: error_cnt=%d", error_cnt);
  }

  if ((on_exit && log_is_enabled(Info, monitorinflation)) ||
      (!on_exit && log_is_enabled(Trace, monitorinflation))) {
    // When exiting this log output is at the Info level. When called
    // at a safepoint, this log output is at the Trace level since
    // there can be a lot of it.
    log_in_use_monitor_details(ls);
  }

  ls->flush();

  guarantee(error_cnt == 0, "ERROR: found monitor list errors: error_cnt=%d", error_cnt);
}

// Check the in_use_list; log the results of the checks.
void ObjectSynchronizer::chk_in_use_list(outputStream* out, int *error_cnt_p) {
  size_t l_in_use_count = _in_use_list.count();
  size_t l_in_use_max = _in_use_list.max();
  out->print_cr("count=" SIZE_FORMAT ", max=" SIZE_FORMAT, l_in_use_count,
                l_in_use_max);

  size_t ck_in_use_count = 0;
  MonitorList::Iterator iter = _in_use_list.iterator();
  while (iter.has_next()) {
    ObjectMonitor* mid = iter.next();
    chk_in_use_entry(mid, out, error_cnt_p);
    ck_in_use_count++;
  }

  if (l_in_use_count == ck_in_use_count) {
    out->print_cr("in_use_count=" SIZE_FORMAT " equals ck_in_use_count="
                  SIZE_FORMAT, l_in_use_count, ck_in_use_count);
  } else {
    out->print_cr("WARNING: in_use_count=" SIZE_FORMAT " is not equal to "
                  "ck_in_use_count=" SIZE_FORMAT, l_in_use_count,
                  ck_in_use_count);
  }

  size_t ck_in_use_max = _in_use_list.max();
  if (l_in_use_max == ck_in_use_max) {
    out->print_cr("in_use_max=" SIZE_FORMAT " equals ck_in_use_max="
                  SIZE_FORMAT, l_in_use_max, ck_in_use_max);
  } else {
    out->print_cr("WARNING: in_use_max=" SIZE_FORMAT " is not equal to "
                  "ck_in_use_max=" SIZE_FORMAT, l_in_use_max, ck_in_use_max);
  }
}

// Check an in-use monitor entry; log any errors.
void ObjectSynchronizer::chk_in_use_entry(ObjectMonitor* n, outputStream* out,
                                          int* error_cnt_p) {
  if (n->owner_is_DEFLATER_MARKER()) {
    // This should not happen, but if it does, it is not fatal.
    out->print_cr("WARNING: monitor=" INTPTR_FORMAT ": in-use monitor is "
                  "deflated.", p2i(n));
    return;
  }
  if (n->header().value() == 0) {
    out->print_cr("ERROR: monitor=" INTPTR_FORMAT ": in-use monitor must "
                  "have non-NULL _header field.", p2i(n));
    *error_cnt_p = *error_cnt_p + 1;
  }
  const oop obj = n->object_peek();
  if (obj != NULL) {
    const markWord mark = obj->mark();
    if (!mark.has_monitor()) {
      out->print_cr("ERROR: monitor=" INTPTR_FORMAT ": in-use monitor's "
                    "object does not think it has a monitor: obj="
                    INTPTR_FORMAT ", mark=" INTPTR_FORMAT, p2i(n),
                    p2i(obj), mark.value());
      *error_cnt_p = *error_cnt_p + 1;
    }
    ObjectMonitor* const obj_mon = mark.monitor();
    if (n != obj_mon) {
      out->print_cr("ERROR: monitor=" INTPTR_FORMAT ": in-use monitor's "
                    "object does not refer to the same monitor: obj="
                    INTPTR_FORMAT ", mark=" INTPTR_FORMAT ", obj_mon="
                    INTPTR_FORMAT, p2i(n), p2i(obj), mark.value(), p2i(obj_mon));
      *error_cnt_p = *error_cnt_p + 1;
    }
  }
}

// Log details about ObjectMonitors on the in_use_list. The 'BHL'
// flags indicate why the entry is in-use, 'object' and 'object type'
// indicate the associated object and its type.
void ObjectSynchronizer::log_in_use_monitor_details(outputStream* out) {
  stringStream ss;
  if (_in_use_list.count() > 0) {
    out->print_cr("In-use monitor info:");
    out->print_cr("(B -> is_busy, H -> has hash code, L -> lock status)");
    out->print_cr("%18s  %s  %18s  %18s",
                  "monitor", "BHL", "object", "object type");
    out->print_cr("==================  ===  ==================  ==================");
    MonitorList::Iterator iter = _in_use_list.iterator();
    while (iter.has_next()) {
      ObjectMonitor* mid = iter.next();
      const oop obj = mid->object_peek();
      const markWord mark = mid->header();
      ResourceMark rm;
      out->print(INTPTR_FORMAT "  %d%d%d  " INTPTR_FORMAT "  %s", p2i(mid),
                 mid->is_busy(), mark.hashctrl() != 0, mid->owner() != NULL,
                 p2i(obj), obj == NULL ? "" : obj->klass()->external_name());
      if (mid->is_busy()) {
        out->print(" (%s)", mid->is_busy_to_string(&ss));
        ss.reset();
      }
      out->cr();
    }
  }

  out->flush();
}<|MERGE_RESOLUTION|>--- conflicted
+++ resolved
@@ -742,65 +742,6 @@
 
 markWord ObjectSynchronizer::stable_mark(const oop obj) {
   markWord mark = read_stable_mark(obj);
-<<<<<<< HEAD
-  if (mark.is_neutral() || mark.is_marked()) {
-    return mark;
-  } else if (mark.has_monitor()) {
-    ObjectMonitor* monitor = mark.monitor();
-    mark = monitor->header();
-    assert(mark.is_neutral(), "invariant: header=" INTPTR_FORMAT, mark.value());
-    return mark;
-  } else if (SafepointSynchronize::is_at_safepoint() || Thread::current()->is_lock_owned((address) mark.locker())) {
-    // This is a stack lock owned by the calling thread so fetch the
-    // displaced markWord from the BasicLock on the stack.
-    mark = mark.displaced_mark_helper();
-    assert(mark.is_neutral(), "invariant: header=" INTPTR_FORMAT, mark.value());
-    return mark;
-  } else {
-    ObjectMonitor* monitor = inflate(Thread::current(), obj, inflate_cause_vm_internal);
-    mark = monitor->header();
-    assert(mark.is_neutral(), "invariant: header=" INTPTR_FORMAT, mark.value());
-    assert(!mark.is_marked(), "no forwarded objects here");
-    return mark;
-  }
-}
-
-static inline uint32_t rotl32(uint32_t x, int8_t r) {
-  return (x << r) | (x >> (32 - r));
-}
-
-static uint32_t mix32(uint32_t k, uint32_t h) {
-  const uint32_t c1 = 0xcc9e2d51;
-  const uint32_t c2 = 0x1b873593;
-  k *= c1;
-  k = rotl32(k, 15);
-  k *= c2;
-  h ^= k;
-  return rotl32(h, 13) * 5 + 0xe6546b64;
-}
-
-static uint32_t fmix32(uint32_t h) {
-  h ^= (h >> 16);
-  h *= 0x85ebca6b;
-  h ^= (h >> 13);
-  h *= 0xc2b2ae35;
-  h ^= (h >> 16);
-  return h;
-}
-
-#define DEFAULT_SEED 104729
-
-static inline uint32_t murmur3_32(uintptr_t r0) {
-  uint32_t h1 = DEFAULT_SEED;
-  h1 = mix32((uint32_t) r0, h1);
-#ifdef _LP64
-  h1 = mix32((uint32_t)(r0 >> 32), h1);
-#endif
-
-  h1 ^= sizeof(r0);
-  h1 = fmix32(h1);
-  return h1;
-=======
   if (!mark.is_neutral() && !mark.is_marked()) {
     if (mark.has_monitor()) {
       ObjectMonitor* monitor = mark.monitor();
@@ -820,7 +761,43 @@
     }
   }
   return mark;
->>>>>>> 11e16820
+}
+
+static inline uint32_t rotl32(uint32_t x, int8_t r) {
+  return (x << r) | (x >> (32 - r));
+}
+
+static uint32_t mix32(uint32_t k, uint32_t h) {
+  const uint32_t c1 = 0xcc9e2d51;
+  const uint32_t c2 = 0x1b873593;
+  k *= c1;
+  k = rotl32(k, 15);
+  k *= c2;
+  h ^= k;
+  return rotl32(h, 13) * 5 + 0xe6546b64;
+}
+
+static uint32_t fmix32(uint32_t h) {
+  h ^= (h >> 16);
+  h *= 0x85ebca6b;
+  h ^= (h >> 13);
+  h *= 0xc2b2ae35;
+  h ^= (h >> 16);
+  return h;
+}
+
+#define DEFAULT_SEED 104729
+
+static inline uint32_t murmur3_32(uintptr_t r0) {
+  uint32_t h1 = DEFAULT_SEED;
+  h1 = mix32((uint32_t) r0, h1);
+#ifdef _LP64
+  h1 = mix32((uint32_t)(r0 >> 32), h1);
+#endif
+
+  h1 ^= sizeof(r0);
+  h1 = fmix32(h1);
+  return h1;
 }
 
 // hashCode() generation :
