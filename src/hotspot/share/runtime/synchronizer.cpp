--- conflicted
+++ resolved
@@ -954,21 +954,13 @@
     markWord temp, test;
     intptr_t hash;
     markWord mark = read_stable_mark(obj);
-<<<<<<< HEAD
-
-    if (mark.is_neutral()) {                     // if this is a normal header
-      if (mark.hash_is_hashed_or_copied()) {
-        return get_hash(mark, obj);
-=======
     if (VerifyHeavyMonitors) {
       assert(UseHeavyMonitors, "+VerifyHeavyMonitors requires +UseHeavyMonitors");
       guarantee(!mark.has_locker(), "must not be stack locked");
     }
     if (mark.is_neutral()) {               // if this is a normal header
-      hash = mark.hash();
-      if (hash != 0) {                     // if it has a hash, just return it
-        return hash;
->>>>>>> 47392f37
+      if (mark.hash_is_hashed_or_copied()) {
+        return get_hash(mark, obj);
       }
       hash = generate_hash(obj);
       temp = mark.hash_set_hashed();
