/*
 * Copyright (c) 1997, 2022, Oracle and/or its affiliates. All rights reserved.
 * DO NOT ALTER OR REMOVE COPYRIGHT NOTICES OR THIS FILE HEADER.
 *
 * This code is free software; you can redistribute it and/or modify it
 * under the terms of the GNU General Public License version 2 only, as
 * published by the Free Software Foundation.
 *
 * This code is distributed in the hope that it will be useful, but WITHOUT
 * ANY WARRANTY; without even the implied warranty of MERCHANTABILITY or
 * FITNESS FOR A PARTICULAR PURPOSE.  See the GNU General Public License
 * version 2 for more details (a copy is included in the LICENSE file that
 * accompanied this code).
 *
 * You should have received a copy of the GNU General Public License version
 * 2 along with this work; if not, write to the Free Software Foundation,
 * Inc., 51 Franklin St, Fifth Floor, Boston, MA 02110-1301 USA.
 *
 * Please contact Oracle, 500 Oracle Parkway, Redwood Shores, CA 94065 USA
 * or visit www.oracle.com if you need additional information or have any
 * questions.
 *
 */

#include "precompiled.hpp"
#include "jvm.h"
#include "classfile/javaClasses.inline.hpp"
#include "classfile/stringTable.hpp"
#include "classfile/vmClasses.hpp"
#include "classfile/vmSymbols.hpp"
#include "code/codeCache.hpp"
#include "code/compiledIC.hpp"
#include "code/icBuffer.hpp"
#include "code/compiledMethod.inline.hpp"
#include "code/scopeDesc.hpp"
#include "code/vtableStubs.hpp"
#include "compiler/abstractCompiler.hpp"
#include "compiler/compileBroker.hpp"
#include "compiler/disassembler.hpp"
#include "gc/shared/barrierSet.hpp"
#include "gc/shared/collectedHeap.hpp"
#include "gc/shared/gcLocker.inline.hpp"
#include "interpreter/interpreter.hpp"
#include "interpreter/interpreterRuntime.hpp"
#include "jfr/jfrEvents.hpp"
#include "logging/log.hpp"
#include "memory/resourceArea.hpp"
#include "memory/universe.hpp"
#include "oops/compiledICHolder.inline.hpp"
#include "oops/klass.hpp"
#include "oops/method.inline.hpp"
#include "oops/objArrayKlass.hpp"
#include "oops/oop.inline.hpp"
#include "prims/forte.hpp"
#include "prims/jvmtiExport.hpp"
#include "prims/methodHandles.hpp"
#include "prims/nativeLookup.hpp"
#include "runtime/atomic.hpp"
#include "runtime/frame.inline.hpp"
#include "runtime/handles.inline.hpp"
#include "runtime/init.hpp"
#include "runtime/interfaceSupport.inline.hpp"
#include "runtime/java.hpp"
#include "runtime/javaCalls.hpp"
#include "runtime/sharedRuntime.hpp"
#include "runtime/stackWatermarkSet.hpp"
#include "runtime/stubRoutines.hpp"
#include "runtime/synchronizer.hpp"
#include "runtime/vframe.inline.hpp"
#include "runtime/vframeArray.hpp"
#include "runtime/vm_version.hpp"
#include "utilities/copy.hpp"
#include "utilities/dtrace.hpp"
#include "utilities/events.hpp"
#include "utilities/hashtable.inline.hpp"
#include "utilities/macros.hpp"
#include "utilities/xmlstream.hpp"
#ifdef COMPILER1
#include "c1/c1_Runtime1.hpp"
#endif

// Shared stub locations
RuntimeStub*        SharedRuntime::_wrong_method_blob;
RuntimeStub*        SharedRuntime::_wrong_method_abstract_blob;
RuntimeStub*        SharedRuntime::_ic_miss_blob;
RuntimeStub*        SharedRuntime::_resolve_opt_virtual_call_blob;
RuntimeStub*        SharedRuntime::_resolve_virtual_call_blob;
RuntimeStub*        SharedRuntime::_resolve_static_call_blob;
address             SharedRuntime::_resolve_static_call_entry;

DeoptimizationBlob* SharedRuntime::_deopt_blob;
SafepointBlob*      SharedRuntime::_polling_page_vectors_safepoint_handler_blob;
SafepointBlob*      SharedRuntime::_polling_page_safepoint_handler_blob;
SafepointBlob*      SharedRuntime::_polling_page_return_handler_blob;

#ifdef COMPILER2
UncommonTrapBlob*   SharedRuntime::_uncommon_trap_blob;
#endif // COMPILER2


//----------------------------generate_stubs-----------------------------------
void SharedRuntime::generate_stubs() {
  _wrong_method_blob                   = generate_resolve_blob(CAST_FROM_FN_PTR(address, SharedRuntime::handle_wrong_method),          "wrong_method_stub");
  _wrong_method_abstract_blob          = generate_resolve_blob(CAST_FROM_FN_PTR(address, SharedRuntime::handle_wrong_method_abstract), "wrong_method_abstract_stub");
  _ic_miss_blob                        = generate_resolve_blob(CAST_FROM_FN_PTR(address, SharedRuntime::handle_wrong_method_ic_miss),  "ic_miss_stub");
  _resolve_opt_virtual_call_blob       = generate_resolve_blob(CAST_FROM_FN_PTR(address, SharedRuntime::resolve_opt_virtual_call_C),   "resolve_opt_virtual_call");
  _resolve_virtual_call_blob           = generate_resolve_blob(CAST_FROM_FN_PTR(address, SharedRuntime::resolve_virtual_call_C),       "resolve_virtual_call");
  _resolve_static_call_blob            = generate_resolve_blob(CAST_FROM_FN_PTR(address, SharedRuntime::resolve_static_call_C),        "resolve_static_call");
  _resolve_static_call_entry           = _resolve_static_call_blob->entry_point();

  AdapterHandlerLibrary::initialize();

#if COMPILER2_OR_JVMCI
  // Vectors are generated only by C2 and JVMCI.
  bool support_wide = is_wide_vector(MaxVectorSize);
  if (support_wide) {
    _polling_page_vectors_safepoint_handler_blob = generate_handler_blob(CAST_FROM_FN_PTR(address, SafepointSynchronize::handle_polling_page_exception), POLL_AT_VECTOR_LOOP);
  }
#endif // COMPILER2_OR_JVMCI
  _polling_page_safepoint_handler_blob = generate_handler_blob(CAST_FROM_FN_PTR(address, SafepointSynchronize::handle_polling_page_exception), POLL_AT_LOOP);
  _polling_page_return_handler_blob    = generate_handler_blob(CAST_FROM_FN_PTR(address, SafepointSynchronize::handle_polling_page_exception), POLL_AT_RETURN);

  generate_deopt_blob();

#ifdef COMPILER2
  generate_uncommon_trap_blob();
#endif // COMPILER2
}

#include <math.h>

// Implementation of SharedRuntime

#ifndef PRODUCT
// For statistics
int SharedRuntime::_ic_miss_ctr = 0;
int SharedRuntime::_wrong_method_ctr = 0;
int SharedRuntime::_resolve_static_ctr = 0;
int SharedRuntime::_resolve_virtual_ctr = 0;
int SharedRuntime::_resolve_opt_virtual_ctr = 0;
int SharedRuntime::_implicit_null_throws = 0;
int SharedRuntime::_implicit_div0_throws = 0;

int64_t SharedRuntime::_nof_normal_calls = 0;
int64_t SharedRuntime::_nof_optimized_calls = 0;
int64_t SharedRuntime::_nof_inlined_calls = 0;
int64_t SharedRuntime::_nof_megamorphic_calls = 0;
int64_t SharedRuntime::_nof_static_calls = 0;
int64_t SharedRuntime::_nof_inlined_static_calls = 0;
int64_t SharedRuntime::_nof_interface_calls = 0;
int64_t SharedRuntime::_nof_optimized_interface_calls = 0;
int64_t SharedRuntime::_nof_inlined_interface_calls = 0;
int64_t SharedRuntime::_nof_megamorphic_interface_calls = 0;

int SharedRuntime::_new_instance_ctr=0;
int SharedRuntime::_new_array_ctr=0;
int SharedRuntime::_multi2_ctr=0;
int SharedRuntime::_multi3_ctr=0;
int SharedRuntime::_multi4_ctr=0;
int SharedRuntime::_multi5_ctr=0;
int SharedRuntime::_mon_enter_stub_ctr=0;
int SharedRuntime::_mon_exit_stub_ctr=0;
int SharedRuntime::_mon_enter_ctr=0;
int SharedRuntime::_mon_exit_ctr=0;
int SharedRuntime::_partial_subtype_ctr=0;
int SharedRuntime::_jbyte_array_copy_ctr=0;
int SharedRuntime::_jshort_array_copy_ctr=0;
int SharedRuntime::_jint_array_copy_ctr=0;
int SharedRuntime::_jlong_array_copy_ctr=0;
int SharedRuntime::_oop_array_copy_ctr=0;
int SharedRuntime::_checkcast_array_copy_ctr=0;
int SharedRuntime::_unsafe_array_copy_ctr=0;
int SharedRuntime::_generic_array_copy_ctr=0;
int SharedRuntime::_slow_array_copy_ctr=0;
int SharedRuntime::_find_handler_ctr=0;
int SharedRuntime::_rethrow_ctr=0;

int     SharedRuntime::_ICmiss_index                    = 0;
int     SharedRuntime::_ICmiss_count[SharedRuntime::maxICmiss_count];
address SharedRuntime::_ICmiss_at[SharedRuntime::maxICmiss_count];


void SharedRuntime::trace_ic_miss(address at) {
  for (int i = 0; i < _ICmiss_index; i++) {
    if (_ICmiss_at[i] == at) {
      _ICmiss_count[i]++;
      return;
    }
  }
  int index = _ICmiss_index++;
  if (_ICmiss_index >= maxICmiss_count) _ICmiss_index = maxICmiss_count - 1;
  _ICmiss_at[index] = at;
  _ICmiss_count[index] = 1;
}

void SharedRuntime::print_ic_miss_histogram() {
  if (ICMissHistogram) {
    tty->print_cr("IC Miss Histogram:");
    int tot_misses = 0;
    for (int i = 0; i < _ICmiss_index; i++) {
      tty->print_cr("  at: " INTPTR_FORMAT "  nof: %d", p2i(_ICmiss_at[i]), _ICmiss_count[i]);
      tot_misses += _ICmiss_count[i];
    }
    tty->print_cr("Total IC misses: %7d", tot_misses);
  }
}
#endif // PRODUCT


JRT_LEAF(jlong, SharedRuntime::lmul(jlong y, jlong x))
  return x * y;
JRT_END


JRT_LEAF(jlong, SharedRuntime::ldiv(jlong y, jlong x))
  if (x == min_jlong && y == CONST64(-1)) {
    return x;
  } else {
    return x / y;
  }
JRT_END


JRT_LEAF(jlong, SharedRuntime::lrem(jlong y, jlong x))
  if (x == min_jlong && y == CONST64(-1)) {
    return 0;
  } else {
    return x % y;
  }
JRT_END


const juint  float_sign_mask  = 0x7FFFFFFF;
const juint  float_infinity   = 0x7F800000;
const julong double_sign_mask = CONST64(0x7FFFFFFFFFFFFFFF);
const julong double_infinity  = CONST64(0x7FF0000000000000);

JRT_LEAF(jfloat, SharedRuntime::frem(jfloat  x, jfloat  y))
#ifdef _WIN64
  // 64-bit Windows on amd64 returns the wrong values for
  // infinity operands.
  union { jfloat f; juint i; } xbits, ybits;
  xbits.f = x;
  ybits.f = y;
  // x Mod Infinity == x unless x is infinity
  if (((xbits.i & float_sign_mask) != float_infinity) &&
       ((ybits.i & float_sign_mask) == float_infinity) ) {
    return x;
  }
  return ((jfloat)fmod_winx64((double)x, (double)y));
#else
  return ((jfloat)fmod((double)x,(double)y));
#endif
JRT_END


JRT_LEAF(jdouble, SharedRuntime::drem(jdouble x, jdouble y))
#ifdef _WIN64
  union { jdouble d; julong l; } xbits, ybits;
  xbits.d = x;
  ybits.d = y;
  // x Mod Infinity == x unless x is infinity
  if (((xbits.l & double_sign_mask) != double_infinity) &&
       ((ybits.l & double_sign_mask) == double_infinity) ) {
    return x;
  }
  return ((jdouble)fmod_winx64((double)x, (double)y));
#else
  return ((jdouble)fmod((double)x,(double)y));
#endif
JRT_END

#ifdef __SOFTFP__
JRT_LEAF(jfloat, SharedRuntime::fadd(jfloat x, jfloat y))
  return x + y;
JRT_END

JRT_LEAF(jfloat, SharedRuntime::fsub(jfloat x, jfloat y))
  return x - y;
JRT_END

JRT_LEAF(jfloat, SharedRuntime::fmul(jfloat x, jfloat y))
  return x * y;
JRT_END

JRT_LEAF(jfloat, SharedRuntime::fdiv(jfloat x, jfloat y))
  return x / y;
JRT_END

JRT_LEAF(jdouble, SharedRuntime::dadd(jdouble x, jdouble y))
  return x + y;
JRT_END

JRT_LEAF(jdouble, SharedRuntime::dsub(jdouble x, jdouble y))
  return x - y;
JRT_END

JRT_LEAF(jdouble, SharedRuntime::dmul(jdouble x, jdouble y))
  return x * y;
JRT_END

JRT_LEAF(jdouble, SharedRuntime::ddiv(jdouble x, jdouble y))
  return x / y;
JRT_END

JRT_LEAF(jfloat, SharedRuntime::i2f(jint x))
  return (jfloat)x;
JRT_END

JRT_LEAF(jdouble, SharedRuntime::i2d(jint x))
  return (jdouble)x;
JRT_END

JRT_LEAF(jdouble, SharedRuntime::f2d(jfloat x))
  return (jdouble)x;
JRT_END

JRT_LEAF(int,  SharedRuntime::fcmpl(float x, float y))
  return x>y ? 1 : (x==y ? 0 : -1);  /* x<y or is_nan*/
JRT_END

JRT_LEAF(int,  SharedRuntime::fcmpg(float x, float y))
  return x<y ? -1 : (x==y ? 0 : 1);  /* x>y or is_nan */
JRT_END

JRT_LEAF(int,  SharedRuntime::dcmpl(double x, double y))
  return x>y ? 1 : (x==y ? 0 : -1); /* x<y or is_nan */
JRT_END

JRT_LEAF(int,  SharedRuntime::dcmpg(double x, double y))
  return x<y ? -1 : (x==y ? 0 : 1);  /* x>y or is_nan */
JRT_END

// Functions to return the opposite of the aeabi functions for nan.
JRT_LEAF(int, SharedRuntime::unordered_fcmplt(float x, float y))
  return (x < y) ? 1 : ((g_isnan(x) || g_isnan(y)) ? 1 : 0);
JRT_END

JRT_LEAF(int, SharedRuntime::unordered_dcmplt(double x, double y))
  return (x < y) ? 1 : ((g_isnan(x) || g_isnan(y)) ? 1 : 0);
JRT_END

JRT_LEAF(int, SharedRuntime::unordered_fcmple(float x, float y))
  return (x <= y) ? 1 : ((g_isnan(x) || g_isnan(y)) ? 1 : 0);
JRT_END

JRT_LEAF(int, SharedRuntime::unordered_dcmple(double x, double y))
  return (x <= y) ? 1 : ((g_isnan(x) || g_isnan(y)) ? 1 : 0);
JRT_END

JRT_LEAF(int, SharedRuntime::unordered_fcmpge(float x, float y))
  return (x >= y) ? 1 : ((g_isnan(x) || g_isnan(y)) ? 1 : 0);
JRT_END

JRT_LEAF(int, SharedRuntime::unordered_dcmpge(double x, double y))
  return (x >= y) ? 1 : ((g_isnan(x) || g_isnan(y)) ? 1 : 0);
JRT_END

JRT_LEAF(int, SharedRuntime::unordered_fcmpgt(float x, float y))
  return (x > y) ? 1 : ((g_isnan(x) || g_isnan(y)) ? 1 : 0);
JRT_END

JRT_LEAF(int, SharedRuntime::unordered_dcmpgt(double x, double y))
  return (x > y) ? 1 : ((g_isnan(x) || g_isnan(y)) ? 1 : 0);
JRT_END

// Intrinsics make gcc generate code for these.
float  SharedRuntime::fneg(float f)   {
  return -f;
}

double SharedRuntime::dneg(double f)  {
  return -f;
}

#endif // __SOFTFP__

#if defined(__SOFTFP__) || defined(E500V2)
// Intrinsics make gcc generate code for these.
double SharedRuntime::dabs(double f)  {
  return (f <= (double)0.0) ? (double)0.0 - f : f;
}

#endif

#if defined(__SOFTFP__) || defined(PPC)
double SharedRuntime::dsqrt(double f) {
  return sqrt(f);
}
#endif

JRT_LEAF(jint, SharedRuntime::f2i(jfloat  x))
  if (g_isnan(x))
    return 0;
  if (x >= (jfloat) max_jint)
    return max_jint;
  if (x <= (jfloat) min_jint)
    return min_jint;
  return (jint) x;
JRT_END


JRT_LEAF(jlong, SharedRuntime::f2l(jfloat  x))
  if (g_isnan(x))
    return 0;
  if (x >= (jfloat) max_jlong)
    return max_jlong;
  if (x <= (jfloat) min_jlong)
    return min_jlong;
  return (jlong) x;
JRT_END


JRT_LEAF(jint, SharedRuntime::d2i(jdouble x))
  if (g_isnan(x))
    return 0;
  if (x >= (jdouble) max_jint)
    return max_jint;
  if (x <= (jdouble) min_jint)
    return min_jint;
  return (jint) x;
JRT_END


JRT_LEAF(jlong, SharedRuntime::d2l(jdouble x))
  if (g_isnan(x))
    return 0;
  if (x >= (jdouble) max_jlong)
    return max_jlong;
  if (x <= (jdouble) min_jlong)
    return min_jlong;
  return (jlong) x;
JRT_END


JRT_LEAF(jfloat, SharedRuntime::d2f(jdouble x))
  return (jfloat)x;
JRT_END


JRT_LEAF(jfloat, SharedRuntime::l2f(jlong x))
  return (jfloat)x;
JRT_END


JRT_LEAF(jdouble, SharedRuntime::l2d(jlong x))
  return (jdouble)x;
JRT_END

// Exception handling across interpreter/compiler boundaries
//
// exception_handler_for_return_address(...) returns the continuation address.
// The continuation address is the entry point of the exception handler of the
// previous frame depending on the return address.

address SharedRuntime::raw_exception_handler_for_return_address(JavaThread* current, address return_address) {
  // Note: This is called when we have unwound the frame of the callee that did
  // throw an exception. So far, no check has been performed by the StackWatermarkSet.
  // Notably, the stack is not walkable at this point, and hence the check must
  // be deferred until later. Specifically, any of the handlers returned here in
  // this function, will get dispatched to, and call deferred checks to
  // StackWatermarkSet::after_unwind at a point where the stack is walkable.
  assert(frame::verify_return_pc(return_address), "must be a return address: " INTPTR_FORMAT, p2i(return_address));
  assert(current->frames_to_pop_failed_realloc() == 0 || Interpreter::contains(return_address), "missed frames to pop?");

  // Reset method handle flag.
  current->set_is_method_handle_return(false);

#if INCLUDE_JVMCI
  // JVMCI's ExceptionHandlerStub expects the thread local exception PC to be clear
  // and other exception handler continuations do not read it
  current->set_exception_pc(NULL);
#endif // INCLUDE_JVMCI

  if (Continuation::is_return_barrier_entry(return_address)) {
    return StubRoutines::cont_returnBarrierExc();
  }

  // The fastest case first
  CodeBlob* blob = CodeCache::find_blob(return_address);
  CompiledMethod* nm = (blob != NULL) ? blob->as_compiled_method_or_null() : NULL;
  if (nm != NULL) {
    // Set flag if return address is a method handle call site.
    current->set_is_method_handle_return(nm->is_method_handle_return(return_address));
    // native nmethods don't have exception handlers
    assert(!nm->is_native_method() || nm->method()->is_continuation_enter_intrinsic(), "no exception handler");
    assert(nm->header_begin() != nm->exception_begin(), "no exception handler");
    if (nm->is_deopt_pc(return_address)) {
      // If we come here because of a stack overflow, the stack may be
      // unguarded. Reguard the stack otherwise if we return to the
      // deopt blob and the stack bang causes a stack overflow we
      // crash.
      StackOverflow* overflow_state = current->stack_overflow_state();
      bool guard_pages_enabled = overflow_state->reguard_stack_if_needed();
      if (overflow_state->reserved_stack_activation() != current->stack_base()) {
        overflow_state->set_reserved_stack_activation(current->stack_base());
      }
      assert(guard_pages_enabled, "stack banging in deopt blob may cause crash");
      // The deferred StackWatermarkSet::after_unwind check will be performed in
      // Deoptimization::fetch_unroll_info (with exec_mode == Unpack_exception)
      return SharedRuntime::deopt_blob()->unpack_with_exception();
    } else {
      // The deferred StackWatermarkSet::after_unwind check will be performed in
      // * OptoRuntime::handle_exception_C_helper for C2 code
      // * exception_handler_for_pc_helper via Runtime1::handle_exception_from_callee_id for C1 code
      return nm->exception_begin();
    }
  }

  // Entry code
  if (StubRoutines::returns_to_call_stub(return_address)) {
    // The deferred StackWatermarkSet::after_unwind check will be performed in
    // JavaCallWrapper::~JavaCallWrapper
    return StubRoutines::catch_exception_entry();
  }
  if (blob != NULL && blob->is_upcall_stub()) {
    return ((UpcallStub*)blob)->exception_handler();
  }
  // Interpreted code
  if (Interpreter::contains(return_address)) {
    // The deferred StackWatermarkSet::after_unwind check will be performed in
    // InterpreterRuntime::exception_handler_for_exception
    return Interpreter::rethrow_exception_entry();
  }

  guarantee(blob == NULL || !blob->is_runtime_stub(), "caller should have skipped stub");
  guarantee(!VtableStubs::contains(return_address), "NULL exceptions in vtables should have been handled already!");

#ifndef PRODUCT
  { ResourceMark rm;
    tty->print_cr("No exception handler found for exception at " INTPTR_FORMAT " - potential problems:", p2i(return_address));
    os::print_location(tty, (intptr_t)return_address);
    tty->print_cr("a) exception happened in (new?) code stubs/buffers that is not handled here");
    tty->print_cr("b) other problem");
  }
#endif // PRODUCT

  ShouldNotReachHere();
  return NULL;
}


JRT_LEAF(address, SharedRuntime::exception_handler_for_return_address(JavaThread* current, address return_address))
  return raw_exception_handler_for_return_address(current, return_address);
JRT_END


address SharedRuntime::get_poll_stub(address pc) {
  address stub;
  // Look up the code blob
  CodeBlob *cb = CodeCache::find_blob(pc);

  // Should be an nmethod
  guarantee(cb != NULL && cb->is_compiled(), "safepoint polling: pc must refer to an nmethod");

  // Look up the relocation information
  assert(((CompiledMethod*)cb)->is_at_poll_or_poll_return(pc),
      "safepoint polling: type must be poll at pc " INTPTR_FORMAT, p2i(pc));

#ifdef ASSERT
  if (!((NativeInstruction*)pc)->is_safepoint_poll()) {
    tty->print_cr("bad pc: " PTR_FORMAT, p2i(pc));
    Disassembler::decode(cb);
    fatal("Only polling locations are used for safepoint");
  }
#endif

  bool at_poll_return = ((CompiledMethod*)cb)->is_at_poll_return(pc);
  bool has_wide_vectors = ((CompiledMethod*)cb)->has_wide_vectors();
  if (at_poll_return) {
    assert(SharedRuntime::polling_page_return_handler_blob() != NULL,
           "polling page return stub not created yet");
    stub = SharedRuntime::polling_page_return_handler_blob()->entry_point();
  } else if (has_wide_vectors) {
    assert(SharedRuntime::polling_page_vectors_safepoint_handler_blob() != NULL,
           "polling page vectors safepoint stub not created yet");
    stub = SharedRuntime::polling_page_vectors_safepoint_handler_blob()->entry_point();
  } else {
    assert(SharedRuntime::polling_page_safepoint_handler_blob() != NULL,
           "polling page safepoint stub not created yet");
    stub = SharedRuntime::polling_page_safepoint_handler_blob()->entry_point();
  }
  log_debug(safepoint)("... found polling page %s exception at pc = "
                       INTPTR_FORMAT ", stub =" INTPTR_FORMAT,
                       at_poll_return ? "return" : "loop",
                       (intptr_t)pc, (intptr_t)stub);
  return stub;
}


oop SharedRuntime::retrieve_receiver( Symbol* sig, frame caller ) {
  assert(caller.is_interpreted_frame(), "");
  int args_size = ArgumentSizeComputer(sig).size() + 1;
  assert(args_size <= caller.interpreter_frame_expression_stack_size(), "receiver must be on interpreter stack");
  oop result = cast_to_oop(*caller.interpreter_frame_tos_at(args_size - 1));
  assert(Universe::heap()->is_in(result) && oopDesc::is_oop(result), "receiver must be an oop");
  return result;
}


void SharedRuntime::throw_and_post_jvmti_exception(JavaThread* current, Handle h_exception) {
  if (JvmtiExport::can_post_on_exceptions()) {
    vframeStream vfst(current, true);
    methodHandle method = methodHandle(current, vfst.method());
    address bcp = method()->bcp_from(vfst.bci());
    JvmtiExport::post_exception_throw(current, method(), bcp, h_exception());
  }

#if INCLUDE_JVMCI
  if (EnableJVMCI && UseJVMCICompiler) {
    vframeStream vfst(current, true);
    methodHandle method = methodHandle(current, vfst.method());
    int bci = vfst.bci();
    MethodData* trap_mdo = method->method_data();
    if (trap_mdo != NULL) {
      // Set exception_seen if the exceptional bytecode is an invoke
      Bytecode_invoke call = Bytecode_invoke_check(method, bci);
      if (call.is_valid()) {
        ResourceMark rm(current);
        ProfileData* pdata = trap_mdo->allocate_bci_to_data(bci, NULL);
        if (pdata != NULL && pdata->is_BitData()) {
          BitData* bit_data = (BitData*) pdata;
          bit_data->set_exception_seen();
        }
      }
    }
  }
#endif

  Exceptions::_throw(current, __FILE__, __LINE__, h_exception);
}

void SharedRuntime::throw_and_post_jvmti_exception(JavaThread* current, Symbol* name, const char *message) {
  Handle h_exception = Exceptions::new_exception(current, name, message);
  throw_and_post_jvmti_exception(current, h_exception);
}

// The interpreter code to call this tracing function is only
// called/generated when UL is on for redefine, class and has the right level
// and tags. Since obsolete methods are never compiled, we don't have
// to modify the compilers to generate calls to this function.
//
JRT_LEAF(int, SharedRuntime::rc_trace_method_entry(
    JavaThread* thread, Method* method))
  if (method->is_obsolete()) {
    // We are calling an obsolete method, but this is not necessarily
    // an error. Our method could have been redefined just after we
    // fetched the Method* from the constant pool.
    ResourceMark rm;
    log_trace(redefine, class, obsolete)("calling obsolete method '%s'", method->name_and_sig_as_C_string());
  }
  return 0;
JRT_END

// ret_pc points into caller; we are returning caller's exception handler
// for given exception
address SharedRuntime::compute_compiled_exc_handler(CompiledMethod* cm, address ret_pc, Handle& exception,
                                                    bool force_unwind, bool top_frame_only, bool& recursive_exception_occurred) {
  assert(cm != NULL, "must exist");
  ResourceMark rm;

#if INCLUDE_JVMCI
  if (cm->is_compiled_by_jvmci()) {
    // lookup exception handler for this pc
    int catch_pco = ret_pc - cm->code_begin();
    ExceptionHandlerTable table(cm);
    HandlerTableEntry *t = table.entry_for(catch_pco, -1, 0);
    if (t != NULL) {
      return cm->code_begin() + t->pco();
    } else {
      return Deoptimization::deoptimize_for_missing_exception_handler(cm);
    }
  }
#endif // INCLUDE_JVMCI

  nmethod* nm = cm->as_nmethod();
  ScopeDesc* sd = nm->scope_desc_at(ret_pc);
  // determine handler bci, if any
  EXCEPTION_MARK;

  int handler_bci = -1;
  int scope_depth = 0;
  if (!force_unwind) {
    int bci = sd->bci();
    bool recursive_exception = false;
    do {
      bool skip_scope_increment = false;
      // exception handler lookup
      Klass* ek = exception->klass();
      methodHandle mh(THREAD, sd->method());
      handler_bci = Method::fast_exception_handler_bci_for(mh, ek, bci, THREAD);
      if (HAS_PENDING_EXCEPTION) {
        recursive_exception = true;
        // We threw an exception while trying to find the exception handler.
        // Transfer the new exception to the exception handle which will
        // be set into thread local storage, and do another lookup for an
        // exception handler for this exception, this time starting at the
        // BCI of the exception handler which caused the exception to be
        // thrown (bugs 4307310 and 4546590). Set "exception" reference
        // argument to ensure that the correct exception is thrown (4870175).
        recursive_exception_occurred = true;
        exception = Handle(THREAD, PENDING_EXCEPTION);
        CLEAR_PENDING_EXCEPTION;
        if (handler_bci >= 0) {
          bci = handler_bci;
          handler_bci = -1;
          skip_scope_increment = true;
        }
      }
      else {
        recursive_exception = false;
      }
      if (!top_frame_only && handler_bci < 0 && !skip_scope_increment) {
        sd = sd->sender();
        if (sd != NULL) {
          bci = sd->bci();
        }
        ++scope_depth;
      }
    } while (recursive_exception || (!top_frame_only && handler_bci < 0 && sd != NULL));
  }

  // found handling method => lookup exception handler
  int catch_pco = ret_pc - nm->code_begin();

  ExceptionHandlerTable table(nm);
  HandlerTableEntry *t = table.entry_for(catch_pco, handler_bci, scope_depth);
  if (t == NULL && (nm->is_compiled_by_c1() || handler_bci != -1)) {
    // Allow abbreviated catch tables.  The idea is to allow a method
    // to materialize its exceptions without committing to the exact
    // routing of exceptions.  In particular this is needed for adding
    // a synthetic handler to unlock monitors when inlining
    // synchronized methods since the unlock path isn't represented in
    // the bytecodes.
    t = table.entry_for(catch_pco, -1, 0);
  }

#ifdef COMPILER1
  if (t == NULL && nm->is_compiled_by_c1()) {
    assert(nm->unwind_handler_begin() != NULL, "");
    return nm->unwind_handler_begin();
  }
#endif

  if (t == NULL) {
    ttyLocker ttyl;
    tty->print_cr("MISSING EXCEPTION HANDLER for pc " INTPTR_FORMAT " and handler bci %d, catch_pco: %d", p2i(ret_pc), handler_bci, catch_pco);
    tty->print_cr("   Exception:");
    exception->print();
    tty->cr();
    tty->print_cr(" Compiled exception table :");
    table.print();
    nm->print();
    nm->print_code();
    guarantee(false, "missing exception handler");
    return NULL;
  }

  return nm->code_begin() + t->pco();
}

JRT_ENTRY(void, SharedRuntime::throw_AbstractMethodError(JavaThread* current))
  // These errors occur only at call sites
  throw_and_post_jvmti_exception(current, vmSymbols::java_lang_AbstractMethodError());
JRT_END

JRT_ENTRY(void, SharedRuntime::throw_IncompatibleClassChangeError(JavaThread* current))
  // These errors occur only at call sites
  throw_and_post_jvmti_exception(current, vmSymbols::java_lang_IncompatibleClassChangeError(), "vtable stub");
JRT_END

JRT_ENTRY(void, SharedRuntime::throw_ArithmeticException(JavaThread* current))
  throw_and_post_jvmti_exception(current, vmSymbols::java_lang_ArithmeticException(), "/ by zero");
JRT_END

JRT_ENTRY(void, SharedRuntime::throw_NullPointerException(JavaThread* current))
  throw_and_post_jvmti_exception(current, vmSymbols::java_lang_NullPointerException(), NULL);
JRT_END

JRT_ENTRY(void, SharedRuntime::throw_NullPointerException_at_call(JavaThread* current))
  // This entry point is effectively only used for NullPointerExceptions which occur at inline
  // cache sites (when the callee activation is not yet set up) so we are at a call site
  throw_and_post_jvmti_exception(current, vmSymbols::java_lang_NullPointerException(), NULL);
JRT_END

JRT_ENTRY(void, SharedRuntime::throw_StackOverflowError(JavaThread* current))
  throw_StackOverflowError_common(current, false);
JRT_END

JRT_ENTRY(void, SharedRuntime::throw_delayed_StackOverflowError(JavaThread* current))
  throw_StackOverflowError_common(current, true);
JRT_END

void SharedRuntime::throw_StackOverflowError_common(JavaThread* current, bool delayed) {
  // We avoid using the normal exception construction in this case because
  // it performs an upcall to Java, and we're already out of stack space.
  JavaThread* THREAD = current; // For exception macros.
  Klass* k = vmClasses::StackOverflowError_klass();
  oop exception_oop = InstanceKlass::cast(k)->allocate_instance(CHECK);
  if (delayed) {
    java_lang_Throwable::set_message(exception_oop,
                                     Universe::delayed_stack_overflow_error_message());
  }
  Handle exception (current, exception_oop);
  if (StackTraceInThrowable) {
    java_lang_Throwable::fill_in_stack_trace(exception);
  }
  // Remove the ExtentLocal cache in case we got a StackOverflowError
  // while we were trying to remove ExtentLocal bindings.
  current->set_extentLocalCache(NULL);
  // Increment counter for hs_err file reporting
  Atomic::inc(&Exceptions::_stack_overflow_errors);
  throw_and_post_jvmti_exception(current, exception);
}

address SharedRuntime::continuation_for_implicit_exception(JavaThread* current,
                                                           address pc,
                                                           ImplicitExceptionKind exception_kind)
{
  address target_pc = NULL;

  if (Interpreter::contains(pc)) {
    switch (exception_kind) {
      case IMPLICIT_NULL:           return Interpreter::throw_NullPointerException_entry();
      case IMPLICIT_DIVIDE_BY_ZERO: return Interpreter::throw_ArithmeticException_entry();
      case STACK_OVERFLOW:          return Interpreter::throw_StackOverflowError_entry();
      default:                      ShouldNotReachHere();
    }
  } else {
    switch (exception_kind) {
      case STACK_OVERFLOW: {
        // Stack overflow only occurs upon frame setup; the callee is
        // going to be unwound. Dispatch to a shared runtime stub
        // which will cause the StackOverflowError to be fabricated
        // and processed.
        // Stack overflow should never occur during deoptimization:
        // the compiled method bangs the stack by as much as the
        // interpreter would need in case of a deoptimization. The
        // deoptimization blob and uncommon trap blob bang the stack
        // in a debug VM to verify the correctness of the compiled
        // method stack banging.
        assert(current->deopt_mark() == NULL, "no stack overflow from deopt blob/uncommon trap");
        Events::log_exception(current, "StackOverflowError at " INTPTR_FORMAT, p2i(pc));
        return StubRoutines::throw_StackOverflowError_entry();
      }

      case IMPLICIT_NULL: {
        if (VtableStubs::contains(pc)) {
          // We haven't yet entered the callee frame. Fabricate an
          // exception and begin dispatching it in the caller. Since
          // the caller was at a call site, it's safe to destroy all
          // caller-saved registers, as these entry points do.
          VtableStub* vt_stub = VtableStubs::stub_containing(pc);

          // If vt_stub is NULL, then return NULL to signal handler to report the SEGV error.
          if (vt_stub == NULL) return NULL;

          if (vt_stub->is_abstract_method_error(pc)) {
            assert(!vt_stub->is_vtable_stub(), "should never see AbstractMethodErrors from vtable-type VtableStubs");
            Events::log_exception(current, "AbstractMethodError at " INTPTR_FORMAT, p2i(pc));
            // Instead of throwing the abstract method error here directly, we re-resolve
            // and will throw the AbstractMethodError during resolve. As a result, we'll
            // get a more detailed error message.
            return SharedRuntime::get_handle_wrong_method_stub();
          } else {
            Events::log_exception(current, "NullPointerException at vtable entry " INTPTR_FORMAT, p2i(pc));
            // Assert that the signal comes from the expected location in stub code.
            assert(vt_stub->is_null_pointer_exception(pc),
                   "obtained signal from unexpected location in stub code");
            return StubRoutines::throw_NullPointerException_at_call_entry();
          }
        } else {
          CodeBlob* cb = CodeCache::find_blob(pc);

          // If code blob is NULL, then return NULL to signal handler to report the SEGV error.
          if (cb == NULL) return NULL;

          // Exception happened in CodeCache. Must be either:
          // 1. Inline-cache check in C2I handler blob,
          // 2. Inline-cache check in nmethod, or
          // 3. Implicit null exception in nmethod

          if (!cb->is_compiled()) {
            bool is_in_blob = cb->is_adapter_blob() || cb->is_method_handles_adapter_blob();
            if (!is_in_blob) {
              // Allow normal crash reporting to handle this
              return NULL;
            }
            Events::log_exception(current, "NullPointerException in code blob at " INTPTR_FORMAT, p2i(pc));
            // There is no handler here, so we will simply unwind.
            return StubRoutines::throw_NullPointerException_at_call_entry();
          }

          // Otherwise, it's a compiled method.  Consult its exception handlers.
          CompiledMethod* cm = (CompiledMethod*)cb;
          if (cm->inlinecache_check_contains(pc)) {
            // exception happened inside inline-cache check code
            // => the nmethod is not yet active (i.e., the frame
            // is not set up yet) => use return address pushed by
            // caller => don't push another return address
            Events::log_exception(current, "NullPointerException in IC check " INTPTR_FORMAT, p2i(pc));
            return StubRoutines::throw_NullPointerException_at_call_entry();
          }

          if (cm->method()->is_method_handle_intrinsic()) {
            // exception happened inside MH dispatch code, similar to a vtable stub
            Events::log_exception(current, "NullPointerException in MH adapter " INTPTR_FORMAT, p2i(pc));
            return StubRoutines::throw_NullPointerException_at_call_entry();
          }

#ifndef PRODUCT
          _implicit_null_throws++;
#endif
          target_pc = cm->continuation_for_implicit_null_exception(pc);
          // If there's an unexpected fault, target_pc might be NULL,
          // in which case we want to fall through into the normal
          // error handling code.
        }

        break; // fall through
      }


      case IMPLICIT_DIVIDE_BY_ZERO: {
        CompiledMethod* cm = CodeCache::find_compiled(pc);
        guarantee(cm != NULL, "must have containing compiled method for implicit division-by-zero exceptions");
#ifndef PRODUCT
        _implicit_div0_throws++;
#endif
        target_pc = cm->continuation_for_implicit_div0_exception(pc);
        // If there's an unexpected fault, target_pc might be NULL,
        // in which case we want to fall through into the normal
        // error handling code.
        break; // fall through
      }

      default: ShouldNotReachHere();
    }

    assert(exception_kind == IMPLICIT_NULL || exception_kind == IMPLICIT_DIVIDE_BY_ZERO, "wrong implicit exception kind");

    if (exception_kind == IMPLICIT_NULL) {
#ifndef PRODUCT
      // for AbortVMOnException flag
      Exceptions::debug_check_abort("java.lang.NullPointerException");
#endif //PRODUCT
      Events::log_exception(current, "Implicit null exception at " INTPTR_FORMAT " to " INTPTR_FORMAT, p2i(pc), p2i(target_pc));
    } else {
#ifndef PRODUCT
      // for AbortVMOnException flag
      Exceptions::debug_check_abort("java.lang.ArithmeticException");
#endif //PRODUCT
      Events::log_exception(current, "Implicit division by zero exception at " INTPTR_FORMAT " to " INTPTR_FORMAT, p2i(pc), p2i(target_pc));
    }
    return target_pc;
  }

  ShouldNotReachHere();
  return NULL;
}


/**
 * Throws an java/lang/UnsatisfiedLinkError.  The address of this method is
 * installed in the native function entry of all native Java methods before
 * they get linked to their actual native methods.
 *
 * \note
 * This method actually never gets called!  The reason is because
 * the interpreter's native entries call NativeLookup::lookup() which
 * throws the exception when the lookup fails.  The exception is then
 * caught and forwarded on the return from NativeLookup::lookup() call
 * before the call to the native function.  This might change in the future.
 */
JNI_ENTRY(void*, throw_unsatisfied_link_error(JNIEnv* env, ...))
{
  // We return a bad value here to make sure that the exception is
  // forwarded before we look at the return value.
  THROW_(vmSymbols::java_lang_UnsatisfiedLinkError(), (void*)badAddress);
}
JNI_END

address SharedRuntime::native_method_throw_unsatisfied_link_error_entry() {
  return CAST_FROM_FN_PTR(address, &throw_unsatisfied_link_error);
}

JRT_ENTRY_NO_ASYNC(void, SharedRuntime::register_finalizer(JavaThread* current, oopDesc* obj))
#if INCLUDE_JVMCI
  if (!obj->klass()->has_finalizer()) {
    return;
  }
#endif // INCLUDE_JVMCI
  assert(oopDesc::is_oop(obj), "must be a valid oop");
  assert(obj->klass()->has_finalizer(), "shouldn't be here otherwise");
  InstanceKlass::register_finalizer(instanceOop(obj), CHECK);
JRT_END

jlong SharedRuntime::get_java_tid(Thread* thread) {
  if (thread != NULL && thread->is_Java_thread()) {
    oop obj = JavaThread::cast(thread)->threadObj();
    return (obj == NULL) ? 0 : java_lang_Thread::thread_id(obj);
  }
  return 0;
}

/**
 * This function ought to be a void function, but cannot be because
 * it gets turned into a tail-call on sparc, which runs into dtrace bug
 * 6254741.  Once that is fixed we can remove the dummy return value.
 */
int SharedRuntime::dtrace_object_alloc(oopDesc* o) {
  return dtrace_object_alloc(Thread::current(), o, o->size());
}

int SharedRuntime::dtrace_object_alloc(Thread* thread, oopDesc* o) {
  return dtrace_object_alloc(thread, o, o->size());
}

int SharedRuntime::dtrace_object_alloc(Thread* thread, oopDesc* o, size_t size) {
  assert(DTraceAllocProbes, "wrong call");
  Klass* klass = o->klass();
  Symbol* name = klass->name();
  HOTSPOT_OBJECT_ALLOC(
                   get_java_tid(thread),
                   (char *) name->bytes(), name->utf8_length(), size * HeapWordSize);
  return 0;
}

JRT_LEAF(int, SharedRuntime::dtrace_method_entry(
    JavaThread* current, Method* method))
  assert(DTraceMethodProbes, "wrong call");
  Symbol* kname = method->klass_name();
  Symbol* name = method->name();
  Symbol* sig = method->signature();
  HOTSPOT_METHOD_ENTRY(
      get_java_tid(current),
      (char *) kname->bytes(), kname->utf8_length(),
      (char *) name->bytes(), name->utf8_length(),
      (char *) sig->bytes(), sig->utf8_length());
  return 0;
JRT_END

JRT_LEAF(int, SharedRuntime::dtrace_method_exit(
    JavaThread* current, Method* method))
  assert(DTraceMethodProbes, "wrong call");
  Symbol* kname = method->klass_name();
  Symbol* name = method->name();
  Symbol* sig = method->signature();
  HOTSPOT_METHOD_RETURN(
      get_java_tid(current),
      (char *) kname->bytes(), kname->utf8_length(),
      (char *) name->bytes(), name->utf8_length(),
      (char *) sig->bytes(), sig->utf8_length());
  return 0;
JRT_END


// Finds receiver, CallInfo (i.e. receiver method), and calling bytecode)
// for a call current in progress, i.e., arguments has been pushed on stack
// put callee has not been invoked yet.  Used by: resolve virtual/static,
// vtable updates, etc.  Caller frame must be compiled.
Handle SharedRuntime::find_callee_info(Bytecodes::Code& bc, CallInfo& callinfo, TRAPS) {
  JavaThread* current = THREAD;
  ResourceMark rm(current);

  // last java frame on stack (which includes native call frames)
  vframeStream vfst(current, true);  // Do not skip and javaCalls

  return find_callee_info_helper(vfst, bc, callinfo, THREAD);
}

Method* SharedRuntime::extract_attached_method(vframeStream& vfst) {
  CompiledMethod* caller = vfst.nm();

  nmethodLocker caller_lock(caller);

  address pc = vfst.frame_pc();
  { // Get call instruction under lock because another thread may be busy patching it.
    CompiledICLocker ic_locker(caller);
    return caller->attached_method_before_pc(pc);
  }
  return NULL;
}

// Finds receiver, CallInfo (i.e. receiver method), and calling bytecode
// for a call current in progress, i.e., arguments has been pushed on stack
// but callee has not been invoked yet.  Caller frame must be compiled.
Handle SharedRuntime::find_callee_info_helper(vframeStream& vfst, Bytecodes::Code& bc,
                                              CallInfo& callinfo, TRAPS) {
  Handle receiver;
  Handle nullHandle;  // create a handy null handle for exception returns
  JavaThread* current = THREAD;

  assert(!vfst.at_end(), "Java frame must exist");

  // Find caller and bci from vframe
  methodHandle caller(current, vfst.method());
  int          bci   = vfst.bci();

  if (caller->is_continuation_enter_intrinsic()) {
    bc = Bytecodes::_invokestatic;
    LinkResolver::resolve_continuation_enter(callinfo, CHECK_NH);
    return receiver;
  }

  Bytecode_invoke bytecode(caller, bci);
  int bytecode_index = bytecode.index();
  bc = bytecode.invoke_code();

  methodHandle attached_method(current, extract_attached_method(vfst));
  if (attached_method.not_null()) {
    Method* callee = bytecode.static_target(CHECK_NH);
    vmIntrinsics::ID id = callee->intrinsic_id();
    // When VM replaces MH.invokeBasic/linkTo* call with a direct/virtual call,
    // it attaches statically resolved method to the call site.
    if (MethodHandles::is_signature_polymorphic(id) &&
        MethodHandles::is_signature_polymorphic_intrinsic(id)) {
      bc = MethodHandles::signature_polymorphic_intrinsic_bytecode(id);

      // Adjust invocation mode according to the attached method.
      switch (bc) {
        case Bytecodes::_invokevirtual:
          if (attached_method->method_holder()->is_interface()) {
            bc = Bytecodes::_invokeinterface;
          }
          break;
        case Bytecodes::_invokeinterface:
          if (!attached_method->method_holder()->is_interface()) {
            bc = Bytecodes::_invokevirtual;
          }
          break;
        case Bytecodes::_invokehandle:
          if (!MethodHandles::is_signature_polymorphic_method(attached_method())) {
            bc = attached_method->is_static() ? Bytecodes::_invokestatic
                                              : Bytecodes::_invokevirtual;
          }
          break;
        default:
          break;
      }
    }
  }

  assert(bc != Bytecodes::_illegal, "not initialized");

  bool has_receiver = bc != Bytecodes::_invokestatic &&
                      bc != Bytecodes::_invokedynamic &&
                      bc != Bytecodes::_invokehandle;

  // Find receiver for non-static call
  if (has_receiver) {
    // This register map must be update since we need to find the receiver for
    // compiled frames. The receiver might be in a register.
    RegisterMap reg_map2(current,
                         RegisterMap::UpdateMap::include,
                         RegisterMap::ProcessFrames::include,
                         RegisterMap::WalkContinuation::skip);
    frame stubFrame   = current->last_frame();
    // Caller-frame is a compiled frame
    frame callerFrame = stubFrame.sender(&reg_map2);

    if (attached_method.is_null()) {
      Method* callee = bytecode.static_target(CHECK_NH);
      if (callee == NULL) {
        THROW_(vmSymbols::java_lang_NoSuchMethodException(), nullHandle);
      }
    }

    // Retrieve from a compiled argument list
    receiver = Handle(current, callerFrame.retrieve_receiver(&reg_map2));
    assert(oopDesc::is_oop_or_null(receiver()), "");

    if (receiver.is_null()) {
      THROW_(vmSymbols::java_lang_NullPointerException(), nullHandle);
    }
  }

  // Resolve method
  if (attached_method.not_null()) {
    // Parameterized by attached method.
    LinkResolver::resolve_invoke(callinfo, receiver, attached_method, bc, CHECK_NH);
  } else {
    // Parameterized by bytecode.
    constantPoolHandle constants(current, caller->constants());
    LinkResolver::resolve_invoke(callinfo, receiver, constants, bytecode_index, bc, CHECK_NH);
  }

#ifdef ASSERT
  // Check that the receiver klass is of the right subtype and that it is initialized for virtual calls
  if (has_receiver) {
    assert(receiver.not_null(), "should have thrown exception");
    Klass* receiver_klass = receiver->klass();
    Klass* rk = NULL;
    if (attached_method.not_null()) {
      // In case there's resolved method attached, use its holder during the check.
      rk = attached_method->method_holder();
    } else {
      // Klass is already loaded.
      constantPoolHandle constants(current, caller->constants());
      rk = constants->klass_ref_at(bytecode_index, CHECK_NH);
    }
    Klass* static_receiver_klass = rk;
    assert(receiver_klass->is_subtype_of(static_receiver_klass),
           "actual receiver must be subclass of static receiver klass");
    if (receiver_klass->is_instance_klass()) {
      if (InstanceKlass::cast(receiver_klass)->is_not_initialized()) {
        tty->print_cr("ERROR: Klass not yet initialized!!");
        receiver_klass->print();
      }
      assert(!InstanceKlass::cast(receiver_klass)->is_not_initialized(), "receiver_klass must be initialized");
    }
  }
#endif

  return receiver;
}

methodHandle SharedRuntime::find_callee_method(TRAPS) {
  JavaThread* current = THREAD;
  ResourceMark rm(current);
  // We need first to check if any Java activations (compiled, interpreted)
  // exist on the stack since last JavaCall.  If not, we need
  // to get the target method from the JavaCall wrapper.
  vframeStream vfst(current, true);  // Do not skip any javaCalls
  methodHandle callee_method;
  if (vfst.at_end()) {
    // No Java frames were found on stack since we did the JavaCall.
    // Hence the stack can only contain an entry_frame.  We need to
    // find the target method from the stub frame.
    RegisterMap reg_map(current,
                        RegisterMap::UpdateMap::skip,
                        RegisterMap::ProcessFrames::include,
                        RegisterMap::WalkContinuation::skip);
    frame fr = current->last_frame();
    assert(fr.is_runtime_frame(), "must be a runtimeStub");
    fr = fr.sender(&reg_map);
    assert(fr.is_entry_frame(), "must be");
    // fr is now pointing to the entry frame.
    callee_method = methodHandle(current, fr.entry_frame_call_wrapper()->callee_method());
  } else {
    Bytecodes::Code bc;
    CallInfo callinfo;
    find_callee_info_helper(vfst, bc, callinfo, CHECK_(methodHandle()));
    callee_method = methodHandle(current, callinfo.selected_method());
  }
  assert(callee_method()->is_method(), "must be");
  return callee_method;
}

// Resolves a call.
methodHandle SharedRuntime::resolve_helper(bool is_virtual, bool is_optimized, TRAPS) {
  methodHandle callee_method;
  callee_method = resolve_sub_helper(is_virtual, is_optimized, THREAD);
  if (JvmtiExport::can_hotswap_or_post_breakpoint()) {
    int retry_count = 0;
    while (!HAS_PENDING_EXCEPTION && callee_method->is_old() &&
           callee_method->method_holder() != vmClasses::Object_klass()) {
      // If has a pending exception then there is no need to re-try to
      // resolve this method.
      // If the method has been redefined, we need to try again.
      // Hack: we have no way to update the vtables of arrays, so don't
      // require that java.lang.Object has been updated.

      // It is very unlikely that method is redefined more than 100 times
      // in the middle of resolve. If it is looping here more than 100 times
      // means then there could be a bug here.
      guarantee((retry_count++ < 100),
                "Could not resolve to latest version of redefined method");
      // method is redefined in the middle of resolve so re-try.
      callee_method = resolve_sub_helper(is_virtual, is_optimized, THREAD);
    }
  }
  return callee_method;
}

// This fails if resolution required refilling of IC stubs
bool SharedRuntime::resolve_sub_helper_internal(methodHandle callee_method, const frame& caller_frame,
                                                CompiledMethod* caller_nm, bool is_virtual, bool is_optimized,
                                                Handle receiver, CallInfo& call_info, Bytecodes::Code invoke_code, TRAPS) {
  StaticCallInfo static_call_info;
  CompiledICInfo virtual_call_info;

  // Make sure the callee nmethod does not get deoptimized and removed before
  // we are done patching the code.
  CompiledMethod* callee = callee_method->code();

  if (callee != NULL) {
    assert(callee->is_compiled(), "must be nmethod for patching");
  }

  if (callee != NULL && !callee->is_in_use()) {
    // Patch call site to C2I adapter if callee nmethod is deoptimized or unloaded.
    callee = NULL;
  }
  nmethodLocker nl_callee(callee);
#ifdef ASSERT
  address dest_entry_point = callee == NULL ? 0 : callee->entry_point(); // used below
#endif

  bool is_nmethod = caller_nm->is_nmethod();

  if (is_virtual) {
    assert(receiver.not_null() || invoke_code == Bytecodes::_invokehandle, "sanity check");
    bool static_bound = call_info.resolved_method()->can_be_statically_bound();
    Klass* klass = invoke_code == Bytecodes::_invokehandle ? NULL : receiver->klass();
    CompiledIC::compute_monomorphic_entry(callee_method, klass,
                     is_optimized, static_bound, is_nmethod, virtual_call_info,
                     CHECK_false);
  } else {
    // static call
    CompiledStaticCall::compute_entry(callee_method, is_nmethod, static_call_info);
  }

  // grab lock, check for deoptimization and potentially patch caller
  {
    CompiledICLocker ml(caller_nm);

    // Lock blocks for safepoint during which both nmethods can change state.

    // Now that we are ready to patch if the Method* was redefined then
    // don't update call site and let the caller retry.
    // Don't update call site if callee nmethod was unloaded or deoptimized.
    // Don't update call site if callee nmethod was replaced by an other nmethod
    // which may happen when multiply alive nmethod (tiered compilation)
    // will be supported.
    if (!callee_method->is_old() &&
        (callee == NULL || (callee->is_in_use() && callee_method->code() == callee))) {
      NoSafepointVerifier nsv;
#ifdef ASSERT
      // We must not try to patch to jump to an already unloaded method.
      if (dest_entry_point != 0) {
        CodeBlob* cb = CodeCache::find_blob(dest_entry_point);
        assert((cb != NULL) && cb->is_compiled() && (((CompiledMethod*)cb) == callee),
               "should not call unloaded nmethod");
      }
#endif
      if (is_virtual) {
        CompiledIC* inline_cache = CompiledIC_before(caller_nm, caller_frame.pc());
        if (inline_cache->is_clean()) {
          if (!inline_cache->set_to_monomorphic(virtual_call_info)) {
            return false;
          }
        }
      } else {
        if (VM_Version::supports_fast_class_init_checks() &&
            invoke_code == Bytecodes::_invokestatic &&
            callee_method->needs_clinit_barrier() &&
            callee != NULL && callee->is_compiled_by_jvmci()) {
          return true; // skip patching for JVMCI
        }
        CompiledStaticCall* ssc = caller_nm->compiledStaticCall_before(caller_frame.pc());
        if (is_nmethod && caller_nm->method()->is_continuation_enter_intrinsic()) {
          ssc->compute_entry_for_continuation_entry(callee_method, static_call_info);
        }
        if (ssc->is_clean()) ssc->set(static_call_info);
      }
    }
  } // unlock CompiledICLocker
  return true;
}

// Resolves a call.  The compilers generate code for calls that go here
// and are patched with the real destination of the call.
methodHandle SharedRuntime::resolve_sub_helper(bool is_virtual, bool is_optimized, TRAPS) {
  JavaThread* current = THREAD;
  ResourceMark rm(current);
  RegisterMap cbl_map(current,
                      RegisterMap::UpdateMap::skip,
                      RegisterMap::ProcessFrames::include,
                      RegisterMap::WalkContinuation::skip);
  frame caller_frame = current->last_frame().sender(&cbl_map);

  CodeBlob* caller_cb = caller_frame.cb();
  guarantee(caller_cb != NULL && caller_cb->is_compiled(), "must be called from compiled method");
  CompiledMethod* caller_nm = caller_cb->as_compiled_method_or_null();

  // make sure caller is not getting deoptimized
  // and removed before we are done with it.
  // CLEANUP - with lazy deopt shouldn't need this lock
  nmethodLocker caller_lock(caller_nm);

  // determine call info & receiver
  // note: a) receiver is NULL for static calls
  //       b) an exception is thrown if receiver is NULL for non-static calls
  CallInfo call_info;
  Bytecodes::Code invoke_code = Bytecodes::_illegal;
  Handle receiver = find_callee_info(invoke_code, call_info, CHECK_(methodHandle()));
  methodHandle callee_method(current, call_info.selected_method());

  assert((!is_virtual && invoke_code == Bytecodes::_invokestatic ) ||
         (!is_virtual && invoke_code == Bytecodes::_invokespecial) ||
         (!is_virtual && invoke_code == Bytecodes::_invokehandle ) ||
         (!is_virtual && invoke_code == Bytecodes::_invokedynamic) ||
         ( is_virtual && invoke_code != Bytecodes::_invokestatic ), "inconsistent bytecode");

  assert(caller_nm->is_alive() && !caller_nm->is_unloading(), "It should be alive");

#ifndef PRODUCT
  // tracing/debugging/statistics
  int *addr = (is_optimized) ? (&_resolve_opt_virtual_ctr) :
                (is_virtual) ? (&_resolve_virtual_ctr) :
                               (&_resolve_static_ctr);
  Atomic::inc(addr);

  if (TraceCallFixup) {
    ResourceMark rm(current);
    tty->print("resolving %s%s (%s) call to",
               (is_optimized) ? "optimized " : "", (is_virtual) ? "virtual" : "static",
               Bytecodes::name(invoke_code));
    callee_method->print_short_name(tty);
    tty->print_cr(" at pc: " INTPTR_FORMAT " to code: " INTPTR_FORMAT,
                  p2i(caller_frame.pc()), p2i(callee_method->code()));
  }
#endif

  if (invoke_code == Bytecodes::_invokestatic) {
    assert(callee_method->method_holder()->is_initialized() ||
           callee_method->method_holder()->is_init_thread(current),
           "invalid class initialization state for invoke_static");
    if (!VM_Version::supports_fast_class_init_checks() && callee_method->needs_clinit_barrier()) {
      // In order to keep class initialization check, do not patch call
      // site for static call when the class is not fully initialized.
      // Proper check is enforced by call site re-resolution on every invocation.
      //
      // When fast class initialization checks are supported (VM_Version::supports_fast_class_init_checks() == true),
      // explicit class initialization check is put in nmethod entry (VEP).
      assert(callee_method->method_holder()->is_linked(), "must be");
      return callee_method;
    }
  }

  // JSR 292 key invariant:
  // If the resolved method is a MethodHandle invoke target, the call
  // site must be a MethodHandle call site, because the lambda form might tail-call
  // leaving the stack in a state unknown to either caller or callee
  // TODO detune for now but we might need it again
//  assert(!callee_method->is_compiled_lambda_form() ||
//         caller_nm->is_method_handle_return(caller_frame.pc()), "must be MH call site");

  // Compute entry points. This might require generation of C2I converter
  // frames, so we cannot be holding any locks here. Furthermore, the
  // computation of the entry points is independent of patching the call.  We
  // always return the entry-point, but we only patch the stub if the call has
  // not been deoptimized.  Return values: For a virtual call this is an
  // (cached_oop, destination address) pair. For a static call/optimized
  // virtual this is just a destination address.

  // Patching IC caches may fail if we run out if transition stubs.
  // We refill the ic stubs then and try again.
  for (;;) {
    ICRefillVerifier ic_refill_verifier;
    bool successful = resolve_sub_helper_internal(callee_method, caller_frame, caller_nm,
                                                  is_virtual, is_optimized, receiver,
                                                  call_info, invoke_code, CHECK_(methodHandle()));
    if (successful) {
      return callee_method;
    } else {
      InlineCacheBuffer::refill_ic_stubs();
    }
  }

}


// Inline caches exist only in compiled code
JRT_BLOCK_ENTRY(address, SharedRuntime::handle_wrong_method_ic_miss(JavaThread* current))
#ifdef ASSERT
  RegisterMap reg_map(current,
                      RegisterMap::UpdateMap::skip,
                      RegisterMap::ProcessFrames::include,
                      RegisterMap::WalkContinuation::skip);
  frame stub_frame = current->last_frame();
  assert(stub_frame.is_runtime_frame(), "sanity check");
  frame caller_frame = stub_frame.sender(&reg_map);
  assert(!caller_frame.is_interpreted_frame() && !caller_frame.is_entry_frame() && !caller_frame.is_upcall_stub_frame(), "unexpected frame");
#endif /* ASSERT */

  methodHandle callee_method;
  JRT_BLOCK
    callee_method = SharedRuntime::handle_ic_miss_helper(CHECK_NULL);
    // Return Method* through TLS
    current->set_vm_result_2(callee_method());
  JRT_BLOCK_END
  // return compiled code entry point after potential safepoints
  assert(callee_method->verified_code_entry() != NULL, " Jump to zero!");
  return callee_method->verified_code_entry();
JRT_END


// Handle call site that has been made non-entrant
JRT_BLOCK_ENTRY(address, SharedRuntime::handle_wrong_method(JavaThread* current))
  // 6243940 We might end up in here if the callee is deoptimized
  // as we race to call it.  We don't want to take a safepoint if
  // the caller was interpreted because the caller frame will look
  // interpreted to the stack walkers and arguments are now
  // "compiled" so it is much better to make this transition
  // invisible to the stack walking code. The i2c path will
  // place the callee method in the callee_target. It is stashed
  // there because if we try and find the callee by normal means a
  // safepoint is possible and have trouble gc'ing the compiled args.
  RegisterMap reg_map(current,
                      RegisterMap::UpdateMap::skip,
                      RegisterMap::ProcessFrames::include,
                      RegisterMap::WalkContinuation::skip);
  frame stub_frame = current->last_frame();
  assert(stub_frame.is_runtime_frame(), "sanity check");
  frame caller_frame = stub_frame.sender(&reg_map);

  if (caller_frame.is_interpreted_frame() ||
      caller_frame.is_entry_frame() ||
      caller_frame.is_upcall_stub_frame()) {
    Method* callee = current->callee_target();
    guarantee(callee != NULL && callee->is_method(), "bad handshake");
    current->set_vm_result_2(callee);
    current->set_callee_target(NULL);
    if (caller_frame.is_entry_frame() && VM_Version::supports_fast_class_init_checks()) {
      // Bypass class initialization checks in c2i when caller is in native.
      // JNI calls to static methods don't have class initialization checks.
      // Fast class initialization checks are present in c2i adapters and call into
      // SharedRuntime::handle_wrong_method() on the slow path.
      //
      // JVM upcalls may land here as well, but there's a proper check present in
      // LinkResolver::resolve_static_call (called from JavaCalls::call_static),
      // so bypassing it in c2i adapter is benign.
      return callee->get_c2i_no_clinit_check_entry();
    } else {
      return callee->get_c2i_entry();
    }
  }

  // Must be compiled to compiled path which is safe to stackwalk
  methodHandle callee_method;
  JRT_BLOCK
    // Force resolving of caller (if we called from compiled frame)
    callee_method = SharedRuntime::reresolve_call_site(CHECK_NULL);
    current->set_vm_result_2(callee_method());
  JRT_BLOCK_END
  // return compiled code entry point after potential safepoints
  assert(callee_method->verified_code_entry() != NULL, " Jump to zero!");
  return callee_method->verified_code_entry();
JRT_END

// Handle abstract method call
JRT_BLOCK_ENTRY(address, SharedRuntime::handle_wrong_method_abstract(JavaThread* current))
  // Verbose error message for AbstractMethodError.
  // Get the called method from the invoke bytecode.
  vframeStream vfst(current, true);
  assert(!vfst.at_end(), "Java frame must exist");
  methodHandle caller(current, vfst.method());
  Bytecode_invoke invoke(caller, vfst.bci());
  DEBUG_ONLY( invoke.verify(); )

  // Find the compiled caller frame.
  RegisterMap reg_map(current,
                      RegisterMap::UpdateMap::include,
                      RegisterMap::ProcessFrames::include,
                      RegisterMap::WalkContinuation::skip);
  frame stubFrame = current->last_frame();
  assert(stubFrame.is_runtime_frame(), "must be");
  frame callerFrame = stubFrame.sender(&reg_map);
  assert(callerFrame.is_compiled_frame(), "must be");

  // Install exception and return forward entry.
  address res = StubRoutines::throw_AbstractMethodError_entry();
  JRT_BLOCK
    methodHandle callee(current, invoke.static_target(current));
    if (!callee.is_null()) {
      oop recv = callerFrame.retrieve_receiver(&reg_map);
      Klass *recv_klass = (recv != NULL) ? recv->klass() : NULL;
      res = StubRoutines::forward_exception_entry();
      LinkResolver::throw_abstract_method_error(callee, recv_klass, CHECK_(res));
    }
  JRT_BLOCK_END
  return res;
JRT_END


// resolve a static call and patch code
JRT_BLOCK_ENTRY(address, SharedRuntime::resolve_static_call_C(JavaThread* current ))
  methodHandle callee_method;
  bool enter_special = false;
  JRT_BLOCK
    callee_method = SharedRuntime::resolve_helper(false, false, CHECK_NULL);
    current->set_vm_result_2(callee_method());

    if (current->is_interp_only_mode()) {
      RegisterMap reg_map(current,
                          RegisterMap::UpdateMap::skip,
                          RegisterMap::ProcessFrames::include,
                          RegisterMap::WalkContinuation::skip);
      frame stub_frame = current->last_frame();
      assert(stub_frame.is_runtime_frame(), "must be a runtimeStub");
      frame caller = stub_frame.sender(&reg_map);
      enter_special = caller.cb() != NULL && caller.cb()->is_compiled()
        && caller.cb()->as_compiled_method()->method()->is_continuation_enter_intrinsic();
    }
  JRT_BLOCK_END

  if (current->is_interp_only_mode() && enter_special) {
    // enterSpecial is compiled and calls this method to resolve the call to Continuation::enter
    // but in interp_only_mode we need to go to the interpreted entry
    // The c2i won't patch in this mode -- see fixup_callers_callsite
    //
    // This should probably be done in all cases, not just enterSpecial (see JDK-8218403),
    // but that's part of a larger fix, and the situation is worse for enterSpecial, as it has no
    // interpreted version.
    return callee_method->get_c2i_entry();
  }

  // return compiled code entry point after potential safepoints
  assert(callee_method->verified_code_entry() != NULL, " Jump to zero!");
  return callee_method->verified_code_entry();
JRT_END


// resolve virtual call and update inline cache to monomorphic
JRT_BLOCK_ENTRY(address, SharedRuntime::resolve_virtual_call_C(JavaThread* current))
  methodHandle callee_method;
  JRT_BLOCK
    callee_method = SharedRuntime::resolve_helper(true, false, CHECK_NULL);
    current->set_vm_result_2(callee_method());
  JRT_BLOCK_END
  // return compiled code entry point after potential safepoints
  assert(callee_method->verified_code_entry() != NULL, " Jump to zero!");
  return callee_method->verified_code_entry();
JRT_END


// Resolve a virtual call that can be statically bound (e.g., always
// monomorphic, so it has no inline cache).  Patch code to resolved target.
JRT_BLOCK_ENTRY(address, SharedRuntime::resolve_opt_virtual_call_C(JavaThread* current))
  methodHandle callee_method;
  JRT_BLOCK
    callee_method = SharedRuntime::resolve_helper(true, true, CHECK_NULL);
    current->set_vm_result_2(callee_method());
  JRT_BLOCK_END
  // return compiled code entry point after potential safepoints
  assert(callee_method->verified_code_entry() != NULL, " Jump to zero!");
  return callee_method->verified_code_entry();
JRT_END

// The handle_ic_miss_helper_internal function returns false if it failed due
// to either running out of vtable stubs or ic stubs due to IC transitions
// to transitional states. The needs_ic_stub_refill value will be set if
// the failure was due to running out of IC stubs, in which case handle_ic_miss_helper
// refills the IC stubs and tries again.
bool SharedRuntime::handle_ic_miss_helper_internal(Handle receiver, CompiledMethod* caller_nm,
                                                   const frame& caller_frame, methodHandle callee_method,
                                                   Bytecodes::Code bc, CallInfo& call_info,
                                                   bool& needs_ic_stub_refill, TRAPS) {
  CompiledICLocker ml(caller_nm);
  CompiledIC* inline_cache = CompiledIC_before(caller_nm, caller_frame.pc());
  bool should_be_mono = false;
  if (inline_cache->is_optimized()) {
    if (TraceCallFixup) {
      ResourceMark rm(THREAD);
      tty->print("OPTIMIZED IC miss (%s) call to", Bytecodes::name(bc));
      callee_method->print_short_name(tty);
      tty->print_cr(" code: " INTPTR_FORMAT, p2i(callee_method->code()));
    }
    should_be_mono = true;
  } else if (inline_cache->is_icholder_call()) {
    CompiledICHolder* ic_oop = inline_cache->cached_icholder();
    if (ic_oop != NULL) {
      if (!ic_oop->is_loader_alive()) {
        // Deferred IC cleaning due to concurrent class unloading
        if (!inline_cache->set_to_clean()) {
          needs_ic_stub_refill = true;
          return false;
        }
      } else if (receiver()->klass() == ic_oop->holder_klass()) {
        // This isn't a real miss. We must have seen that compiled code
        // is now available and we want the call site converted to a
        // monomorphic compiled call site.
        // We can't assert for callee_method->code() != NULL because it
        // could have been deoptimized in the meantime
        if (TraceCallFixup) {
          ResourceMark rm(THREAD);
          tty->print("FALSE IC miss (%s) converting to compiled call to", Bytecodes::name(bc));
          callee_method->print_short_name(tty);
          tty->print_cr(" code: " INTPTR_FORMAT, p2i(callee_method->code()));
        }
        should_be_mono = true;
      }
    }
  }

  if (should_be_mono) {
    // We have a path that was monomorphic but was going interpreted
    // and now we have (or had) a compiled entry. We correct the IC
    // by using a new icBuffer.
    CompiledICInfo info;
    Klass* receiver_klass = receiver()->klass();
    inline_cache->compute_monomorphic_entry(callee_method,
                                            receiver_klass,
                                            inline_cache->is_optimized(),
                                            false, caller_nm->is_nmethod(),
                                            info, CHECK_false);
    if (!inline_cache->set_to_monomorphic(info)) {
      needs_ic_stub_refill = true;
      return false;
    }
  } else if (!inline_cache->is_megamorphic() && !inline_cache->is_clean()) {
    // Potential change to megamorphic

    bool successful = inline_cache->set_to_megamorphic(&call_info, bc, needs_ic_stub_refill, CHECK_false);
    if (needs_ic_stub_refill) {
      return false;
    }
    if (!successful) {
      if (!inline_cache->set_to_clean()) {
        needs_ic_stub_refill = true;
        return false;
      }
    }
  } else {
    // Either clean or megamorphic
  }
  return true;
}

methodHandle SharedRuntime::handle_ic_miss_helper(TRAPS) {
  JavaThread* current = THREAD;
  ResourceMark rm(current);
  CallInfo call_info;
  Bytecodes::Code bc;

  // receiver is NULL for static calls. An exception is thrown for NULL
  // receivers for non-static calls
  Handle receiver = find_callee_info(bc, call_info, CHECK_(methodHandle()));
  // Compiler1 can produce virtual call sites that can actually be statically bound
  // If we fell thru to below we would think that the site was going megamorphic
  // when in fact the site can never miss. Worse because we'd think it was megamorphic
  // we'd try and do a vtable dispatch however methods that can be statically bound
  // don't have vtable entries (vtable_index < 0) and we'd blow up. So we force a
  // reresolution of the  call site (as if we did a handle_wrong_method and not an
  // plain ic_miss) and the site will be converted to an optimized virtual call site
  // never to miss again. I don't believe C2 will produce code like this but if it
  // did this would still be the correct thing to do for it too, hence no ifdef.
  //
  if (call_info.resolved_method()->can_be_statically_bound()) {
    methodHandle callee_method = SharedRuntime::reresolve_call_site(CHECK_(methodHandle()));
    if (TraceCallFixup) {
      RegisterMap reg_map(current,
                          RegisterMap::UpdateMap::skip,
                          RegisterMap::ProcessFrames::include,
                          RegisterMap::WalkContinuation::skip);
      frame caller_frame = current->last_frame().sender(&reg_map);
      ResourceMark rm(current);
      tty->print("converting IC miss to reresolve (%s) call to", Bytecodes::name(bc));
      callee_method->print_short_name(tty);
      tty->print_cr(" from pc: " INTPTR_FORMAT, p2i(caller_frame.pc()));
      tty->print_cr(" code: " INTPTR_FORMAT, p2i(callee_method->code()));
    }
    return callee_method;
  }

  methodHandle callee_method(current, call_info.selected_method());

#ifndef PRODUCT
  Atomic::inc(&_ic_miss_ctr);

  // Statistics & Tracing
  if (TraceCallFixup) {
    ResourceMark rm(current);
    tty->print("IC miss (%s) call to", Bytecodes::name(bc));
    callee_method->print_short_name(tty);
    tty->print_cr(" code: " INTPTR_FORMAT, p2i(callee_method->code()));
  }

  if (ICMissHistogram) {
    MutexLocker m(VMStatistic_lock);
    RegisterMap reg_map(current,
                        RegisterMap::UpdateMap::skip,
                        RegisterMap::ProcessFrames::include,
                        RegisterMap::WalkContinuation::skip);
    frame f = current->last_frame().real_sender(&reg_map);// skip runtime stub
    // produce statistics under the lock
    trace_ic_miss(f.pc());
  }
#endif

  // install an event collector so that when a vtable stub is created the
  // profiler can be notified via a DYNAMIC_CODE_GENERATED event. The
  // event can't be posted when the stub is created as locks are held
  // - instead the event will be deferred until the event collector goes
  // out of scope.
  JvmtiDynamicCodeEventCollector event_collector;

  // Update inline cache to megamorphic. Skip update if we are called from interpreted.
  // Transitioning IC caches may require transition stubs. If we run out
  // of transition stubs, we have to drop locks and perform a safepoint
  // that refills them.
  RegisterMap reg_map(current,
                      RegisterMap::UpdateMap::skip,
                      RegisterMap::ProcessFrames::include,
                      RegisterMap::WalkContinuation::skip);
  frame caller_frame = current->last_frame().sender(&reg_map);
  CodeBlob* cb = caller_frame.cb();
  CompiledMethod* caller_nm = cb->as_compiled_method();

  for (;;) {
    ICRefillVerifier ic_refill_verifier;
    bool needs_ic_stub_refill = false;
    bool successful = handle_ic_miss_helper_internal(receiver, caller_nm, caller_frame, callee_method,
                                                     bc, call_info, needs_ic_stub_refill, CHECK_(methodHandle()));
    if (successful || !needs_ic_stub_refill) {
      return callee_method;
    } else {
      InlineCacheBuffer::refill_ic_stubs();
    }
  }
}

static bool clear_ic_at_addr(CompiledMethod* caller_nm, address call_addr, bool is_static_call) {
  CompiledICLocker ml(caller_nm);
  if (is_static_call) {
    CompiledStaticCall* ssc = caller_nm->compiledStaticCall_at(call_addr);
    if (!ssc->is_clean()) {
      return ssc->set_to_clean();
    }
  } else {
    // compiled, dispatched call (which used to call an interpreted method)
    CompiledIC* inline_cache = CompiledIC_at(caller_nm, call_addr);
    if (!inline_cache->is_clean()) {
      return inline_cache->set_to_clean();
    }
  }
  return true;
}

//
// Resets a call-site in compiled code so it will get resolved again.
// This routines handles both virtual call sites, optimized virtual call
// sites, and static call sites. Typically used to change a call sites
// destination from compiled to interpreted.
//
methodHandle SharedRuntime::reresolve_call_site(TRAPS) {
  JavaThread* current = THREAD;
  ResourceMark rm(current);
  RegisterMap reg_map(current,
                      RegisterMap::UpdateMap::skip,
                      RegisterMap::ProcessFrames::include,
                      RegisterMap::WalkContinuation::skip);
  frame stub_frame = current->last_frame();
  assert(stub_frame.is_runtime_frame(), "must be a runtimeStub");
  frame caller = stub_frame.sender(&reg_map);

  // Do nothing if the frame isn't a live compiled frame.
  // nmethod could be deoptimized by the time we get here
  // so no update to the caller is needed.

  if (caller.is_compiled_frame() && !caller.is_deoptimized_frame()) {

    address pc = caller.pc();

    // Check for static or virtual call
    bool is_static_call = false;
    CompiledMethod* caller_nm = CodeCache::find_compiled(pc);

    // Default call_addr is the location of the "basic" call.
    // Determine the address of the call we a reresolving. With
    // Inline Caches we will always find a recognizable call.
    // With Inline Caches disabled we may or may not find a
    // recognizable call. We will always find a call for static
    // calls and for optimized virtual calls. For vanilla virtual
    // calls it depends on the state of the UseInlineCaches switch.
    //
    // With Inline Caches disabled we can get here for a virtual call
    // for two reasons:
    //   1 - calling an abstract method. The vtable for abstract methods
    //       will run us thru handle_wrong_method and we will eventually
    //       end up in the interpreter to throw the ame.
    //   2 - a racing deoptimization. We could be doing a vanilla vtable
    //       call and between the time we fetch the entry address and
    //       we jump to it the target gets deoptimized. Similar to 1
    //       we will wind up in the interprter (thru a c2i with c2).
    //
    address call_addr = NULL;
    {
      // Get call instruction under lock because another thread may be
      // busy patching it.
      CompiledICLocker ml(caller_nm);
      // Location of call instruction
      call_addr = caller_nm->call_instruction_address(pc);
    }
    // Make sure nmethod doesn't get deoptimized and removed until
    // this is done with it.
    // CLEANUP - with lazy deopt shouldn't need this lock
    nmethodLocker nmlock(caller_nm);

    // Check relocations for the matching call to 1) avoid false positives,
    // and 2) determine the type.
    if (call_addr != NULL) {
      // On x86 the logic for finding a call instruction is blindly checking for a call opcode 5
      // bytes back in the instruction stream so we must also check for reloc info.
      RelocIterator iter(caller_nm, call_addr, call_addr+1);
      bool ret = iter.next(); // Get item
      if (ret) {
        bool is_static_call = false;
        switch (iter.type()) {
          case relocInfo::static_call_type:
            is_static_call = true;

          case relocInfo::virtual_call_type:
          case relocInfo::opt_virtual_call_type:
            // Cleaning the inline cache will force a new resolve. This is more robust
            // than directly setting it to the new destination, since resolving of calls
            // is always done through the same code path. (experience shows that it
            // leads to very hard to track down bugs, if an inline cache gets updated
            // to a wrong method). It should not be performance critical, since the
            // resolve is only done once.
            guarantee(iter.addr() == call_addr, "must find call");
            for (;;) {
              ICRefillVerifier ic_refill_verifier;
              if (!clear_ic_at_addr(caller_nm, call_addr, is_static_call)) {
                InlineCacheBuffer::refill_ic_stubs();
              } else {
                break;
              }
            }
            break;
          default:
            break;
        }
      }
    }
  }

  methodHandle callee_method = find_callee_method(CHECK_(methodHandle()));


#ifndef PRODUCT
  Atomic::inc(&_wrong_method_ctr);

  if (TraceCallFixup) {
    ResourceMark rm(current);
    tty->print("handle_wrong_method reresolving call to");
    callee_method->print_short_name(tty);
    tty->print_cr(" code: " INTPTR_FORMAT, p2i(callee_method->code()));
  }
#endif

  return callee_method;
}

address SharedRuntime::handle_unsafe_access(JavaThread* thread, address next_pc) {
  // The faulting unsafe accesses should be changed to throw the error
  // synchronously instead. Meanwhile the faulting instruction will be
  // skipped over (effectively turning it into a no-op) and an
  // asynchronous exception will be raised which the thread will
  // handle at a later point. If the instruction is a load it will
  // return garbage.

  // Request an async exception.
  thread->set_pending_unsafe_access_error();

  // Return address of next instruction to execute.
  return next_pc;
}

#ifdef ASSERT
void SharedRuntime::check_member_name_argument_is_last_argument(const methodHandle& method,
                                                                const BasicType* sig_bt,
                                                                const VMRegPair* regs) {
  ResourceMark rm;
  const int total_args_passed = method->size_of_parameters();
  const VMRegPair*    regs_with_member_name = regs;
        VMRegPair* regs_without_member_name = NEW_RESOURCE_ARRAY(VMRegPair, total_args_passed - 1);

  const int member_arg_pos = total_args_passed - 1;
  assert(member_arg_pos >= 0 && member_arg_pos < total_args_passed, "oob");
  assert(sig_bt[member_arg_pos] == T_OBJECT, "dispatch argument must be an object");

  int comp_args_on_stack = java_calling_convention(sig_bt, regs_without_member_name, total_args_passed - 1);

  for (int i = 0; i < member_arg_pos; i++) {
    VMReg a =    regs_with_member_name[i].first();
    VMReg b = regs_without_member_name[i].first();
    assert(a->value() == b->value(), "register allocation mismatch: a=" INTX_FORMAT ", b=" INTX_FORMAT, a->value(), b->value());
  }
  assert(regs_with_member_name[member_arg_pos].first()->is_valid(), "bad member arg");
}
#endif

bool SharedRuntime::should_fixup_call_destination(address destination, address entry_point, address caller_pc, Method* moop, CodeBlob* cb) {
  if (destination != entry_point) {
    CodeBlob* callee = CodeCache::find_blob(destination);
    // callee == cb seems weird. It means calling interpreter thru stub.
    if (callee != NULL && (callee == cb || callee->is_adapter_blob())) {
      // static call or optimized virtual
      if (TraceCallFixup) {
        tty->print("fixup callsite           at " INTPTR_FORMAT " to compiled code for", p2i(caller_pc));
        moop->print_short_name(tty);
        tty->print_cr(" to " INTPTR_FORMAT, p2i(entry_point));
      }
      return true;
    } else {
      if (TraceCallFixup) {
        tty->print("failed to fixup callsite at " INTPTR_FORMAT " to compiled code for", p2i(caller_pc));
        moop->print_short_name(tty);
        tty->print_cr(" to " INTPTR_FORMAT, p2i(entry_point));
      }
      // assert is too strong could also be resolve destinations.
      // assert(InlineCacheBuffer::contains(destination) || VtableStubs::contains(destination), "must be");
    }
  } else {
    if (TraceCallFixup) {
      tty->print("already patched callsite at " INTPTR_FORMAT " to compiled code for", p2i(caller_pc));
      moop->print_short_name(tty);
      tty->print_cr(" to " INTPTR_FORMAT, p2i(entry_point));
    }
  }
  return false;
}

// ---------------------------------------------------------------------------
// We are calling the interpreter via a c2i. Normally this would mean that
// we were called by a compiled method. However we could have lost a race
// where we went int -> i2c -> c2i and so the caller could in fact be
// interpreted. If the caller is compiled we attempt to patch the caller
// so he no longer calls into the interpreter.
JRT_LEAF(void, SharedRuntime::fixup_callers_callsite(Method* method, address caller_pc))
  Method* moop(method);

  AARCH64_PORT_ONLY(assert(pauth_ptr_is_raw(caller_pc), "should be raw"));

  address entry_point = moop->from_compiled_entry_no_trampoline();

  // It's possible that deoptimization can occur at a call site which hasn't
  // been resolved yet, in which case this function will be called from
  // an nmethod that has been patched for deopt and we can ignore the
  // request for a fixup.
  // Also it is possible that we lost a race in that from_compiled_entry
  // is now back to the i2c in that case we don't need to patch and if
  // we did we'd leap into space because the callsite needs to use
  // "to interpreter" stub in order to load up the Method*. Don't
  // ask me how I know this...

  CodeBlob* cb = CodeCache::find_blob(caller_pc);
  if (cb == NULL || !cb->is_compiled() || entry_point == moop->get_c2i_entry()) {
    return;
  }

  // The check above makes sure this is a nmethod.
  CompiledMethod* nm = cb->as_compiled_method_or_null();
  assert(nm, "must be");

  // Get the return PC for the passed caller PC.
  address return_pc = caller_pc + frame::pc_return_offset;

  assert(!JavaThread::current()->is_interp_only_mode() || !nm->method()->is_continuation_enter_intrinsic()
    || ContinuationEntry::is_interpreted_call(return_pc), "interp_only_mode but not in enterSpecial interpreted entry");

  // There is a benign race here. We could be attempting to patch to a compiled
  // entry point at the same time the callee is being deoptimized. If that is
  // the case then entry_point may in fact point to a c2i and we'd patch the
  // call site with the same old data. clear_code will set code() to NULL
  // at the end of it. If we happen to see that NULL then we can skip trying
  // to patch. If we hit the window where the callee has a c2i in the
  // from_compiled_entry and the NULL isn't present yet then we lose the race
  // and patch the code with the same old data. Asi es la vida.

  if (moop->code() == NULL) return;

  if (nm->is_in_use()) {
    // Expect to find a native call there (unless it was no-inline cache vtable dispatch)
    CompiledICLocker ic_locker(nm);
    if (NativeCall::is_call_before(return_pc)) {
      ResourceMark mark;
      NativeCallWrapper* call = nm->call_wrapper_before(return_pc);
      //
      // bug 6281185. We might get here after resolving a call site to a vanilla
      // virtual call. Because the resolvee uses the verified entry it may then
      // see compiled code and attempt to patch the site by calling us. This would
      // then incorrectly convert the call site to optimized and its downhill from
      // there. If you're lucky you'll get the assert in the bugid, if not you've
      // just made a call site that could be megamorphic into a monomorphic site
      // for the rest of its life! Just another racing bug in the life of
      // fixup_callers_callsite ...
      //
      RelocIterator iter(nm, call->instruction_address(), call->next_instruction_address());
      iter.next();
      assert(iter.has_current(), "must have a reloc at java call site");
      relocInfo::relocType typ = iter.reloc()->type();
      if (typ != relocInfo::static_call_type &&
           typ != relocInfo::opt_virtual_call_type &&
           typ != relocInfo::static_stub_type) {
        return;
      }
      if (nm->method()->is_continuation_enter_intrinsic()) {
        assert(ContinuationEntry::is_interpreted_call(call->instruction_address()) == JavaThread::current()->is_interp_only_mode(),
          "mode: %d", JavaThread::current()->is_interp_only_mode());
        if (ContinuationEntry::is_interpreted_call(call->instruction_address())) {
          return;
        }
      }
      address destination = call->destination();
      if (should_fixup_call_destination(destination, entry_point, caller_pc, moop, cb)) {
        call->set_destination_mt_safe(entry_point);
      }
    }
  }
JRT_END


// same as JVM_Arraycopy, but called directly from compiled code
JRT_ENTRY(void, SharedRuntime::slow_arraycopy_C(oopDesc* src,  jint src_pos,
                                                oopDesc* dest, jint dest_pos,
                                                jint length,
                                                JavaThread* current)) {
#ifndef PRODUCT
  _slow_array_copy_ctr++;
#endif
  // Check if we have null pointers
  if (src == NULL || dest == NULL) {
    THROW(vmSymbols::java_lang_NullPointerException());
  }
  // Do the copy.  The casts to arrayOop are necessary to the copy_array API,
  // even though the copy_array API also performs dynamic checks to ensure
  // that src and dest are truly arrays (and are conformable).
  // The copy_array mechanism is awkward and could be removed, but
  // the compilers don't call this function except as a last resort,
  // so it probably doesn't matter.
  src->klass()->copy_array((arrayOopDesc*)src, src_pos,
                                        (arrayOopDesc*)dest, dest_pos,
                                        length, current);
}
JRT_END

// The caller of generate_class_cast_message() (or one of its callers)
// must use a ResourceMark in order to correctly free the result.
char* SharedRuntime::generate_class_cast_message(
    JavaThread* thread, Klass* caster_klass) {

  // Get target class name from the checkcast instruction
  vframeStream vfst(thread, true);
  assert(!vfst.at_end(), "Java frame must exist");
  Bytecode_checkcast cc(vfst.method(), vfst.method()->bcp_from(vfst.bci()));
  constantPoolHandle cpool(thread, vfst.method()->constants());
  Klass* target_klass = ConstantPool::klass_at_if_loaded(cpool, cc.index());
  Symbol* target_klass_name = NULL;
  if (target_klass == NULL) {
    // This klass should be resolved, but just in case, get the name in the klass slot.
    target_klass_name = cpool->klass_name_at(cc.index());
  }
  return generate_class_cast_message(caster_klass, target_klass, target_klass_name);
}


// The caller of generate_class_cast_message() (or one of its callers)
// must use a ResourceMark in order to correctly free the result.
char* SharedRuntime::generate_class_cast_message(
    Klass* caster_klass, Klass* target_klass, Symbol* target_klass_name) {
  const char* caster_name = caster_klass->external_name();

  assert(target_klass != NULL || target_klass_name != NULL, "one must be provided");
  const char* target_name = target_klass == NULL ? target_klass_name->as_klass_external_name() :
                                                   target_klass->external_name();

  size_t msglen = strlen(caster_name) + strlen("class ") + strlen(" cannot be cast to class ") + strlen(target_name) + 1;

  const char* caster_klass_description = "";
  const char* target_klass_description = "";
  const char* klass_separator = "";
  if (target_klass != NULL && caster_klass->module() == target_klass->module()) {
    caster_klass_description = caster_klass->joint_in_module_of_loader(target_klass);
  } else {
    caster_klass_description = caster_klass->class_in_module_of_loader();
    target_klass_description = (target_klass != NULL) ? target_klass->class_in_module_of_loader() : "";
    klass_separator = (target_klass != NULL) ? "; " : "";
  }

  // add 3 for parenthesis and preceding space
  msglen += strlen(caster_klass_description) + strlen(target_klass_description) + strlen(klass_separator) + 3;

  char* message = NEW_RESOURCE_ARRAY_RETURN_NULL(char, msglen);
  if (message == NULL) {
    // Shouldn't happen, but don't cause even more problems if it does
    message = const_cast<char*>(caster_klass->external_name());
  } else {
    jio_snprintf(message,
                 msglen,
                 "class %s cannot be cast to class %s (%s%s%s)",
                 caster_name,
                 target_name,
                 caster_klass_description,
                 klass_separator,
                 target_klass_description
                 );
  }
  return message;
}

JRT_LEAF(void, SharedRuntime::reguard_yellow_pages())
  (void) JavaThread::current()->stack_overflow_state()->reguard_stack();
JRT_END

void SharedRuntime::monitor_enter_helper(oopDesc* obj, JavaThread* current) {
  if (!SafepointSynchronize::is_synchronizing()) {
    // Only try quick_enter() if we're not trying to reach a safepoint
    // so that the calling thread reaches the safepoint more quickly.
<<<<<<< HEAD
    if (ObjectSynchronizer::quick_enter(obj, current)) return;
=======
    if (ObjectSynchronizer::quick_enter(obj, current, lock)) {
      return;
    }
>>>>>>> 18cd16d2
  }
  // NO_ASYNC required because an async exception on the state transition destructor
  // would leave you with the lock held and it would never be released.
  // The normal monitorenter NullPointerException is thrown without acquiring a lock
  // and the model is that an exception implies the method failed.
  JRT_BLOCK_NO_ASYNC
  Handle h_obj(THREAD, obj);
  ObjectSynchronizer::enter(h_obj, current);
  assert(!HAS_PENDING_EXCEPTION, "Should have no exception here");
  JRT_BLOCK_END
}

// Handles the uncommon case in locking, i.e., contention or an inflated lock.
JRT_BLOCK_ENTRY(void, SharedRuntime::complete_monitor_locking_C(oopDesc* obj, JavaThread* current))
  SharedRuntime::monitor_enter_helper(obj, current);
JRT_END

<<<<<<< HEAD
JRT_BLOCK_ENTRY(void, SharedRuntime::complete_monitor_locking_C_inc_held_monitor_count(oopDesc* obj, JavaThread* current))
  SharedRuntime::monitor_enter_helper(obj, current);
  current->inc_held_monitor_count();
JRT_END

void SharedRuntime::monitor_exit_helper(oopDesc* obj, JavaThread* current) {
=======
void SharedRuntime::monitor_exit_helper(oopDesc* obj, BasicLock* lock, JavaThread* current) {
>>>>>>> 18cd16d2
  assert(JavaThread::current() == current, "invariant");
  // Exit must be non-blocking, and therefore no exceptions can be thrown.
  ExceptionMark em(current);
  // The object could become unlocked through a JNI call, which we have no other checks for.
  // Give a fatal message if CheckJNICalls. Otherwise we ignore it.
  if (obj->is_unlocked()) {
    if (CheckJNICalls) {
      fatal("Object has been unlocked by JNI");
    }
    return;
  }
  ObjectSynchronizer::exit(obj, current);
}

// Handles the uncommon cases of monitor unlocking in compiled code
JRT_LEAF(void, SharedRuntime::complete_monitor_unlocking_C(oopDesc* obj, JavaThread* current))
  SharedRuntime::monitor_exit_helper(obj, current);
JRT_END

#ifndef PRODUCT

void SharedRuntime::print_statistics() {
  ttyLocker ttyl;
  if (xtty != NULL)  xtty->head("statistics type='SharedRuntime'");

  SharedRuntime::print_ic_miss_histogram();

  // Dump the JRT_ENTRY counters
  if (_new_instance_ctr) tty->print_cr("%5d new instance requires GC", _new_instance_ctr);
  if (_new_array_ctr) tty->print_cr("%5d new array requires GC", _new_array_ctr);
  if (_multi2_ctr) tty->print_cr("%5d multianewarray 2 dim", _multi2_ctr);
  if (_multi3_ctr) tty->print_cr("%5d multianewarray 3 dim", _multi3_ctr);
  if (_multi4_ctr) tty->print_cr("%5d multianewarray 4 dim", _multi4_ctr);
  if (_multi5_ctr) tty->print_cr("%5d multianewarray 5 dim", _multi5_ctr);

  tty->print_cr("%5d inline cache miss in compiled", _ic_miss_ctr);
  tty->print_cr("%5d wrong method", _wrong_method_ctr);
  tty->print_cr("%5d unresolved static call site", _resolve_static_ctr);
  tty->print_cr("%5d unresolved virtual call site", _resolve_virtual_ctr);
  tty->print_cr("%5d unresolved opt virtual call site", _resolve_opt_virtual_ctr);

  if (_mon_enter_stub_ctr) tty->print_cr("%5d monitor enter stub", _mon_enter_stub_ctr);
  if (_mon_exit_stub_ctr) tty->print_cr("%5d monitor exit stub", _mon_exit_stub_ctr);
  if (_mon_enter_ctr) tty->print_cr("%5d monitor enter slow", _mon_enter_ctr);
  if (_mon_exit_ctr) tty->print_cr("%5d monitor exit slow", _mon_exit_ctr);
  if (_partial_subtype_ctr) tty->print_cr("%5d slow partial subtype", _partial_subtype_ctr);
  if (_jbyte_array_copy_ctr) tty->print_cr("%5d byte array copies", _jbyte_array_copy_ctr);
  if (_jshort_array_copy_ctr) tty->print_cr("%5d short array copies", _jshort_array_copy_ctr);
  if (_jint_array_copy_ctr) tty->print_cr("%5d int array copies", _jint_array_copy_ctr);
  if (_jlong_array_copy_ctr) tty->print_cr("%5d long array copies", _jlong_array_copy_ctr);
  if (_oop_array_copy_ctr) tty->print_cr("%5d oop array copies", _oop_array_copy_ctr);
  if (_checkcast_array_copy_ctr) tty->print_cr("%5d checkcast array copies", _checkcast_array_copy_ctr);
  if (_unsafe_array_copy_ctr) tty->print_cr("%5d unsafe array copies", _unsafe_array_copy_ctr);
  if (_generic_array_copy_ctr) tty->print_cr("%5d generic array copies", _generic_array_copy_ctr);
  if (_slow_array_copy_ctr) tty->print_cr("%5d slow array copies", _slow_array_copy_ctr);
  if (_find_handler_ctr) tty->print_cr("%5d find exception handler", _find_handler_ctr);
  if (_rethrow_ctr) tty->print_cr("%5d rethrow handler", _rethrow_ctr);

  AdapterHandlerLibrary::print_statistics();

  if (xtty != NULL)  xtty->tail("statistics");
}

inline double percent(int x, int y) {
  return 100.0 * x / MAX2(y, 1);
}

inline double percent(int64_t x, int64_t y) {
  return 100.0 * x / MAX2(y, (int64_t)1);
}

class MethodArityHistogram {
 public:
  enum { MAX_ARITY = 256 };
 private:
  static uint64_t _arity_histogram[MAX_ARITY]; // histogram of #args
  static uint64_t _size_histogram[MAX_ARITY];  // histogram of arg size in words
  static uint64_t _total_compiled_calls;
  static uint64_t _max_compiled_calls_per_method;
  static int _max_arity;                       // max. arity seen
  static int _max_size;                        // max. arg size seen

  static void add_method_to_histogram(nmethod* nm) {
    Method* method = (nm == NULL) ? NULL : nm->method();
    if ((method != NULL) && nm->is_alive()) {
      ArgumentCount args(method->signature());
      int arity   = args.size() + (method->is_static() ? 0 : 1);
      int argsize = method->size_of_parameters();
      arity   = MIN2(arity, MAX_ARITY-1);
      argsize = MIN2(argsize, MAX_ARITY-1);
      uint64_t count = (uint64_t)method->compiled_invocation_count();
      _max_compiled_calls_per_method = count > _max_compiled_calls_per_method ? count : _max_compiled_calls_per_method;
      _total_compiled_calls    += count;
      _arity_histogram[arity]  += count;
      _size_histogram[argsize] += count;
      _max_arity = MAX2(_max_arity, arity);
      _max_size  = MAX2(_max_size, argsize);
    }
  }

  void print_histogram_helper(int n, uint64_t* histo, const char* name) {
    const int N = MIN2(9, n);
    double sum = 0;
    double weighted_sum = 0;
    for (int i = 0; i <= n; i++) { sum += histo[i]; weighted_sum += i*histo[i]; }
    if (sum >= 1.0) { // prevent divide by zero or divide overflow
      double rest = sum;
      double percent = sum / 100;
      for (int i = 0; i <= N; i++) {
        rest -= histo[i];
        tty->print_cr("%4d: " UINT64_FORMAT_W(12) " (%5.1f%%)", i, histo[i], histo[i] / percent);
      }
      tty->print_cr("rest: " INT64_FORMAT_W(12) " (%5.1f%%)", (int64_t)rest, rest / percent);
      tty->print_cr("(avg. %s = %3.1f, max = %d)", name, weighted_sum / sum, n);
      tty->print_cr("(total # of compiled calls = " INT64_FORMAT_W(14) ")", _total_compiled_calls);
      tty->print_cr("(max # of compiled calls   = " INT64_FORMAT_W(14) ")", _max_compiled_calls_per_method);
    } else {
      tty->print_cr("Histogram generation failed for %s. n = %d, sum = %7.5f", name, n, sum);
    }
  }

  void print_histogram() {
    tty->print_cr("\nHistogram of call arity (incl. rcvr, calls to compiled methods only):");
    print_histogram_helper(_max_arity, _arity_histogram, "arity");
    tty->print_cr("\nHistogram of parameter block size (in words, incl. rcvr):");
    print_histogram_helper(_max_size, _size_histogram, "size");
    tty->cr();
  }

 public:
  MethodArityHistogram() {
    // Take the Compile_lock to protect against changes in the CodeBlob structures
    MutexLocker mu1(Compile_lock, Mutex::_safepoint_check_flag);
    // Take the CodeCache_lock to protect against changes in the CodeHeap structure
    MutexLocker mu2(CodeCache_lock, Mutex::_no_safepoint_check_flag);
    _max_arity = _max_size = 0;
    _total_compiled_calls = 0;
    _max_compiled_calls_per_method = 0;
    for (int i = 0; i < MAX_ARITY; i++) _arity_histogram[i] = _size_histogram[i] = 0;
    CodeCache::nmethods_do(add_method_to_histogram);
    print_histogram();
  }
};

uint64_t MethodArityHistogram::_arity_histogram[MethodArityHistogram::MAX_ARITY];
uint64_t MethodArityHistogram::_size_histogram[MethodArityHistogram::MAX_ARITY];
uint64_t MethodArityHistogram::_total_compiled_calls;
uint64_t MethodArityHistogram::_max_compiled_calls_per_method;
int MethodArityHistogram::_max_arity;
int MethodArityHistogram::_max_size;

void SharedRuntime::print_call_statistics(uint64_t comp_total) {
  tty->print_cr("Calls from compiled code:");
  int64_t total  = _nof_normal_calls + _nof_interface_calls + _nof_static_calls;
  int64_t mono_c = _nof_normal_calls - _nof_optimized_calls - _nof_megamorphic_calls;
  int64_t mono_i = _nof_interface_calls - _nof_optimized_interface_calls - _nof_megamorphic_interface_calls;
  tty->print_cr("\t" INT64_FORMAT_W(12) " (100%%)  total non-inlined   ", total);
  tty->print_cr("\t" INT64_FORMAT_W(12) " (%4.1f%%) |- virtual calls       ", _nof_normal_calls, percent(_nof_normal_calls, total));
  tty->print_cr("\t" INT64_FORMAT_W(12) " (%4.0f%%) |  |- inlined          ", _nof_inlined_calls, percent(_nof_inlined_calls, _nof_normal_calls));
  tty->print_cr("\t" INT64_FORMAT_W(12) " (%4.0f%%) |  |- optimized        ", _nof_optimized_calls, percent(_nof_optimized_calls, _nof_normal_calls));
  tty->print_cr("\t" INT64_FORMAT_W(12) " (%4.0f%%) |  |- monomorphic      ", mono_c, percent(mono_c, _nof_normal_calls));
  tty->print_cr("\t" INT64_FORMAT_W(12) " (%4.0f%%) |  |- megamorphic      ", _nof_megamorphic_calls, percent(_nof_megamorphic_calls, _nof_normal_calls));
  tty->print_cr("\t" INT64_FORMAT_W(12) " (%4.1f%%) |- interface calls     ", _nof_interface_calls, percent(_nof_interface_calls, total));
  tty->print_cr("\t" INT64_FORMAT_W(12) " (%4.0f%%) |  |- inlined          ", _nof_inlined_interface_calls, percent(_nof_inlined_interface_calls, _nof_interface_calls));
  tty->print_cr("\t" INT64_FORMAT_W(12) " (%4.0f%%) |  |- optimized        ", _nof_optimized_interface_calls, percent(_nof_optimized_interface_calls, _nof_interface_calls));
  tty->print_cr("\t" INT64_FORMAT_W(12) " (%4.0f%%) |  |- monomorphic      ", mono_i, percent(mono_i, _nof_interface_calls));
  tty->print_cr("\t" INT64_FORMAT_W(12) " (%4.0f%%) |  |- megamorphic      ", _nof_megamorphic_interface_calls, percent(_nof_megamorphic_interface_calls, _nof_interface_calls));
  tty->print_cr("\t" INT64_FORMAT_W(12) " (%4.1f%%) |- static/special calls", _nof_static_calls, percent(_nof_static_calls, total));
  tty->print_cr("\t" INT64_FORMAT_W(12) " (%4.0f%%) |  |- inlined          ", _nof_inlined_static_calls, percent(_nof_inlined_static_calls, _nof_static_calls));
  tty->cr();
  tty->print_cr("Note 1: counter updates are not MT-safe.");
  tty->print_cr("Note 2: %% in major categories are relative to total non-inlined calls;");
  tty->print_cr("        %% in nested categories are relative to their category");
  tty->print_cr("        (and thus add up to more than 100%% with inlining)");
  tty->cr();

  MethodArityHistogram h;
}
#endif


// A simple wrapper class around the calling convention information
// that allows sharing of adapters for the same calling convention.
class AdapterFingerPrint : public CHeapObj<mtCode> {
 private:
  enum {
    _basic_type_bits = 4,
    _basic_type_mask = right_n_bits(_basic_type_bits),
    _basic_types_per_int = BitsPerInt / _basic_type_bits,
    _compact_int_count = 3
  };
  // TO DO:  Consider integrating this with a more global scheme for compressing signatures.
  // For now, 4 bits per components (plus T_VOID gaps after double/long) is not excessive.

  union {
    int  _compact[_compact_int_count];
    int* _fingerprint;
  } _value;
  int _length; // A negative length indicates the fingerprint is in the compact form,
               // Otherwise _value._fingerprint is the array.

  // Remap BasicTypes that are handled equivalently by the adapters.
  // These are correct for the current system but someday it might be
  // necessary to make this mapping platform dependent.
  static int adapter_encoding(BasicType in) {
    switch (in) {
      case T_BOOLEAN:
      case T_BYTE:
      case T_SHORT:
      case T_CHAR:
        // There are all promoted to T_INT in the calling convention
        return T_INT;

      case T_OBJECT:
      case T_ARRAY:
        // In other words, we assume that any register good enough for
        // an int or long is good enough for a managed pointer.
#ifdef _LP64
        return T_LONG;
#else
        return T_INT;
#endif

      case T_INT:
      case T_LONG:
      case T_FLOAT:
      case T_DOUBLE:
      case T_VOID:
        return in;

      default:
        ShouldNotReachHere();
        return T_CONFLICT;
    }
  }

 public:
  AdapterFingerPrint(int total_args_passed, BasicType* sig_bt) {
    // The fingerprint is based on the BasicType signature encoded
    // into an array of ints with eight entries per int.
    int* ptr;
    int len = (total_args_passed + (_basic_types_per_int-1)) / _basic_types_per_int;
    if (len <= _compact_int_count) {
      assert(_compact_int_count == 3, "else change next line");
      _value._compact[0] = _value._compact[1] = _value._compact[2] = 0;
      // Storing the signature encoded as signed chars hits about 98%
      // of the time.
      _length = -len;
      ptr = _value._compact;
    } else {
      _length = len;
      _value._fingerprint = NEW_C_HEAP_ARRAY(int, _length, mtCode);
      ptr = _value._fingerprint;
    }

    // Now pack the BasicTypes with 8 per int
    int sig_index = 0;
    for (int index = 0; index < len; index++) {
      int value = 0;
      for (int byte = 0; sig_index < total_args_passed && byte < _basic_types_per_int; byte++) {
        int bt = adapter_encoding(sig_bt[sig_index++]);
        assert((bt & _basic_type_mask) == bt, "must fit in 4 bits");
        value = (value << _basic_type_bits) | bt;
      }
      ptr[index] = value;
    }
  }

  ~AdapterFingerPrint() {
    if (_length > 0) {
      FREE_C_HEAP_ARRAY(int, _value._fingerprint);
    }
  }

  int value(int index) {
    if (_length < 0) {
      return _value._compact[index];
    }
    return _value._fingerprint[index];
  }
  int length() {
    if (_length < 0) return -_length;
    return _length;
  }

  bool is_compact() {
    return _length <= 0;
  }

  unsigned int compute_hash() {
    int hash = 0;
    for (int i = 0; i < length(); i++) {
      int v = value(i);
      hash = (hash << 8) ^ v ^ (hash >> 5);
    }
    return (unsigned int)hash;
  }

  const char* as_string() {
    stringStream st;
    st.print("0x");
    for (int i = 0; i < length(); i++) {
      st.print("%x", value(i));
    }
    return st.as_string();
  }

#ifndef PRODUCT
  // Reconstitutes the basic type arguments from the fingerprint,
  // producing strings like LIJDF
  const char* as_basic_args_string() {
    stringStream st;
    bool long_prev = false;
    for (int i = 0; i < length(); i++) {
      unsigned val = (unsigned)value(i);
      // args are packed so that first/lower arguments are in the highest
      // bits of each int value, so iterate from highest to the lowest
      for (int j = 32 - _basic_type_bits; j >= 0; j -= _basic_type_bits) {
        unsigned v = (val >> j) & _basic_type_mask;
        if (v == 0) {
          assert(i == length() - 1, "Only expect zeroes in the last word");
          continue;
        }
        if (long_prev) {
          long_prev = false;
          if (v == T_VOID) {
            st.print("J");
          } else {
            st.print("L");
          }
        }
        switch (v) {
          case T_INT:    st.print("I");    break;
          case T_LONG:   long_prev = true; break;
          case T_FLOAT:  st.print("F");    break;
          case T_DOUBLE: st.print("D");    break;
          case T_VOID:   break;
          default: ShouldNotReachHere();
        }
      }
    }
    if (long_prev) {
      st.print("L");
    }
    return st.as_string();
  }
#endif // !product

  bool equals(AdapterFingerPrint* other) {
    if (other->_length != _length) {
      return false;
    }
    if (_length < 0) {
      assert(_compact_int_count == 3, "else change next line");
      return _value._compact[0] == other->_value._compact[0] &&
             _value._compact[1] == other->_value._compact[1] &&
             _value._compact[2] == other->_value._compact[2];
    } else {
      for (int i = 0; i < _length; i++) {
        if (_value._fingerprint[i] != other->_value._fingerprint[i]) {
          return false;
        }
      }
    }
    return true;
  }
};


// A hashtable mapping from AdapterFingerPrints to AdapterHandlerEntries
class AdapterHandlerTable : public BasicHashtable<mtCode> {
  friend class AdapterHandlerTableIterator;

 private:

#ifndef PRODUCT
  static int _lookups; // number of calls to lookup
  static int _buckets; // number of buckets checked
  static int _equals;  // number of buckets checked with matching hash
  static int _hits;    // number of successful lookups
  static int _compact; // number of equals calls with compact signature
#endif

  AdapterHandlerEntry* bucket(int i) {
    return (AdapterHandlerEntry*)BasicHashtable<mtCode>::bucket(i);
  }

 public:
  AdapterHandlerTable()
    : BasicHashtable<mtCode>(293, (sizeof(AdapterHandlerEntry))) { }

  // Create a new entry suitable for insertion in the table
  AdapterHandlerEntry* new_entry(AdapterFingerPrint* fingerprint, address i2c_entry, address c2i_entry, address c2i_unverified_entry, address c2i_no_clinit_check_entry) {
    AdapterHandlerEntry* entry = (AdapterHandlerEntry*)BasicHashtable<mtCode>::new_entry(fingerprint->compute_hash());
    entry->init(fingerprint, i2c_entry, c2i_entry, c2i_unverified_entry, c2i_no_clinit_check_entry);
    return entry;
  }

  // Insert an entry into the table
  void add(AdapterHandlerEntry* entry) {
    int index = hash_to_index(entry->hash());
    add_entry(index, entry);
  }

  void free_entry(AdapterHandlerEntry* entry) {
    entry->deallocate();
    BasicHashtable<mtCode>::free_entry(entry);
  }

  // Find a entry with the same fingerprint if it exists
  AdapterHandlerEntry* lookup(int total_args_passed, BasicType* sig_bt) {
    NOT_PRODUCT(_lookups++);
    AdapterFingerPrint fp(total_args_passed, sig_bt);
    unsigned int hash = fp.compute_hash();
    int index = hash_to_index(hash);
    for (AdapterHandlerEntry* e = bucket(index); e != NULL; e = e->next()) {
      NOT_PRODUCT(_buckets++);
      if (e->hash() == hash) {
        NOT_PRODUCT(_equals++);
        if (fp.equals(e->fingerprint())) {
#ifndef PRODUCT
          if (fp.is_compact()) _compact++;
          _hits++;
#endif
          return e;
        }
      }
    }
    return NULL;
  }

#ifndef PRODUCT
  void print_statistics() {
    ResourceMark rm;
    int longest = 0;
    int empty = 0;
    int total = 0;
    int nonempty = 0;
    for (int index = 0; index < table_size(); index++) {
      int count = 0;
      for (AdapterHandlerEntry* e = bucket(index); e != NULL; e = e->next()) {
        count++;
      }
      if (count != 0) nonempty++;
      if (count == 0) empty++;
      if (count > longest) longest = count;
      total += count;
    }
    tty->print_cr("AdapterHandlerTable: empty %d longest %d total %d average %f",
                  empty, longest, total, total / (double)nonempty);
    tty->print_cr("AdapterHandlerTable: lookups %d buckets %d equals %d hits %d compact %d",
                  _lookups, _buckets, _equals, _hits, _compact);
  }
#endif
};


#ifndef PRODUCT

int AdapterHandlerTable::_lookups;
int AdapterHandlerTable::_buckets;
int AdapterHandlerTable::_equals;
int AdapterHandlerTable::_hits;
int AdapterHandlerTable::_compact;

#endif

class AdapterHandlerTableIterator : public StackObj {
 private:
  AdapterHandlerTable* _table;
  int _index;
  AdapterHandlerEntry* _current;

  void scan() {
    while (_index < _table->table_size()) {
      AdapterHandlerEntry* a = _table->bucket(_index);
      _index++;
      if (a != NULL) {
        _current = a;
        return;
      }
    }
  }

 public:
  AdapterHandlerTableIterator(AdapterHandlerTable* table): _table(table), _index(0), _current(NULL) {
    scan();
  }
  bool has_next() {
    return _current != NULL;
  }
  AdapterHandlerEntry* next() {
    if (_current != NULL) {
      AdapterHandlerEntry* result = _current;
      _current = _current->next();
      if (_current == NULL) scan();
      return result;
    } else {
      return NULL;
    }
  }
};


// ---------------------------------------------------------------------------
// Implementation of AdapterHandlerLibrary
AdapterHandlerTable* AdapterHandlerLibrary::_adapters = NULL;
AdapterHandlerEntry* AdapterHandlerLibrary::_abstract_method_handler = NULL;
AdapterHandlerEntry* AdapterHandlerLibrary::_no_arg_handler = NULL;
AdapterHandlerEntry* AdapterHandlerLibrary::_int_arg_handler = NULL;
AdapterHandlerEntry* AdapterHandlerLibrary::_obj_arg_handler = NULL;
AdapterHandlerEntry* AdapterHandlerLibrary::_obj_int_arg_handler = NULL;
AdapterHandlerEntry* AdapterHandlerLibrary::_obj_obj_arg_handler = NULL;
const int AdapterHandlerLibrary_size = 16*K;
BufferBlob* AdapterHandlerLibrary::_buffer = NULL;

BufferBlob* AdapterHandlerLibrary::buffer_blob() {
  return _buffer;
}

extern "C" void unexpected_adapter_call() {
  ShouldNotCallThis();
}

static void post_adapter_creation(const AdapterBlob* new_adapter, const AdapterHandlerEntry* entry) {
  if (Forte::is_enabled() || JvmtiExport::should_post_dynamic_code_generated()) {
    char blob_id[256];
    jio_snprintf(blob_id,
                 sizeof(blob_id),
                 "%s(%s)",
                 new_adapter->name(),
                 entry->fingerprint()->as_string());
    if (Forte::is_enabled()) {
      Forte::register_stub(blob_id, new_adapter->content_begin(), new_adapter->content_end());
    }

    if (JvmtiExport::should_post_dynamic_code_generated()) {
      JvmtiExport::post_dynamic_code_generated(blob_id, new_adapter->content_begin(), new_adapter->content_end());
    }
  }
}

void AdapterHandlerLibrary::initialize() {
  ResourceMark rm;
  AdapterBlob* no_arg_blob = NULL;
  AdapterBlob* int_arg_blob = NULL;
  AdapterBlob* obj_arg_blob = NULL;
  AdapterBlob* obj_int_arg_blob = NULL;
  AdapterBlob* obj_obj_arg_blob = NULL;
  {
    MutexLocker mu(AdapterHandlerLibrary_lock);
    assert(_adapters == NULL, "Initializing more than once");

    _adapters = new AdapterHandlerTable();

    // Create a special handler for abstract methods.  Abstract methods
    // are never compiled so an i2c entry is somewhat meaningless, but
    // throw AbstractMethodError just in case.
    // Pass wrong_method_abstract for the c2i transitions to return
    // AbstractMethodError for invalid invocations.
    address wrong_method_abstract = SharedRuntime::get_handle_wrong_method_abstract_stub();
    _abstract_method_handler = AdapterHandlerLibrary::new_entry(new AdapterFingerPrint(0, NULL),
                                                                StubRoutines::throw_AbstractMethodError_entry(),
                                                                wrong_method_abstract, wrong_method_abstract);

    _buffer = BufferBlob::create("adapters", AdapterHandlerLibrary_size);

    _no_arg_handler = create_adapter(no_arg_blob, 0, NULL, true);

    BasicType obj_args[] = { T_OBJECT };
    _obj_arg_handler = create_adapter(obj_arg_blob, 1, obj_args, true);

    BasicType int_args[] = { T_INT };
    _int_arg_handler = create_adapter(int_arg_blob, 1, int_args, true);

    BasicType obj_int_args[] = { T_OBJECT, T_INT };
    _obj_int_arg_handler = create_adapter(obj_int_arg_blob, 2, obj_int_args, true);

    BasicType obj_obj_args[] = { T_OBJECT, T_OBJECT };
    _obj_obj_arg_handler = create_adapter(obj_obj_arg_blob, 2, obj_obj_args, true);

    assert(no_arg_blob != NULL &&
          obj_arg_blob != NULL &&
          int_arg_blob != NULL &&
          obj_int_arg_blob != NULL &&
          obj_obj_arg_blob != NULL, "Initial adapters must be properly created");
  }

  // Outside of the lock
  post_adapter_creation(no_arg_blob, _no_arg_handler);
  post_adapter_creation(obj_arg_blob, _obj_arg_handler);
  post_adapter_creation(int_arg_blob, _int_arg_handler);
  post_adapter_creation(obj_int_arg_blob, _obj_int_arg_handler);
  post_adapter_creation(obj_obj_arg_blob, _obj_obj_arg_handler);
}

AdapterHandlerEntry* AdapterHandlerLibrary::new_entry(AdapterFingerPrint* fingerprint,
                                                      address i2c_entry,
                                                      address c2i_entry,
                                                      address c2i_unverified_entry,
                                                      address c2i_no_clinit_check_entry) {
  return _adapters->new_entry(fingerprint, i2c_entry, c2i_entry, c2i_unverified_entry, c2i_no_clinit_check_entry);
}

AdapterHandlerEntry* AdapterHandlerLibrary::get_simple_adapter(const methodHandle& method) {
  if (method->is_abstract()) {
    return _abstract_method_handler;
  }
  int total_args_passed = method->size_of_parameters(); // All args on stack
  if (total_args_passed == 0) {
    return _no_arg_handler;
  } else if (total_args_passed == 1) {
    if (!method->is_static()) {
      return _obj_arg_handler;
    }
    switch (method->signature()->char_at(1)) {
      case JVM_SIGNATURE_CLASS:
      case JVM_SIGNATURE_ARRAY:
        return _obj_arg_handler;
      case JVM_SIGNATURE_INT:
      case JVM_SIGNATURE_BOOLEAN:
      case JVM_SIGNATURE_CHAR:
      case JVM_SIGNATURE_BYTE:
      case JVM_SIGNATURE_SHORT:
        return _int_arg_handler;
    }
  } else if (total_args_passed == 2 &&
             !method->is_static()) {
    switch (method->signature()->char_at(1)) {
      case JVM_SIGNATURE_CLASS:
      case JVM_SIGNATURE_ARRAY:
        return _obj_obj_arg_handler;
      case JVM_SIGNATURE_INT:
      case JVM_SIGNATURE_BOOLEAN:
      case JVM_SIGNATURE_CHAR:
      case JVM_SIGNATURE_BYTE:
      case JVM_SIGNATURE_SHORT:
        return _obj_int_arg_handler;
    }
  }
  return NULL;
}

class AdapterSignatureIterator : public SignatureIterator {
 private:
  BasicType stack_sig_bt[16];
  BasicType* sig_bt;
  int index;

 public:
  AdapterSignatureIterator(Symbol* signature,
                           fingerprint_t fingerprint,
                           bool is_static,
                           int total_args_passed) :
    SignatureIterator(signature, fingerprint),
    index(0)
  {
    sig_bt = (total_args_passed <= 16) ? stack_sig_bt : NEW_RESOURCE_ARRAY(BasicType, total_args_passed);
    if (!is_static) { // Pass in receiver first
      sig_bt[index++] = T_OBJECT;
    }
    do_parameters_on(this);
  }

  BasicType* basic_types() {
    return sig_bt;
  }

#ifdef ASSERT
  int slots() {
    return index;
  }
#endif

 private:

  friend class SignatureIterator;  // so do_parameters_on can call do_type
  void do_type(BasicType type) {
    sig_bt[index++] = type;
    if (type == T_LONG || type == T_DOUBLE) {
      sig_bt[index++] = T_VOID; // Longs & doubles take 2 Java slots
    }
  }
};

AdapterHandlerEntry* AdapterHandlerLibrary::get_adapter(const methodHandle& method) {
  // Use customized signature handler.  Need to lock around updates to
  // the AdapterHandlerTable (it is not safe for concurrent readers
  // and a single writer: this could be fixed if it becomes a
  // problem).
  assert(_adapters != NULL, "Uninitialized");

  // Fast-path for trivial adapters
  AdapterHandlerEntry* entry = get_simple_adapter(method);
  if (entry != NULL) {
    return entry;
  }

  ResourceMark rm;
  AdapterBlob* new_adapter = NULL;

  // Fill in the signature array, for the calling-convention call.
  int total_args_passed = method->size_of_parameters(); // All args on stack

  AdapterSignatureIterator si(method->signature(), method->constMethod()->fingerprint(),
                              method->is_static(), total_args_passed);
  assert(si.slots() == total_args_passed, "");
  BasicType* sig_bt = si.basic_types();
  {
    MutexLocker mu(AdapterHandlerLibrary_lock);

    // Lookup method signature's fingerprint
    entry = _adapters->lookup(total_args_passed, sig_bt);

    if (entry != NULL) {
#ifdef ASSERT
      if (VerifyAdapterSharing) {
        AdapterBlob* comparison_blob = NULL;
        AdapterHandlerEntry* comparison_entry = create_adapter(comparison_blob, total_args_passed, sig_bt, false);
        assert(comparison_blob == NULL, "no blob should be created when creating an adapter for comparison");
        assert(comparison_entry->compare_code(entry), "code must match");
        // Release the one just created and return the original
        _adapters->free_entry(comparison_entry);
      }
#endif
      return entry;
    }

    entry = create_adapter(new_adapter, total_args_passed, sig_bt, /* allocate_code_blob */ true);
  }

  // Outside of the lock
  if (new_adapter != NULL) {
    post_adapter_creation(new_adapter, entry);
  }
  return entry;
}

AdapterHandlerEntry* AdapterHandlerLibrary::create_adapter(AdapterBlob*& new_adapter,
                                                           int total_args_passed,
                                                           BasicType* sig_bt,
                                                           bool allocate_code_blob) {

  // StubRoutines::code2() is initialized after this function can be called. As a result,
  // VerifyAdapterCalls and VerifyAdapterSharing can fail if we re-use code that generated
  // prior to StubRoutines::code2() being set. Checks refer to checks generated in an I2C
  // stub that ensure that an I2C stub is called from an interpreter frame.
  bool contains_all_checks = StubRoutines::code2() != NULL;

  VMRegPair stack_regs[16];
  VMRegPair* regs = (total_args_passed <= 16) ? stack_regs : NEW_RESOURCE_ARRAY(VMRegPair, total_args_passed);

  // Get a description of the compiled java calling convention and the largest used (VMReg) stack slot usage
  int comp_args_on_stack = SharedRuntime::java_calling_convention(sig_bt, regs, total_args_passed);
  BufferBlob* buf = buffer_blob(); // the temporary code buffer in CodeCache
  CodeBuffer buffer(buf);
  short buffer_locs[20];
  buffer.insts()->initialize_shared_locs((relocInfo*)buffer_locs,
                                          sizeof(buffer_locs)/sizeof(relocInfo));

  // Make a C heap allocated version of the fingerprint to store in the adapter
  AdapterFingerPrint* fingerprint = new AdapterFingerPrint(total_args_passed, sig_bt);
  MacroAssembler _masm(&buffer);
  AdapterHandlerEntry* entry = SharedRuntime::generate_i2c2i_adapters(&_masm,
                                                total_args_passed,
                                                comp_args_on_stack,
                                                sig_bt,
                                                regs,
                                                fingerprint);

#ifdef ASSERT
  if (VerifyAdapterSharing) {
    entry->save_code(buf->code_begin(), buffer.insts_size());
    if (!allocate_code_blob) {
      return entry;
    }
  }
#endif

  new_adapter = AdapterBlob::create(&buffer);
  NOT_PRODUCT(int insts_size = buffer.insts_size());
  if (new_adapter == NULL) {
    // CodeCache is full, disable compilation
    // Ought to log this but compile log is only per compile thread
    // and we're some non descript Java thread.
    return NULL;
  }
  entry->relocate(new_adapter->content_begin());
#ifndef PRODUCT
  // debugging support
  if (PrintAdapterHandlers || PrintStubCode) {
    ttyLocker ttyl;
    entry->print_adapter_on(tty);
    tty->print_cr("i2c argument handler #%d for: %s %s (%d bytes generated)",
                  _adapters->number_of_entries(), fingerprint->as_basic_args_string(),
                  fingerprint->as_string(), insts_size);
    tty->print_cr("c2i argument handler starts at " INTPTR_FORMAT, p2i(entry->get_c2i_entry()));
    if (Verbose || PrintStubCode) {
      address first_pc = entry->base_address();
      if (first_pc != NULL) {
        Disassembler::decode(first_pc, first_pc + insts_size, tty
                             NOT_PRODUCT(COMMA &new_adapter->asm_remarks()));
        tty->cr();
      }
    }
  }
#endif

  // Add the entry only if the entry contains all required checks (see sharedRuntime_xxx.cpp)
  // The checks are inserted only if -XX:+VerifyAdapterCalls is specified.
  if (contains_all_checks || !VerifyAdapterCalls) {
    _adapters->add(entry);
  }
  return entry;
}

address AdapterHandlerEntry::base_address() {
  address base = _i2c_entry;
  if (base == NULL)  base = _c2i_entry;
  assert(base <= _c2i_entry || _c2i_entry == NULL, "");
  assert(base <= _c2i_unverified_entry || _c2i_unverified_entry == NULL, "");
  assert(base <= _c2i_no_clinit_check_entry || _c2i_no_clinit_check_entry == NULL, "");
  return base;
}

void AdapterHandlerEntry::relocate(address new_base) {
  address old_base = base_address();
  assert(old_base != NULL, "");
  ptrdiff_t delta = new_base - old_base;
  if (_i2c_entry != NULL)
    _i2c_entry += delta;
  if (_c2i_entry != NULL)
    _c2i_entry += delta;
  if (_c2i_unverified_entry != NULL)
    _c2i_unverified_entry += delta;
  if (_c2i_no_clinit_check_entry != NULL)
    _c2i_no_clinit_check_entry += delta;
  assert(base_address() == new_base, "");
}


void AdapterHandlerEntry::deallocate() {
  delete _fingerprint;
#ifdef ASSERT
  FREE_C_HEAP_ARRAY(unsigned char, _saved_code);
#endif
}


#ifdef ASSERT
// Capture the code before relocation so that it can be compared
// against other versions.  If the code is captured after relocation
// then relative instructions won't be equivalent.
void AdapterHandlerEntry::save_code(unsigned char* buffer, int length) {
  _saved_code = NEW_C_HEAP_ARRAY(unsigned char, length, mtCode);
  _saved_code_length = length;
  memcpy(_saved_code, buffer, length);
}


bool AdapterHandlerEntry::compare_code(AdapterHandlerEntry* other) {
  assert(_saved_code != NULL && other->_saved_code != NULL, "code not saved");

  if (other->_saved_code_length != _saved_code_length) {
    return false;
  }

  return memcmp(other->_saved_code, _saved_code, _saved_code_length) == 0;
}
#endif


/**
 * Create a native wrapper for this native method.  The wrapper converts the
 * Java-compiled calling convention to the native convention, handles
 * arguments, and transitions to native.  On return from the native we transition
 * back to java blocking if a safepoint is in progress.
 */
void AdapterHandlerLibrary::create_native_wrapper(const methodHandle& method) {
  ResourceMark rm;
  nmethod* nm = NULL;

  assert(method->is_native(), "must be native");
  assert(method->is_special_native_intrinsic() ||
         method->has_native_function(), "must have something valid to call!");

  {
    // Perform the work while holding the lock, but perform any printing outside the lock
    MutexLocker mu(AdapterHandlerLibrary_lock);
    // See if somebody beat us to it
    if (method->code() != NULL) {
      return;
    }

    const int compile_id = CompileBroker::assign_compile_id(method, CompileBroker::standard_entry_bci);
    assert(compile_id > 0, "Must generate native wrapper");


    ResourceMark rm;
    BufferBlob*  buf = buffer_blob(); // the temporary code buffer in CodeCache
    if (buf != NULL) {
      CodeBuffer buffer(buf);

      if (method->is_continuation_enter_intrinsic()) {
        buffer.initialize_stubs_size(128);
      }

      struct { double data[20]; } locs_buf;
      struct { double data[20]; } stubs_locs_buf;
      buffer.insts()->initialize_shared_locs((relocInfo*)&locs_buf, sizeof(locs_buf) / sizeof(relocInfo));
#if defined(AARCH64)
      // On AArch64 with ZGC and nmethod entry barriers, we need all oops to be
      // in the constant pool to ensure ordering between the barrier and oops
      // accesses. For native_wrappers we need a constant.
      buffer.initialize_consts_size(8);
#endif
      buffer.stubs()->initialize_shared_locs((relocInfo*)&stubs_locs_buf, sizeof(stubs_locs_buf) / sizeof(relocInfo));
      MacroAssembler _masm(&buffer);

      // Fill in the signature array, for the calling-convention call.
      const int total_args_passed = method->size_of_parameters();

      VMRegPair stack_regs[16];
      VMRegPair* regs = (total_args_passed <= 16) ? stack_regs : NEW_RESOURCE_ARRAY(VMRegPair, total_args_passed);

      AdapterSignatureIterator si(method->signature(), method->constMethod()->fingerprint(),
                              method->is_static(), total_args_passed);
      BasicType* sig_bt = si.basic_types();
      assert(si.slots() == total_args_passed, "");
      BasicType ret_type = si.return_type();

      // Now get the compiled-Java arguments layout.
      int comp_args_on_stack = SharedRuntime::java_calling_convention(sig_bt, regs, total_args_passed);

      // Generate the compiled-to-native wrapper code
      nm = SharedRuntime::generate_native_wrapper(&_masm, method, compile_id, sig_bt, regs, ret_type);

      if (nm != NULL) {
        {
          MutexLocker pl(CompiledMethod_lock, Mutex::_no_safepoint_check_flag);
          if (nm->make_in_use()) {
            method->set_code(method, nm);
          }
        }

        DirectiveSet* directive = DirectivesStack::getDefaultDirective(CompileBroker::compiler(CompLevel_simple));
        if (directive->PrintAssemblyOption) {
          nm->print_code();
        }
        DirectivesStack::release(directive);
      }
    }
  } // Unlock AdapterHandlerLibrary_lock


  // Install the generated code.
  if (nm != NULL) {
    const char *msg = method->is_static() ? "(static)" : "";
    CompileTask::print_ul(nm, msg);
    if (PrintCompilation) {
      ttyLocker ttyl;
      CompileTask::print(tty, nm, msg);
    }
    nm->post_compiled_method_load_event();
  }
}

// -------------------------------------------------------------------------
// Java-Java calling convention
// (what you use when Java calls Java)

//------------------------------name_for_receiver----------------------------------
// For a given signature, return the VMReg for parameter 0.
VMReg SharedRuntime::name_for_receiver() {
  VMRegPair regs;
  BasicType sig_bt = T_OBJECT;
  (void) java_calling_convention(&sig_bt, &regs, 1);
  // Return argument 0 register.  In the LP64 build pointers
  // take 2 registers, but the VM wants only the 'main' name.
  return regs.first();
}

VMRegPair *SharedRuntime::find_callee_arguments(Symbol* sig, bool has_receiver, bool has_appendix, int* arg_size) {
  // This method is returning a data structure allocating as a
  // ResourceObject, so do not put any ResourceMarks in here.

  BasicType *sig_bt = NEW_RESOURCE_ARRAY(BasicType, 256);
  VMRegPair *regs = NEW_RESOURCE_ARRAY(VMRegPair, 256);
  int cnt = 0;
  if (has_receiver) {
    sig_bt[cnt++] = T_OBJECT; // Receiver is argument 0; not in signature
  }

  for (SignatureStream ss(sig); !ss.at_return_type(); ss.next()) {
    BasicType type = ss.type();
    sig_bt[cnt++] = type;
    if (is_double_word_type(type))
      sig_bt[cnt++] = T_VOID;
  }

  if (has_appendix) {
    sig_bt[cnt++] = T_OBJECT;
  }

  assert(cnt < 256, "grow table size");

  int comp_args_on_stack;
  comp_args_on_stack = java_calling_convention(sig_bt, regs, cnt);

  // the calling convention doesn't count out_preserve_stack_slots so
  // we must add that in to get "true" stack offsets.

  if (comp_args_on_stack) {
    for (int i = 0; i < cnt; i++) {
      VMReg reg1 = regs[i].first();
      if (reg1->is_stack()) {
        // Yuck
        reg1 = reg1->bias(out_preserve_stack_slots());
      }
      VMReg reg2 = regs[i].second();
      if (reg2->is_stack()) {
        // Yuck
        reg2 = reg2->bias(out_preserve_stack_slots());
      }
      regs[i].set_pair(reg2, reg1);
    }
  }

  // results
  *arg_size = cnt;
  return regs;
}

// OSR Migration Code
//
// This code is used convert interpreter frames into compiled frames.  It is
// called from very start of a compiled OSR nmethod.  A temp array is
// allocated to hold the interesting bits of the interpreter frame.  All
// active locks are inflated to allow them to move.  The displaced headers and
// active interpreter locals are copied into the temp buffer.  Then we return
// back to the compiled code.  The compiled code then pops the current
// interpreter frame off the stack and pushes a new compiled frame.  Then it
// copies the interpreter locals and displaced headers where it wants.
// Finally it calls back to free the temp buffer.
//
// All of this is done NOT at any Safepoint, nor is any safepoint or GC allowed.

JRT_LEAF(intptr_t*, SharedRuntime::OSR_migration_begin( JavaThread *current) )
  // During OSR migration, we unwind the interpreted frame and replace it with a compiled
  // frame. The stack watermark code below ensures that the interpreted frame is processed
  // before it gets unwound. This is helpful as the size of the compiled frame could be
  // larger than the interpreted frame, which could result in the new frame not being
  // processed correctly.
  StackWatermarkSet::before_unwind(current);

  //
  // This code is dependent on the memory layout of the interpreter local
  // array and the monitors. On all of our platforms the layout is identical
  // so this code is shared. If some platform lays the their arrays out
  // differently then this code could move to platform specific code or
  // the code here could be modified to copy items one at a time using
  // frame accessor methods and be platform independent.

  frame fr = current->last_frame();
  assert(fr.is_interpreted_frame(), "");
  assert(fr.interpreter_frame_expression_stack_size()==0, "only handle empty stacks");

  // Figure out how many monitors are active.
  int active_monitor_count = 0;
  for (BasicObjectLock *kptr = fr.interpreter_frame_monitor_end();
       kptr < fr.interpreter_frame_monitor_begin();
       kptr = fr.next_monitor_in_interpreter_frame(kptr) ) {
    if (kptr->obj() != NULL) active_monitor_count++;
  }

  // QQQ we could place number of active monitors in the array so that compiled code
  // could double check it.

  Method* moop = fr.interpreter_frame_method();
  int max_locals = moop->max_locals();
  // Allocate temp buffer, 1 word per local & 2 per active monitor
  int buf_size_words = max_locals + active_monitor_count * BasicObjectLock::size();
  intptr_t *buf = NEW_C_HEAP_ARRAY(intptr_t,buf_size_words, mtCode);

  // Copy the locals.  Order is preserved so that loading of longs works.
  // Since there's no GC I can copy the oops blindly.
  assert(sizeof(HeapWord)==sizeof(intptr_t), "fix this code");
  Copy::disjoint_words((HeapWord*)fr.interpreter_frame_local_at(max_locals-1),
                       (HeapWord*)&buf[0],
                       max_locals);

  // Inflate locks.  Copy the displaced headers.  Be careful, there can be holes.
  int i = max_locals;
  for (BasicObjectLock *kptr2 = fr.interpreter_frame_monitor_end();
       kptr2 < fr.interpreter_frame_monitor_begin();
       kptr2 = fr.next_monitor_in_interpreter_frame(kptr2) ) {
    if (kptr2->obj() != NULL) {         // Avoid 'holes' in the monitor array
      buf[i++] = cast_from_oop<intptr_t>(kptr2->obj());
    }
  }
  assert(i - max_locals == active_monitor_count, "found the expected number of monitors");

  RegisterMap map(current,
                  RegisterMap::UpdateMap::skip,
                  RegisterMap::ProcessFrames::include,
                  RegisterMap::WalkContinuation::skip);
  frame sender = fr.sender(&map);
  if (sender.is_interpreted_frame()) {
    current->push_cont_fastpath(sender.sp());
  }

  return buf;
JRT_END

JRT_LEAF(void, SharedRuntime::OSR_migration_end( intptr_t* buf) )
  FREE_C_HEAP_ARRAY(intptr_t, buf);
JRT_END

bool AdapterHandlerLibrary::contains(const CodeBlob* b) {
  AdapterHandlerTableIterator iter(_adapters);
  while (iter.has_next()) {
    AdapterHandlerEntry* a = iter.next();
    if (b == CodeCache::find_blob(a->get_i2c_entry())) return true;
  }
  return false;
}

void AdapterHandlerLibrary::print_handler_on(outputStream* st, const CodeBlob* b) {
  AdapterHandlerTableIterator iter(_adapters);
  while (iter.has_next()) {
    AdapterHandlerEntry* a = iter.next();
    if (b == CodeCache::find_blob(a->get_i2c_entry())) {
      st->print("Adapter for signature: ");
      a->print_adapter_on(tty);
      return;
    }
  }
  assert(false, "Should have found handler");
}

void AdapterHandlerEntry::print_adapter_on(outputStream* st) const {
  st->print("AHE@" INTPTR_FORMAT ": %s", p2i(this), fingerprint()->as_string());
  if (get_i2c_entry() != NULL) {
    st->print(" i2c: " INTPTR_FORMAT, p2i(get_i2c_entry()));
  }
  if (get_c2i_entry() != NULL) {
    st->print(" c2i: " INTPTR_FORMAT, p2i(get_c2i_entry()));
  }
  if (get_c2i_unverified_entry() != NULL) {
    st->print(" c2iUV: " INTPTR_FORMAT, p2i(get_c2i_unverified_entry()));
  }
  if (get_c2i_no_clinit_check_entry() != NULL) {
    st->print(" c2iNCI: " INTPTR_FORMAT, p2i(get_c2i_no_clinit_check_entry()));
  }
  st->cr();
}

#ifndef PRODUCT

void AdapterHandlerLibrary::print_statistics() {
  _adapters->print_statistics();
}

#endif /* PRODUCT */

JRT_LEAF(void, SharedRuntime::enable_stack_reserved_zone(JavaThread* current))
  StackOverflow* overflow_state = current->stack_overflow_state();
  overflow_state->enable_stack_reserved_zone(/*check_if_disabled*/true);
  overflow_state->set_reserved_stack_activation(current->stack_base());
JRT_END

frame SharedRuntime::look_for_reserved_stack_annotated_method(JavaThread* current, frame fr) {
  ResourceMark rm(current);
  frame activation;
  CompiledMethod* nm = NULL;
  int count = 1;

  assert(fr.is_java_frame(), "Must start on Java frame");

  RegisterMap map(JavaThread::current(),
                  RegisterMap::UpdateMap::skip,
                  RegisterMap::ProcessFrames::skip,
                  RegisterMap::WalkContinuation::skip); // don't walk continuations
  for (; !fr.is_first_frame(); fr = fr.sender(&map)) {
    if (!fr.is_java_frame()) {
      continue;
    }

    Method* method = NULL;
    bool found = false;
    if (fr.is_interpreted_frame()) {
      method = fr.interpreter_frame_method();
      if (method != NULL && method->has_reserved_stack_access()) {
        found = true;
      }
    } else {
      CodeBlob* cb = fr.cb();
      if (cb != NULL && cb->is_compiled()) {
        nm = cb->as_compiled_method();
        method = nm->method();
        // scope_desc_near() must be used, instead of scope_desc_at() because on
        // SPARC, the pcDesc can be on the delay slot after the call instruction.
        for (ScopeDesc *sd = nm->scope_desc_near(fr.pc()); sd != NULL; sd = sd->sender()) {
          method = sd->method();
          if (method != NULL && method->has_reserved_stack_access()) {
            found = true;
      }
    }
      }
    }
    if (found) {
      activation = fr;
      warning("Potentially dangerous stack overflow in "
              "ReservedStackAccess annotated method %s [%d]",
              method->name_and_sig_as_C_string(), count++);
      EventReservedStackActivation event;
      if (event.should_commit()) {
        event.set_method(method);
        event.commit();
      }
    }
  }
  return activation;
}

void SharedRuntime::on_slowpath_allocation_exit(JavaThread* current) {
  // After any safepoint, just before going back to compiled code,
  // we inform the GC that we will be doing initializing writes to
  // this object in the future without emitting card-marks, so
  // GC may take any compensating steps.

  oop new_obj = current->vm_result();
  if (new_obj == NULL) return;

  BarrierSet *bs = BarrierSet::barrier_set();
  bs->on_slowpath_allocation_exit(current, new_obj);
}<|MERGE_RESOLUTION|>--- conflicted
+++ resolved
@@ -2200,13 +2200,9 @@
   if (!SafepointSynchronize::is_synchronizing()) {
     // Only try quick_enter() if we're not trying to reach a safepoint
     // so that the calling thread reaches the safepoint more quickly.
-<<<<<<< HEAD
-    if (ObjectSynchronizer::quick_enter(obj, current)) return;
-=======
-    if (ObjectSynchronizer::quick_enter(obj, current, lock)) {
+    if (ObjectSynchronizer::quick_enter(obj, current)) {
       return;
     }
->>>>>>> 18cd16d2
   }
   // NO_ASYNC required because an async exception on the state transition destructor
   // would leave you with the lock held and it would never be released.
@@ -2224,16 +2220,7 @@
   SharedRuntime::monitor_enter_helper(obj, current);
 JRT_END
 
-<<<<<<< HEAD
-JRT_BLOCK_ENTRY(void, SharedRuntime::complete_monitor_locking_C_inc_held_monitor_count(oopDesc* obj, JavaThread* current))
-  SharedRuntime::monitor_enter_helper(obj, current);
-  current->inc_held_monitor_count();
-JRT_END
-
 void SharedRuntime::monitor_exit_helper(oopDesc* obj, JavaThread* current) {
-=======
-void SharedRuntime::monitor_exit_helper(oopDesc* obj, BasicLock* lock, JavaThread* current) {
->>>>>>> 18cd16d2
   assert(JavaThread::current() == current, "invariant");
   // Exit must be non-blocking, and therefore no exceptions can be thrown.
   ExceptionMark em(current);
