--- conflicted
+++ resolved
@@ -1650,11 +1650,7 @@
           // We have lost information about the correct state of the lock stack.
           // Inflate the locks instead. Enter then inflate to avoid races with
           // deflation.
-<<<<<<< HEAD
-          ObjectSynchronizer::enter(obj, nullptr, deoptee_thread, thread);
-=======
           ObjectSynchronizer::enter_for(obj, nullptr, deoptee_thread);
->>>>>>> c96cdd69
           assert(mon_info->owner()->is_locked(), "object must be locked now");
           ObjectMonitor* mon = ObjectSynchronizer::inflate_for(deoptee_thread, obj(), ObjectSynchronizer::inflate_cause_vm_internal);
           assert(mon->owner() == deoptee_thread, "must be");
@@ -1662,11 +1658,7 @@
           // We have lost information about the correct state of the lock stack.
           // Entering may create an invalid lock stack. Inflate the lock if it
           // was fast_locked to restore the valid lock stack.
-<<<<<<< HEAD
-          ObjectSynchronizer::enter(obj, lock, deoptee_thread, thread);
-=======
           ObjectSynchronizer::enter_for(obj, lock, deoptee_thread);
->>>>>>> c96cdd69
           if (obj->mark().is_fast_locked()) {
             PlaceholderSynchronizer::inflate_fast_locked_object(obj(), deoptee_thread, thread,
                                                                 ObjectSynchronizer::InflateCause::inflate_cause_vm_internal);
@@ -1676,11 +1668,7 @@
           assert(!deoptee_thread->lock_stack().contains(obj()), "must be");
           assert(PlaceholderSynchronizer::read_monitor(thread, obj())->owner() == deoptee_thread, "must be");
         } else {
-<<<<<<< HEAD
-          ObjectSynchronizer::enter(obj, lock, deoptee_thread, thread);
-=======
           ObjectSynchronizer::enter_for(obj, lock, deoptee_thread);
->>>>>>> c96cdd69
           assert(mon_info->owner()->is_locked(), "object must be locked now");
         }
       }
