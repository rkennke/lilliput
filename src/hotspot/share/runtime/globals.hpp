/*
 * Copyright (c) 1997, 2022, Oracle and/or its affiliates. All rights reserved.
 * DO NOT ALTER OR REMOVE COPYRIGHT NOTICES OR THIS FILE HEADER.
 *
 * This code is free software; you can redistribute it and/or modify it
 * under the terms of the GNU General Public License version 2 only, as
 * published by the Free Software Foundation.
 *
 * This code is distributed in the hope that it will be useful, but WITHOUT
 * ANY WARRANTY; without even the implied warranty of MERCHANTABILITY or
 * FITNESS FOR A PARTICULAR PURPOSE.  See the GNU General Public License
 * version 2 for more details (a copy is included in the LICENSE file that
 * accompanied this code).
 *
 * You should have received a copy of the GNU General Public License version
 * 2 along with this work; if not, write to the Free Software Foundation,
 * Inc., 51 Franklin St, Fifth Floor, Boston, MA 02110-1301 USA.
 *
 * Please contact Oracle, 500 Oracle Parkway, Redwood Shores, CA 94065 USA
 * or visit www.oracle.com if you need additional information or have any
 * questions.
 *
 */

#ifndef SHARE_RUNTIME_GLOBALS_HPP
#define SHARE_RUNTIME_GLOBALS_HPP

#include "compiler/compiler_globals_pd.hpp"
#include "runtime/globals_shared.hpp"
#include "utilities/align.hpp"
#include "utilities/globalDefinitions.hpp"
#include "utilities/macros.hpp"
#include CPU_HEADER(globals)
#include OS_HEADER(globals)
#include OS_CPU_HEADER(globals)

// develop flags are settable / visible only during development and are constant in the PRODUCT version
// product flags are always settable / visible
// notproduct flags are settable / visible only during development and are not declared in the PRODUCT version
// develop_pd/product_pd flags are the same as develop/product, except that their default values
// are specified in platform-dependent header files.

// Flags must be declared with the following number of parameters:
// non-pd flags:
//    (type, name, default_value, doc), or
//    (type, name, default_value, extra_attrs, doc)
// pd flags:
//    (type, name, doc), or
//    (type, name, extra_attrs, doc)

// A flag must be declared with one of the following types:
// bool, int, uint, intx, uintx, size_t, ccstr, ccstrlist, double, or uint64_t.
// The type "ccstr" and "ccstrlist" are an alias for "const char*" and is used
// only in this file, because the macrology requires single-token type names.

// The optional extra_attrs parameter may have one of the following values:
// DIAGNOSTIC, EXPERIMENTAL, or MANAGEABLE. Currently extra_attrs can be used
// only with product/product_pd flags.
//
// DIAGNOSTIC options are not meant for VM tuning or for product modes.
//    They are to be used for VM quality assurance or field diagnosis
//    of VM bugs.  They are hidden so that users will not be encouraged to
//    try them as if they were VM ordinary execution options.  However, they
//    are available in the product version of the VM.  Under instruction
//    from support engineers, VM customers can turn them on to collect
//    diagnostic information about VM problems.  To use a VM diagnostic
//    option, you must first specify +UnlockDiagnosticVMOptions.
//    (This master switch also affects the behavior of -Xprintflags.)
//
// EXPERIMENTAL flags are in support of features that are not
//    part of the officially supported product, but are available
//    for experimenting with. They could, for example, be performance
//    features that may not have undergone full or rigorous QA, but which may
//    help performance in some cases and released for experimentation
//    by the community of users and developers. This flag also allows one to
//    be able to build a fully supported product that nonetheless also
//    ships with some unsupported, lightly tested, experimental features.
//    Like the UnlockDiagnosticVMOptions flag above, there is a corresponding
//    UnlockExperimentalVMOptions flag, which allows the control and
//    modification of the experimental flags.
//
// Nota bene: neither diagnostic nor experimental options should be used casually,
//    and they are not supported on production loads, except under explicit
//    direction from support engineers.
//
// MANAGEABLE flags are writeable external product flags.
//    They are dynamically writeable through the JDK management interface
//    (com.sun.management.HotSpotDiagnosticMXBean API) and also through JConsole.
//    These flags are external exported interface (see CSR).  The list of
//    manageable flags can be queried programmatically through the management
//    interface.
//
//    A flag can be made as "manageable" only if
//    - the flag is defined in a CSR request as an external exported interface.
//    - the VM implementation supports dynamic setting of the flag.
//      This implies that the VM must *always* query the flag variable
//      and not reuse state related to the flag state at any given time.
//    - you want the flag to be queried programmatically by the customers.
//

//
// range is a macro that will expand to min and max arguments for range
//    checking code if provided - see jvmFlagLimit.hpp
//
// constraint is a macro that will expand to custom function call
//    for constraint checking if provided - see jvmFlagLimit.hpp

// Default and minimum StringTable and SymbolTable size values
// Must be powers of 2
const size_t defaultStringTableSize = NOT_LP64(1024) LP64_ONLY(65536);
const size_t minimumStringTableSize = 128;
const size_t defaultSymbolTableSize = 32768; // 2^15
const size_t minimumSymbolTableSize = 1024;

#ifdef _LP64
#define LP64_RUNTIME_FLAGS(develop,                                         \
                           develop_pd,                                      \
                           product,                                         \
                           product_pd,                                      \
                           notproduct,                                      \
                           range,                                           \
                           constraint)                                      \
                                                                            \
  product(bool, UseCompressedOops, false,                                   \
          "Use 32-bit object references in 64-bit VM. "                     \
          "lp64_product means flag is always constant in 32 bit VM")        \
                                                                            \
  product(bool, UseCompressedClassPointers, true,                           \
          "Use 32-bit class pointers in 64-bit VM. "                        \
          "lp64_product means flag is always constant in 32 bit VM")        \
                                                                            \
  product(int, ObjectAlignmentInBytes, 8,                                   \
          "Default object alignment in bytes, 8 is minimum")                \
          range(8, 256)                                                     \
          constraint(ObjectAlignmentInBytesConstraintFunc, AtParse)

#else
// !_LP64

#define LP64_RUNTIME_FLAGS(develop,                                         \
                           develop_pd,                                      \
                           product,                                         \
                           product_pd,                                      \
                           notproduct,                                      \
                           range,                                           \
                           constraint)
const bool UseCompressedOops = false;
const bool UseCompressedClassPointers = false;
const int ObjectAlignmentInBytes = 8;

#endif // _LP64

#define RUNTIME_FLAGS(develop,                                              \
                      develop_pd,                                           \
                      product,                                              \
                      product_pd,                                           \
                      notproduct,                                           \
                      range,                                                \
                      constraint)                                           \
                                                                            \
  notproduct(bool, CheckCompressedOops, true,                               \
          "Generate checks in encoding/decoding code in debug VM")          \
                                                                            \
  product(uintx, HeapSearchSteps, 3 PPC64_ONLY(+17),                        \
          "Heap allocation steps through preferred address regions to find" \
          " where it can allocate the heap. Number of steps to take per "   \
          "region.")                                                        \
          range(1, max_uintx)                                               \
                                                                            \
  product(uint, HandshakeTimeout, 0, DIAGNOSTIC,                            \
          "If nonzero set a timeout in milliseconds for handshakes")        \
                                                                            \
  product(bool, AlwaysSafeConstructors, false, EXPERIMENTAL,                \
          "Force safe construction, as if all fields are final.")           \
                                                                            \
  product(bool, UnlockDiagnosticVMOptions, trueInDebug, DIAGNOSTIC,         \
          "Enable normal processing of flags relating to field diagnostics")\
                                                                            \
  product(bool, UnlockExperimentalVMOptions, false, EXPERIMENTAL,           \
          "Enable normal processing of flags relating to experimental "     \
          "features")                                                       \
                                                                            \
  product(bool, JavaMonitorsInStackTrace, true,                             \
          "Print information about Java monitor locks when the stacks are " \
          "dumped")                                                         \
                                                                            \
  product_pd(bool, UseLargePages,                                           \
          "Use large page memory")                                          \
                                                                            \
  product_pd(bool, UseLargePagesIndividualAllocation,                       \
          "Allocate large pages individually for better affinity")          \
                                                                            \
  develop(bool, LargePagesIndividualAllocationInjectError, false,           \
          "Fail large pages individual allocation")                         \
                                                                            \
  product(bool, UseNUMA, false,                                             \
          "Use NUMA if available")                                          \
                                                                            \
  product(bool, UseNUMAInterleaving, false,                                 \
          "Interleave memory across NUMA nodes if available")               \
                                                                            \
  product(size_t, NUMAInterleaveGranularity, 2*M,                           \
          "Granularity to use for NUMA interleaving on Windows OS")         \
          constraint(NUMAInterleaveGranularityConstraintFunc, AtParse)      \
                                                                            \
  product(uintx, NUMAChunkResizeWeight, 20,                                 \
          "Percentage (0-100) used to weight the current sample when "      \
          "computing exponentially decaying average for "                   \
          "AdaptiveNUMAChunkSizing")                                        \
          range(0, 100)                                                     \
                                                                            \
  product(size_t, NUMASpaceResizeRate, 1*G,                                 \
          "Do not reallocate more than this amount per collection")         \
          range(0, max_uintx)                                               \
                                                                            \
  product(bool, UseAdaptiveNUMAChunkSizing, true,                           \
          "Enable adaptive chunk sizing for NUMA")                          \
                                                                            \
  product(bool, NUMAStats, false,                                           \
          "Print NUMA stats in detailed heap information")                  \
                                                                            \
  product(uintx, NUMAPageScanRate, 256,                                     \
          "Maximum number of pages to include in the page scan procedure")  \
          range(0, max_uintx)                                               \
                                                                            \
  product(bool, UseAES, false,                                              \
          "Control whether AES instructions are used when available")       \
                                                                            \
  product(bool, UseFMA, false,                                              \
          "Control whether FMA instructions are used when available")       \
                                                                            \
  product(bool, UseSHA, false,                                              \
          "Control whether SHA instructions are used when available")       \
                                                                            \
  product(bool, UseGHASHIntrinsics, false, DIAGNOSTIC,                      \
          "Use intrinsics for GHASH versions of crypto")                    \
                                                                            \
  product(bool, UseBASE64Intrinsics, false,                                 \
          "Use intrinsics for java.util.Base64")                            \
                                                                            \
  product(size_t, LargePageSizeInBytes, 0,                                  \
          "Maximum large page size used (0 will use the default large "     \
          "page size for the environment as the maximum)")                  \
          range(0, max_uintx)                                               \
                                                                            \
  product(size_t, LargePageHeapSizeThreshold, 128*M,                        \
          "Use large pages if maximum heap is at least this big")           \
          range(0, max_uintx)                                               \
                                                                            \
  product(bool, ForceTimeHighResolution, false,                             \
          "Using high time resolution (for Win32 only)")                    \
                                                                            \
  develop(bool, TracePcPatching, false,                                     \
          "Trace usage of frame::patch_pc")                                 \
                                                                            \
  develop(bool, TraceRelocator, false,                                      \
          "Trace the bytecode relocator")                                   \
                                                                            \
                                                                            \
  product(bool, SafepointALot, false, DIAGNOSTIC,                           \
          "Generate a lot of safepoints. This works with "                  \
          "GuaranteedSafepointInterval")                                    \
                                                                            \
  product(bool, HandshakeALot, false, DIAGNOSTIC,                           \
          "Generate a lot of handshakes. This works with "                  \
          "GuaranteedSafepointInterval")                                    \
                                                                            \
  product_pd(bool, BackgroundCompilation,                                   \
          "A thread requesting compilation is not blocked during "          \
          "compilation")                                                    \
                                                                            \
  product(bool, MethodFlushing, true,                                       \
          "Reclamation of zombie and not-entrant methods")                  \
                                                                            \
  develop(bool, VerifyStack, false,                                         \
          "Verify stack of each thread when it is entering a runtime call") \
                                                                            \
  product(bool, ForceUnreachable, false, DIAGNOSTIC,                        \
          "Make all non code cache addresses to be unreachable by "         \
          "forcing use of 64bit literal fixups")                            \
                                                                            \
  develop(bool, TraceDerivedPointers, false,                                \
          "Trace traversal of derived pointers on stack")                   \
                                                                            \
  notproduct(bool, TraceCodeBlobStacks, false,                              \
          "Trace stack-walk of codeblobs")                                  \
                                                                            \
  notproduct(bool, PrintRewrites, false,                                    \
          "Print methods that are being rewritten")                         \
                                                                            \
  product(bool, UseInlineCaches, true,                                      \
          "Use Inline Caches for virtual calls ")                           \
                                                                            \
  product(bool, InlineArrayCopy, true, DIAGNOSTIC,                          \
          "Inline arraycopy native that is known to be part of "            \
          "base library DLL")                                               \
                                                                            \
  product(bool, InlineObjectHash, true, DIAGNOSTIC,                         \
          "Inline Object::hashCode() native that is known to be part "      \
          "of base library DLL")                                            \
                                                                            \
  product(bool, InlineNatives, true, DIAGNOSTIC,                            \
          "Inline natives that are known to be part of base library DLL")   \
                                                                            \
  product(bool, InlineMathNatives, true, DIAGNOSTIC,                        \
          "Inline SinD, CosD, etc.")                                        \
                                                                            \
  product(bool, InlineClassNatives, true, DIAGNOSTIC,                       \
          "Inline Class.isInstance, etc")                                   \
                                                                            \
  product(bool, InlineThreadNatives, true, DIAGNOSTIC,                      \
          "Inline Thread.currentThread, etc")                               \
                                                                            \
  product(bool, InlineUnsafeOps, true, DIAGNOSTIC,                          \
          "Inline memory ops (native methods) from Unsafe")                 \
                                                                            \
  product(bool, UseAESIntrinsics, false, DIAGNOSTIC,                        \
          "Use intrinsics for AES versions of crypto")                      \
                                                                            \
  product(bool, UseAESCTRIntrinsics, false, DIAGNOSTIC,                     \
          "Use intrinsics for the paralleled version of AES/CTR crypto")    \
                                                                            \
  product(bool, UseMD5Intrinsics, false, DIAGNOSTIC,                        \
          "Use intrinsics for MD5 crypto hash function")                    \
                                                                            \
  product(bool, UseSHA1Intrinsics, false, DIAGNOSTIC,                       \
          "Use intrinsics for SHA-1 crypto hash function. "                 \
          "Requires that UseSHA is enabled.")                               \
                                                                            \
  product(bool, UseSHA256Intrinsics, false, DIAGNOSTIC,                     \
          "Use intrinsics for SHA-224 and SHA-256 crypto hash functions. "  \
          "Requires that UseSHA is enabled.")                               \
                                                                            \
  product(bool, UseSHA512Intrinsics, false, DIAGNOSTIC,                     \
          "Use intrinsics for SHA-384 and SHA-512 crypto hash functions. "  \
          "Requires that UseSHA is enabled.")                               \
                                                                            \
  product(bool, UseSHA3Intrinsics, false, DIAGNOSTIC,                       \
          "Use intrinsics for SHA3 crypto hash function. "                  \
          "Requires that UseSHA is enabled.")                               \
                                                                            \
  product(bool, UseCRC32Intrinsics, false, DIAGNOSTIC,                      \
          "use intrinsics for java.util.zip.CRC32")                         \
                                                                            \
  product(bool, UseCRC32CIntrinsics, false, DIAGNOSTIC,                     \
          "use intrinsics for java.util.zip.CRC32C")                        \
                                                                            \
  product(bool, UseAdler32Intrinsics, false, DIAGNOSTIC,                    \
          "use intrinsics for java.util.zip.Adler32")                       \
                                                                            \
  product(bool, UseVectorizedMismatchIntrinsic, false, DIAGNOSTIC,          \
          "Enables intrinsification of ArraysSupport.vectorizedMismatch()") \
                                                                            \
  product(bool, UseCopySignIntrinsic, false, DIAGNOSTIC,                    \
          "Enables intrinsification of Math.copySign")                      \
                                                                            \
  product(bool, UseSignumIntrinsic, false, DIAGNOSTIC,                      \
          "Enables intrinsification of Math.signum")                        \
                                                                            \
  product(ccstrlist, DisableIntrinsic, "", DIAGNOSTIC,                      \
         "do not expand intrinsics whose (internal) names appear here")     \
         constraint(DisableIntrinsicConstraintFunc,AfterErgo)               \
                                                                            \
  product(ccstrlist, ControlIntrinsic, "", DIAGNOSTIC,                      \
         "Control intrinsics using a list of +/- (internal) names, "        \
         "separated by commas")                                             \
         constraint(ControlIntrinsicConstraintFunc,AfterErgo)               \
                                                                            \
  develop(bool, TraceCallFixup, false,                                      \
          "Trace all call fixups")                                          \
                                                                            \
  develop(bool, DeoptimizeALot, false,                                      \
          "Deoptimize at every exit from the runtime system")               \
                                                                            \
  notproduct(ccstrlist, DeoptimizeOnlyAt, "",                               \
          "A comma separated list of bcis to deoptimize at")                \
                                                                            \
  develop(bool, DeoptimizeRandom, false,                                    \
          "Deoptimize random frames on random exit from the runtime system")\
                                                                            \
  notproduct(bool, ZombieALot, false,                                       \
          "Create zombies (non-entrant) at exit from the runtime system")   \
                                                                            \
  notproduct(bool, WalkStackALot, false,                                    \
          "Trace stack (no print) at every exit from the runtime system")   \
                                                                            \
  develop(bool, DeoptimizeObjectsALot, false,                               \
          "For testing purposes concurrent threads revert optimizations "   \
          "based on escape analysis at intervals given with "               \
          "DeoptimizeObjectsALotInterval=n. The thread count is given "     \
          "with DeoptimizeObjectsALotThreadCountSingle and "                \
          "DeoptimizeObjectsALotThreadCountAll.")                           \
                                                                            \
  develop(uint64_t, DeoptimizeObjectsALotInterval, 5,                       \
          "Interval for DeoptimizeObjectsALot.")                            \
          range(0, max_jlong)                                               \
                                                                            \
  develop(int, DeoptimizeObjectsALotThreadCountSingle, 1,                   \
          "The number of threads that revert optimizations based on "       \
          "escape analysis for a single thread if DeoptimizeObjectsALot "   \
          "is enabled. The target thread is selected round robin." )        \
          range(0, max_jint)                                                \
                                                                            \
  develop(int, DeoptimizeObjectsALotThreadCountAll, 1,                      \
          "The number of threads that revert optimizations based on "       \
          "escape analysis for all threads if DeoptimizeObjectsALot "       \
          "is enabled." )                                                   \
          range(0, max_jint)                                                \
                                                                            \
  notproduct(bool, VerifyLastFrame, false,                                  \
          "Verify oops on last frame on entry to VM")                       \
                                                                            \
  product(bool, SafepointTimeout, false,                                    \
          "Time out and warn or fail after SafepointTimeoutDelay "          \
          "milliseconds if failed to reach safepoint")                      \
                                                                            \
  product(bool, AbortVMOnSafepointTimeout, false, DIAGNOSTIC,               \
          "Abort upon failure to reach safepoint (see SafepointTimeout)")   \
                                                                            \
  product(bool, AbortVMOnVMOperationTimeout, false, DIAGNOSTIC,             \
          "Abort upon failure to complete VM operation promptly")           \
                                                                            \
  product(intx, AbortVMOnVMOperationTimeoutDelay, 1000, DIAGNOSTIC,         \
          "Delay in milliseconds for option AbortVMOnVMOperationTimeout")   \
          range(0, max_intx)                                                \
                                                                            \
  product(bool, MaxFDLimit, true,                                           \
          "Bump the number of file descriptors to maximum (Unix only)")     \
                                                                            \
  product(bool, LogEvents, true, DIAGNOSTIC,                                \
          "Enable the various ring buffer event logs")                      \
                                                                            \
  product(uintx, LogEventsBufferEntries, 20, DIAGNOSTIC,                    \
          "Number of ring buffer event logs")                               \
          range(1, NOT_LP64(1*K) LP64_ONLY(1*M))                            \
                                                                            \
  product(bool, BytecodeVerificationRemote, true, DIAGNOSTIC,               \
          "Enable the Java bytecode verifier for remote classes")           \
                                                                            \
  product(bool, BytecodeVerificationLocal, false, DIAGNOSTIC,               \
          "Enable the Java bytecode verifier for local classes")            \
                                                                            \
  develop(bool, VerifyStackAtCalls, false,                                  \
          "Verify that the stack pointer is unchanged after calls")         \
                                                                            \
  develop(bool, TraceJavaAssertions, false,                                 \
          "Trace java language assertions")                                 \
                                                                            \
  notproduct(bool, VerifyCodeCache, false,                                  \
          "Verify code cache on memory allocation/deallocation")            \
                                                                            \
  develop(bool, UseMallocOnly, false,                                       \
          "Use only malloc/free for allocation (no resource area/arena). "  \
          "Used to help diagnose memory stomping bugs.")                    \
                                                                            \
  develop(bool, ZapResourceArea, trueInDebug,                               \
          "Zap freed resource/arena space")                                 \
                                                                            \
  notproduct(bool, ZapVMHandleArea, trueInDebug,                            \
          "Zap freed VM handle space")                                      \
                                                                            \
  notproduct(bool, ZapStackSegments, trueInDebug,                           \
          "Zap allocated/freed stack segments")                             \
                                                                            \
  develop(bool, ZapUnusedHeapArea, trueInDebug,                             \
          "Zap unused heap space")                                          \
                                                                            \
  develop(bool, CheckZapUnusedHeapArea, false,                              \
          "Check zapping of unused heap space")                             \
                                                                            \
  develop(bool, ZapFillerObjects, trueInDebug,                              \
          "Zap filler objects")                                             \
                                                                            \
  product(bool, ExecutingUnitTests, false,                                  \
          "Whether the JVM is running unit tests or not")                   \
                                                                            \
  develop(uint, ErrorHandlerTest, 0,                                        \
          "If > 0, provokes an error after VM initialization; the value "   \
          "determines which error to provoke. See controlled_crash() "      \
          "in vmError.cpp.")                                                \
          range(0, 17)                                                      \
                                                                            \
  develop(uint, TestCrashInErrorHandler, 0,                                 \
          "If > 0, provokes an error inside VM error handler (a secondary " \
          "crash). see controlled_crash() in vmError.cpp")                  \
          range(0, 17)                                                      \
                                                                            \
  develop(bool, TestSafeFetchInErrorHandler, false   ,                      \
          "If true, tests SafeFetch inside error handler.")                 \
                                                                            \
  develop(bool, TestUnresponsiveErrorHandler, false,                        \
          "If true, simulates an unresponsive error handler.")              \
                                                                            \
  develop(bool, Verbose, false,                                             \
          "Print additional debugging information from other modes")        \
                                                                            \
  develop(bool, PrintMiscellaneous, false,                                  \
          "Print uncategorized debugging information (requires +Verbose)")  \
                                                                            \
  develop(bool, WizardMode, false,                                          \
          "Print much more debugging information")                          \
                                                                            \
  product(bool, ShowMessageBoxOnError, false,                               \
          "Keep process alive on VM fatal error")                           \
                                                                            \
  product(bool, CreateCoredumpOnCrash, true,                                \
          "Create core/mini dump on VM fatal error")                        \
                                                                            \
  product(uint64_t, ErrorLogTimeout, 2 * 60,                                \
          "Timeout, in seconds, to limit the time spent on writing an "     \
          "error log in case of a crash.")                                  \
          range(0, (uint64_t)max_jlong/1000)                                \
                                                                            \
  product(bool, SuppressFatalErrorMessage, false,                           \
          "Report NO fatal error message (avoid deadlock)")                 \
                                                                            \
  product(ccstrlist, OnError, "",                                           \
          "Run user-defined commands on fatal error; see VMError.cpp "      \
          "for examples")                                                   \
                                                                            \
  product(ccstrlist, OnOutOfMemoryError, "",                                \
          "Run user-defined commands on first java.lang.OutOfMemoryError "  \
          "thrown from JVM")                                                \
                                                                            \
  product(bool, HeapDumpBeforeFullGC, false, MANAGEABLE,                    \
          "Dump heap to file before any major stop-the-world GC")           \
                                                                            \
  product(bool, HeapDumpAfterFullGC, false, MANAGEABLE,                     \
          "Dump heap to file after any major stop-the-world GC")            \
                                                                            \
  product(bool, HeapDumpOnOutOfMemoryError, false, MANAGEABLE,              \
          "Dump heap to file when java.lang.OutOfMemoryError is thrown "    \
          "from JVM")                                                       \
                                                                            \
  product(ccstr, HeapDumpPath, NULL, MANAGEABLE,                            \
          "When HeapDumpOnOutOfMemoryError is on, the path (filename or "   \
          "directory) of the dump file (defaults to java_pid<pid>.hprof "   \
          "in the working directory)")                                      \
                                                                            \
  product(intx, HeapDumpGzipLevel, 0, MANAGEABLE,                           \
          "When HeapDumpOnOutOfMemoryError is on, the gzip compression "    \
          "level of the dump file. 0 (the default) disables gzip "          \
          "compression. Otherwise the level must be between 1 and 9.")      \
          range(0, 9)                                                       \
                                                                            \
  product(ccstr, NativeMemoryTracking, DEBUG_ONLY("summary") NOT_DEBUG("off"), \
          "Native memory tracking options")                                 \
                                                                            \
  product(bool, PrintNMTStatistics, false, DIAGNOSTIC,                      \
          "Print native memory tracking summary data if it is on")          \
                                                                            \
  product(bool, LogCompilation, false, DIAGNOSTIC,                          \
          "Log compilation activity in detail to LogFile")                  \
                                                                            \
  product(bool, PrintCompilation, false,                                    \
          "Print compilations")                                             \
                                                                            \
  product(intx, RepeatCompilation, 0, DIAGNOSTIC,                           \
          "Repeat compilation without installing code (number of times)")   \
          range(0, max_jint)                                                \
                                                                            \
  product(bool, PrintExtendedThreadInfo, false,                             \
          "Print more information in thread dump")                          \
                                                                            \
  product(intx, ScavengeRootsInCode, 2, DIAGNOSTIC,                         \
          "0: do not allow scavengable oops in the code cache; "            \
          "1: allow scavenging from the code cache; "                       \
          "2: emit as many constants as the compiler can see")              \
          range(0, 2)                                                       \
                                                                            \
  product(bool, AlwaysRestoreFPU, false,                                    \
          "Restore the FPU control word after every JNI call (expensive)")  \
                                                                            \
  product(bool, PrintCompilation2, false, DIAGNOSTIC,                       \
          "Print additional statistics per compilation")                    \
                                                                            \
  product(bool, PrintAdapterHandlers, false, DIAGNOSTIC,                    \
          "Print code generated for i2c/c2i adapters")                      \
                                                                            \
  product(bool, VerifyAdapterCalls, trueInDebug, DIAGNOSTIC,                \
          "Verify that i2c/c2i adapters are called properly")               \
                                                                            \
  develop(bool, VerifyAdapterSharing, false,                                \
          "Verify that the code for shared adapters is the equivalent")     \
                                                                            \
  product(bool, PrintAssembly, false, DIAGNOSTIC,                           \
          "Print assembly code (using external disassembler.so)")           \
                                                                            \
  product(ccstr, PrintAssemblyOptions, NULL, DIAGNOSTIC,                    \
          "Print options string passed to disassembler.so")                 \
                                                                            \
  notproduct(bool, PrintNMethodStatistics, false,                           \
          "Print a summary statistic for the generated nmethods")           \
                                                                            \
  product(bool, PrintNMethods, false, DIAGNOSTIC,                           \
          "Print assembly code for nmethods when generated")                \
                                                                            \
  product(bool, PrintNativeNMethods, false, DIAGNOSTIC,                     \
          "Print assembly code for native nmethods when generated")         \
                                                                            \
  develop(bool, PrintDebugInfo, false,                                      \
          "Print debug information for all nmethods when generated")        \
                                                                            \
  develop(bool, PrintRelocations, false,                                    \
          "Print relocation information for all nmethods when generated")   \
                                                                            \
  develop(bool, PrintDependencies, false,                                   \
          "Print dependency information for all nmethods when generated")   \
                                                                            \
  develop(bool, PrintExceptionHandlers, false,                              \
          "Print exception handler tables for all nmethods when generated") \
                                                                            \
  develop(bool, StressCompiledExceptionHandlers, false,                     \
          "Exercise compiled exception handlers")                           \
                                                                            \
  develop(bool, InterceptOSException, false,                                \
          "Start debugger when an implicit OS (e.g. NULL) "                 \
          "exception happens")                                              \
                                                                            \
  product(bool, PrintCodeCache, false,                                      \
          "Print the code cache memory usage when exiting")                 \
                                                                            \
  develop(bool, PrintCodeCache2, false,                                     \
          "Print detailed usage information on the code cache when exiting")\
                                                                            \
  product(bool, PrintCodeCacheOnCompilation, false,                         \
          "Print the code cache memory usage each time a method is "        \
          "compiled")                                                       \
                                                                            \
  product(bool, PrintCodeHeapAnalytics, false, DIAGNOSTIC,                  \
          "Print code heap usage statistics on exit and on full condition") \
                                                                            \
  product(bool, PrintStubCode, false, DIAGNOSTIC,                           \
          "Print generated stub code")                                      \
                                                                            \
  product(bool, StackTraceInThrowable, true,                                \
          "Collect backtrace in throwable when exception happens")          \
                                                                            \
  product(bool, OmitStackTraceInFastThrow, true,                            \
          "Omit backtraces for some 'hot' exceptions in optimized code")    \
                                                                            \
  product(bool, ShowCodeDetailsInExceptionMessages, true, MANAGEABLE,       \
          "Show exception messages from RuntimeExceptions that contain "    \
          "snippets of the failing code. Disable this to improve privacy.") \
                                                                            \
  product(bool, PrintWarnings, true,                                        \
          "Print JVM warnings to output stream")                            \
                                                                            \
  product(bool, RegisterFinalizersAtInit, true,                             \
          "Register finalizable objects at end of Object.<init> or "        \
          "after allocation")                                               \
                                                                            \
  develop(bool, RegisterReferences, true,                                   \
          "Tell whether the VM should register soft/weak/final/phantom "    \
          "references")                                                     \
                                                                            \
  develop(bool, PrintCodeCacheExtension, false,                             \
          "Print extension of code cache")                                  \
                                                                            \
  develop(bool, UsePrivilegedStack, true,                                   \
          "Enable the security JVM functions")                              \
                                                                            \
  product(bool, ClassUnloading, true,                                       \
          "Do unloading of classes")                                        \
                                                                            \
  product(bool, ClassUnloadingWithConcurrentMark, true,                     \
          "Do unloading of classes with a concurrent marking cycle")        \
                                                                            \
  notproduct(bool, PrintSystemDictionaryAtExit, false,                      \
          "Print the system dictionary at exit")                            \
                                                                            \
  notproduct(bool, PrintClassLoaderDataGraphAtExit, false,                  \
          "Print the class loader data graph at exit")                      \
                                                                            \
  product(bool, DynamicallyResizeSystemDictionaries, true, DIAGNOSTIC,      \
          "Dynamically resize system dictionaries as needed")               \
                                                                            \
  product(bool, AllowParallelDefineClass, false,                            \
          "Allow parallel defineClass requests for class loaders "          \
          "registering as parallel capable")                                \
                                                                            \
  product_pd(bool, DontYieldALot,                                           \
          "Throw away obvious excess yield calls")                          \
                                                                            \
  product(bool, DisablePrimordialThreadGuardPages, false, EXPERIMENTAL,     \
               "Disable the use of stack guard pages if the JVM is loaded " \
               "on the primordial process thread")                          \
                                                                            \
  product(bool, PostVirtualThreadCompatibleLifecycleEvents, true, EXPERIMENTAL, \
               "Post virtual thread ThreadStart and ThreadEnd events for "  \
               "virtual thread unaware agents")                             \
                                                                            \
  product(bool, DoJVMTIVirtualThreadTransitions, true, EXPERIMENTAL,        \
               "Do JVMTI virtual thread mount/unmount transitions "         \
               "(disabling this flag implies no JVMTI events are posted)")  \
                                                                            \
  /* notice: the max range value here is max_jint, not max_intx  */         \
  /* because of overflow issue                                   */         \
  product(intx, AsyncDeflationInterval, 250, DIAGNOSTIC,                    \
          "Async deflate idle monitors every so many milliseconds when "    \
          "MonitorUsedDeflationThreshold is exceeded (0 is off).")          \
          range(0, max_jint)                                                \
                                                                            \
  product(size_t, AvgMonitorsPerThreadEstimate, 1024, DIAGNOSTIC,           \
          "Used to estimate a variable ceiling based on number of threads " \
          "for use with MonitorUsedDeflationThreshold (0 is off).")         \
          range(0, max_uintx)                                               \
                                                                            \
  /* notice: the max range value here is max_jint, not max_intx  */         \
  /* because of overflow issue                                   */         \
  product(intx, MonitorDeflationMax, 1000000, DIAGNOSTIC,                   \
          "The maximum number of monitors to deflate, unlink and delete "   \
          "at one time (minimum is 1024).")                      \
          range(1024, max_jint)                                             \
                                                                            \
  product(intx, MonitorUsedDeflationThreshold, 90, DIAGNOSTIC,              \
          "Percentage of used monitors before triggering deflation (0 is "  \
          "off). The check is performed on GuaranteedSafepointInterval "    \
          "or AsyncDeflationInterval.")                                     \
          range(0, 100)                                                     \
                                                                            \
  product(uintx, NoAsyncDeflationProgressMax, 3, DIAGNOSTIC,                \
          "Max number of no progress async deflation attempts to tolerate " \
          "before adjusting the in_use_list_ceiling up (0 is off).")        \
          range(0, max_uintx)                                               \
                                                                            \
  product(intx, hashCode, 5, EXPERIMENTAL,                                  \
               "(Unstable) select hashCode generation algorithm")           \
                                                                            \
  product(bool, ReduceSignalUsage, false,                                   \
          "Reduce the use of OS signals in Java and/or the VM")             \
                                                                            \
  develop(bool, LoadLineNumberTables, true,                                 \
          "Tell whether the class file parser loads line number tables")    \
                                                                            \
  develop(bool, LoadLocalVariableTables, true,                              \
          "Tell whether the class file parser loads local variable tables") \
                                                                            \
  develop(bool, LoadLocalVariableTypeTables, true,                          \
          "Tell whether the class file parser loads local variable type"    \
          "tables")                                                         \
                                                                            \
  product(bool, AllowUserSignalHandlers, false,                             \
          "Application will install primary signal handlers for the JVM "   \
          "(Unix only)")                                                    \
                                                                            \
  product(bool, UseSignalChaining, true,                                    \
          "Use signal-chaining to invoke signal handlers installed "        \
          "by the application (Unix only)")                                 \
                                                                            \
  product(bool, RestoreMXCSROnJNICalls, false,                              \
          "Restore MXCSR when returning from JNI calls")                    \
                                                                            \
  product(bool, CheckJNICalls, false,                                       \
          "Verify all arguments to JNI calls")                              \
                                                                            \
  product(bool, UseFastJNIAccessors, true,                                  \
          "Use optimized versions of Get<Primitive>Field")                  \
                                                                            \
  product(intx, MaxJNILocalCapacity, 65536,                                 \
          "Maximum allowable local JNI handle capacity to "                 \
          "EnsureLocalCapacity() and PushLocalFrame(), "                    \
          "where <= 0 is unlimited, default: 65536")                        \
          range(min_intx, max_intx)                                         \
                                                                            \
  product(bool, EagerXrunInit, false,                                       \
          "Eagerly initialize -Xrun libraries; allows startup profiling, "  \
          "but not all -Xrun libraries may support the state of the VM "    \
          "at this time")                                                   \
                                                                            \
  product(bool, PreserveAllAnnotations, false,                              \
          "Preserve RuntimeInvisibleAnnotations as well "                   \
          "as RuntimeVisibleAnnotations")                                   \
                                                                            \
  develop(uintx, PreallocatedOutOfMemoryErrorCount, 4,                      \
          "Number of OutOfMemoryErrors preallocated with backtrace")        \
                                                                            \
  product(bool, UseXMMForArrayCopy, false,                                  \
          "Use SSE2 MOVQ instruction for Arraycopy")                        \
                                                                            \
  notproduct(bool, PrintFieldLayout, false,                                 \
          "Print field layout for each class")                              \
                                                                            \
  /* Need to limit the extent of the padding to reasonable size.          */\
  /* 8K is well beyond the reasonable HW cache line size, even with       */\
  /* aggressive prefetching, while still leaving the room for segregating */\
  /* among the distinct pages.                                            */\
  product(intx, ContendedPaddingWidth, 128,                                 \
          "How many bytes to pad the fields/classes marked @Contended with")\
          range(0, 8192)                                                    \
          constraint(ContendedPaddingWidthConstraintFunc,AfterErgo)         \
                                                                            \
  product(bool, EnableContended, true,                                      \
          "Enable @Contended annotation support")                           \
                                                                            \
  product(bool, RestrictContended, true,                                    \
          "Restrict @Contended to trusted classes")                         \
                                                                            \
  product(int, DiagnoseSyncOnValueBasedClasses, 0, DIAGNOSTIC,              \
             "Detect and take action upon identifying synchronization on "  \
             "value based classes. Modes: "                                 \
             "0: off; "                                                     \
             "1: exit with fatal error; "                                   \
             "2: log message to stdout. Output file can be specified with " \
             "   -Xlog:valuebasedclasses. If JFR is running it will "       \
             "   also generate JFR events.")                                \
             range(0, 2)                                                    \
                                                                            \
  product(bool, ExitOnOutOfMemoryError, false,                              \
          "JVM exits on the first occurrence of an out-of-memory error "    \
          "thrown from JVM")                                                \
                                                                            \
  product(bool, CrashOnOutOfMemoryError, false,                             \
          "JVM aborts, producing an error log and core/mini dump, on the "  \
          "first occurrence of an out-of-memory error thrown from JVM")     \
                                                                            \
  /* tracing */                                                             \
                                                                            \
  develop(bool, StressRewriter, false,                                      \
          "Stress linktime bytecode rewriting")                             \
                                                                            \
  product(ccstr, TraceJVMTI, NULL,                                          \
          "Trace flags for JVMTI functions and events")                     \
                                                                            \
  product(bool, StressLdcRewrite, false, DIAGNOSTIC,                        \
          "Force ldc -> ldc_w rewrite during RedefineClasses. "             \
          "This option can change an EMCP method into an obsolete method "  \
          "and can affect tests that expect specific methods to be EMCP. "  \
          "This option should be used with caution.")                       \
                                                                            \
  product(bool, AllowRedefinitionToAddDeleteMethods, false,                 \
          "(Deprecated) Allow redefinition to add and delete private "      \
          "static or final methods for compatibility with old releases")    \
                                                                            \
  develop(bool, TraceBytecodes, false,                                      \
          "Trace bytecode execution")                                       \
                                                                            \
  develop(bool, TraceICs, false,                                            \
          "Trace inline cache changes")                                     \
                                                                            \
  notproduct(bool, TraceInvocationCounterOverflow, false,                   \
          "Trace method invocation counter overflow")                       \
                                                                            \
  develop(bool, TraceInlineCacheClearing, false,                            \
          "Trace clearing of inline caches in nmethods")                    \
                                                                            \
  develop(bool, TraceDependencies, false,                                   \
          "Trace dependencies")                                             \
                                                                            \
  develop(bool, VerifyDependencies, trueInDebug,                            \
          "Exercise and verify the compilation dependency mechanism")       \
                                                                            \
  develop(bool, TraceNewOopMapGeneration, false,                            \
          "Trace OopMapGeneration")                                         \
                                                                            \
  develop(bool, TraceNewOopMapGenerationDetailed, false,                    \
          "Trace OopMapGeneration: print detailed cell states")             \
                                                                            \
  develop(bool, TimeOopMap, false,                                          \
          "Time calls to GenerateOopMap::compute_map() in sum")             \
                                                                            \
  develop(bool, TimeOopMap2, false,                                         \
          "Time calls to GenerateOopMap::compute_map() individually")       \
                                                                            \
  develop(bool, TraceOopMapRewrites, false,                                 \
          "Trace rewriting of methods during oop map generation")           \
                                                                            \
  develop(bool, TraceICBuffer, false,                                       \
          "Trace usage of IC buffer")                                       \
                                                                            \
  develop(bool, TraceCompiledIC, false,                                     \
          "Trace changes of compiled IC")                                   \
                                                                            \
  develop(bool, FLSVerifyDictionary, false,                                 \
          "Do lots of (expensive) FLS dictionary verification")             \
                                                                            \
                                                                            \
  notproduct(bool, CheckMemoryInitialization, false,                        \
          "Check memory initialization")                                    \
                                                                            \
  product(uintx, ProcessDistributionStride, 4,                              \
          "Stride through processors when distributing processes")          \
          range(0, max_juint)                                               \
                                                                            \
  develop(bool, TraceFinalizerRegistration, false,                          \
          "Trace registration of final references")                         \
                                                                            \
  product(bool, IgnoreEmptyClassPaths, false,                               \
          "Ignore empty path elements in -classpath")                       \
                                                                            \
  product(bool, PrintHeapAtSIGBREAK, true,                                  \
          "Print heap layout in response to SIGBREAK")                      \
                                                                            \
  product(bool, PrintClassHistogram, false, MANAGEABLE,                     \
          "Print a histogram of class instances")                           \
                                                                            \
  product(double, ObjectCountCutOffPercent, 0.5, EXPERIMENTAL,              \
          "The percentage of the used heap that the instances of a class "  \
          "must occupy for the class to generate a trace event")            \
          range(0.0, 100.0)                                                 \
                                                                            \
  /* JVMTI heap profiling */                                                \
                                                                            \
  product(bool, VerifyBeforeIteration, false, DIAGNOSTIC,                   \
          "Verify memory system before JVMTI iteration")                    \
                                                                            \
  /* compiler */                                                            \
                                                                            \
  /* notice: the max range value here is max_jint, not max_intx  */         \
  /* because of overflow issue                                   */         \
  product(intx, CICompilerCount, CI_COMPILER_COUNT,                         \
          "Number of compiler threads to run")                              \
          range(0, max_jint)                                                \
          constraint(CICompilerCountConstraintFunc, AfterErgo)              \
                                                                            \
  product(bool, UseDynamicNumberOfCompilerThreads, true,                    \
          "Dynamically choose the number of parallel compiler threads")     \
                                                                            \
  product(bool, ReduceNumberOfCompilerThreads, true, DIAGNOSTIC,            \
             "Reduce the number of parallel compiler threads when they "    \
             "are not used")                                                \
                                                                            \
  product(bool, TraceCompilerThreads, false, DIAGNOSTIC,                    \
             "Trace creation and removal of compiler threads")              \
                                                                            \
  develop(bool, InjectCompilerCreationFailure, false,                       \
          "Inject thread creation failures for "                            \
          "UseDynamicNumberOfCompilerThreads")                              \
                                                                            \
  develop(bool, GenerateSynchronizationCode, true,                          \
          "generate locking/unlocking code for synchronized methods and "   \
          "monitors")                                                       \
                                                                            \
  develop(bool, GenerateRangeChecks, true,                                  \
          "Generate range checks for array accesses")                       \
                                                                            \
  product_pd(bool, ImplicitNullChecks, DIAGNOSTIC,                          \
          "Generate code for implicit null checks")                         \
                                                                            \
  product_pd(bool, TrapBasedNullChecks,                                     \
          "Generate code for null checks that uses a cmp and trap "         \
          "instruction raising SIGTRAP.  This is only used if an access to" \
          "null (+offset) will not raise a SIGSEGV, i.e.,"                  \
          "ImplicitNullChecks don't work (PPC64).")                         \
                                                                            \
  product(bool, EnableThreadSMRExtraValidityChecks, true, DIAGNOSTIC,       \
             "Enable Thread SMR extra validity checks")                     \
                                                                            \
  product(bool, EnableThreadSMRStatistics, trueInDebug, DIAGNOSTIC,         \
             "Enable Thread SMR Statistics")                                \
                                                                            \
  product(bool, UseNotificationThread, true,                                \
          "Use Notification Thread")                                        \
                                                                            \
  product(bool, Inline, true,                                               \
          "Enable inlining")                                                \
                                                                            \
  product(bool, ClipInlining, true,                                         \
          "Clip inlining if aggregate method exceeds DesiredMethodLimit")   \
                                                                            \
  develop(bool, UseCHA, true,                                               \
          "Enable CHA")                                                     \
                                                                            \
  product(bool, UseVtableBasedCHA, true,  DIAGNOSTIC,                       \
          "Use vtable information during CHA")                              \
                                                                            \
  product(bool, UseTypeProfile, true,                                       \
          "Check interpreter profile for historically monomorphic calls")   \
                                                                            \
  product(bool, PrintInlining, false, DIAGNOSTIC,                           \
          "Print inlining optimizations")                                   \
                                                                            \
  product(bool, UsePopCountInstruction, false,                              \
          "Use population count instruction")                               \
                                                                            \
  product(bool, LogTouchedMethods, false, DIAGNOSTIC,                       \
          "Log methods which have been ever touched in runtime")            \
                                                                            \
  product(bool, PrintTouchedMethodsAtExit, false, DIAGNOSTIC,               \
          "Print all methods that have been ever touched in runtime")       \
                                                                            \
  develop(bool, TraceMethodReplacement, false,                              \
          "Print when methods are replaced do to recompilation")            \
                                                                            \
  develop(bool, PrintMethodFlushing, false,                                 \
          "Print the nmethods being flushed")                               \
                                                                            \
  product(bool, PrintMethodFlushingStatistics, false, DIAGNOSTIC,           \
          "print statistics about method flushing")                         \
                                                                            \
  product(intx, HotMethodDetectionLimit, 100000, DIAGNOSTIC,                \
          "Number of compiled code invocations after which "                \
          "the method is considered as hot by the flusher")                 \
          range(1, max_jint)                                                \
                                                                            \
  product(intx, MinPassesBeforeFlush, 10, DIAGNOSTIC,                       \
          "Minimum number of sweeper passes before an nmethod "             \
          "can be flushed")                                                 \
          range(0, max_intx)                                                \
                                                                            \
  product(bool, UseCodeAging, true,                                         \
          "Insert counter to detect warm methods")                          \
                                                                            \
  product(bool, StressCodeAging, false, DIAGNOSTIC,                         \
          "Start with counters compiled in")                                \
                                                                            \
  develop(bool, StressCodeBuffers, false,                                   \
          "Exercise code buffer expansion and other rare state changes")    \
                                                                            \
  product(bool, DebugNonSafepoints, trueInDebug, DIAGNOSTIC,                \
          "Generate extra debugging information for non-safepoints in "     \
          "nmethods")                                                       \
                                                                            \
  product(bool, PrintVMOptions, false,                                      \
          "Print flags that appeared on the command line")                  \
                                                                            \
  product(bool, IgnoreUnrecognizedVMOptions, false,                         \
          "Ignore unrecognized VM options")                                 \
                                                                            \
  product(bool, PrintCommandLineFlags, false,                               \
          "Print flags specified on command line or set by ergonomics")     \
                                                                            \
  product(bool, PrintFlagsInitial, false,                                   \
          "Print all VM flags before argument processing and exit VM")      \
                                                                            \
  product(bool, PrintFlagsFinal, false,                                     \
          "Print all VM flags after argument and ergonomic processing")     \
                                                                            \
  notproduct(bool, PrintFlagsWithComments, false,                           \
          "Print all VM flags with default values and descriptions and "    \
          "exit")                                                           \
                                                                            \
  product(bool, PrintFlagsRanges, false,                                    \
          "Print VM flags and their ranges")                                \
                                                                            \
  product(bool, SerializeVMOutput, true, DIAGNOSTIC,                        \
          "Use a mutex to serialize output to tty and LogFile")             \
                                                                            \
  product(bool, DisplayVMOutput, true, DIAGNOSTIC,                          \
          "Display all VM output on the tty, independently of LogVMOutput") \
                                                                            \
  product(bool, LogVMOutput, false, DIAGNOSTIC,                             \
          "Save VM output to LogFile")                                      \
                                                                            \
  product(ccstr, LogFile, NULL, DIAGNOSTIC,                                 \
          "If LogVMOutput or LogCompilation is on, save VM output to "      \
          "this file [default: ./hotspot_pid%p.log] (%p replaced with pid)")\
                                                                            \
  product(ccstr, ErrorFile, NULL,                                           \
          "If an error occurs, save the error data to this file "           \
          "[default: ./hs_err_pid%p.log] (%p replaced with pid)")           \
                                                                            \
  product(bool, ExtensiveErrorReports,                                      \
          PRODUCT_ONLY(false) NOT_PRODUCT(true),                            \
          "Error reports are more extensive.")                              \
                                                                            \
  product(bool, DisplayVMOutputToStderr, false,                             \
          "If DisplayVMOutput is true, display all VM output to stderr")    \
                                                                            \
  product(bool, DisplayVMOutputToStdout, false,                             \
          "If DisplayVMOutput is true, display all VM output to stdout")    \
                                                                            \
  product(bool, ErrorFileToStderr, false,                                   \
          "If true, error data is printed to stderr instead of a file")     \
                                                                            \
  product(bool, ErrorFileToStdout, false,                                   \
          "If true, error data is printed to stdout instead of a file")     \
                                                                            \
  develop(bool, UseHeavyMonitors, false,                                    \
          "(Deprecated) Use heavyweight instead of lightweight Java "       \
          "monitors")                                                       \
                                                                            \
  develop(bool, VerifyHeavyMonitors, false,                                 \
          "Checks that no stack locking happens when using "                \
          "+UseHeavyMonitors")                                              \
                                                                            \
  product(bool, PrintStringTableStatistics, false,                          \
          "print statistics about the StringTable and SymbolTable")         \
                                                                            \
  product(bool, VerifyStringTableAtExit, false, DIAGNOSTIC,                 \
          "verify StringTable contents at exit")                            \
                                                                            \
  notproduct(bool, PrintSymbolTableSizeHistogram, false,                    \
          "print histogram of the symbol table")                            \
                                                                            \
  product(ccstr, AbortVMOnException, NULL, DIAGNOSTIC,                      \
          "Call fatal if this exception is thrown.  Example: "              \
          "java -XX:AbortVMOnException=java.lang.NullPointerException Foo") \
                                                                            \
  product(ccstr, AbortVMOnExceptionMessage, NULL, DIAGNOSTIC,               \
          "Call fatal if the exception pointed by AbortVMOnException "      \
          "has this message")                                               \
                                                                            \
  develop(bool, DebugVtables, false,                                        \
          "add debugging code to vtable dispatch")                          \
                                                                            \
  develop(bool, TraceCreateZombies, false,                                  \
          "trace creation of zombie nmethods")                              \
                                                                            \
  product(bool, RangeCheckElimination, true,                                \
          "Eliminate range checks")                                         \
                                                                            \
  develop_pd(bool, UncommonNullCast,                                        \
          "track occurrences of null in casts; adjust compiler tactics")    \
                                                                            \
  develop(bool, TypeProfileCasts,  true,                                    \
          "treat casts like calls for purposes of type profiling")          \
                                                                            \
  develop(bool, TraceLivenessGen, false,                                    \
          "Trace the generation of liveness analysis information")          \
                                                                            \
  notproduct(bool, TraceLivenessQuery, false,                               \
          "Trace queries of liveness analysis information")                 \
                                                                            \
  notproduct(bool, CollectIndexSetStatistics, false,                        \
          "Collect information about IndexSets")                            \
                                                                            \
  develop(intx, FastAllocateSizeLimit, 128*K,                               \
          /* Note:  This value is zero mod 1<<13 for a cheap sparc set. */  \
          "Inline allocations larger than this in doublewords must go slow")\
                                                                            \
  product_pd(bool, CompactStrings,                                          \
          "Enable Strings to use single byte chars in backing store")       \
                                                                            \
  product_pd(uintx, TypeProfileLevel,                                       \
          "=XYZ, with Z: Type profiling of arguments at call; "             \
                     "Y: Type profiling of return value at call; "          \
                     "X: Type profiling of parameters to methods; "         \
          "X, Y and Z in 0=off ; 1=jsr292 only; 2=all methods")             \
          constraint(TypeProfileLevelConstraintFunc, AfterErgo)             \
                                                                            \
  product(intx, TypeProfileArgsLimit,     2,                                \
          "max number of call arguments to consider for type profiling")    \
          range(0, 16)                                                      \
                                                                            \
  product(intx, TypeProfileParmsLimit,    2,                                \
          "max number of incoming parameters to consider for type profiling"\
          ", -1 for all")                                                   \
          range(-1, 64)                                                     \
                                                                            \
  /* statistics */                                                          \
  develop(bool, CountCompiledCalls, false,                                  \
          "Count method invocations")                                       \
                                                                            \
  notproduct(bool, ICMissHistogram, false,                                  \
          "Produce histogram of IC misses")                                 \
                                                                            \
  /* interpreter */                                                         \
  product_pd(bool, RewriteBytecodes,                                        \
          "Allow rewriting of bytecodes (bytecodes are not immutable)")     \
                                                                            \
  product_pd(bool, RewriteFrequentPairs,                                    \
          "Rewrite frequently used bytecode pairs into a single bytecode")  \
                                                                            \
  product(bool, PrintInterpreter, false, DIAGNOSTIC,                        \
          "Print the generated interpreter code")                           \
                                                                            \
  product(bool, UseInterpreter, true,                                       \
          "Use interpreter for non-compiled methods")                       \
                                                                            \
  develop(bool, UseFastSignatureHandlers, true,                             \
          "Use fast signature handlers for native calls")                   \
                                                                            \
  product(bool, UseLoopCounter, true,                                       \
          "Increment invocation counter on backward branch")                \
                                                                            \
  product_pd(bool, UseOnStackReplacement,                                   \
          "Use on stack replacement, calls runtime if invoc. counter "      \
          "overflows in loop")                                              \
                                                                            \
  notproduct(bool, TraceOnStackReplacement, false,                          \
          "Trace on stack replacement")                                     \
                                                                            \
  product_pd(bool, PreferInterpreterNativeStubs,                            \
          "Use always interpreter stubs for native methods invoked via "    \
          "interpreter")                                                    \
                                                                            \
  develop(bool, CountBytecodes, false,                                      \
          "Count number of bytecodes executed")                             \
                                                                            \
  develop(bool, PrintBytecodeHistogram, false,                              \
          "Print histogram of the executed bytecodes")                      \
                                                                            \
  develop(bool, PrintBytecodePairHistogram, false,                          \
          "Print histogram of the executed bytecode pairs")                 \
                                                                            \
  product(bool, PrintSignatureHandlers, false, DIAGNOSTIC,                  \
          "Print code generated for native method signature handlers")      \
                                                                            \
  develop(bool, VerifyOops, false,                                          \
          "Do plausibility checks for oops")                                \
                                                                            \
  develop(bool, CheckUnhandledOops, false,                                  \
          "Check for unhandled oops in VM code")                            \
                                                                            \
  develop(bool, VerifyJNIFields, trueInDebug,                               \
          "Verify jfieldIDs for instance fields")                           \
                                                                            \
  develop(bool, VerifyFPU, false,                                           \
          "Verify FPU state (check for NaN's, etc.)")                       \
                                                                            \
  develop(bool, VerifyThread, false,                                        \
          "Watch the thread register for corruption (SPARC only)")          \
                                                                            \
  develop(bool, VerifyActivationFrameSize, false,                           \
          "Verify that activation frame didn't become smaller than its "    \
          "minimal size")                                                   \
                                                                            \
  develop(bool, TraceFrequencyInlining, false,                              \
          "Trace frequency based inlining")                                 \
                                                                            \
  develop_pd(bool, InlineIntrinsics,                                        \
          "Inline intrinsics that can be statically resolved")              \
                                                                            \
  product_pd(bool, ProfileInterpreter,                                      \
          "Profile at the bytecode level during interpretation")            \
                                                                            \
  develop_pd(bool, ProfileTraps,                                            \
          "Profile deoptimization traps at the bytecode level")             \
                                                                            \
  product(intx, ProfileMaturityPercentage, 20,                              \
          "number of method invocations/branches (expressed as % of "       \
          "CompileThreshold) before using the method's profile")            \
          range(0, 100)                                                     \
                                                                            \
  product(bool, PrintMethodData, false, DIAGNOSTIC,                         \
          "Print the results of +ProfileInterpreter at end of run")         \
                                                                            \
  develop(bool, VerifyDataPointer, trueInDebug,                             \
          "Verify the method data pointer during interpreter profiling")    \
                                                                            \
  notproduct(bool, CrashGCForDumpingJavaThread, false,                      \
          "Manually make GC thread crash then dump java stack trace;  "     \
          "Test only")                                                      \
                                                                            \
  /* compilation */                                                         \
  product(bool, UseCompiler, true,                                          \
          "Use Just-In-Time compilation")                                   \
                                                                            \
  product(bool, UseCounterDecay, true,                                      \
          "Adjust recompilation counters")                                  \
                                                                            \
  develop(intx, CounterHalfLifeTime,    30,                                 \
          "Half-life time of invocation counters (in seconds)")             \
                                                                            \
  develop(intx, CounterDecayMinIntervalLength,   500,                       \
          "The minimum interval (in milliseconds) between invocation of "   \
          "CounterDecay")                                                   \
                                                                            \
  product(bool, AlwaysCompileLoopMethods, false,                            \
          "When using recompilation, never interpret methods "              \
          "containing loops")                                               \
                                                                            \
  product(intx,  AllocatePrefetchStyle, 1,                                  \
          "0 = no prefetch, "                                               \
          "1 = generate prefetch instructions for each allocation, "        \
          "2 = use TLAB watermark to gate allocation prefetch, "            \
          "3 = generate one prefetch instruction per cache line")           \
          range(0, 3)                                                       \
                                                                            \
  product(intx,  AllocatePrefetchDistance, -1,                              \
          "Distance to prefetch ahead of allocation pointer. "              \
          "-1: use system-specific value (automatically determined")        \
          constraint(AllocatePrefetchDistanceConstraintFunc,AfterMemoryInit)\
                                                                            \
  product(intx,  AllocatePrefetchLines, 3,                                  \
          "Number of lines to prefetch ahead of array allocation pointer")  \
          range(1, 64)                                                      \
                                                                            \
  product(intx,  AllocateInstancePrefetchLines, 1,                          \
          "Number of lines to prefetch ahead of instance allocation "       \
          "pointer")                                                        \
          range(1, 64)                                                      \
                                                                            \
  product(intx,  AllocatePrefetchStepSize, 16,                              \
          "Step size in bytes of sequential prefetch instructions")         \
          range(1, 512)                                                     \
          constraint(AllocatePrefetchStepSizeConstraintFunc,AfterMemoryInit)\
                                                                            \
  product(intx,  AllocatePrefetchInstr, 0,                                  \
          "Select instruction to prefetch ahead of allocation pointer")     \
          constraint(AllocatePrefetchInstrConstraintFunc, AfterMemoryInit)  \
                                                                            \
  /* deoptimization */                                                      \
  product(bool, TraceDeoptimization, false, DIAGNOSTIC,                     \
          "Trace deoptimization")                                           \
                                                                            \
  develop(bool, PrintDeoptimizationDetails, false,                          \
          "Print more information about deoptimization")                    \
                                                                            \
  develop(bool, DebugDeoptimization, false,                                 \
          "Tracing various information while debugging deoptimization")     \
                                                                            \
  product(double, SelfDestructTimer, 0.0,                                   \
          "Will cause VM to terminate after a given time "                  \
          "(in fractional minutes) "                                        \
          "(0.0 means off)")                                                \
          range(0.0, (double)max_intx)                                      \
                                                                            \
  product(intx, MaxJavaStackTraceDepth, 1024,                               \
          "The maximum number of lines in the stack trace for Java "        \
          "exceptions (0 means all)")                                       \
          range(0, max_jint/2)                                              \
                                                                            \
  /* notice: the max range value here is max_jint, not max_intx  */         \
  /* because of overflow issue                                   */         \
  product(intx, GuaranteedSafepointInterval, 1000, DIAGNOSTIC,              \
          "Guarantee a safepoint (at least) every so many milliseconds "    \
          "(0 means none)")                                                 \
          range(0, max_jint)                                                \
                                                                            \
  product(intx, SafepointTimeoutDelay, 10000,                               \
          "Delay in milliseconds for option SafepointTimeout")              \
          range(0, max_intx LP64_ONLY(/MICROUNITS))                         \
                                                                            \
  product(intx, NmethodSweepActivity, 10,                                   \
          "Removes cold nmethods from code cache if > 0. Higher values "    \
          "result in more aggressive sweeping")                             \
          range(0, 2000)                                                    \
                                                                            \
  notproduct(bool, LogSweeper, false,                                       \
          "Keep a ring buffer of sweeper activity")                         \
                                                                            \
  notproduct(intx, SweeperLogEntries, 1024,                                 \
          "Number of records in the ring buffer of sweeper activity")       \
                                                                            \
  develop(intx, MallocCatchPtr, -1,                                         \
          "Hit breakpoint when mallocing/freeing this pointer")             \
                                                                            \
  notproduct(ccstrlist, SuppressErrorAt, "",                                \
          "List of assertions (file:line) to muzzle")                       \
                                                                            \
  develop(intx, StackPrintLimit, 100,                                       \
          "number of stack frames to print in VM-level stack dump")         \
                                                                            \
  product(int, ErrorLogPrintCodeLimit, 3, DIAGNOSTIC,                       \
          "max number of compiled code units to print in error log")        \
          range(0, VMError::max_error_log_print_code)                       \
                                                                            \
  notproduct(intx, MaxElementPrintSize, 256,                                \
          "maximum number of elements to print")                            \
                                                                            \
  notproduct(intx, MaxSubklassPrintSize, 4,                                 \
          "maximum number of subklasses to print when printing klass")      \
                                                                            \
  develop(intx, MaxForceInlineLevel, 100,                                   \
          "maximum number of nested calls that are forced for inlining "    \
          "(using CompileCommand or marked w/ @ForceInline)")               \
          range(0, max_jint)                                                \
                                                                            \
  develop(intx, MethodHistogramCutoff, 100,                                 \
          "The cutoff value for method invocation histogram (+CountCalls)") \
                                                                            \
  develop(intx, DontYieldALotInterval,    10,                               \
          "Interval between which yields will be dropped (milliseconds)")   \
                                                                            \
  notproduct(intx, DeoptimizeALotInterval,     5,                           \
          "Number of exits until DeoptimizeALot kicks in")                  \
                                                                            \
  notproduct(intx, ZombieALotInterval,     5,                               \
          "Number of exits until ZombieALot kicks in")                      \
                                                                            \
  product(uintx, MallocMaxTestWords,     0, DIAGNOSTIC,                     \
          "If non-zero, maximum number of words that malloc/realloc can "   \
          "allocate (for testing only)")                                    \
          range(0, max_uintx)                                               \
                                                                            \
  product(intx, TypeProfileWidth, 2,                                        \
          "Number of receiver types to record in call/cast profile")        \
          range(0, 8)                                                       \
                                                                            \
  develop(intx, BciProfileWidth,      2,                                    \
          "Number of return bci's to record in ret profile")                \
                                                                            \
  product(intx, PerMethodRecompilationCutoff, 400,                          \
          "After recompiling N times, stay in the interpreter (-1=>'Inf')") \
          range(-1, max_intx)                                               \
                                                                            \
  product(intx, PerBytecodeRecompilationCutoff, 200,                        \
          "Per-BCI limit on repeated recompilation (-1=>'Inf')")            \
          range(-1, max_intx)                                               \
                                                                            \
  product(intx, PerMethodTrapLimit,  100,                                   \
          "Limit on traps (of one kind) in a method (includes inlines)")    \
          range(0, max_jint)                                                \
                                                                            \
  product(intx, PerMethodSpecTrapLimit,  5000, EXPERIMENTAL,                \
          "Limit on speculative traps (of one kind) in a method "           \
          "(includes inlines)")                                             \
          range(0, max_jint)                                                \
                                                                            \
  product(intx, PerBytecodeTrapLimit,  4,                                   \
          "Limit on traps (of one kind) at a particular BCI")               \
          range(0, max_jint)                                                \
                                                                            \
  product(intx, SpecTrapLimitExtraEntries,  3, EXPERIMENTAL,                \
          "Extra method data trap entries for speculation")                 \
                                                                            \
  product(double, InlineFrequencyRatio, 0.25, DIAGNOSTIC,                   \
          "Ratio of call site execution to caller method invocation")       \
                                                                            \
  product(double, MinInlineFrequencyRatio, 0.0085, DIAGNOSTIC,               \
          "Minimum ratio of call site execution to caller method"           \
          "invocation to be considered for inlining")                       \
                                                                            \
  develop(intx, InlineThrowCount,    50,                                    \
          "Force inlining of interpreted methods that throw this often")    \
          range(0, max_jint)                                                \
                                                                            \
  develop(intx, InlineThrowMaxSize,   200,                                  \
          "Force inlining of throwing methods smaller than this")           \
          range(0, max_jint)                                                \
                                                                            \
  product(size_t, MetaspaceSize, NOT_LP64(16 * M) LP64_ONLY(21 * M),        \
          "Initial threshold (in bytes) at which a garbage collection "     \
          "is done to reduce Metaspace usage")                              \
          constraint(MetaspaceSizeConstraintFunc,AfterErgo)                 \
                                                                            \
  product(size_t, MaxMetaspaceSize, max_uintx,                              \
          "Maximum size of Metaspaces (in bytes)")                          \
          constraint(MaxMetaspaceSizeConstraintFunc,AfterErgo)              \
                                                                            \
  product(size_t, CompressedClassSpaceSize, 1*G,                            \
          "Maximum size of class area in Metaspace when compressed "        \
          "class pointers are used")                                        \
          constraint(CompressedClassSpaceSizeConstraintFunc,AtParse)        \
                                                                            \
  product(size_t, CompressedClassSpaceBaseAddress, 0, DIAGNOSTIC,           \
          "Force the class space to be allocated at this address or "       \
          "fails VM initialization (requires -Xshare=off.")                 \
                                                                            \
  product(ccstr, MetaspaceReclaimPolicy, "balanced",                        \
          "options: balanced, aggressive, none")                            \
                                                                            \
  product(bool, PrintMetaspaceStatisticsAtExit, false, DIAGNOSTIC,          \
          "Print metaspace statistics upon VM exit.")                       \
                                                                            \
  develop(bool, MetaspaceGuardAllocations, false,                           \
          "Metapace allocations are guarded.")                              \
                                                                            \
  product(uintx, MinHeapFreeRatio, 40, MANAGEABLE,                          \
          "The minimum percentage of heap free after GC to avoid expansion."\
          " For most GCs this applies to the old generation. In G1 and"     \
          " ParallelGC it applies to the whole heap.")                      \
          range(0, 100)                                                     \
          constraint(MinHeapFreeRatioConstraintFunc,AfterErgo)              \
                                                                            \
  product(uintx, MaxHeapFreeRatio, 70, MANAGEABLE,                          \
          "The maximum percentage of heap free after GC to avoid shrinking."\
          " For most GCs this applies to the old generation. In G1 and"     \
          " ParallelGC it applies to the whole heap.")                      \
          range(0, 100)                                                     \
          constraint(MaxHeapFreeRatioConstraintFunc,AfterErgo)              \
                                                                            \
  product(bool, ShrinkHeapInSteps, true,                                    \
          "When disabled, informs the GC to shrink the java heap directly"  \
          " to the target size at the next full GC rather than requiring"   \
          " smaller steps during multiple full GCs.")                       \
                                                                            \
  product(intx, SoftRefLRUPolicyMSPerMB, 1000,                              \
          "Number of milliseconds per MB of free space in the heap")        \
          range(0, max_intx)                                                \
          constraint(SoftRefLRUPolicyMSPerMBConstraintFunc,AfterMemoryInit) \
                                                                            \
  product(size_t, MinHeapDeltaBytes, ScaleForWordSize(128*K),               \
          "The minimum change in heap space due to GC (in bytes)")          \
          range(0, max_uintx)                                               \
                                                                            \
  product(size_t, MinMetaspaceExpansion, ScaleForWordSize(256*K),           \
          "The minimum expansion of Metaspace (in bytes)")                  \
          range(0, max_uintx)                                               \
                                                                            \
  product(uintx, MaxMetaspaceFreeRatio,    70,                              \
          "The maximum percentage of Metaspace free after GC to avoid "     \
          "shrinking")                                                      \
          range(0, 100)                                                     \
          constraint(MaxMetaspaceFreeRatioConstraintFunc,AfterErgo)         \
                                                                            \
  product(uintx, MinMetaspaceFreeRatio,    40,                              \
          "The minimum percentage of Metaspace free after GC to avoid "     \
          "expansion")                                                      \
          range(0, 99)                                                      \
          constraint(MinMetaspaceFreeRatioConstraintFunc,AfterErgo)         \
                                                                            \
  product(size_t, MaxMetaspaceExpansion, ScaleForWordSize(4*M),             \
          "The maximum expansion of Metaspace without full GC (in bytes)")  \
          range(0, max_uintx)                                               \
                                                                            \
  /* stack parameters */                                                    \
  product_pd(intx, StackYellowPages,                                        \
          "Number of yellow zone (recoverable overflows) pages of size "    \
          "4KB. If pages are bigger yellow zone is aligned up.")            \
          range(MIN_STACK_YELLOW_PAGES, (DEFAULT_STACK_YELLOW_PAGES+5))     \
                                                                            \
  product_pd(intx, StackRedPages,                                           \
          "Number of red zone (unrecoverable overflows) pages of size "     \
          "4KB. If pages are bigger red zone is aligned up.")               \
          range(MIN_STACK_RED_PAGES, (DEFAULT_STACK_RED_PAGES+2))           \
                                                                            \
  product_pd(intx, StackReservedPages,                                      \
          "Number of reserved zone (reserved to annotated methods) pages"   \
          " of size 4KB. If pages are bigger reserved zone is aligned up.") \
          range(MIN_STACK_RESERVED_PAGES, (DEFAULT_STACK_RESERVED_PAGES+10))\
                                                                            \
  product(bool, RestrictReservedStack, true,                                \
          "Restrict @ReservedStackAccess to trusted classes")               \
                                                                            \
  /* greater stack shadow pages can't generate instruction to bang stack */ \
  product_pd(intx, StackShadowPages,                                        \
          "Number of shadow zone (for overflow checking) pages of size "    \
          "4KB. If pages are bigger shadow zone is aligned up. "            \
          "This should exceed the depth of the VM and native call stack.")  \
          range(MIN_STACK_SHADOW_PAGES, (DEFAULT_STACK_SHADOW_PAGES+30))    \
                                                                            \
  product_pd(intx, ThreadStackSize,                                         \
          "Thread Stack Size (in Kbytes)")                                  \
          range(0, 1 * M)                                                   \
                                                                            \
  product_pd(intx, VMThreadStackSize,                                       \
          "Non-Java Thread Stack Size (in Kbytes)")                         \
          range(0, max_intx/(1 * K))                                        \
                                                                            \
  product_pd(intx, CompilerThreadStackSize,                                 \
          "Compiler Thread Stack Size (in Kbytes)")                         \
          range(0, max_intx/(1 * K))                                        \
                                                                            \
  develop_pd(size_t, JVMInvokeMethodSlack,                                  \
          "Stack space (bytes) required for JVM_InvokeMethod to complete")  \
                                                                            \
  /* code cache parameters                                    */            \
  product_pd(uintx, CodeCacheSegmentSize, EXPERIMENTAL,                     \
          "Code cache segment size (in bytes) - smallest unit of "          \
          "allocation")                                                     \
          range(1, 1024)                                                    \
          constraint(CodeCacheSegmentSizeConstraintFunc, AfterErgo)         \
                                                                            \
  product_pd(intx, CodeEntryAlignment, EXPERIMENTAL,                        \
          "Code entry alignment for generated code (in bytes)")             \
          constraint(CodeEntryAlignmentConstraintFunc, AfterErgo)           \
                                                                            \
  product_pd(intx, OptoLoopAlignment,                                       \
          "Align inner loops to zero relative to this modulus")             \
          range(1, 128)                                                     \
          constraint(OptoLoopAlignmentConstraintFunc, AfterErgo)            \
                                                                            \
  product_pd(uintx, InitialCodeCacheSize,                                   \
          "Initial code cache size (in bytes)")                             \
          constraint(VMPageSizeConstraintFunc, AtParse)                     \
                                                                            \
  develop_pd(uintx, CodeCacheMinimumUseSpace,                               \
          "Minimum code cache size (in bytes) required to start VM.")       \
          range(0, max_uintx)                                               \
                                                                            \
  product(bool, SegmentedCodeCache, false,                                  \
          "Use a segmented code cache")                                     \
                                                                            \
  product_pd(uintx, ReservedCodeCacheSize,                                  \
          "Reserved code cache size (in bytes) - maximum code cache size")  \
          constraint(VMPageSizeConstraintFunc, AtParse)                     \
                                                                            \
  product_pd(uintx, NonProfiledCodeHeapSize,                                \
          "Size of code heap with non-profiled methods (in bytes)")         \
          range(0, max_uintx)                                               \
                                                                            \
  product_pd(uintx, ProfiledCodeHeapSize,                                   \
          "Size of code heap with profiled methods (in bytes)")             \
          range(0, max_uintx)                                               \
                                                                            \
  product_pd(uintx, NonNMethodCodeHeapSize,                                 \
          "Size of code heap with non-nmethods (in bytes)")                 \
          constraint(VMPageSizeConstraintFunc, AtParse)                     \
                                                                            \
  product_pd(uintx, CodeCacheExpansionSize,                                 \
          "Code cache expansion size (in bytes)")                           \
          range(32*K, max_uintx)                                            \
                                                                            \
  product_pd(uintx, CodeCacheMinBlockLength, DIAGNOSTIC,                    \
          "Minimum number of segments in a code cache block")               \
          range(1, 100)                                                     \
                                                                            \
  notproduct(bool, ExitOnFullCodeCache, false,                              \
          "Exit the VM if we fill the code cache")                          \
                                                                            \
  product(bool, UseCodeCacheFlushing, true,                                 \
          "Remove cold/old nmethods from the code cache")                   \
                                                                            \
  product(double, SweeperThreshold, 0.5,                                    \
          "Threshold controlling when code cache sweeper is invoked."       \
          "Value is percentage of ReservedCodeCacheSize.")                  \
          range(0.0, 100.0)                                                 \
                                                                            \
  product(uintx, StartAggressiveSweepingAt, 10,                             \
          "Start aggressive sweeping if X[%] of the code cache is free."    \
          "Segmented code cache: X[%] of the non-profiled heap."            \
          "Non-segmented code cache: X[%] of the total code cache")         \
          range(0, 100)                                                     \
                                                                            \
  /* interpreter debugging */                                               \
  develop(intx, BinarySwitchThreshold, 5,                                   \
          "Minimal number of lookupswitch entries for rewriting to binary " \
          "switch")                                                         \
                                                                            \
  develop(intx, StopInterpreterAt, 0,                                       \
          "Stop interpreter execution at specified bytecode number")        \
                                                                            \
  develop(intx, TraceBytecodesAt, 0,                                        \
          "Trace bytecodes starting with specified bytecode number")        \
                                                                            \
  /* Priorities */                                                          \
  product_pd(bool, UseThreadPriorities,  "Use native thread priorities")    \
                                                                            \
  product(int, ThreadPriorityPolicy, 0,                                     \
          "0 : Normal.                                                     "\
          "    VM chooses priorities that are appropriate for normal       "\
          "    applications.                                               "\
          "    On Windows applications are allowed to use higher native    "\
          "    priorities. However, with ThreadPriorityPolicy=0, VM will   "\
          "    not use the highest possible native priority,               "\
          "    THREAD_PRIORITY_TIME_CRITICAL, as it may interfere with     "\
          "    system threads. On Linux thread priorities are ignored      "\
          "    because the OS does not support static priority in          "\
          "    SCHED_OTHER scheduling class which is the only choice for   "\
          "    non-root, non-realtime applications.                        "\
          "1 : Aggressive.                                                 "\
          "    Java thread priorities map over to the entire range of      "\
          "    native thread priorities. Higher Java thread priorities map "\
          "    to higher native thread priorities. This policy should be   "\
          "    used with care, as sometimes it can cause performance       "\
          "    degradation in the application and/or the entire system. On "\
          "    Linux/BSD/macOS this policy requires root privilege or an   "\
          "    extended capability.")                                       \
          range(0, 1)                                                       \
                                                                            \
  product(bool, ThreadPriorityVerbose, false,                               \
          "Print priority changes")                                         \
                                                                            \
  product(int, CompilerThreadPriority, -1,                                  \
          "The native priority at which compiler threads should run "       \
          "(-1 means no change)")                                           \
          range(min_jint, max_jint)                                         \
                                                                            \
  product(int, VMThreadPriority, -1,                                        \
          "The native priority at which the VM thread should run "          \
          "(-1 means no change)")                                           \
          range(-1, 127)                                                    \
                                                                            \
  product(int, JavaPriority1_To_OSPriority, -1,                             \
          "Map Java priorities to OS priorities")                           \
          range(-1, 127)                                                    \
                                                                            \
  product(int, JavaPriority2_To_OSPriority, -1,                             \
          "Map Java priorities to OS priorities")                           \
          range(-1, 127)                                                    \
                                                                            \
  product(int, JavaPriority3_To_OSPriority, -1,                             \
          "Map Java priorities to OS priorities")                           \
          range(-1, 127)                                                    \
                                                                            \
  product(int, JavaPriority4_To_OSPriority, -1,                             \
          "Map Java priorities to OS priorities")                           \
          range(-1, 127)                                                    \
                                                                            \
  product(int, JavaPriority5_To_OSPriority, -1,                             \
          "Map Java priorities to OS priorities")                           \
          range(-1, 127)                                                    \
                                                                            \
  product(int, JavaPriority6_To_OSPriority, -1,                             \
          "Map Java priorities to OS priorities")                           \
          range(-1, 127)                                                    \
                                                                            \
  product(int, JavaPriority7_To_OSPriority, -1,                             \
          "Map Java priorities to OS priorities")                           \
          range(-1, 127)                                                    \
                                                                            \
  product(int, JavaPriority8_To_OSPriority, -1,                             \
          "Map Java priorities to OS priorities")                           \
          range(-1, 127)                                                    \
                                                                            \
  product(int, JavaPriority9_To_OSPriority, -1,                             \
          "Map Java priorities to OS priorities")                           \
          range(-1, 127)                                                    \
                                                                            \
  product(int, JavaPriority10_To_OSPriority,-1,                             \
          "Map Java priorities to OS priorities")                           \
          range(-1, 127)                                                    \
                                                                            \
  product(bool, UseCriticalJavaThreadPriority, false, EXPERIMENTAL,         \
          "Java thread priority 10 maps to critical scheduling priority")   \
                                                                            \
  product(bool, UseCriticalCompilerThreadPriority, false, EXPERIMENTAL,     \
          "Compiler thread(s) run at critical scheduling priority")         \
                                                                            \
  develop(intx, NewCodeParameter,      0,                                   \
          "Testing Only: Create a dedicated integer parameter before "      \
          "putback")                                                        \
                                                                            \
  /* new oopmap storage allocation */                                       \
  develop(intx, MinOopMapAllocation,     8,                                 \
          "Minimum number of OopMap entries in an OopMapSet")               \
                                                                            \
  /* recompilation */                                                       \
  product_pd(intx, CompileThreshold,                                        \
          "number of interpreted method invocations before (re-)compiling") \
          constraint(CompileThresholdConstraintFunc, AfterErgo)             \
                                                                            \
  product_pd(bool, TieredCompilation,                                       \
          "Enable tiered compilation")                                      \
                                                                            \
  /* Properties for Java libraries  */                                      \
                                                                            \
  product(uint64_t, MaxDirectMemorySize, 0,                                 \
          "Maximum total size of NIO direct-buffer allocations. "           \
          "Ignored if not explicitly set.")                                 \
          range(0, max_jlong)                                               \
                                                                            \
  /* Flags used for temporary code during development  */                   \
                                                                            \
  product(bool, UseNewCode, false, DIAGNOSTIC,                              \
          "Testing Only: Use the new version while testing")                \
                                                                            \
  product(bool, UseNewCode2, false, DIAGNOSTIC,                             \
          "Testing Only: Use the new version while testing")                \
                                                                            \
  product(bool, UseNewCode3, false, DIAGNOSTIC,                             \
          "Testing Only: Use the new version while testing")                \
                                                                            \
  notproduct(bool, UseDebuggerErgo, false,                                  \
          "Debugging Only: Adjust the VM to be more debugger-friendly. "    \
          "Turns on the other UseDebuggerErgo* flags")                      \
                                                                            \
  notproduct(bool, UseDebuggerErgo1, false,                                 \
          "Debugging Only: Enable workarounds for debugger induced "        \
          "os::processor_id() >= os::processor_count() problems")           \
                                                                            \
  notproduct(bool, UseDebuggerErgo2, false,                                 \
          "Debugging Only: Limit the number of spawned JVM threads")        \
                                                                            \
  notproduct(bool, EnableJVMTIStackDepthAsserts, true,                      \
          "Enable JVMTI asserts related to stack depth checks")             \
                                                                            \
  /* flags for performance data collection */                               \
                                                                            \
  product(bool, UsePerfData, true,                                          \
          "Flag to disable jvmstat instrumentation for performance testing "\
          "and problem isolation purposes")                                 \
                                                                            \
  product(bool, PerfDataSaveToFile, false,                                  \
          "Save PerfData memory to hsperfdata_<pid> file on exit")          \
                                                                            \
  product(ccstr, PerfDataSaveFile, NULL,                                    \
          "Save PerfData memory to the specified absolute pathname. "       \
          "The string %p in the file name (if present) "                    \
          "will be replaced by pid")                                        \
                                                                            \
  product(intx, PerfDataSamplingInterval, 50,                               \
          "Data sampling interval (in milliseconds)")                       \
          range(PeriodicTask::min_interval, max_jint)                       \
          constraint(PerfDataSamplingIntervalFunc, AfterErgo)               \
                                                                            \
  product(bool, PerfDisableSharedMem, false,                                \
          "Store performance data in standard memory")                      \
                                                                            \
  product(int, PerfDataMemorySize, 32*K,                                    \
          "Size of performance data memory region. Will be rounded "        \
          "up to a multiple of the native os page size.")                   \
          range(128, 32*64*K)                                               \
                                                                            \
  product(int, PerfMaxStringConstLength, 1024,                              \
          "Maximum PerfStringConstant string length before truncation")     \
          range(32, 32*K)                                                   \
                                                                            \
  product(bool, PerfAllowAtExitRegistration, false,                         \
          "Allow registration of atexit() methods")                         \
                                                                            \
  product(bool, PerfBypassFileSystemCheck, false,                           \
          "Bypass Win32 file system criteria checks (Windows Only)")        \
                                                                            \
  product(int, UnguardOnExecutionViolation, 0,                              \
          "Unguard page and retry on no-execute fault (Win32 only) "        \
          "0=off, 1=conservative, 2=aggressive")                            \
          range(0, 2)                                                       \
                                                                            \
  /* Serviceability Support */                                              \
                                                                            \
  product(bool, ManagementServer, false,                                    \
          "Create JMX Management Server")                                   \
                                                                            \
  product(bool, DisableAttachMechanism, false,                              \
          "Disable mechanism that allows tools to attach to this VM")       \
                                                                            \
  product(bool, StartAttachListener, false,                                 \
          "Always start Attach Listener at VM startup")                     \
                                                                            \
  product(bool, EnableDynamicAgentLoading, true,                            \
          "Allow tools to load agents with the attach mechanism")           \
                                                                            \
  product(bool, PrintConcurrentLocks, false, MANAGEABLE,                    \
          "Print java.util.concurrent locks in thread dump")                \
                                                                            \
  /* Shared spaces */                                                       \
                                                                            \
  product(bool, VerifySharedSpaces, false,                                  \
          "Verify integrity of shared spaces")                              \
                                                                            \
  product(bool, RecordDynamicDumpInfo, false,                               \
          "Record class info for jcmd VM.cds dynamic_dump")                 \
                                                                            \
  product(bool, AutoCreateSharedArchive, false,                             \
          "Create shared archive at exit if cds mapping failed")            \
                                                                            \
  product(bool, PrintSharedArchiveAndExit, false,                           \
          "Print shared archive file contents")                             \
                                                                            \
  product(bool, PrintSharedDictionary, false,                               \
          "If PrintSharedArchiveAndExit is true, also print the shared "    \
          "dictionary")                                                     \
                                                                            \
  product(size_t, SharedBaseAddress, LP64_ONLY(32*G)                        \
          NOT_LP64(LINUX_ONLY(2*G) NOT_LINUX(0)),                           \
          "Address to allocate shared memory region for class data")        \
          range(0, SIZE_MAX)                                                \
                                                                            \
  product(ccstr, SharedArchiveConfigFile, NULL,                             \
          "Data to add to the CDS archive file")                            \
                                                                            \
  product(uint, SharedSymbolTableBucketSize, 4,                             \
          "Average number of symbols per bucket in shared table")           \
          range(2, 246)                                                     \
                                                                            \
  product(bool, AllowArchivingWithJavaAgent, false, DIAGNOSTIC,             \
          "Allow Java agent to be run with CDS dumping")                    \
                                                                            \
  product(bool, PrintMethodHandleStubs, false, DIAGNOSTIC,                  \
          "Print generated stub code for method handles")                   \
                                                                            \
  product(bool, VerifyMethodHandles, trueInDebug, DIAGNOSTIC,               \
          "perform extra checks when constructing method handles")          \
                                                                            \
  product(bool, ShowHiddenFrames, false, DIAGNOSTIC,                        \
          "show method handle implementation frames (usually hidden)")      \
                                                                            \
  product(bool, ShowCarrierFrames, false, DIAGNOSTIC,                       \
          "show virtual threads' carrier frames in exceptions")             \
                                                                            \
  product(bool, TrustFinalNonStaticFields, false, EXPERIMENTAL,             \
          "trust final non-static declarations for constant folding")       \
                                                                            \
  product(bool, FoldStableValues, true, DIAGNOSTIC,                         \
          "Optimize loads from stable fields (marked w/ @Stable)")          \
                                                                            \
  product(int, UseBootstrapCallInfo, 1, DIAGNOSTIC,                         \
          "0: when resolving InDy or ConDy, force all BSM arguments to be " \
          "resolved before the bootstrap method is called; 1: when a BSM "  \
          "that may accept a BootstrapCallInfo is detected, use that API "  \
          "to pass BSM arguments, which allows the BSM to delay their "     \
          "resolution; 2+: stress test the BCI API by calling more BSMs "   \
          "via that API, instead of with the eagerly-resolved array.")      \
                                                                            \
  product(bool, PauseAtStartup,      false, DIAGNOSTIC,                     \
          "Causes the VM to pause at startup time and wait for the pause "  \
          "file to be removed (default: ./vm.paused.<pid>)")                \
                                                                            \
  product(ccstr, PauseAtStartupFile, NULL, DIAGNOSTIC,                      \
          "The file to create and for whose removal to await when pausing " \
          "at startup. (default: ./vm.paused.<pid>)")                       \
                                                                            \
  product(bool, PauseAtExit, false, DIAGNOSTIC,                             \
          "Pause and wait for keypress on exit if a debugger is attached")  \
                                                                            \
  product(bool, ExtendedDTraceProbes,    false,                             \
          "(Deprecated) Enable performance-impacting dtrace probes. "       \
          "Use the combination of -XX:+DTraceMethodProbes, "                \
          "-XX:+DTraceAllocProbes and -XX:+DTraceMonitorProbes instead.")   \
                                                                            \
  product(bool, DTraceMethodProbes, false,                                  \
          "Enable dtrace tool probes for method-entry and method-exit")     \
                                                                            \
  product(bool, DTraceAllocProbes, false,                                   \
          "Enable dtrace tool probes for object allocation")                \
                                                                            \
  product(bool, DTraceMonitorProbes, false,                                 \
          "Enable dtrace tool probes for monitor events")                   \
                                                                            \
  product(bool, RelaxAccessControlCheck, false,                             \
          "Relax the access control checks in the verifier")                \
                                                                            \
  product(uintx, StringTableSize, defaultStringTableSize,                   \
          "Number of buckets in the interned String table "                 \
          "(will be rounded to nearest higher power of 2)")                 \
          range(minimumStringTableSize, 16777216ul /* 2^24 */)              \
                                                                            \
  product(uintx, SymbolTableSize, defaultSymbolTableSize, EXPERIMENTAL,     \
          "Number of buckets in the JVM internal Symbol table")             \
          range(minimumSymbolTableSize, 16777216ul /* 2^24 */)              \
                                                                            \
  product(bool, UseStringDeduplication, false,                              \
          "Use string deduplication")                                       \
                                                                            \
  product(uint, StringDeduplicationAgeThreshold, 3,                         \
          "A string must reach this age (or be promoted to an old region) " \
          "to be considered for deduplication")                             \
          range(1, markWord::max_age)                                       \
                                                                            \
  product(size_t, StringDeduplicationInitialTableSize, 500, EXPERIMENTAL,   \
          "Approximate initial number of buckets in the table")             \
          range(1, 1 * G)                                                   \
                                                                            \
  product(double, StringDeduplicationGrowTableLoad, 14.0, EXPERIMENTAL,     \
          "Entries per bucket above which the table should be expanded")    \
          range(0.1, 1000.0)                                                \
                                                                            \
  product(double, StringDeduplicationShrinkTableLoad, 1.0, EXPERIMENTAL,    \
          "Entries per bucket below which the table should be shrunk")      \
          range(0.01, 100.0)                                                \
                                                                            \
  product(double, StringDeduplicationTargetTableLoad, 7.0, EXPERIMENTAL,    \
          "Desired entries per bucket when resizing the table")             \
          range(0.01, 1000.0)                                               \
                                                                            \
  product(size_t, StringDeduplicationCleanupDeadMinimum, 100, EXPERIMENTAL, \
          "Minimum number of dead table entries for cleaning the table")    \
                                                                            \
  product(int, StringDeduplicationCleanupDeadPercent, 5, EXPERIMENTAL,      \
          "Minimum percentage of dead table entries for cleaning the table") \
          range(1, 100)                                                     \
                                                                            \
  product(bool, StringDeduplicationResizeALot, false, DIAGNOSTIC,           \
          "Force more frequent table resizing")                             \
                                                                            \
  product(uint64_t, StringDeduplicationHashSeed, 0, DIAGNOSTIC,             \
          "Seed for the table hashing function; 0 requests computed seed")  \
                                                                            \
  product(bool, WhiteBoxAPI, false, DIAGNOSTIC,                             \
          "Enable internal testing APIs")                                   \
                                                                            \
  product(ccstr, DumpLoadedClassList, NULL,                                 \
          "Dump the names all loaded classes, that could be stored into "   \
          "the CDS archive, in the specified file")                         \
                                                                            \
  product(ccstr, SharedClassListFile, NULL,                                 \
          "Override the default CDS class list")                            \
                                                                            \
  product(ccstr, SharedArchiveFile, NULL,                                   \
          "Override the default location of the CDS archive file")          \
                                                                            \
  product(ccstr, ArchiveClassesAtExit, NULL,                                \
          "The path and name of the dynamic archive file")                  \
                                                                            \
  product(ccstr, ExtraSharedClassListFile, NULL,                            \
          "Extra classlist for building the CDS archive file")              \
                                                                            \
  product(int, ArchiveRelocationMode, 0, DIAGNOSTIC,                        \
           "(0) first map at preferred address, and if "                    \
           "unsuccessful, map at alternative address (default); "           \
           "(1) always map at alternative address; "                        \
           "(2) always map at preferred address, and if unsuccessful, "     \
           "do not map the archive")                                        \
           range(0, 2)                                                      \
                                                                            \
  product(size_t, ArrayAllocatorMallocLimit, (size_t)-1, EXPERIMENTAL,      \
          "Allocation less than this value will be allocated "              \
          "using malloc. Larger allocations will use mmap.")                \
                                                                            \
  product(bool, AlwaysAtomicAccesses, false, EXPERIMENTAL,                  \
          "Accesses to all variables should always be atomic")              \
                                                                            \
  product(bool, UseUnalignedAccesses, false, DIAGNOSTIC,                    \
          "Use unaligned memory accesses in Unsafe")                        \
                                                                            \
  product_pd(bool, PreserveFramePointer,                                    \
             "Use the FP register for holding the frame pointer "           \
             "and not as a general purpose register.")                      \
                                                                            \
  product(size_t, AsyncLogBufferSize, 2*M,                                  \
          "Memory budget (in bytes) for the buffer of Asynchronous "        \
          "Logging (-Xlog:async).")                                         \
          range(100*K, 50*M)                                                \
                                                                            \
  product(bool, CheckIntrinsics, true, DIAGNOSTIC,                          \
             "When a class C is loaded, check that "                        \
             "(1) all intrinsics defined by the VM for class C are present "\
             "in the loaded class file and are marked with the "            \
             "@IntrinsicCandidate annotation, that "                        \
             "(2) there is an intrinsic registered for all loaded methods " \
             "that are annotated with the @IntrinsicCandidate annotation, " \
             "and that "                                                    \
             "(3) no orphan methods exist for class C (i.e., methods for "  \
             "which the VM declares an intrinsic but that are not declared "\
             "in the loaded class C. "                                      \
             "Check (3) is available only in debug builds.")                \
                                                                            \
  product_pd(intx, InitArrayShortSize, DIAGNOSTIC,                          \
          "Threshold small size (in bytes) for clearing arrays. "           \
          "Anything this size or smaller may get converted to discrete "    \
          "scalar stores.")                                                 \
          range(0, max_intx)                                                \
          constraint(InitArrayShortSizeConstraintFunc, AfterErgo)           \
                                                                            \
  product(ccstr, AllocateHeapAt, NULL,                                      \
          "Path to the directory where a temporary file will be created "   \
          "to use as the backing store for Java Heap.")                     \
                                                                            \
  product_pd(bool, VMContinuations, EXPERIMENTAL,                           \
          "Enable VM continuations support")                                \
                                                                            \
  develop(bool, LoomDeoptAfterThaw, false,                                  \
          "Deopt stack after thaw")                                         \
                                                                            \
  develop(bool, LoomVerifyAfterThaw, false,                                 \
          "Verify stack after thaw")                                        \
                                                                            \
  develop(bool, VerifyContinuations, false,                                 \
          "Verify continuation consistency")                                \
                                                                            \
  develop(bool, UseContinuationFastPath, true,                              \
          "Use fast-path frame walking in continuations")                   \
                                                                            \
  product(intx, ExtentLocalCacheSize, 16,                                   \
          "Size of the cache for scoped values")                            \
           range(0, max_intx)                                               \
           constraint(ExtentLocalCacheSizeConstraintFunc, AtParse)          \
                                                                            \
  develop(int, VerifyMetaspaceInterval, DEBUG_ONLY(500) NOT_DEBUG(0),       \
               "Run periodic metaspace verifications (0 - none, "           \
               "1 - always, >1 every nth interval)")                        \
                                                                            \
  product(bool, ShowRegistersOnAssert, true, DIAGNOSTIC,                    \
          "On internal errors, include registers in error report.")         \
                                                                            \
  product(bool, UseSwitchProfiling, true, DIAGNOSTIC,                       \
          "leverage profiling for table/lookup switch")                     \
                                                                            \
  develop(bool, TraceMemoryWriteback, false,                                \
          "Trace memory writeback operations")                              \
                                                                            \
  JFR_ONLY(product(bool, FlightRecorder, false,                             \
          "(Deprecated) Enable Flight Recorder"))                           \
                                                                            \
  JFR_ONLY(product(ccstr, FlightRecorderOptions, NULL,                      \
          "Flight Recorder options"))                                       \
                                                                            \
  JFR_ONLY(product(ccstr, StartFlightRecording, NULL,                       \
          "Start flight recording with options"))                           \
                                                                            \
  product(bool, UseFastUnorderedTimeStamps, false, EXPERIMENTAL,            \
          "Use platform unstable time where supported for timestamps only") \
                                                                            \
  product(bool, UseEmptySlotsInSupers, true,                                \
                "Allow allocating fields in empty slots of super-classes")  \
                                                                            \
  product(bool, DeoptimizeNMethodBarriersALot, false, DIAGNOSTIC,           \
                "Make nmethod barriers deoptimise a lot.")                  \
                                                                            \
  develop(bool, VerifyCrossModifyFence,                                     \
          false AARCH64_ONLY(DEBUG_ONLY(||true)),                           \
             "Mark all threads after a safepoint, and clear on a modify "   \
             "fence. Add cleanliness checks.")                              \
                                                                            \
<<<<<<< HEAD
  product(bool, HeapObjectStats, false, DIAGNOSTIC,                         \
             "Enable gathering of heap object statistics")                  \
                                                                            \
  product(size_t, HeapObjectStatsSamplingInterval, 500, DIAGNOSTIC,         \
             "Heap object statistics sampling interval (ms)")               \
                                                                            \
=======
>>>>>>> c1040897
  develop(bool, TraceOptimizedUpcallStubs, false,                           \
                "Trace optimized upcall stub generation")                   \

// end of RUNTIME_FLAGS

DECLARE_FLAGS(LP64_RUNTIME_FLAGS)
DECLARE_ARCH_FLAGS(ARCH_FLAGS)
DECLARE_FLAGS(RUNTIME_FLAGS)
DECLARE_FLAGS(RUNTIME_OS_FLAGS)

#endif // SHARE_RUNTIME_GLOBALS_HPP<|MERGE_RESOLUTION|>--- conflicted
+++ resolved
@@ -1066,7 +1066,7 @@
   product(bool, ErrorFileToStdout, false,                                   \
           "If true, error data is printed to stdout instead of a file")     \
                                                                             \
-  develop(bool, UseHeavyMonitors, false,                                    \
+  product(bool, UseHeavyMonitors, false, DIAGNOSTIC,                        \
           "(Deprecated) Use heavyweight instead of lightweight Java "       \
           "monitors")                                                       \
                                                                             \
@@ -2056,15 +2056,12 @@
              "Mark all threads after a safepoint, and clear on a modify "   \
              "fence. Add cleanliness checks.")                              \
                                                                             \
-<<<<<<< HEAD
   product(bool, HeapObjectStats, false, DIAGNOSTIC,                         \
              "Enable gathering of heap object statistics")                  \
                                                                             \
   product(size_t, HeapObjectStatsSamplingInterval, 500, DIAGNOSTIC,         \
              "Heap object statistics sampling interval (ms)")               \
                                                                             \
-=======
->>>>>>> c1040897
   develop(bool, TraceOptimizedUpcallStubs, false,                           \
                 "Trace optimized upcall stub generation")                   \
 
