/*
 * Copyright (c) 2022, Red Hat, Inc. All rights reserved.
 * Copyright Amazon.com Inc. or its affiliates. All Rights Reserved.
 * Copyright (c) 2024, Oracle and/or its affiliates. All rights reserved.
 * DO NOT ALTER OR REMOVE COPYRIGHT NOTICES OR THIS FILE HEADER.
 *
 * This code is free software; you can redistribute it and/or modify it
 * under the terms of the GNU General Public License version 2 only, as
 * published by the Free Software Foundation.
 *
 * This code is distributed in the hope that it will be useful, but WITHOUT
 * ANY WARRANTY; without even the implied warranty of MERCHANTABILITY or
 * FITNESS FOR A PARTICULAR PURPOSE.  See the GNU General Public License
 * version 2 for more details (a copy is included in the LICENSE file that
 * accompanied this code).
 *
 * You should have received a copy of the GNU General Public License version
 * 2 along with this work; if not, write to the Free Software Foundation,
 * Inc., 51 Franklin St, Fifth Floor, Boston, MA 02110-1301 USA.
 *
 * Please contact Oracle, 500 Oracle Parkway, Redwood Shores, CA 94065 USA
 * or visit www.oracle.com if you need additional information or have any
 * questions.
 *
 */

#ifndef SHARE_RUNTIME_LOCKSTACK_HPP
#define SHARE_RUNTIME_LOCKSTACK_HPP

#include "oops/oopsHierarchy.hpp"
#include "utilities/globalDefinitions.hpp"
#include "utilities/sizes.hpp"

class JavaThread;
class ObjectMonitor;
class OopClosure;
class outputStream;
class Thread;

class LockStack {
  friend class LockStackTest;
  friend class VMStructs;
  JVMCI_ONLY(friend class JVMCIVMStructs;)
public:
  static const int CAPACITY = 8;
private:

  // TODO: It would be very useful if JavaThread::lock_stack_offset() and friends were constexpr,
  // but this is currently not the case because we're using offset_of() which is non-constexpr,
  // GCC would warn about non-standard-layout types if we were using offsetof() (which *is* constexpr).
  static const int lock_stack_offset;
  static const int lock_stack_top_offset;
  static const int lock_stack_base_offset;

  // The offset of the next element, in bytes, relative to the JavaThread structure.
  // We do this instead of a simple index into the array because this allows for
  // efficient addressing in generated code.
  uint32_t _top;
  bool _wait_was_inflated;
  // The _bad_oop_sentinel acts as a sentinel value to elide underflow checks in generated code.
  // The correct layout is statically asserted in the constructor.
  const uintptr_t _bad_oop_sentinel = badOopVal;
  oop _base[CAPACITY];

  // Get the owning thread of this lock-stack.
  inline JavaThread* get_thread() const;

  // Tests if the calling thread is the thread that owns this lock-stack.
  bool is_owning_thread() const;

  // Verifies consistency of the lock-stack.
  void verify(const char* msg) const PRODUCT_RETURN;

  // Given an offset (in bytes) calculate the index into the lock-stack.
  static inline int to_index(uint32_t offset);

public:
  static ByteSize top_offset()  { return byte_offset_of(LockStack, _top); }
  static ByteSize base_offset() { return byte_offset_of(LockStack, _base); }

  LockStack(JavaThread* jt);

  // The boundary indicies of the lock-stack.
  static uint32_t start_offset();
  static uint32_t end_offset();

  // Return true if we have room to push n oops onto this lock-stack, false otherwise.
  inline bool can_push(int n = 1) const;

  // Returns true if the lock-stack is full. False otherwise.
  inline bool is_full() const;

  // Pushes an oop on this lock-stack.
  inline void push(oop o);

  // Get the oldest oop from this lock-stack.
  // Precondition: This lock-stack must not be empty.
  inline oop bottom() const;

  // Is the lock-stack empty.
  inline bool is_empty() const;

  // Get the oldest oop in the stack
  inline oop top();

  // Check if object is recursive.
  // Precondition: This lock-stack must contain the oop.
  inline bool is_recursive(oop o) const;

  // Try recursive enter.
<<<<<<< HEAD
=======
  // Precondition: This lock-stack must not be full.
>>>>>>> c96cdd69
  inline bool try_recursive_enter(oop o);

  // Try recursive exit.
  // Precondition: This lock-stack must contain the oop.
  inline bool try_recursive_exit(oop o);

  // Removes an oop from an arbitrary location of this lock-stack.
  // Precondition: This lock-stack must contain the oop.
  // Returns the number of oops removed.
  inline size_t remove(oop o);

  // Tests whether the oop is on this lock-stack.
  inline bool contains(oop o) const;

  // GC support
  inline void oops_do(OopClosure* cl);

  bool wait_was_inflated() const { return _wait_was_inflated; };
  void set_wait_was_inflated() { _wait_was_inflated = true; };
  void clear_wait_was_inflated() { _wait_was_inflated = false; };

  // Printing
  void print_on(outputStream* st);
};

class OMCache {
  friend class VMStructs;
public:
  static constexpr int CAPACITY = 8;

private:
  oop _oops[CAPACITY];
  const oop _null_sentinel;
  ObjectMonitor* _monitors[CAPACITY];

public:
  static ByteSize oops_offset() { return byte_offset_of(OMCache, _oops); }
  static ByteSize monitors_offset() { return byte_offset_of(OMCache, _monitors); }
  static ByteSize oop_to_monitor_difference() { return monitors_offset() - oops_offset(); }

  explicit OMCache(JavaThread* jt) : _oops(), _null_sentinel(nullptr), _monitors() {};

  inline ObjectMonitor* get_monitor(oop o);
  inline void set_monitor(ObjectMonitor* monitor);
  inline void clear();

};

#endif // SHARE_RUNTIME_LOCKSTACK_HPP<|MERGE_RESOLUTION|>--- conflicted
+++ resolved
@@ -108,10 +108,7 @@
   inline bool is_recursive(oop o) const;
 
   // Try recursive enter.
-<<<<<<< HEAD
-=======
   // Precondition: This lock-stack must not be full.
->>>>>>> c96cdd69
   inline bool try_recursive_enter(oop o);
 
   // Try recursive exit.
