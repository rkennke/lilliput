--- conflicted
+++ resolved
@@ -526,11 +526,7 @@
 // should be revisited, and they should be removed if possible.
 
 bool Thread::is_lock_owned(address adr) const {
-<<<<<<< HEAD
-  assert(!UseFastLocking, "should not be called with fast-locking");
-=======
   assert(LockingMode != LM_LIGHTWEIGHT, "should not be called with new lightweight locking");
->>>>>>> cc9f7ad9
   return is_in_full_stack(adr);
 }
 
