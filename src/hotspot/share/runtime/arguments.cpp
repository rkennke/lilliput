/*
 * Copyright (c) 1997, 2023, Oracle and/or its affiliates. All rights reserved.
 * DO NOT ALTER OR REMOVE COPYRIGHT NOTICES OR THIS FILE HEADER.
 *
 * This code is free software; you can redistribute it and/or modify it
 * under the terms of the GNU General Public License version 2 only, as
 * published by the Free Software Foundation.
 *
 * This code is distributed in the hope that it will be useful, but WITHOUT
 * ANY WARRANTY; without even the implied warranty of MERCHANTABILITY or
 * FITNESS FOR A PARTICULAR PURPOSE.  See the GNU General Public License
 * version 2 for more details (a copy is included in the LICENSE file that
 * accompanied this code).
 *
 * You should have received a copy of the GNU General Public License version
 * 2 along with this work; if not, write to the Free Software Foundation,
 * Inc., 51 Franklin St, Fifth Floor, Boston, MA 02110-1301 USA.
 *
 * Please contact Oracle, 500 Oracle Parkway, Redwood Shores, CA 94065 USA
 * or visit www.oracle.com if you need additional information or have any
 * questions.
 *
 */

#include "precompiled.hpp"
#include "cds/cds_globals.hpp"
#include "cds/filemap.hpp"
#include "classfile/classLoader.hpp"
#include "classfile/javaAssertions.hpp"
#include "classfile/moduleEntry.hpp"
#include "classfile/stringTable.hpp"
#include "classfile/symbolTable.hpp"
#include "compiler/compilerDefinitions.hpp"
#include "gc/shared/gcArguments.hpp"
#include "gc/shared/gcConfig.hpp"
#include "gc/shared/stringdedup/stringDedup.hpp"
#include "gc/shared/tlab_globals.hpp"
#include "jvm.h"
#include "logging/log.hpp"
#include "logging/logConfiguration.hpp"
#include "logging/logStream.hpp"
#include "logging/logTag.hpp"
#include "memory/allocation.inline.hpp"
#include "oops/instanceKlass.hpp"
#include "oops/oop.inline.hpp"
#include "prims/jvmtiAgentList.hpp"
#include "prims/jvmtiExport.hpp"
#include "runtime/arguments.hpp"
#include "runtime/flags/jvmFlag.hpp"
#include "runtime/flags/jvmFlagAccess.hpp"
#include "runtime/flags/jvmFlagLimit.hpp"
#include "runtime/globals_extension.hpp"
#include "runtime/java.hpp"
#include "runtime/os.hpp"
#include "runtime/safepoint.hpp"
#include "runtime/safepointMechanism.hpp"
#include "runtime/synchronizer.hpp"
#include "runtime/vm_version.hpp"
#include "services/management.hpp"
#include "services/nmtCommon.hpp"
#include "utilities/align.hpp"
#include "utilities/debug.hpp"
#include "utilities/defaultStream.hpp"
#include "utilities/macros.hpp"
#include "utilities/parseInteger.hpp"
#include "utilities/powerOfTwo.hpp"
#include "utilities/stringUtils.hpp"
#include "utilities/systemMemoryBarrier.hpp"
#if INCLUDE_JFR
#include "jfr/jfr.hpp"
#endif

#include <limits>

static const char _default_java_launcher[] = "generic";

#define DEFAULT_JAVA_LAUNCHER _default_java_launcher

char*  Arguments::_jvm_flags_file               = nullptr;
char** Arguments::_jvm_flags_array              = nullptr;
int    Arguments::_num_jvm_flags                = 0;
char** Arguments::_jvm_args_array               = nullptr;
int    Arguments::_num_jvm_args                 = 0;
char*  Arguments::_java_command                 = nullptr;
SystemProperty* Arguments::_system_properties   = nullptr;
size_t Arguments::_conservative_max_heap_alignment = 0;
Arguments::Mode Arguments::_mode                = _mixed;
bool   Arguments::_xdebug_mode                  = false;
const char*  Arguments::_java_vendor_url_bug    = nullptr;
const char*  Arguments::_sun_java_launcher      = DEFAULT_JAVA_LAUNCHER;
bool   Arguments::_sun_java_launcher_is_altjvm  = false;

// These parameters are reset in method parse_vm_init_args()
bool   Arguments::_AlwaysCompileLoopMethods     = AlwaysCompileLoopMethods;
bool   Arguments::_UseOnStackReplacement        = UseOnStackReplacement;
bool   Arguments::_BackgroundCompilation        = BackgroundCompilation;
bool   Arguments::_ClipInlining                 = ClipInlining;
size_t Arguments::_default_SharedBaseAddress    = SharedBaseAddress;

bool   Arguments::_enable_preview               = false;

char*  Arguments::_default_shared_archive_path  = nullptr;
char*  Arguments::SharedArchivePath             = nullptr;
char*  Arguments::SharedDynamicArchivePath      = nullptr;

LegacyGCLogging Arguments::_legacyGCLogging     = { 0, 0 };

// These are not set by the JDK's built-in launchers, but they can be set by
// programs that embed the JVM using JNI_CreateJavaVM. See comments around
// JavaVMOption in jni.h.
abort_hook_t     Arguments::_abort_hook         = nullptr;
exit_hook_t      Arguments::_exit_hook          = nullptr;
vfprintf_hook_t  Arguments::_vfprintf_hook      = nullptr;


SystemProperty *Arguments::_sun_boot_library_path = nullptr;
SystemProperty *Arguments::_java_library_path = nullptr;
SystemProperty *Arguments::_java_home = nullptr;
SystemProperty *Arguments::_java_class_path = nullptr;
SystemProperty *Arguments::_jdk_boot_class_path_append = nullptr;
SystemProperty *Arguments::_vm_info = nullptr;

GrowableArray<ModulePatchPath*> *Arguments::_patch_mod_prefix = nullptr;
PathString *Arguments::_boot_class_path = nullptr;
bool Arguments::_has_jimage = false;

char* Arguments::_ext_dirs = nullptr;

// True if -Xshare:auto option was specified.
static bool xshare_auto_cmd_line = false;

bool PathString::set_value(const char *value, AllocFailType alloc_failmode) {
  char* new_value = AllocateHeap(strlen(value)+1, mtArguments, alloc_failmode);
  if (new_value == nullptr) {
    assert(alloc_failmode == AllocFailStrategy::RETURN_NULL, "must be");
    return false;
  }
  if (_value != nullptr) {
    FreeHeap(_value);
  }
  _value = new_value;
  strcpy(_value, value);
  return true;
}

void PathString::append_value(const char *value) {
  char *sp;
  size_t len = 0;
  if (value != nullptr) {
    len = strlen(value);
    if (_value != nullptr) {
      len += strlen(_value);
    }
    sp = AllocateHeap(len+2, mtArguments);
    assert(sp != nullptr, "Unable to allocate space for new append path value");
    if (sp != nullptr) {
      if (_value != nullptr) {
        strcpy(sp, _value);
        strcat(sp, os::path_separator());
        strcat(sp, value);
        FreeHeap(_value);
      } else {
        strcpy(sp, value);
      }
      _value = sp;
    }
  }
}

PathString::PathString(const char* value) {
  if (value == nullptr) {
    _value = nullptr;
  } else {
    _value = AllocateHeap(strlen(value)+1, mtArguments);
    strcpy(_value, value);
  }
}

PathString::~PathString() {
  if (_value != nullptr) {
    FreeHeap(_value);
    _value = nullptr;
  }
}

ModulePatchPath::ModulePatchPath(const char* module_name, const char* path) {
  assert(module_name != nullptr && path != nullptr, "Invalid module name or path value");
  size_t len = strlen(module_name) + 1;
  _module_name = AllocateHeap(len, mtInternal);
  strncpy(_module_name, module_name, len); // copy the trailing null
  _path =  new PathString(path);
}

ModulePatchPath::~ModulePatchPath() {
  if (_module_name != nullptr) {
    FreeHeap(_module_name);
    _module_name = nullptr;
  }
  if (_path != nullptr) {
    delete _path;
    _path = nullptr;
  }
}

SystemProperty::SystemProperty(const char* key, const char* value, bool writeable, bool internal) : PathString(value) {
  if (key == nullptr) {
    _key = nullptr;
  } else {
    _key = AllocateHeap(strlen(key)+1, mtArguments);
    strcpy(_key, key);
  }
  _next = nullptr;
  _internal = internal;
  _writeable = writeable;
}

// Check if head of 'option' matches 'name', and sets 'tail' to the remaining
// part of the option string.
static bool match_option(const JavaVMOption *option, const char* name,
                         const char** tail) {
  size_t len = strlen(name);
  if (strncmp(option->optionString, name, len) == 0) {
    *tail = option->optionString + len;
    return true;
  } else {
    return false;
  }
}

// Check if 'option' matches 'name'. No "tail" is allowed.
static bool match_option(const JavaVMOption *option, const char* name) {
  const char* tail = nullptr;
  bool result = match_option(option, name, &tail);
  if (tail != nullptr && *tail == '\0') {
    return result;
  } else {
    return false;
  }
}

// Return true if any of the strings in null-terminated array 'names' matches.
// If tail_allowed is true, then the tail must begin with a colon; otherwise,
// the option must match exactly.
static bool match_option(const JavaVMOption* option, const char** names, const char** tail,
  bool tail_allowed) {
  for (/* empty */; *names != nullptr; ++names) {
  if (match_option(option, *names, tail)) {
      if (**tail == '\0' || (tail_allowed && **tail == ':')) {
        return true;
      }
    }
  }
  return false;
}

#if INCLUDE_JFR
static bool _has_jfr_option = false;  // is using JFR

// return true on failure
static bool match_jfr_option(const JavaVMOption** option) {
  assert((*option)->optionString != nullptr, "invariant");
  char* tail = nullptr;
  if (match_option(*option, "-XX:StartFlightRecording", (const char**)&tail)) {
    _has_jfr_option = true;
    return Jfr::on_start_flight_recording_option(option, tail);
  } else if (match_option(*option, "-XX:FlightRecorderOptions", (const char**)&tail)) {
    _has_jfr_option = true;
    return Jfr::on_flight_recorder_option(option, tail);
  }
  return false;
}

bool Arguments::has_jfr_option() {
  return _has_jfr_option;
}
#endif

static void logOption(const char* opt) {
  if (PrintVMOptions) {
    jio_fprintf(defaultStream::output_stream(), "VM option '%s'\n", opt);
  }
}

bool needs_module_property_warning = false;

#define MODULE_PROPERTY_PREFIX "jdk.module."
#define MODULE_PROPERTY_PREFIX_LEN 11
#define ADDEXPORTS "addexports"
#define ADDEXPORTS_LEN 10
#define ADDREADS "addreads"
#define ADDREADS_LEN 8
#define ADDOPENS "addopens"
#define ADDOPENS_LEN 8
#define PATCH "patch"
#define PATCH_LEN 5
#define ADDMODS "addmods"
#define ADDMODS_LEN 7
#define LIMITMODS "limitmods"
#define LIMITMODS_LEN 9
#define PATH "path"
#define PATH_LEN 4
#define UPGRADE_PATH "upgrade.path"
#define UPGRADE_PATH_LEN 12
#define ENABLE_NATIVE_ACCESS "enable.native.access"
#define ENABLE_NATIVE_ACCESS_LEN 20

// Return TRUE if option matches 'property', or 'property=', or 'property.'.
static bool matches_property_suffix(const char* option, const char* property, size_t len) {
  return ((strncmp(option, property, len) == 0) &&
          (option[len] == '=' || option[len] == '.' || option[len] == '\0'));
}

// Return true if property starts with "jdk.module." and its ensuing chars match
// any of the reserved module properties.
// property should be passed without the leading "-D".
bool Arguments::is_internal_module_property(const char* property) {
  assert((strncmp(property, "-D", 2) != 0), "Unexpected leading -D");
  if  (strncmp(property, MODULE_PROPERTY_PREFIX, MODULE_PROPERTY_PREFIX_LEN) == 0) {
    const char* property_suffix = property + MODULE_PROPERTY_PREFIX_LEN;
    if (matches_property_suffix(property_suffix, ADDEXPORTS, ADDEXPORTS_LEN) ||
        matches_property_suffix(property_suffix, ADDREADS, ADDREADS_LEN) ||
        matches_property_suffix(property_suffix, ADDOPENS, ADDOPENS_LEN) ||
        matches_property_suffix(property_suffix, PATCH, PATCH_LEN) ||
        matches_property_suffix(property_suffix, ADDMODS, ADDMODS_LEN) ||
        matches_property_suffix(property_suffix, LIMITMODS, LIMITMODS_LEN) ||
        matches_property_suffix(property_suffix, PATH, PATH_LEN) ||
        matches_property_suffix(property_suffix, UPGRADE_PATH, UPGRADE_PATH_LEN) ||
        matches_property_suffix(property_suffix, ENABLE_NATIVE_ACCESS, ENABLE_NATIVE_ACCESS_LEN)) {
      return true;
    }
  }
  return false;
}

// Process java launcher properties.
void Arguments::process_sun_java_launcher_properties(JavaVMInitArgs* args) {
  // See if sun.java.launcher or sun.java.launcher.is_altjvm is defined.
  // Must do this before setting up other system properties,
  // as some of them may depend on launcher type.
  for (int index = 0; index < args->nOptions; index++) {
    const JavaVMOption* option = args->options + index;
    const char* tail;

    if (match_option(option, "-Dsun.java.launcher=", &tail)) {
      process_java_launcher_argument(tail, option->extraInfo);
      continue;
    }
    if (match_option(option, "-Dsun.java.launcher.is_altjvm=", &tail)) {
      if (strcmp(tail, "true") == 0) {
        _sun_java_launcher_is_altjvm = true;
      }
      continue;
    }
  }
}

// Initialize system properties key and value.
void Arguments::init_system_properties() {

  // Set up _boot_class_path which is not a property but
  // relies heavily on argument processing and the jdk.boot.class.path.append
  // property. It is used to store the underlying boot class path.
  _boot_class_path = new PathString(nullptr);

  PropertyList_add(&_system_properties, new SystemProperty("java.vm.specification.name",
                                                           "Java Virtual Machine Specification",  false));
  PropertyList_add(&_system_properties, new SystemProperty("java.vm.version", VM_Version::vm_release(),  false));
  PropertyList_add(&_system_properties, new SystemProperty("java.vm.name", VM_Version::vm_name(),  false));
  PropertyList_add(&_system_properties, new SystemProperty("jdk.debug", VM_Version::jdk_debug_level(),  false));

  // Initialize the vm.info now, but it will need updating after argument parsing.
  _vm_info = new SystemProperty("java.vm.info", VM_Version::vm_info_string(), true);

  // Following are JVMTI agent writable properties.
  // Properties values are set to nullptr and they are
  // os specific they are initialized in os::init_system_properties_values().
  _sun_boot_library_path = new SystemProperty("sun.boot.library.path", nullptr,  true);
  _java_library_path = new SystemProperty("java.library.path", nullptr,  true);
  _java_home =  new SystemProperty("java.home", nullptr,  true);
  _java_class_path = new SystemProperty("java.class.path", "",  true);
  // jdk.boot.class.path.append is a non-writeable, internal property.
  // It can only be set by either:
  //    - -Xbootclasspath/a:
  //    - AddToBootstrapClassLoaderSearch during JVMTI OnLoad phase
  _jdk_boot_class_path_append = new SystemProperty("jdk.boot.class.path.append", nullptr, false, true);

  // Add to System Property list.
  PropertyList_add(&_system_properties, _sun_boot_library_path);
  PropertyList_add(&_system_properties, _java_library_path);
  PropertyList_add(&_system_properties, _java_home);
  PropertyList_add(&_system_properties, _java_class_path);
  PropertyList_add(&_system_properties, _jdk_boot_class_path_append);
  PropertyList_add(&_system_properties, _vm_info);

  // Set OS specific system properties values
  os::init_system_properties_values();
}

// Update/Initialize System properties after JDK version number is known
void Arguments::init_version_specific_system_properties() {
  enum { bufsz = 16 };
  char buffer[bufsz];
  const char* spec_vendor = "Oracle Corporation";
  uint32_t spec_version = JDK_Version::current().major_version();

  jio_snprintf(buffer, bufsz, UINT32_FORMAT, spec_version);

  PropertyList_add(&_system_properties,
      new SystemProperty("java.vm.specification.vendor",  spec_vendor, false));
  PropertyList_add(&_system_properties,
      new SystemProperty("java.vm.specification.version", buffer, false));
  PropertyList_add(&_system_properties,
      new SystemProperty("java.vm.vendor", VM_Version::vm_vendor(),  false));
}

/*
 *  -XX argument processing:
 *
 *  -XX arguments are defined in several places, such as:
 *      globals.hpp, globals_<cpu>.hpp, globals_<os>.hpp, <compiler>_globals.hpp, or <gc>_globals.hpp.
 *  -XX arguments are parsed in parse_argument().
 *  -XX argument bounds checking is done in check_vm_args_consistency().
 *
 * Over time -XX arguments may change. There are mechanisms to handle common cases:
 *
 *      ALIASED: An option that is simply another name for another option. This is often
 *               part of the process of deprecating a flag, but not all aliases need
 *               to be deprecated.
 *
 *               Create an alias for an option by adding the old and new option names to the
 *               "aliased_jvm_flags" table. Delete the old variable from globals.hpp (etc).
 *
 *   DEPRECATED: An option that is supported, but a warning is printed to let the user know that
 *               support may be removed in the future. Both regular and aliased options may be
 *               deprecated.
 *
 *               Add a deprecation warning for an option (or alias) by adding an entry in the
 *               "special_jvm_flags" table and setting the "deprecated_in" field.
 *               Often an option "deprecated" in one major release will
 *               be made "obsolete" in the next. In this case the entry should also have its
 *               "obsolete_in" field set.
 *
 *     OBSOLETE: An option that has been removed (and deleted from globals.hpp), but is still accepted
 *               on the command line. A warning is printed to let the user know that option might not
 *               be accepted in the future.
 *
 *               Add an obsolete warning for an option by adding an entry in the "special_jvm_flags"
 *               table and setting the "obsolete_in" field.
 *
 *      EXPIRED: A deprecated or obsolete option that has an "accept_until" version less than or equal
 *               to the current JDK version. The system will flatly refuse to admit the existence of
 *               the flag. This allows a flag to die automatically over JDK releases.
 *
 *               Note that manual cleanup of expired options should be done at major JDK version upgrades:
 *                  - Newly expired options should be removed from the special_jvm_flags and aliased_jvm_flags tables.
 *                  - Newly obsolete or expired deprecated options should have their global variable
 *                    definitions removed (from globals.hpp, etc) and related implementations removed.
 *
 * Recommended approach for removing options:
 *
 * To remove options commonly used by customers (e.g. product -XX options), use
 * the 3-step model adding major release numbers to the deprecate, obsolete and expire columns.
 *
 * To remove internal options (e.g. diagnostic, experimental, develop options), use
 * a 2-step model adding major release numbers to the obsolete and expire columns.
 *
 * To change the name of an option, use the alias table as well as a 2-step
 * model adding major release numbers to the deprecate and expire columns.
 * Think twice about aliasing commonly used customer options.
 *
 * There are times when it is appropriate to leave a future release number as undefined.
 *
 * Tests:  Aliases should be tested in VMAliasOptions.java.
 *         Deprecated options should be tested in VMDeprecatedOptions.java.
 */

// The special_jvm_flags table declares options that are being deprecated and/or obsoleted. The
// "deprecated_in" or "obsolete_in" fields may be set to "undefined", but not both.
// When the JDK version reaches 'deprecated_in' limit, the JVM will process this flag on
// the command-line as usual, but will issue a warning.
// When the JDK version reaches 'obsolete_in' limit, the JVM will continue accepting this flag on
// the command-line, while issuing a warning and ignoring the flag value.
// Once the JDK version reaches 'expired_in' limit, the JVM will flatly refuse to admit the
// existence of the flag.
//
// MANUAL CLEANUP ON JDK VERSION UPDATES:
// This table ensures that the handling of options will update automatically when the JDK
// version is incremented, but the source code needs to be cleanup up manually:
// - As "deprecated" options age into "obsolete" or "expired" options, the associated "globals"
//   variable should be removed, as well as users of the variable.
// - As "deprecated" options age into "obsolete" options, move the entry into the
//   "Obsolete Flags" section of the table.
// - All expired options should be removed from the table.
static SpecialFlag const special_jvm_flags[] = {
  // -------------- Deprecated Flags --------------
  // --- Non-alias flags - sorted by obsolete_in then expired_in:
  { "MaxGCMinorPauseMillis",        JDK_Version::jdk(8), JDK_Version::undefined(), JDK_Version::undefined() },
  { "MaxRAMFraction",               JDK_Version::jdk(10),  JDK_Version::undefined(), JDK_Version::undefined() },
  { "MinRAMFraction",               JDK_Version::jdk(10),  JDK_Version::undefined(), JDK_Version::undefined() },
  { "InitialRAMFraction",           JDK_Version::jdk(10),  JDK_Version::undefined(), JDK_Version::undefined() },
  { "AllowRedefinitionToAddDeleteMethods", JDK_Version::jdk(13), JDK_Version::undefined(), JDK_Version::undefined() },
  { "FlightRecorder",               JDK_Version::jdk(13), JDK_Version::undefined(), JDK_Version::undefined() },
  { "DumpSharedSpaces",             JDK_Version::jdk(18), JDK_Version::jdk(19), JDK_Version::undefined() },
  { "DynamicDumpSharedSpaces",      JDK_Version::jdk(18), JDK_Version::jdk(19), JDK_Version::undefined() },
  { "RequireSharedSpaces",          JDK_Version::jdk(18), JDK_Version::jdk(19), JDK_Version::undefined() },
  { "UseSharedSpaces",              JDK_Version::jdk(18), JDK_Version::jdk(19), JDK_Version::undefined() },

  // --- Deprecated alias flags (see also aliased_jvm_flags) - sorted by obsolete_in then expired_in:
  { "DefaultMaxRAMFraction",        JDK_Version::jdk(8),  JDK_Version::undefined(), JDK_Version::undefined() },
  { "CreateMinidumpOnCrash",        JDK_Version::jdk(9),  JDK_Version::undefined(), JDK_Version::undefined() },
  { "TLABStats",                    JDK_Version::jdk(12), JDK_Version::undefined(), JDK_Version::undefined() },

  // -------------- Obsolete Flags - sorted by expired_in --------------

  { "EnableWaitForParallelLoad",    JDK_Version::jdk(20), JDK_Version::jdk(21), JDK_Version::jdk(22) },
  { "G1ConcRefinementGreenZone",    JDK_Version::undefined(), JDK_Version::jdk(20), JDK_Version::undefined() },
  { "G1ConcRefinementYellowZone",   JDK_Version::undefined(), JDK_Version::jdk(20), JDK_Version::undefined() },
  { "G1ConcRefinementRedZone",      JDK_Version::undefined(), JDK_Version::jdk(20), JDK_Version::undefined() },
  { "G1ConcRefinementThresholdStep", JDK_Version::undefined(), JDK_Version::jdk(20), JDK_Version::undefined() },
  { "G1UseAdaptiveConcRefinement",  JDK_Version::undefined(), JDK_Version::jdk(20), JDK_Version::undefined() },
  { "G1ConcRefinementServiceIntervalMillis", JDK_Version::undefined(), JDK_Version::jdk(20), JDK_Version::undefined() },

  { "G1UsePreventiveGC",            JDK_Version::undefined(), JDK_Version::jdk(21), JDK_Version::jdk(22) },
  { "G1ConcRSLogCacheSize",         JDK_Version::undefined(), JDK_Version::jdk(21), JDK_Version::undefined() },
  { "G1ConcRSHotCardLimit",         JDK_Version::undefined(), JDK_Version::jdk(21), JDK_Version::undefined() },
  { "RefDiscoveryPolicy",           JDK_Version::undefined(), JDK_Version::jdk(21), JDK_Version::undefined() },
  { "MetaspaceReclaimPolicy",       JDK_Version::undefined(), JDK_Version::jdk(21), JDK_Version::undefined() },

#ifdef ASSERT
  { "DummyObsoleteTestFlag",        JDK_Version::undefined(), JDK_Version::jdk(18), JDK_Version::undefined() },
#endif

#ifdef TEST_VERIFY_SPECIAL_JVM_FLAGS
  // These entries will generate build errors.  Their purpose is to test the macros.
  { "dep > obs",                    JDK_Version::jdk(9), JDK_Version::jdk(8), JDK_Version::undefined() },
  { "dep > exp ",                   JDK_Version::jdk(9), JDK_Version::undefined(), JDK_Version::jdk(8) },
  { "obs > exp ",                   JDK_Version::undefined(), JDK_Version::jdk(9), JDK_Version::jdk(8) },
  { "obs > exp",                    JDK_Version::jdk(8), JDK_Version::undefined(), JDK_Version::jdk(10) },
  { "not deprecated or obsolete",   JDK_Version::undefined(), JDK_Version::undefined(), JDK_Version::jdk(9) },
  { "dup option",                   JDK_Version::jdk(9), JDK_Version::undefined(), JDK_Version::undefined() },
  { "dup option",                   JDK_Version::jdk(9), JDK_Version::undefined(), JDK_Version::undefined() },
#endif

  { nullptr, JDK_Version(0), JDK_Version(0) }
};

// Flags that are aliases for other flags.
typedef struct {
  const char* alias_name;
  const char* real_name;
} AliasedFlag;

static AliasedFlag const aliased_jvm_flags[] = {
  { "DefaultMaxRAMFraction",    "MaxRAMFraction"    },
  { "CreateMinidumpOnCrash",    "CreateCoredumpOnCrash" },
  { nullptr, nullptr}
};

// Return true if "v" is less than "other", where "other" may be "undefined".
static bool version_less_than(JDK_Version v, JDK_Version other) {
  assert(!v.is_undefined(), "must be defined");
  if (!other.is_undefined() && v.compare(other) >= 0) {
    return false;
  } else {
    return true;
  }
}

static bool lookup_special_flag(const char *flag_name, SpecialFlag& flag) {
  for (size_t i = 0; special_jvm_flags[i].name != nullptr; i++) {
    if ((strcmp(special_jvm_flags[i].name, flag_name) == 0)) {
      flag = special_jvm_flags[i];
      return true;
    }
  }
  return false;
}

bool Arguments::is_obsolete_flag(const char *flag_name, JDK_Version* version) {
  assert(version != nullptr, "Must provide a version buffer");
  SpecialFlag flag;
  if (lookup_special_flag(flag_name, flag)) {
    if (!flag.obsolete_in.is_undefined()) {
      if (!version_less_than(JDK_Version::current(), flag.obsolete_in)) {
        *version = flag.obsolete_in;
        // This flag may have been marked for obsoletion in this version, but we may not
        // have actually removed it yet. Rather than ignoring it as soon as we reach
        // this version we allow some time for the removal to happen. So if the flag
        // still actually exists we process it as normal, but issue an adjusted warning.
        const JVMFlag *real_flag = JVMFlag::find_declared_flag(flag_name);
        if (real_flag != nullptr) {
          char version_str[256];
          version->to_string(version_str, sizeof(version_str));
          warning("Temporarily processing option %s; support is scheduled for removal in %s",
                  flag_name, version_str);
          return false;
        }
        return true;
      }
    }
  }
  return false;
}

int Arguments::is_deprecated_flag(const char *flag_name, JDK_Version* version) {
  assert(version != nullptr, "Must provide a version buffer");
  SpecialFlag flag;
  if (lookup_special_flag(flag_name, flag)) {
    if (!flag.deprecated_in.is_undefined()) {
      if (version_less_than(JDK_Version::current(), flag.obsolete_in) &&
          version_less_than(JDK_Version::current(), flag.expired_in)) {
        *version = flag.deprecated_in;
        return 1;
      } else {
        return -1;
      }
    }
  }
  return 0;
}

const char* Arguments::real_flag_name(const char *flag_name) {
  for (size_t i = 0; aliased_jvm_flags[i].alias_name != nullptr; i++) {
    const AliasedFlag& flag_status = aliased_jvm_flags[i];
    if (strcmp(flag_status.alias_name, flag_name) == 0) {
        return flag_status.real_name;
    }
  }
  return flag_name;
}

#ifdef ASSERT
static bool lookup_special_flag(const char *flag_name, size_t skip_index) {
  for (size_t i = 0; special_jvm_flags[i].name != nullptr; i++) {
    if ((i != skip_index) && (strcmp(special_jvm_flags[i].name, flag_name) == 0)) {
      return true;
    }
  }
  return false;
}

// Verifies the correctness of the entries in the special_jvm_flags table.
// If there is a semantic error (i.e. a bug in the table) such as the obsoletion
// version being earlier than the deprecation version, then a warning is issued
// and verification fails - by returning false. If it is detected that the table
// is out of date, with respect to the current version, then ideally a warning is
// issued but verification does not fail. This allows the VM to operate when the
// version is first updated, without needing to update all the impacted flags at
// the same time. In practice we can't issue the warning immediately when the version
// is updated as it occurs for every test and some tests are not prepared to handle
// unexpected output - see 8196739. Instead we only check if the table is up-to-date
// if the check_globals flag is true, and in addition allow a grace period and only
// check for stale flags when we hit build 25 (which is far enough into the 6 month
// release cycle that all flag updates should have been processed, whilst still
// leaving time to make the change before RDP2).
// We use a gtest to call this, passing true, so that we can detect stale flags before
// the end of the release cycle.

static const int SPECIAL_FLAG_VALIDATION_BUILD = 25;

bool Arguments::verify_special_jvm_flags(bool check_globals) {
  bool success = true;
  for (size_t i = 0; special_jvm_flags[i].name != nullptr; i++) {
    const SpecialFlag& flag = special_jvm_flags[i];
    if (lookup_special_flag(flag.name, i)) {
      warning("Duplicate special flag declaration \"%s\"", flag.name);
      success = false;
    }
    if (flag.deprecated_in.is_undefined() &&
        flag.obsolete_in.is_undefined()) {
      warning("Special flag entry \"%s\" must declare version deprecated and/or obsoleted in.", flag.name);
      success = false;
    }

    if (!flag.deprecated_in.is_undefined()) {
      if (!version_less_than(flag.deprecated_in, flag.obsolete_in)) {
        warning("Special flag entry \"%s\" must be deprecated before obsoleted.", flag.name);
        success = false;
      }

      if (!version_less_than(flag.deprecated_in, flag.expired_in)) {
        warning("Special flag entry \"%s\" must be deprecated before expired.", flag.name);
        success = false;
      }
    }

    if (!flag.obsolete_in.is_undefined()) {
      if (!version_less_than(flag.obsolete_in, flag.expired_in)) {
        warning("Special flag entry \"%s\" must be obsoleted before expired.", flag.name);
        success = false;
      }

      // if flag has become obsolete it should not have a "globals" flag defined anymore.
      if (check_globals && VM_Version::vm_build_number() >= SPECIAL_FLAG_VALIDATION_BUILD &&
          !version_less_than(JDK_Version::current(), flag.obsolete_in)) {
        if (JVMFlag::find_declared_flag(flag.name) != nullptr) {
          warning("Global variable for obsolete special flag entry \"%s\" should be removed", flag.name);
          success = false;
        }
      }

    } else if (!flag.expired_in.is_undefined()) {
      warning("Special flag entry \"%s\" must be explicitly obsoleted before expired.", flag.name);
      success = false;
    }

    if (!flag.expired_in.is_undefined()) {
      // if flag has become expired it should not have a "globals" flag defined anymore.
      if (check_globals && VM_Version::vm_build_number() >= SPECIAL_FLAG_VALIDATION_BUILD &&
          !version_less_than(JDK_Version::current(), flag.expired_in)) {
        if (JVMFlag::find_declared_flag(flag.name) != nullptr) {
          warning("Global variable for expired flag entry \"%s\" should be removed", flag.name);
          success = false;
        }
      }
    }
  }
  return success;
}
#endif

bool Arguments::atojulong(const char *s, julong* result) {
  return parse_integer(s, result);
}

Arguments::ArgsRange Arguments::check_memory_size(julong size, julong min_size, julong max_size) {
  if (size < min_size) return arg_too_small;
  if (size > max_size) return arg_too_big;
  return arg_in_range;
}

// Describe an argument out of range error
void Arguments::describe_range_error(ArgsRange errcode) {
  switch(errcode) {
  case arg_too_big:
    jio_fprintf(defaultStream::error_stream(),
                "The specified size exceeds the maximum "
                "representable size.\n");
    break;
  case arg_too_small:
  case arg_unreadable:
  case arg_in_range:
    // do nothing for now
    break;
  default:
    ShouldNotReachHere();
  }
}

static bool set_bool_flag(JVMFlag* flag, bool value, JVMFlagOrigin origin) {
  if (JVMFlagAccess::set_bool(flag, &value, origin) == JVMFlag::SUCCESS) {
    return true;
  } else {
    return false;
  }
}

static bool set_fp_numeric_flag(JVMFlag* flag, const char* value, JVMFlagOrigin origin) {
  // strtod allows leading whitespace, but our flag format does not.
  if (*value == '\0' || isspace(*value)) {
    return false;
  }
  char* end;
  errno = 0;
  double v = strtod(value, &end);
  if ((errno != 0) || (*end != 0)) {
    return false;
  }
  if (g_isnan(v) || !g_isfinite(v)) {
    // Currently we cannot handle these special values.
    return false;
  }

  if (JVMFlagAccess::set_double(flag, &v, origin) == JVMFlag::SUCCESS) {
    return true;
  }
  return false;
}

static bool set_numeric_flag(JVMFlag* flag, const char* value, JVMFlagOrigin origin) {
  JVMFlag::Error result = JVMFlag::WRONG_FORMAT;

  if (flag->is_int()) {
    int v;
    if (parse_integer(value, &v)) {
      result = JVMFlagAccess::set_int(flag, &v, origin);
    }
  } else if (flag->is_uint()) {
    uint v;
    if (parse_integer(value, &v)) {
      result = JVMFlagAccess::set_uint(flag, &v, origin);
    }
  } else if (flag->is_intx()) {
    intx v;
    if (parse_integer(value, &v)) {
      result = JVMFlagAccess::set_intx(flag, &v, origin);
    }
  } else if (flag->is_uintx()) {
    uintx v;
    if (parse_integer(value, &v)) {
      result = JVMFlagAccess::set_uintx(flag, &v, origin);
    }
  } else if (flag->is_uint64_t()) {
    uint64_t v;
    if (parse_integer(value, &v)) {
      result = JVMFlagAccess::set_uint64_t(flag, &v, origin);
    }
  } else if (flag->is_size_t()) {
    size_t v;
    if (parse_integer(value, &v)) {
      result = JVMFlagAccess::set_size_t(flag, &v, origin);
    }
  }

  return result == JVMFlag::SUCCESS;
}

static bool set_string_flag(JVMFlag* flag, const char* value, JVMFlagOrigin origin) {
  if (value[0] == '\0') {
    value = nullptr;
  }
  if (JVMFlagAccess::set_ccstr(flag, &value, origin) != JVMFlag::SUCCESS) return false;
  // Contract:  JVMFlag always returns a pointer that needs freeing.
  FREE_C_HEAP_ARRAY(char, value);
  return true;
}

static bool append_to_string_flag(JVMFlag* flag, const char* new_value, JVMFlagOrigin origin) {
  const char* old_value = "";
  if (JVMFlagAccess::get_ccstr(flag, &old_value) != JVMFlag::SUCCESS) return false;
  size_t old_len = old_value != nullptr ? strlen(old_value) : 0;
  size_t new_len = strlen(new_value);
  const char* value;
  char* free_this_too = nullptr;
  if (old_len == 0) {
    value = new_value;
  } else if (new_len == 0) {
    value = old_value;
  } else {
     size_t length = old_len + 1 + new_len + 1;
     char* buf = NEW_C_HEAP_ARRAY(char, length, mtArguments);
    // each new setting adds another LINE to the switch:
    jio_snprintf(buf, length, "%s\n%s", old_value, new_value);
    value = buf;
    free_this_too = buf;
  }
  (void) JVMFlagAccess::set_ccstr(flag, &value, origin);
  // JVMFlag always returns a pointer that needs freeing.
  FREE_C_HEAP_ARRAY(char, value);
  // JVMFlag made its own copy, so I must delete my own temp. buffer.
  FREE_C_HEAP_ARRAY(char, free_this_too);
  return true;
}

const char* Arguments::handle_aliases_and_deprecation(const char* arg) {
  const char* real_name = real_flag_name(arg);
  JDK_Version since = JDK_Version();
  switch (is_deprecated_flag(arg, &since)) {
  case -1: {
      // Obsolete or expired, so don't process normally,
      // but allow for an obsolete flag we're still
      // temporarily allowing.
      if (!is_obsolete_flag(arg, &since)) {
        return real_name;
      }
      // Note if we're not considered obsolete then we can't be expired either
      // as obsoletion must come first.
      return nullptr;
    }
    case 0:
      return real_name;
    case 1: {
      char version[256];
      since.to_string(version, sizeof(version));
      if (real_name != arg) {
        warning("Option %s was deprecated in version %s and will likely be removed in a future release. Use option %s instead.",
                arg, version, real_name);
      } else {
        warning("Option %s was deprecated in version %s and will likely be removed in a future release.",
                arg, version);
      }
      return real_name;
    }
  }
  ShouldNotReachHere();
  return nullptr;
}

#define BUFLEN 255

JVMFlag* Arguments::find_jvm_flag(const char* name, size_t name_length) {
  char name_copied[BUFLEN+1];
  if (name[name_length] != 0) {
    if (name_length > BUFLEN) {
      return nullptr;
    } else {
      strncpy(name_copied, name, name_length);
      name_copied[name_length] = '\0';
      name = name_copied;
    }
  }

  const char* real_name = Arguments::handle_aliases_and_deprecation(name);
  if (real_name == nullptr) {
    return nullptr;
  }
  JVMFlag* flag = JVMFlag::find_flag(real_name);
  return flag;
}

bool Arguments::parse_argument(const char* arg, JVMFlagOrigin origin) {
  bool is_bool = false;
  bool bool_val = false;
  char c = *arg;
  if (c == '+' || c == '-') {
    is_bool = true;
    bool_val = (c == '+');
    arg++;
  }

  const char* name = arg;
  while (true) {
    c = *arg;
    if (isalnum(c) || (c == '_')) {
      ++arg;
    } else {
      break;
    }
  }

  size_t name_len = size_t(arg - name);
  if (name_len == 0) {
    return false;
  }

  JVMFlag* flag = find_jvm_flag(name, name_len);
  if (flag == nullptr) {
    return false;
  }

  if (is_bool) {
    if (*arg != 0) {
      // Error -- extra characters such as -XX:+BoolFlag=123
      return false;
    }
    return set_bool_flag(flag, bool_val, origin);
  }

  if (arg[0] == '=') {
    const char* value = arg + 1;
    if (flag->is_ccstr()) {
      if (flag->ccstr_accumulates()) {
        return append_to_string_flag(flag, value, origin);
      } else {
        return set_string_flag(flag, value, origin);
      }
    } else if (flag->is_double()) {
      return set_fp_numeric_flag(flag, value, origin);
    } else {
      return set_numeric_flag(flag, value, origin);
    }
  }

  if (arg[0] == ':' && arg[1] == '=') {
    // -XX:Foo:=xxx will reset the string flag to the given value.
    const char* value = arg + 2;
    return set_string_flag(flag, value, origin);
  }

  return false;
}

void Arguments::add_string(char*** bldarray, int* count, const char* arg) {
  assert(bldarray != nullptr, "illegal argument");

  if (arg == nullptr) {
    return;
  }

  int new_count = *count + 1;

  // expand the array and add arg to the last element
  if (*bldarray == nullptr) {
    *bldarray = NEW_C_HEAP_ARRAY(char*, new_count, mtArguments);
  } else {
    *bldarray = REALLOC_C_HEAP_ARRAY(char*, *bldarray, new_count, mtArguments);
  }
  (*bldarray)[*count] = os::strdup_check_oom(arg);
  *count = new_count;
}

void Arguments::build_jvm_args(const char* arg) {
  add_string(&_jvm_args_array, &_num_jvm_args, arg);
}

void Arguments::build_jvm_flags(const char* arg) {
  add_string(&_jvm_flags_array, &_num_jvm_flags, arg);
}

// utility function to return a string that concatenates all
// strings in a given char** array
const char* Arguments::build_resource_string(char** args, int count) {
  if (args == nullptr || count == 0) {
    return nullptr;
  }
  size_t length = 0;
  for (int i = 0; i < count; i++) {
    length += strlen(args[i]) + 1; // add 1 for a space or null terminating character
  }
  char* s = NEW_RESOURCE_ARRAY(char, length);
  char* dst = s;
  for (int j = 0; j < count; j++) {
    size_t offset = strlen(args[j]) + 1; // add 1 for a space or null terminating character
    jio_snprintf(dst, length, "%s ", args[j]); // jio_snprintf will replace the last space character with null character
    dst += offset;
    length -= offset;
  }
  return (const char*) s;
}

void Arguments::print_on(outputStream* st) {
  st->print_cr("VM Arguments:");
  if (num_jvm_flags() > 0) {
    st->print("jvm_flags: "); print_jvm_flags_on(st);
    st->cr();
  }
  if (num_jvm_args() > 0) {
    st->print("jvm_args: "); print_jvm_args_on(st);
    st->cr();
  }
  st->print_cr("java_command: %s", java_command() ? java_command() : "<unknown>");
  if (_java_class_path != nullptr) {
    char* path = _java_class_path->value();
    size_t len = strlen(path);
    st->print("java_class_path (initial): ");
    // Avoid using st->print_cr() because path length maybe longer than O_BUFLEN.
    if (len == 0) {
      st->print_raw_cr("<not set>");
    } else {
      st->print_raw_cr(path, len);
    }
  }
  st->print_cr("Launcher Type: %s", _sun_java_launcher);
}

void Arguments::print_summary_on(outputStream* st) {
  // Print the command line.  Environment variables that are helpful for
  // reproducing the problem are written later in the hs_err file.
  // flags are from setting file
  if (num_jvm_flags() > 0) {
    st->print_raw("Settings File: ");
    print_jvm_flags_on(st);
    st->cr();
  }
  // args are the command line and environment variable arguments.
  st->print_raw("Command Line: ");
  if (num_jvm_args() > 0) {
    print_jvm_args_on(st);
  }
  // this is the classfile and any arguments to the java program
  if (java_command() != nullptr) {
    st->print("%s", java_command());
  }
  st->cr();
}

void Arguments::print_jvm_flags_on(outputStream* st) {
  if (_num_jvm_flags > 0) {
    for (int i=0; i < _num_jvm_flags; i++) {
      st->print("%s ", _jvm_flags_array[i]);
    }
  }
}

void Arguments::print_jvm_args_on(outputStream* st) {
  if (_num_jvm_args > 0) {
    for (int i=0; i < _num_jvm_args; i++) {
      st->print("%s ", _jvm_args_array[i]);
    }
  }
}

bool Arguments::process_argument(const char* arg,
                                 jboolean ignore_unrecognized,
                                 JVMFlagOrigin origin) {
  JDK_Version since = JDK_Version();

  if (parse_argument(arg, origin)) {
    return true;
  }

  // Determine if the flag has '+', '-', or '=' characters.
  bool has_plus_minus = (*arg == '+' || *arg == '-');
  const char* const argname = has_plus_minus ? arg + 1 : arg;

  size_t arg_len;
  const char* equal_sign = strchr(argname, '=');
  if (equal_sign == nullptr) {
    arg_len = strlen(argname);
  } else {
    arg_len = equal_sign - argname;
  }

  // Only make the obsolete check for valid arguments.
  if (arg_len <= BUFLEN) {
    // Construct a string which consists only of the argument name without '+', '-', or '='.
    char stripped_argname[BUFLEN+1]; // +1 for '\0'
    jio_snprintf(stripped_argname, arg_len+1, "%s", argname); // +1 for '\0'
    if (is_obsolete_flag(stripped_argname, &since)) {
      char version[256];
      since.to_string(version, sizeof(version));
      warning("Ignoring option %s; support was removed in %s", stripped_argname, version);
      return true;
    }
  }

  // For locked flags, report a custom error message if available.
  // Otherwise, report the standard unrecognized VM option.
  const JVMFlag* found_flag = JVMFlag::find_declared_flag((const char*)argname, arg_len);
  if (found_flag != nullptr) {
    char locked_message_buf[BUFLEN];
    JVMFlag::MsgType msg_type = found_flag->get_locked_message(locked_message_buf, BUFLEN);
    if (strlen(locked_message_buf) == 0) {
      if (found_flag->is_bool() && !has_plus_minus) {
        jio_fprintf(defaultStream::error_stream(),
          "Missing +/- setting for VM option '%s'\n", argname);
      } else if (!found_flag->is_bool() && has_plus_minus) {
        jio_fprintf(defaultStream::error_stream(),
          "Unexpected +/- setting in VM option '%s'\n", argname);
      } else {
        jio_fprintf(defaultStream::error_stream(),
          "Improperly specified VM option '%s'\n", argname);
      }
    } else {
#ifdef PRODUCT
      bool mismatched = ((msg_type == JVMFlag::NOTPRODUCT_FLAG_BUT_PRODUCT_BUILD) ||
                         (msg_type == JVMFlag::DEVELOPER_FLAG_BUT_PRODUCT_BUILD));
      if (ignore_unrecognized && mismatched) {
        return true;
      }
#endif
      jio_fprintf(defaultStream::error_stream(), "%s", locked_message_buf);
    }
  } else {
    if (ignore_unrecognized) {
      return true;
    }
    jio_fprintf(defaultStream::error_stream(),
                "Unrecognized VM option '%s'\n", argname);
    JVMFlag* fuzzy_matched = JVMFlag::fuzzy_match((const char*)argname, arg_len, true);
    if (fuzzy_matched != nullptr) {
      jio_fprintf(defaultStream::error_stream(),
                  "Did you mean '%s%s%s'? ",
                  (fuzzy_matched->is_bool()) ? "(+/-)" : "",
                  fuzzy_matched->name(),
                  (fuzzy_matched->is_bool()) ? "" : "=<value>");
    }
  }

  // allow for commandline "commenting out" options like -XX:#+Verbose
  return arg[0] == '#';
}

bool Arguments::process_settings_file(const char* file_name, bool should_exist, jboolean ignore_unrecognized) {
  FILE* stream = os::fopen(file_name, "rb");
  if (stream == nullptr) {
    if (should_exist) {
      jio_fprintf(defaultStream::error_stream(),
                  "Could not open settings file %s\n", file_name);
      return false;
    } else {
      return true;
    }
  }

  char token[1024];
  int  pos = 0;

  bool in_white_space = true;
  bool in_comment     = false;
  bool in_quote       = false;
  char quote_c        = 0;
  bool result         = true;

  int c = getc(stream);
  while(c != EOF && pos < (int)(sizeof(token)-1)) {
    if (in_white_space) {
      if (in_comment) {
        if (c == '\n') in_comment = false;
      } else {
        if (c == '#') in_comment = true;
        else if (!isspace(c)) {
          in_white_space = false;
          token[pos++] = c;
        }
      }
    } else {
      if (c == '\n' || (!in_quote && isspace(c))) {
        // token ends at newline, or at unquoted whitespace
        // this allows a way to include spaces in string-valued options
        token[pos] = '\0';
        logOption(token);
        result &= process_argument(token, ignore_unrecognized, JVMFlagOrigin::CONFIG_FILE);
        build_jvm_flags(token);
        pos = 0;
        in_white_space = true;
        in_quote = false;
      } else if (!in_quote && (c == '\'' || c == '"')) {
        in_quote = true;
        quote_c = c;
      } else if (in_quote && (c == quote_c)) {
        in_quote = false;
      } else {
        token[pos++] = c;
      }
    }
    c = getc(stream);
  }
  if (pos > 0) {
    token[pos] = '\0';
    result &= process_argument(token, ignore_unrecognized, JVMFlagOrigin::CONFIG_FILE);
    build_jvm_flags(token);
  }
  fclose(stream);
  return result;
}

//=============================================================================================================
// Parsing of properties (-D)

const char* Arguments::get_property(const char* key) {
  return PropertyList_get_value(system_properties(), key);
}

bool Arguments::add_property(const char* prop, PropertyWriteable writeable, PropertyInternal internal) {
  const char* eq = strchr(prop, '=');
  const char* key;
  const char* value = "";

  if (eq == nullptr) {
    // property doesn't have a value, thus use passed string
    key = prop;
  } else {
    // property have a value, thus extract it and save to the
    // allocated string
    size_t key_len = eq - prop;
    char* tmp_key = AllocateHeap(key_len + 1, mtArguments);

    jio_snprintf(tmp_key, key_len + 1, "%s", prop);
    key = tmp_key;

    value = &prop[key_len + 1];
  }

#if INCLUDE_CDS
  if (is_internal_module_property(key) ||
      strcmp(key, "jdk.module.main") == 0) {
    MetaspaceShared::disable_optimized_module_handling();
    log_info(cds)("optimized module handling: disabled due to incompatible property: %s=%s", key, value);
  }
  if (strcmp(key, "jdk.module.showModuleResolution") == 0 ||
      strcmp(key, "jdk.module.validation") == 0 ||
      strcmp(key, "java.system.class.loader") == 0) {
    MetaspaceShared::disable_full_module_graph();
    log_info(cds)("full module graph: disabled due to incompatible property: %s=%s", key, value);
  }
#endif

  if (strcmp(key, "java.compiler") == 0) {
    // we no longer support java.compiler system property, log a warning and let it get
    // passed to Java, like any other system property
    if (strlen(value) == 0 || strcasecmp(value, "NONE") == 0) {
        // for applications using NONE or empty value, log a more informative message
        warning("The java.compiler system property is obsolete and no longer supported, use -Xint");
    } else {
        warning("The java.compiler system property is obsolete and no longer supported.");
    }
  } else if (strcmp(key, "sun.java.launcher.is_altjvm") == 0) {
    // sun.java.launcher.is_altjvm property is
    // private and is processed in process_sun_java_launcher_properties();
    // the sun.java.launcher property is passed on to the java application
  } else if (strcmp(key, "sun.boot.library.path") == 0) {
    // append is true, writable is true, internal is false
    PropertyList_unique_add(&_system_properties, key, value, AppendProperty,
                            WriteableProperty, ExternalProperty);
  } else {
    if (strcmp(key, "sun.java.command") == 0) {
      char *old_java_command = _java_command;
      _java_command = os::strdup_check_oom(value, mtArguments);
      if (old_java_command != nullptr) {
        os::free(old_java_command);
      }
    } else if (strcmp(key, "java.vendor.url.bug") == 0) {
      // If this property is set on the command line then its value will be
      // displayed in VM error logs as the URL at which to submit such logs.
      // Normally the URL displayed in error logs is different from the value
      // of this system property, so a different property should have been
      // used here, but we leave this as-is in case someone depends upon it.
      const char* old_java_vendor_url_bug = _java_vendor_url_bug;
      // save it in _java_vendor_url_bug, so JVM fatal error handler can access
      // its value without going through the property list or making a Java call.
      _java_vendor_url_bug = os::strdup_check_oom(value, mtArguments);
      if (old_java_vendor_url_bug != nullptr) {
        os::free((void *)old_java_vendor_url_bug);
      }
    }

    // Create new property and add at the end of the list
    PropertyList_unique_add(&_system_properties, key, value, AddProperty, writeable, internal);
  }

  if (key != prop) {
    // SystemProperty copy passed value, thus free previously allocated
    // memory
    FreeHeap((void *)key);
  }

  return true;
}

#if INCLUDE_CDS
const char* unsupported_properties[] = { "jdk.module.limitmods",
                                         "jdk.module.upgrade.path",
                                         "jdk.module.patch.0" };
const char* unsupported_options[] = { "--limit-modules",
                                      "--upgrade-module-path",
                                      "--patch-module"
                                    };
void Arguments::check_unsupported_dumping_properties() {
  assert(is_dumping_archive(),
         "this function is only used with CDS dump time");
  assert(ARRAY_SIZE(unsupported_properties) == ARRAY_SIZE(unsupported_options), "must be");
  // If a vm option is found in the unsupported_options array, vm will exit with an error message.
  SystemProperty* sp = system_properties();
  while (sp != nullptr) {
    for (uint i = 0; i < ARRAY_SIZE(unsupported_properties); i++) {
      if (strcmp(sp->key(), unsupported_properties[i]) == 0) {
        vm_exit_during_initialization(
          "Cannot use the following option when dumping the shared archive", unsupported_options[i]);
      }
    }
    sp = sp->next();
  }

  // Check for an exploded module build in use with -Xshare:dump.
  if (!has_jimage()) {
    vm_exit_during_initialization("Dumping the shared archive is not supported with an exploded module build");
  }
}

bool Arguments::check_unsupported_cds_runtime_properties() {
  assert(UseSharedSpaces, "this function is only used with -Xshare:{on,auto}");
  assert(ARRAY_SIZE(unsupported_properties) == ARRAY_SIZE(unsupported_options), "must be");
  if (ArchiveClassesAtExit != nullptr) {
    // dynamic dumping, just return false for now.
    // check_unsupported_dumping_properties() will be called later to check the same set of
    // properties, and will exit the VM with the correct error message if the unsupported properties
    // are used.
    return false;
  }
  for (uint i = 0; i < ARRAY_SIZE(unsupported_properties); i++) {
    if (get_property(unsupported_properties[i]) != nullptr) {
      if (RequireSharedSpaces) {
        warning("CDS is disabled when the %s option is specified.", unsupported_options[i]);
      } else {
        log_info(cds)("CDS is disabled when the %s option is specified.", unsupported_options[i]);
      }
      return true;
    }
  }
  return false;
}
#endif

//===========================================================================================================
// Setting int/mixed/comp mode flags

void Arguments::set_mode_flags(Mode mode) {
  // Set up default values for all flags.
  // If you add a flag to any of the branches below,
  // add a default value for it here.
  _mode                      = mode;

  // Ensure Agent_OnLoad has the correct initial values.
  // This may not be the final mode; mode may change later in onload phase.
  PropertyList_unique_add(&_system_properties, "java.vm.info",
                          VM_Version::vm_info_string(), AddProperty, UnwriteableProperty, ExternalProperty);

  UseInterpreter             = true;
  UseCompiler                = true;
  UseLoopCounter             = true;

  // Default values may be platform/compiler dependent -
  // use the saved values
  ClipInlining               = Arguments::_ClipInlining;
  AlwaysCompileLoopMethods   = Arguments::_AlwaysCompileLoopMethods;
  UseOnStackReplacement      = Arguments::_UseOnStackReplacement;
  BackgroundCompilation      = Arguments::_BackgroundCompilation;

  // Change from defaults based on mode
  switch (mode) {
  default:
    ShouldNotReachHere();
    break;
  case _int:
    UseCompiler              = false;
    UseLoopCounter           = false;
    AlwaysCompileLoopMethods = false;
    UseOnStackReplacement    = false;
    break;
  case _mixed:
    // same as default
    break;
  case _comp:
    UseInterpreter           = false;
    BackgroundCompilation    = false;
    ClipInlining             = false;
    break;
  }
}

// Conflict: required to use shared spaces (-Xshare:on), but
// incompatible command line options were chosen.
static void no_shared_spaces(const char* message) {
  if (RequireSharedSpaces) {
    jio_fprintf(defaultStream::error_stream(),
      "Class data sharing is inconsistent with other specified options.\n");
    vm_exit_during_initialization("Unable to use shared archive", message);
  } else {
    log_info(cds)("Unable to use shared archive: %s", message);
    UseSharedSpaces = false;
  }
}

void set_object_alignment() {
  // Object alignment.
  assert(is_power_of_2(ObjectAlignmentInBytes), "ObjectAlignmentInBytes must be power of 2");
  MinObjAlignmentInBytes     = ObjectAlignmentInBytes;
  assert(MinObjAlignmentInBytes >= HeapWordsPerLong * HeapWordSize, "ObjectAlignmentInBytes value is too small");
  MinObjAlignment            = MinObjAlignmentInBytes / HeapWordSize;
  assert(MinObjAlignmentInBytes == MinObjAlignment * HeapWordSize, "ObjectAlignmentInBytes value is incorrect");
  MinObjAlignmentInBytesMask = MinObjAlignmentInBytes - 1;

  LogMinObjAlignmentInBytes  = exact_log2(ObjectAlignmentInBytes);
  LogMinObjAlignment         = LogMinObjAlignmentInBytes - LogHeapWordSize;

  // Oop encoding heap max
  OopEncodingHeapMax = (uint64_t(max_juint) + 1) << LogMinObjAlignmentInBytes;
}

size_t Arguments::max_heap_for_compressed_oops() {
  // Avoid sign flip.
  assert(OopEncodingHeapMax > (uint64_t)os::vm_page_size(), "Unusual page size");
  // We need to fit both the null page and the heap into the memory budget, while
  // keeping alignment constraints of the heap. To guarantee the latter, as the
  // null page is located before the heap, we pad the null page to the conservative
  // maximum alignment that the GC may ever impose upon the heap.
  size_t displacement_due_to_null_page = align_up(os::vm_page_size(),
                                                  _conservative_max_heap_alignment);

  LP64_ONLY(return OopEncodingHeapMax - displacement_due_to_null_page);
  NOT_LP64(ShouldNotReachHere(); return 0);
}

void Arguments::set_use_compressed_oops() {
#ifdef _LP64
  // MaxHeapSize is not set up properly at this point, but
  // the only value that can override MaxHeapSize if we are
  // to use UseCompressedOops are InitialHeapSize and MinHeapSize.
  size_t max_heap_size = MAX3(MaxHeapSize, InitialHeapSize, MinHeapSize);

  if (max_heap_size <= max_heap_for_compressed_oops()) {
    if (FLAG_IS_DEFAULT(UseCompressedOops)) {
      FLAG_SET_ERGO(UseCompressedOops, true);
    }
  } else {
    if (UseCompressedOops && !FLAG_IS_DEFAULT(UseCompressedOops)) {
      warning("Max heap size too large for Compressed Oops");
      FLAG_SET_DEFAULT(UseCompressedOops, false);
    }
  }
#endif // _LP64
}

void Arguments::set_use_compressed_klass_ptrs() {
#ifdef _LP64
<<<<<<< HEAD

  if (UseCompactObjectHeaders) {
    // 512 byte alignment, 22-bit values (Lilliput)
    LogKlassAlignmentInBytes = 9;
    MaxNarrowKlassPointerBits = 22;
  } else {
    // Traditional: 8 byte alignment, 32-bit values
    LogKlassAlignmentInBytes = 3;
    MaxNarrowKlassPointerBits = 32;
  }

  KlassAlignmentInBytes = 1 << LogKlassAlignmentInBytes;
  assert(is_aligned(KlassAlignmentInBytes, BytesPerWord), "Must be at least word-sized");
  KlassAlignmentInWords = KlassAlignmentInBytes / BytesPerWord;
  NarrowKlassPointerBitMask = ((((uint64_t)1) << MaxNarrowKlassPointerBits) - 1);
  KlassEncodingMetaspaceMax = UCONST64(1) << (MaxNarrowKlassPointerBits + LogKlassAlignmentInBytes);

  // On some architectures, the use of UseCompressedClassPointers implies the use of
  // UseCompressedOops. The reason is that the rheap_base register of said platforms
  // is reused to perform some optimized spilling, in order to use rheap_base as a
  // temp register. But by treating it as any other temp register, spilling can typically
  // be completely avoided instead. So it is better not to perform this trick. And by
  // not having that reliance, large heaps, or heaps not supporting compressed oops,
  // can still use compressed class pointers.
  // Turn on UseCompressedClassPointers too
  if (FLAG_IS_DEFAULT(UseCompressedClassPointers)) {
    FLAG_SET_ERGO(UseCompressedClassPointers, true);
  }
  // Check the CompressedClassSpaceSize to make sure we use compressed klass ptrs.
  if (UseCompressedClassPointers) {
    if (CompressedClassSpaceSize > KlassEncodingMetaspaceMax) {
      warning("CompressedClassSpaceSize is too large for UseCompressedClassPointers");
      FLAG_SET_DEFAULT(UseCompressedClassPointers, false);
    }
  }

  // Assert validity of compressed class space size. User arg should have been checked at this point
  // (see CompressedClassSpaceSizeConstraintFunc()), so no need to be nice about it, this fires in
  // case the default is wrong.
  // TODO: This is placed wrong. The CompressedClassSpaceSizeFunc is done after ergo, but this
  // assert is during ergo.
  // assert(CompressedClassSpaceSize <= Metaspace::max_class_space_size(),
  //        "CompressedClassSpaceSize " SIZE_FORMAT " too large (max: " SIZE_FORMAT ")",
  //        CompressedClassSpaceSize, Metaspace::max_class_space_size());
#endif
=======
  assert(!UseCompressedClassPointers || CompressedClassSpaceSize <= KlassEncodingMetaspaceMax,
         "CompressedClassSpaceSize is too large for UseCompressedClassPointers");
#endif // _LP64
>>>>>>> bd79db39
}

void Arguments::set_conservative_max_heap_alignment() {
  // The conservative maximum required alignment for the heap is the maximum of
  // the alignments imposed by several sources: any requirements from the heap
  // itself and the maximum page size we may run the VM with.
  size_t heap_alignment = GCConfig::arguments()->conservative_max_heap_alignment();
  _conservative_max_heap_alignment = MAX4(heap_alignment,
                                          os::vm_allocation_granularity(),
                                          os::max_page_size(),
                                          GCArguments::compute_heap_alignment());
}

jint Arguments::set_ergonomics_flags() {
  GCConfig::initialize();

  set_conservative_max_heap_alignment();

#ifdef _LP64
  set_use_compressed_oops();
  set_use_compressed_klass_ptrs();

  // Also checks that certain machines are slower with compressed oops
  // in vm_version initialization code.
#endif // _LP64

  return JNI_OK;
}

size_t Arguments::limit_heap_by_allocatable_memory(size_t limit) {
  size_t max_allocatable;
  size_t result = limit;
  if (os::has_allocatable_memory_limit(&max_allocatable)) {
    // The AggressiveHeap check is a temporary workaround to avoid calling
    // GCarguments::heap_virtual_to_physical_ratio() before a GC has been
    // selected. This works because AggressiveHeap implies UseParallelGC
    // where we know the ratio will be 1. Once the AggressiveHeap option is
    // removed, this can be cleaned up.
    size_t heap_virtual_to_physical_ratio = (AggressiveHeap ? 1 : GCConfig::arguments()->heap_virtual_to_physical_ratio());
    size_t fraction = MaxVirtMemFraction * heap_virtual_to_physical_ratio;
    result = MIN2(result, max_allocatable / fraction);
  }
  return result;
}

// Use static initialization to get the default before parsing
static const size_t DefaultHeapBaseMinAddress = HeapBaseMinAddress;

void Arguments::set_heap_size() {
  julong phys_mem;

  // If the user specified one of these options, they
  // want specific memory sizing so do not limit memory
  // based on compressed oops addressability.
  // Also, memory limits will be calculated based on
  // available os physical memory, not our MaxRAM limit,
  // unless MaxRAM is also specified.
  bool override_coop_limit = (!FLAG_IS_DEFAULT(MaxRAMPercentage) ||
                           !FLAG_IS_DEFAULT(MaxRAMFraction) ||
                           !FLAG_IS_DEFAULT(MinRAMPercentage) ||
                           !FLAG_IS_DEFAULT(MinRAMFraction) ||
                           !FLAG_IS_DEFAULT(InitialRAMPercentage) ||
                           !FLAG_IS_DEFAULT(InitialRAMFraction) ||
                           !FLAG_IS_DEFAULT(MaxRAM));
  if (override_coop_limit) {
    if (FLAG_IS_DEFAULT(MaxRAM)) {
      phys_mem = os::physical_memory();
      FLAG_SET_ERGO(MaxRAM, (uint64_t)phys_mem);
    } else {
      phys_mem = (julong)MaxRAM;
    }
  } else {
    phys_mem = FLAG_IS_DEFAULT(MaxRAM) ? MIN2(os::physical_memory(), (julong)MaxRAM)
                                       : (julong)MaxRAM;
  }


  // Convert deprecated flags
  if (FLAG_IS_DEFAULT(MaxRAMPercentage) &&
      !FLAG_IS_DEFAULT(MaxRAMFraction))
    MaxRAMPercentage = 100.0 / MaxRAMFraction;

  if (FLAG_IS_DEFAULT(MinRAMPercentage) &&
      !FLAG_IS_DEFAULT(MinRAMFraction))
    MinRAMPercentage = 100.0 / MinRAMFraction;

  if (FLAG_IS_DEFAULT(InitialRAMPercentage) &&
      !FLAG_IS_DEFAULT(InitialRAMFraction))
    InitialRAMPercentage = 100.0 / InitialRAMFraction;

  // If the maximum heap size has not been set with -Xmx,
  // then set it as fraction of the size of physical memory,
  // respecting the maximum and minimum sizes of the heap.
  if (FLAG_IS_DEFAULT(MaxHeapSize)) {
    julong reasonable_max = (julong)((phys_mem * MaxRAMPercentage) / 100);
    const julong reasonable_min = (julong)((phys_mem * MinRAMPercentage) / 100);
    if (reasonable_min < MaxHeapSize) {
      // Small physical memory, so use a minimum fraction of it for the heap
      reasonable_max = reasonable_min;
    } else {
      // Not-small physical memory, so require a heap at least
      // as large as MaxHeapSize
      reasonable_max = MAX2(reasonable_max, (julong)MaxHeapSize);
    }

    if (!FLAG_IS_DEFAULT(ErgoHeapSizeLimit) && ErgoHeapSizeLimit != 0) {
      // Limit the heap size to ErgoHeapSizeLimit
      reasonable_max = MIN2(reasonable_max, (julong)ErgoHeapSizeLimit);
    }

    reasonable_max = limit_heap_by_allocatable_memory(reasonable_max);

    if (!FLAG_IS_DEFAULT(InitialHeapSize)) {
      // An initial heap size was specified on the command line,
      // so be sure that the maximum size is consistent.  Done
      // after call to limit_heap_by_allocatable_memory because that
      // method might reduce the allocation size.
      reasonable_max = MAX2(reasonable_max, (julong)InitialHeapSize);
    } else if (!FLAG_IS_DEFAULT(MinHeapSize)) {
      reasonable_max = MAX2(reasonable_max, (julong)MinHeapSize);
    }

#ifdef _LP64
    if (UseCompressedOops || UseCompressedClassPointers) {
      // HeapBaseMinAddress can be greater than default but not less than.
      if (!FLAG_IS_DEFAULT(HeapBaseMinAddress)) {
        if (HeapBaseMinAddress < DefaultHeapBaseMinAddress) {
          // matches compressed oops printing flags
          log_debug(gc, heap, coops)("HeapBaseMinAddress must be at least " SIZE_FORMAT
                                     " (" SIZE_FORMAT "G) which is greater than value given " SIZE_FORMAT,
                                     DefaultHeapBaseMinAddress,
                                     DefaultHeapBaseMinAddress/G,
                                     HeapBaseMinAddress);
          FLAG_SET_ERGO(HeapBaseMinAddress, DefaultHeapBaseMinAddress);
        }
      }
    }
    if (UseCompressedOops) {
      // Limit the heap size to the maximum possible when using compressed oops
      julong max_coop_heap = (julong)max_heap_for_compressed_oops();

      if (HeapBaseMinAddress + MaxHeapSize < max_coop_heap) {
        // Heap should be above HeapBaseMinAddress to get zero based compressed oops
        // but it should be not less than default MaxHeapSize.
        max_coop_heap -= HeapBaseMinAddress;
      }

      // If user specified flags prioritizing os physical
      // memory limits, then disable compressed oops if
      // limits exceed max_coop_heap and UseCompressedOops
      // was not specified.
      if (reasonable_max > max_coop_heap) {
        if (FLAG_IS_ERGO(UseCompressedOops) && override_coop_limit) {
          log_info(cds)("UseCompressedOops and UseCompressedClassPointers have been disabled due to"
            " max heap " SIZE_FORMAT " > compressed oop heap " SIZE_FORMAT ". "
            "Please check the setting of MaxRAMPercentage %5.2f."
            ,(size_t)reasonable_max, (size_t)max_coop_heap, MaxRAMPercentage);
          FLAG_SET_ERGO(UseCompressedOops, false);
        } else {
          reasonable_max = MIN2(reasonable_max, max_coop_heap);
        }
      }
    }
#endif // _LP64

    log_trace(gc, heap)("  Maximum heap size " SIZE_FORMAT, (size_t) reasonable_max);
    FLAG_SET_ERGO(MaxHeapSize, (size_t)reasonable_max);
  }

  // If the minimum or initial heap_size have not been set or requested to be set
  // ergonomically, set them accordingly.
  if (InitialHeapSize == 0 || MinHeapSize == 0) {
    julong reasonable_minimum = (julong)(OldSize + NewSize);

    reasonable_minimum = MIN2(reasonable_minimum, (julong)MaxHeapSize);

    reasonable_minimum = limit_heap_by_allocatable_memory(reasonable_minimum);

    if (InitialHeapSize == 0) {
      julong reasonable_initial = (julong)((phys_mem * InitialRAMPercentage) / 100);
      reasonable_initial = limit_heap_by_allocatable_memory(reasonable_initial);

      reasonable_initial = MAX3(reasonable_initial, reasonable_minimum, (julong)MinHeapSize);
      reasonable_initial = MIN2(reasonable_initial, (julong)MaxHeapSize);

      FLAG_SET_ERGO(InitialHeapSize, (size_t)reasonable_initial);
      log_trace(gc, heap)("  Initial heap size " SIZE_FORMAT, InitialHeapSize);
    }
    // If the minimum heap size has not been set (via -Xms or -XX:MinHeapSize),
    // synchronize with InitialHeapSize to avoid errors with the default value.
    if (MinHeapSize == 0) {
      FLAG_SET_ERGO(MinHeapSize, MIN2((size_t)reasonable_minimum, InitialHeapSize));
      log_trace(gc, heap)("  Minimum heap size " SIZE_FORMAT, MinHeapSize);
    }
  }
}

// This option inspects the machine and attempts to set various
// parameters to be optimal for long-running, memory allocation
// intensive jobs.  It is intended for machines with large
// amounts of cpu and memory.
jint Arguments::set_aggressive_heap_flags() {
  // initHeapSize is needed since _initial_heap_size is 4 bytes on a 32 bit
  // VM, but we may not be able to represent the total physical memory
  // available (like having 8gb of memory on a box but using a 32bit VM).
  // Thus, we need to make sure we're using a julong for intermediate
  // calculations.
  julong initHeapSize;
  julong total_memory = os::physical_memory();

  if (total_memory < (julong) 256 * M) {
    jio_fprintf(defaultStream::error_stream(),
            "You need at least 256mb of memory to use -XX:+AggressiveHeap\n");
    vm_exit(1);
  }

  // The heap size is half of available memory, or (at most)
  // all of possible memory less 160mb (leaving room for the OS
  // when using ISM).  This is the maximum; because adaptive sizing
  // is turned on below, the actual space used may be smaller.

  initHeapSize = MIN2(total_memory / (julong) 2,
          total_memory - (julong) 160 * M);

  initHeapSize = limit_heap_by_allocatable_memory(initHeapSize);

  if (FLAG_IS_DEFAULT(MaxHeapSize)) {
    if (FLAG_SET_CMDLINE(MaxHeapSize, initHeapSize) != JVMFlag::SUCCESS) {
      return JNI_EINVAL;
    }
    if (FLAG_SET_CMDLINE(InitialHeapSize, initHeapSize) != JVMFlag::SUCCESS) {
      return JNI_EINVAL;
    }
    if (FLAG_SET_CMDLINE(MinHeapSize, initHeapSize) != JVMFlag::SUCCESS) {
      return JNI_EINVAL;
    }
  }
  if (FLAG_IS_DEFAULT(NewSize)) {
    // Make the young generation 3/8ths of the total heap.
    if (FLAG_SET_CMDLINE(NewSize,
            ((julong) MaxHeapSize / (julong) 8) * (julong) 3) != JVMFlag::SUCCESS) {
      return JNI_EINVAL;
    }
    if (FLAG_SET_CMDLINE(MaxNewSize, NewSize) != JVMFlag::SUCCESS) {
      return JNI_EINVAL;
    }
  }

#if !defined(_ALLBSD_SOURCE) && !defined(AIX)  // UseLargePages is not yet supported on BSD and AIX.
  FLAG_SET_DEFAULT(UseLargePages, true);
#endif

  // Increase some data structure sizes for efficiency
  if (FLAG_SET_CMDLINE(BaseFootPrintEstimate, MaxHeapSize) != JVMFlag::SUCCESS) {
    return JNI_EINVAL;
  }
  if (FLAG_SET_CMDLINE(ResizeTLAB, false) != JVMFlag::SUCCESS) {
    return JNI_EINVAL;
  }
  if (FLAG_SET_CMDLINE(TLABSize, 256 * K) != JVMFlag::SUCCESS) {
    return JNI_EINVAL;
  }

  // See the OldPLABSize comment below, but replace 'after promotion'
  // with 'after copying'.  YoungPLABSize is the size of the survivor
  // space per-gc-thread buffers.  The default is 4kw.
  if (FLAG_SET_CMDLINE(YoungPLABSize, 256 * K) != JVMFlag::SUCCESS) { // Note: this is in words
    return JNI_EINVAL;
  }

  // OldPLABSize is the size of the buffers in the old gen that
  // UseParallelGC uses to promote live data that doesn't fit in the
  // survivor spaces.  At any given time, there's one for each gc thread.
  // The default size is 1kw. These buffers are rarely used, since the
  // survivor spaces are usually big enough.  For specjbb, however, there
  // are occasions when there's lots of live data in the young gen
  // and we end up promoting some of it.  We don't have a definite
  // explanation for why bumping OldPLABSize helps, but the theory
  // is that a bigger PLAB results in retaining something like the
  // original allocation order after promotion, which improves mutator
  // locality.  A minor effect may be that larger PLABs reduce the
  // number of PLAB allocation events during gc.  The value of 8kw
  // was arrived at by experimenting with specjbb.
  if (FLAG_SET_CMDLINE(OldPLABSize, 8 * K) != JVMFlag::SUCCESS) { // Note: this is in words
    return JNI_EINVAL;
  }

  // Enable parallel GC and adaptive generation sizing
  if (FLAG_SET_CMDLINE(UseParallelGC, true) != JVMFlag::SUCCESS) {
    return JNI_EINVAL;
  }

  // Encourage steady state memory management
  if (FLAG_SET_CMDLINE(ThresholdTolerance, 100) != JVMFlag::SUCCESS) {
    return JNI_EINVAL;
  }

  // This appears to improve mutator locality
  if (FLAG_SET_CMDLINE(ScavengeBeforeFullGC, false) != JVMFlag::SUCCESS) {
    return JNI_EINVAL;
  }

  return JNI_OK;
}

// This must be called after ergonomics.
void Arguments::set_bytecode_flags() {
  if (!RewriteBytecodes) {
    FLAG_SET_DEFAULT(RewriteFrequentPairs, false);
  }
}

// Aggressive optimization flags
jint Arguments::set_aggressive_opts_flags() {
#ifdef COMPILER2
  if (AggressiveUnboxing) {
    if (FLAG_IS_DEFAULT(EliminateAutoBox)) {
      FLAG_SET_DEFAULT(EliminateAutoBox, true);
    } else if (!EliminateAutoBox) {
      // warning("AggressiveUnboxing is disabled because EliminateAutoBox is disabled");
      AggressiveUnboxing = false;
    }
    if (FLAG_IS_DEFAULT(DoEscapeAnalysis)) {
      FLAG_SET_DEFAULT(DoEscapeAnalysis, true);
    } else if (!DoEscapeAnalysis) {
      // warning("AggressiveUnboxing is disabled because DoEscapeAnalysis is disabled");
      AggressiveUnboxing = false;
    }
  }
  if (!FLAG_IS_DEFAULT(AutoBoxCacheMax)) {
    if (FLAG_IS_DEFAULT(EliminateAutoBox)) {
      FLAG_SET_DEFAULT(EliminateAutoBox, true);
    }
    // Feed the cache size setting into the JDK
    char buffer[1024];
    jio_snprintf(buffer, 1024, "java.lang.Integer.IntegerCache.high=" INTX_FORMAT, AutoBoxCacheMax);
    if (!add_property(buffer)) {
      return JNI_ENOMEM;
    }
  }
#endif

  return JNI_OK;
}

//===========================================================================================================

void Arguments::process_java_launcher_argument(const char* launcher, void* extra_info) {
  if (_sun_java_launcher != _default_java_launcher) {
    os::free(const_cast<char*>(_sun_java_launcher));
  }
  _sun_java_launcher = os::strdup_check_oom(launcher);
}

bool Arguments::created_by_java_launcher() {
  assert(_sun_java_launcher != nullptr, "property must have value");
  return strcmp(DEFAULT_JAVA_LAUNCHER, _sun_java_launcher) != 0;
}

bool Arguments::sun_java_launcher_is_altjvm() {
  return _sun_java_launcher_is_altjvm;
}

//===========================================================================================================
// Parsing of main arguments

unsigned int addreads_count = 0;
unsigned int addexports_count = 0;
unsigned int addopens_count = 0;
unsigned int addmods_count = 0;
unsigned int patch_mod_count = 0;
unsigned int enable_native_access_count = 0;

// Check the consistency of vm_init_args
bool Arguments::check_vm_args_consistency() {
  // Method for adding checks for flag consistency.
  // The intent is to warn the user of all possible conflicts,
  // before returning an error.
  // Note: Needs platform-dependent factoring.
  bool status = true;

  if (TLABRefillWasteFraction == 0) {
    jio_fprintf(defaultStream::error_stream(),
                "TLABRefillWasteFraction should be a denominator, "
                "not " SIZE_FORMAT "\n",
                TLABRefillWasteFraction);
    status = false;
  }

  status = CompilerConfig::check_args_consistency(status);
#if INCLUDE_JVMCI
  if (status && EnableJVMCI) {
    PropertyList_unique_add(&_system_properties, "jdk.internal.vm.ci.enabled", "true",
        AddProperty, UnwriteableProperty, InternalProperty);
    if (ClassLoader::is_module_observable("jdk.internal.vm.ci")) {
      if (!create_numbered_module_property("jdk.module.addmods", "jdk.internal.vm.ci", addmods_count++)) {
        return false;
      }
    }
  }
#endif

#if INCLUDE_JFR
  if (status && (FlightRecorderOptions || StartFlightRecording)) {
    if (!create_numbered_module_property("jdk.module.addmods", "jdk.jfr", addmods_count++)) {
      return false;
    }
  }
#endif

#ifndef SUPPORT_RESERVED_STACK_AREA
  if (StackReservedPages != 0) {
    FLAG_SET_CMDLINE(StackReservedPages, 0);
    warning("Reserved Stack Area not supported on this platform");
  }
#endif


#if !defined(X86) && !defined(AARCH64) && !defined(RISCV64) && !defined(ARM) && !defined(PPC64)
  if (LockingMode == LM_LIGHTWEIGHT) {
    FLAG_SET_CMDLINE(LockingMode, LM_LEGACY);
    warning("New lightweight locking not supported on this platform");
  }
#endif

  if (UseHeavyMonitors) {
    if (FLAG_IS_CMDLINE(LockingMode) && LockingMode != LM_MONITOR) {
      jio_fprintf(defaultStream::error_stream(),
                  "Conflicting -XX:+UseHeavyMonitors and -XX:LockingMode=%d flags", LockingMode);
      return false;
    }
    FLAG_SET_CMDLINE(LockingMode, LM_MONITOR);
  }

#if !defined(X86) && !defined(AARCH64) && !defined(PPC64) && !defined(RISCV64) && !defined(S390)
  if (LockingMode == LM_MONITOR) {
    jio_fprintf(defaultStream::error_stream(),
                "LockingMode == 0 (LM_MONITOR) is not fully implemented on this architecture");
    return false;
  }
#endif
#if (defined(X86) || defined(PPC64)) && !defined(ZERO)
  if (LockingMode == LM_MONITOR && UseRTMForStackLocks) {
    jio_fprintf(defaultStream::error_stream(),
                "LockingMode == 0 (LM_MONITOR) and -XX:+UseRTMForStackLocks are mutually exclusive");

    return false;
  }
#endif
  if (VerifyHeavyMonitors && LockingMode != LM_MONITOR) {
    jio_fprintf(defaultStream::error_stream(),
                "-XX:+VerifyHeavyMonitors requires LockingMode == 0 (LM_MONITOR)");
    return false;
  }
  return status;
}

bool Arguments::is_bad_option(const JavaVMOption* option, jboolean ignore,
  const char* option_type) {
  if (ignore) return false;

  const char* spacer = " ";
  if (option_type == nullptr) {
    option_type = ++spacer; // Set both to the empty string.
  }

  jio_fprintf(defaultStream::error_stream(),
              "Unrecognized %s%soption: %s\n", option_type, spacer,
              option->optionString);
  return true;
}

static const char* user_assertion_options[] = {
  "-da", "-ea", "-disableassertions", "-enableassertions", 0
};

static const char* system_assertion_options[] = {
  "-dsa", "-esa", "-disablesystemassertions", "-enablesystemassertions", 0
};

bool Arguments::parse_uintx(const char* value,
                            uintx* uintx_arg,
                            uintx min_size) {
  uintx n;
  if (!parse_integer(value, &n)) {
    return false;
  }
  if (n >= min_size) {
    *uintx_arg = n;
    return true;
  } else {
    return false;
  }
}

bool Arguments::create_module_property(const char* prop_name, const char* prop_value, PropertyInternal internal) {
  assert(is_internal_module_property(prop_name), "unknown module property: '%s'", prop_name);
  size_t prop_len = strlen(prop_name) + strlen(prop_value) + 2;
  char* property = AllocateHeap(prop_len, mtArguments);
  int ret = jio_snprintf(property, prop_len, "%s=%s", prop_name, prop_value);
  if (ret < 0 || ret >= (int)prop_len) {
    FreeHeap(property);
    return false;
  }
  // These are not strictly writeable properties as they cannot be set via -Dprop=val. But that
  // is enforced by checking is_internal_module_property(). We need the property to be writeable so
  // that multiple occurrences of the associated flag just causes the existing property value to be
  // replaced ("last option wins"). Otherwise we would need to keep track of the flags and only convert
  // to a property after we have finished flag processing.
  bool added = add_property(property, WriteableProperty, internal);
  FreeHeap(property);
  return added;
}

bool Arguments::create_numbered_module_property(const char* prop_base_name, const char* prop_value, unsigned int count) {
  assert(is_internal_module_property(prop_base_name), "unknown module property: '%s'", prop_base_name);
  const unsigned int props_count_limit = 1000;
  const int max_digits = 3;
  const int extra_symbols_count = 3; // includes '.', '=', '\0'

  // Make sure count is < props_count_limit. Otherwise, memory allocation will be too small.
  if (count < props_count_limit) {
    size_t prop_len = strlen(prop_base_name) + strlen(prop_value) + max_digits + extra_symbols_count;
    char* property = AllocateHeap(prop_len, mtArguments);
    int ret = jio_snprintf(property, prop_len, "%s.%d=%s", prop_base_name, count, prop_value);
    if (ret < 0 || ret >= (int)prop_len) {
      FreeHeap(property);
      jio_fprintf(defaultStream::error_stream(), "Failed to create property %s.%d=%s\n", prop_base_name, count, prop_value);
      return false;
    }
    bool added = add_property(property, UnwriteableProperty, InternalProperty);
    FreeHeap(property);
    return added;
  }

  jio_fprintf(defaultStream::error_stream(), "Property count limit exceeded: %s, limit=%d\n", prop_base_name, props_count_limit);
  return false;
}

Arguments::ArgsRange Arguments::parse_memory_size(const char* s,
                                                  julong* long_arg,
                                                  julong min_size,
                                                  julong max_size) {
  if (!parse_integer(s, long_arg)) return arg_unreadable;
  return check_memory_size(*long_arg, min_size, max_size);
}

// Parse JavaVMInitArgs structure

jint Arguments::parse_vm_init_args(const JavaVMInitArgs *vm_options_args,
                                   const JavaVMInitArgs *java_tool_options_args,
                                   const JavaVMInitArgs *java_options_args,
                                   const JavaVMInitArgs *cmd_line_args) {
  bool patch_mod_javabase = false;

  // Save default settings for some mode flags
  Arguments::_AlwaysCompileLoopMethods = AlwaysCompileLoopMethods;
  Arguments::_UseOnStackReplacement    = UseOnStackReplacement;
  Arguments::_ClipInlining             = ClipInlining;
  Arguments::_BackgroundCompilation    = BackgroundCompilation;

  // Remember the default value of SharedBaseAddress.
  Arguments::_default_SharedBaseAddress = SharedBaseAddress;

  // Setup flags for mixed which is the default
  set_mode_flags(_mixed);

  // Parse args structure generated from java.base vm options resource
  jint result = parse_each_vm_init_arg(vm_options_args, &patch_mod_javabase, JVMFlagOrigin::JIMAGE_RESOURCE);
  if (result != JNI_OK) {
    return result;
  }

  // Parse args structure generated from JAVA_TOOL_OPTIONS environment
  // variable (if present).
  result = parse_each_vm_init_arg(java_tool_options_args, &patch_mod_javabase, JVMFlagOrigin::ENVIRON_VAR);
  if (result != JNI_OK) {
    return result;
  }

  // Parse args structure generated from the command line flags.
  result = parse_each_vm_init_arg(cmd_line_args, &patch_mod_javabase, JVMFlagOrigin::COMMAND_LINE);
  if (result != JNI_OK) {
    return result;
  }

  // Parse args structure generated from the _JAVA_OPTIONS environment
  // variable (if present) (mimics classic VM)
  result = parse_each_vm_init_arg(java_options_args, &patch_mod_javabase, JVMFlagOrigin::ENVIRON_VAR);
  if (result != JNI_OK) {
    return result;
  }

  // Disable CDS for exploded image
  if (!has_jimage()) {
    no_shared_spaces("CDS disabled on exploded JDK");
  }

  // We need to ensure processor and memory resources have been properly
  // configured - which may rely on arguments we just processed - before
  // doing the final argument processing. Any argument processing that
  // needs to know about processor and memory resources must occur after
  // this point.

  os::init_container_support();

  SystemMemoryBarrier::initialize();

  // Do final processing now that all arguments have been parsed
  result = finalize_vm_init_args(patch_mod_javabase);
  if (result != JNI_OK) {
    return result;
  }

  return JNI_OK;
}

// Checks if name in command-line argument -agent{lib,path}:name[=options]
// represents a valid JDWP agent.  is_path==true denotes that we
// are dealing with -agentpath (case where name is a path), otherwise with
// -agentlib
bool valid_jdwp_agent(char *name, bool is_path) {
  char *_name;
  const char *_jdwp = "jdwp";
  size_t _len_jdwp, _len_prefix;

  if (is_path) {
    if ((_name = strrchr(name, (int) *os::file_separator())) == nullptr) {
      return false;
    }

    _name++;  // skip past last path separator
    _len_prefix = strlen(JNI_LIB_PREFIX);

    if (strncmp(_name, JNI_LIB_PREFIX, _len_prefix) != 0) {
      return false;
    }

    _name += _len_prefix;
    _len_jdwp = strlen(_jdwp);

    if (strncmp(_name, _jdwp, _len_jdwp) == 0) {
      _name += _len_jdwp;
    }
    else {
      return false;
    }

    if (strcmp(_name, JNI_LIB_SUFFIX) != 0) {
      return false;
    }

    return true;
  }

  if (strcmp(name, _jdwp) == 0) {
    return true;
  }

  return false;
}

int Arguments::process_patch_mod_option(const char* patch_mod_tail, bool* patch_mod_javabase) {
  // --patch-module=<module>=<file>(<pathsep><file>)*
  assert(patch_mod_tail != nullptr, "Unexpected null patch-module value");
  // Find the equal sign between the module name and the path specification
  const char* module_equal = strchr(patch_mod_tail, '=');
  if (module_equal == nullptr) {
    jio_fprintf(defaultStream::output_stream(), "Missing '=' in --patch-module specification\n");
    return JNI_ERR;
  } else {
    // Pick out the module name
    size_t module_len = module_equal - patch_mod_tail;
    char* module_name = NEW_C_HEAP_ARRAY_RETURN_NULL(char, module_len+1, mtArguments);
    if (module_name != nullptr) {
      memcpy(module_name, patch_mod_tail, module_len);
      *(module_name + module_len) = '\0';
      // The path piece begins one past the module_equal sign
      add_patch_mod_prefix(module_name, module_equal + 1, patch_mod_javabase);
      FREE_C_HEAP_ARRAY(char, module_name);
      if (!create_numbered_module_property("jdk.module.patch", patch_mod_tail, patch_mod_count++)) {
        return JNI_ENOMEM;
      }
    } else {
      return JNI_ENOMEM;
    }
  }
  return JNI_OK;
}

// Parse -Xss memory string parameter and convert to ThreadStackSize in K.
jint Arguments::parse_xss(const JavaVMOption* option, const char* tail, intx* out_ThreadStackSize) {
  // The min and max sizes match the values in globals.hpp, but scaled
  // with K. The values have been chosen so that alignment with page
  // size doesn't change the max value, which makes the conversions
  // back and forth between Xss value and ThreadStackSize value easier.
  // The values have also been chosen to fit inside a 32-bit signed type.
  const julong min_ThreadStackSize = 0;
  const julong max_ThreadStackSize = 1 * M;

  // Make sure the above values match the range set in globals.hpp
  const JVMTypedFlagLimit<intx>* limit = JVMFlagLimit::get_range_at(FLAG_MEMBER_ENUM(ThreadStackSize))->cast<intx>();
  assert(min_ThreadStackSize == static_cast<julong>(limit->min()), "must be");
  assert(max_ThreadStackSize == static_cast<julong>(limit->max()), "must be");

  const julong min_size = min_ThreadStackSize * K;
  const julong max_size = max_ThreadStackSize * K;

  assert(is_aligned(max_size, os::vm_page_size()), "Implementation assumption");

  julong size = 0;
  ArgsRange errcode = parse_memory_size(tail, &size, min_size, max_size);
  if (errcode != arg_in_range) {
    bool silent = (option == nullptr); // Allow testing to silence error messages
    if (!silent) {
      jio_fprintf(defaultStream::error_stream(),
                  "Invalid thread stack size: %s\n", option->optionString);
      describe_range_error(errcode);
    }
    return JNI_EINVAL;
  }

  // Internally track ThreadStackSize in units of 1024 bytes.
  const julong size_aligned = align_up(size, K);
  assert(size <= size_aligned,
         "Overflow: " JULONG_FORMAT " " JULONG_FORMAT,
         size, size_aligned);

  const julong size_in_K = size_aligned / K;
  assert(size_in_K < (julong)max_intx,
         "size_in_K doesn't fit in the type of ThreadStackSize: " JULONG_FORMAT,
         size_in_K);

  // Check that code expanding ThreadStackSize to a page aligned number of bytes won't overflow.
  const julong max_expanded = align_up(size_in_K * K, os::vm_page_size());
  assert(max_expanded < max_uintx && max_expanded >= size_in_K,
         "Expansion overflowed: " JULONG_FORMAT " " JULONG_FORMAT,
         max_expanded, size_in_K);

  *out_ThreadStackSize = (intx)size_in_K;

  return JNI_OK;
}

jint Arguments::parse_each_vm_init_arg(const JavaVMInitArgs* args, bool* patch_mod_javabase, JVMFlagOrigin origin) {
  // For match_option to return remaining or value part of option string
  const char* tail;

  // iterate over arguments
  for (int index = 0; index < args->nOptions; index++) {
    bool is_absolute_path = false;  // for -agentpath vs -agentlib

    const JavaVMOption* option = args->options + index;

    if (!match_option(option, "-Djava.class.path", &tail) &&
        !match_option(option, "-Dsun.java.command", &tail) &&
        !match_option(option, "-Dsun.java.launcher", &tail)) {

        // add all jvm options to the jvm_args string. This string
        // is used later to set the java.vm.args PerfData string constant.
        // the -Djava.class.path and the -Dsun.java.command options are
        // omitted from jvm_args string as each have their own PerfData
        // string constant object.
        build_jvm_args(option->optionString);
    }

    // -verbose:[class/module/gc/jni]
    if (match_option(option, "-verbose", &tail)) {
      if (!strcmp(tail, ":class") || !strcmp(tail, "")) {
        LogConfiguration::configure_stdout(LogLevel::Info, true, LOG_TAGS(class, load));
        LogConfiguration::configure_stdout(LogLevel::Info, true, LOG_TAGS(class, unload));
      } else if (!strcmp(tail, ":module")) {
        LogConfiguration::configure_stdout(LogLevel::Info, true, LOG_TAGS(module, load));
        LogConfiguration::configure_stdout(LogLevel::Info, true, LOG_TAGS(module, unload));
      } else if (!strcmp(tail, ":gc")) {
        if (_legacyGCLogging.lastFlag == 0) {
          _legacyGCLogging.lastFlag = 1;
        }
      } else if (!strcmp(tail, ":jni")) {
        LogConfiguration::configure_stdout(LogLevel::Debug, true, LOG_TAGS(jni, resolve));
      }
    // -da / -ea / -disableassertions / -enableassertions
    // These accept an optional class/package name separated by a colon, e.g.,
    // -da:java.lang.Thread.
    } else if (match_option(option, user_assertion_options, &tail, true)) {
      bool enable = option->optionString[1] == 'e';     // char after '-' is 'e'
      if (*tail == '\0') {
        JavaAssertions::setUserClassDefault(enable);
      } else {
        assert(*tail == ':', "bogus match by match_option()");
        JavaAssertions::addOption(tail + 1, enable);
      }
    // -dsa / -esa / -disablesystemassertions / -enablesystemassertions
    } else if (match_option(option, system_assertion_options, &tail, false)) {
      bool enable = option->optionString[1] == 'e';     // char after '-' is 'e'
      JavaAssertions::setSystemClassDefault(enable);
    // -bootclasspath:
    } else if (match_option(option, "-Xbootclasspath:", &tail)) {
        jio_fprintf(defaultStream::output_stream(),
          "-Xbootclasspath is no longer a supported option.\n");
        return JNI_EINVAL;
    // -bootclasspath/a:
    } else if (match_option(option, "-Xbootclasspath/a:", &tail)) {
      Arguments::append_sysclasspath(tail);
#if INCLUDE_CDS
      MetaspaceShared::disable_optimized_module_handling();
      log_info(cds)("optimized module handling: disabled because bootclasspath was appended");
#endif
    // -bootclasspath/p:
    } else if (match_option(option, "-Xbootclasspath/p:", &tail)) {
        jio_fprintf(defaultStream::output_stream(),
          "-Xbootclasspath/p is no longer a supported option.\n");
        return JNI_EINVAL;
    // -Xrun
    } else if (match_option(option, "-Xrun", &tail)) {
      if (tail != nullptr) {
        const char* pos = strchr(tail, ':');
        size_t len = (pos == nullptr) ? strlen(tail) : pos - tail;
        char* name = NEW_C_HEAP_ARRAY(char, len + 1, mtArguments);
        jio_snprintf(name, len + 1, "%s", tail);

        char *options = nullptr;
        if(pos != nullptr) {
          size_t len2 = strlen(pos+1) + 1; // options start after ':'.  Final zero must be copied.
          options = (char*)memcpy(NEW_C_HEAP_ARRAY(char, len2, mtArguments), pos+1, len2);
        }
#if !INCLUDE_JVMTI
        if (strcmp(name, "jdwp") == 0) {
          jio_fprintf(defaultStream::error_stream(),
            "Debugging agents are not supported in this VM\n");
          return JNI_ERR;
        }
#endif // !INCLUDE_JVMTI
        JvmtiAgentList::add_xrun(name, options, false);
        FREE_C_HEAP_ARRAY(char, name);
        FREE_C_HEAP_ARRAY(char, options);
      }
    } else if (match_option(option, "--add-reads=", &tail)) {
      if (!create_numbered_module_property("jdk.module.addreads", tail, addreads_count++)) {
        return JNI_ENOMEM;
      }
    } else if (match_option(option, "--add-exports=", &tail)) {
      if (!create_numbered_module_property("jdk.module.addexports", tail, addexports_count++)) {
        return JNI_ENOMEM;
      }
    } else if (match_option(option, "--add-opens=", &tail)) {
      if (!create_numbered_module_property("jdk.module.addopens", tail, addopens_count++)) {
        return JNI_ENOMEM;
      }
    } else if (match_option(option, "--add-modules=", &tail)) {
      if (!create_numbered_module_property("jdk.module.addmods", tail, addmods_count++)) {
        return JNI_ENOMEM;
      }
    } else if (match_option(option, "--enable-native-access=", &tail)) {
      if (!create_numbered_module_property("jdk.module.enable.native.access", tail, enable_native_access_count++)) {
        return JNI_ENOMEM;
      }
    } else if (match_option(option, "--limit-modules=", &tail)) {
      if (!create_module_property("jdk.module.limitmods", tail, InternalProperty)) {
        return JNI_ENOMEM;
      }
    } else if (match_option(option, "--module-path=", &tail)) {
      if (!create_module_property("jdk.module.path", tail, ExternalProperty)) {
        return JNI_ENOMEM;
      }
    } else if (match_option(option, "--upgrade-module-path=", &tail)) {
      if (!create_module_property("jdk.module.upgrade.path", tail, ExternalProperty)) {
        return JNI_ENOMEM;
      }
    } else if (match_option(option, "--patch-module=", &tail)) {
      // --patch-module=<module>=<file>(<pathsep><file>)*
      int res = process_patch_mod_option(tail, patch_mod_javabase);
      if (res != JNI_OK) {
        return res;
      }
    } else if (match_option(option, "--illegal-access=", &tail)) {
      char version[256];
      JDK_Version::jdk(17).to_string(version, sizeof(version));
      warning("Ignoring option %s; support was removed in %s", option->optionString, version);
    // -agentlib and -agentpath
    } else if (match_option(option, "-agentlib:", &tail) ||
          (is_absolute_path = match_option(option, "-agentpath:", &tail))) {
      if(tail != nullptr) {
        const char* pos = strchr(tail, '=');
        char* name;
        if (pos == nullptr) {
          name = os::strdup_check_oom(tail, mtArguments);
        } else {
          size_t len = pos - tail;
          name = NEW_C_HEAP_ARRAY(char, len + 1, mtArguments);
          memcpy(name, tail, len);
          name[len] = '\0';
        }

        char *options = nullptr;
        if(pos != nullptr) {
          options = os::strdup_check_oom(pos + 1, mtArguments);
        }
#if !INCLUDE_JVMTI
        if (valid_jdwp_agent(name, is_absolute_path)) {
          jio_fprintf(defaultStream::error_stream(),
            "Debugging agents are not supported in this VM\n");
          return JNI_ERR;
        }
#endif // !INCLUDE_JVMTI
        JvmtiAgentList::add(name, options, is_absolute_path);
        os::free(name);
        os::free(options);
      }
    // -javaagent
    } else if (match_option(option, "-javaagent:", &tail)) {
#if !INCLUDE_JVMTI
      jio_fprintf(defaultStream::error_stream(),
        "Instrumentation agents are not supported in this VM\n");
      return JNI_ERR;
#else
      if (tail != nullptr) {
        size_t length = strlen(tail) + 1;
        char *options = NEW_C_HEAP_ARRAY(char, length, mtArguments);
        jio_snprintf(options, length, "%s", tail);
        JvmtiAgentList::add("instrument", options, false);
        FREE_C_HEAP_ARRAY(char, options);

        // java agents need module java.instrument
        if (!create_numbered_module_property("jdk.module.addmods", "java.instrument", addmods_count++)) {
          return JNI_ENOMEM;
        }
      }
#endif // !INCLUDE_JVMTI
    // --enable_preview
    } else if (match_option(option, "--enable-preview")) {
      set_enable_preview();
    // -Xnoclassgc
    } else if (match_option(option, "-Xnoclassgc")) {
      if (FLAG_SET_CMDLINE(ClassUnloading, false) != JVMFlag::SUCCESS) {
        return JNI_EINVAL;
      }
    // -Xbatch
    } else if (match_option(option, "-Xbatch")) {
      if (FLAG_SET_CMDLINE(BackgroundCompilation, false) != JVMFlag::SUCCESS) {
        return JNI_EINVAL;
      }
    // -Xmn for compatibility with other JVM vendors
    } else if (match_option(option, "-Xmn", &tail)) {
      julong long_initial_young_size = 0;
      ArgsRange errcode = parse_memory_size(tail, &long_initial_young_size, 1);
      if (errcode != arg_in_range) {
        jio_fprintf(defaultStream::error_stream(),
                    "Invalid initial young generation size: %s\n", option->optionString);
        describe_range_error(errcode);
        return JNI_EINVAL;
      }
      if (FLAG_SET_CMDLINE(MaxNewSize, (size_t)long_initial_young_size) != JVMFlag::SUCCESS) {
        return JNI_EINVAL;
      }
      if (FLAG_SET_CMDLINE(NewSize, (size_t)long_initial_young_size) != JVMFlag::SUCCESS) {
        return JNI_EINVAL;
      }
    // -Xms
    } else if (match_option(option, "-Xms", &tail)) {
      julong size = 0;
      // an initial heap size of 0 means automatically determine
      ArgsRange errcode = parse_memory_size(tail, &size, 0);
      if (errcode != arg_in_range) {
        jio_fprintf(defaultStream::error_stream(),
                    "Invalid initial heap size: %s\n", option->optionString);
        describe_range_error(errcode);
        return JNI_EINVAL;
      }
      if (FLAG_SET_CMDLINE(MinHeapSize, (size_t)size) != JVMFlag::SUCCESS) {
        return JNI_EINVAL;
      }
      if (FLAG_SET_CMDLINE(InitialHeapSize, (size_t)size) != JVMFlag::SUCCESS) {
        return JNI_EINVAL;
      }
    // -Xmx
    } else if (match_option(option, "-Xmx", &tail) || match_option(option, "-XX:MaxHeapSize=", &tail)) {
      julong long_max_heap_size = 0;
      ArgsRange errcode = parse_memory_size(tail, &long_max_heap_size, 1);
      if (errcode != arg_in_range) {
        jio_fprintf(defaultStream::error_stream(),
                    "Invalid maximum heap size: %s\n", option->optionString);
        describe_range_error(errcode);
        return JNI_EINVAL;
      }
      if (FLAG_SET_CMDLINE(MaxHeapSize, (size_t)long_max_heap_size) != JVMFlag::SUCCESS) {
        return JNI_EINVAL;
      }
    // Xmaxf
    } else if (match_option(option, "-Xmaxf", &tail)) {
      char* err;
      int maxf = (int)(strtod(tail, &err) * 100);
      if (*err != '\0' || *tail == '\0') {
        jio_fprintf(defaultStream::error_stream(),
                    "Bad max heap free percentage size: %s\n",
                    option->optionString);
        return JNI_EINVAL;
      } else {
        if (FLAG_SET_CMDLINE(MaxHeapFreeRatio, maxf) != JVMFlag::SUCCESS) {
            return JNI_EINVAL;
        }
      }
    // Xminf
    } else if (match_option(option, "-Xminf", &tail)) {
      char* err;
      int minf = (int)(strtod(tail, &err) * 100);
      if (*err != '\0' || *tail == '\0') {
        jio_fprintf(defaultStream::error_stream(),
                    "Bad min heap free percentage size: %s\n",
                    option->optionString);
        return JNI_EINVAL;
      } else {
        if (FLAG_SET_CMDLINE(MinHeapFreeRatio, minf) != JVMFlag::SUCCESS) {
          return JNI_EINVAL;
        }
      }
    // -Xss
    } else if (match_option(option, "-Xss", &tail)) {
      intx value = 0;
      jint err = parse_xss(option, tail, &value);
      if (err != JNI_OK) {
        return err;
      }
      if (FLAG_SET_CMDLINE(ThreadStackSize, value) != JVMFlag::SUCCESS) {
        return JNI_EINVAL;
      }
    } else if (match_option(option, "-Xmaxjitcodesize", &tail) ||
               match_option(option, "-XX:ReservedCodeCacheSize=", &tail)) {
      julong long_ReservedCodeCacheSize = 0;

      ArgsRange errcode = parse_memory_size(tail, &long_ReservedCodeCacheSize, 1);
      if (errcode != arg_in_range) {
        jio_fprintf(defaultStream::error_stream(),
                    "Invalid maximum code cache size: %s.\n", option->optionString);
        return JNI_EINVAL;
      }
      if (FLAG_SET_CMDLINE(ReservedCodeCacheSize, (uintx)long_ReservedCodeCacheSize) != JVMFlag::SUCCESS) {
        return JNI_EINVAL;
      }
    // -green
    } else if (match_option(option, "-green")) {
      jio_fprintf(defaultStream::error_stream(),
                  "Green threads support not available\n");
          return JNI_EINVAL;
    // -native
    } else if (match_option(option, "-native")) {
          // HotSpot always uses native threads, ignore silently for compatibility
    // -Xrs
    } else if (match_option(option, "-Xrs")) {
          // Classic/EVM option, new functionality
      if (FLAG_SET_CMDLINE(ReduceSignalUsage, true) != JVMFlag::SUCCESS) {
        return JNI_EINVAL;
      }
      // -Xprof
    } else if (match_option(option, "-Xprof")) {
      char version[256];
      // Obsolete in JDK 10
      JDK_Version::jdk(10).to_string(version, sizeof(version));
      warning("Ignoring option %s; support was removed in %s", option->optionString, version);
    // -Xinternalversion
    } else if (match_option(option, "-Xinternalversion")) {
      jio_fprintf(defaultStream::output_stream(), "%s\n",
                  VM_Version::internal_vm_info_string());
      vm_exit(0);
#ifndef PRODUCT
    // -Xprintflags
    } else if (match_option(option, "-Xprintflags")) {
      JVMFlag::printFlags(tty, false);
      vm_exit(0);
#endif
    // -D
    } else if (match_option(option, "-D", &tail)) {
      const char* value;
      if (match_option(option, "-Djava.endorsed.dirs=", &value) &&
            *value!= '\0' && strcmp(value, "\"\"") != 0) {
        // abort if -Djava.endorsed.dirs is set
        jio_fprintf(defaultStream::output_stream(),
          "-Djava.endorsed.dirs=%s is not supported. Endorsed standards and standalone APIs\n"
          "in modular form will be supported via the concept of upgradeable modules.\n", value);
        return JNI_EINVAL;
      }
      if (match_option(option, "-Djava.ext.dirs=", &value) &&
            *value != '\0' && strcmp(value, "\"\"") != 0) {
        // abort if -Djava.ext.dirs is set
        jio_fprintf(defaultStream::output_stream(),
          "-Djava.ext.dirs=%s is not supported.  Use -classpath instead.\n", value);
        return JNI_EINVAL;
      }
      // Check for module related properties.  They must be set using the modules
      // options. For example: use "--add-modules=java.sql", not
      // "-Djdk.module.addmods=java.sql"
      if (is_internal_module_property(option->optionString + 2)) {
        needs_module_property_warning = true;
        continue;
      }
      if (!add_property(tail)) {
        return JNI_ENOMEM;
      }
      // Out of the box management support
      if (match_option(option, "-Dcom.sun.management", &tail)) {
#if INCLUDE_MANAGEMENT
        if (FLAG_SET_CMDLINE(ManagementServer, true) != JVMFlag::SUCCESS) {
          return JNI_EINVAL;
        }
        // management agent in module jdk.management.agent
        if (!create_numbered_module_property("jdk.module.addmods", "jdk.management.agent", addmods_count++)) {
          return JNI_ENOMEM;
        }
#else
        jio_fprintf(defaultStream::output_stream(),
          "-Dcom.sun.management is not supported in this VM.\n");
        return JNI_ERR;
#endif
      }
    // -Xint
    } else if (match_option(option, "-Xint")) {
          set_mode_flags(_int);
    // -Xmixed
    } else if (match_option(option, "-Xmixed")) {
          set_mode_flags(_mixed);
    // -Xcomp
    } else if (match_option(option, "-Xcomp")) {
      // for testing the compiler; turn off all flags that inhibit compilation
          set_mode_flags(_comp);
    // -Xshare:dump
    } else if (match_option(option, "-Xshare:dump")) {
      DumpSharedSpaces = true;
    // -Xshare:on
    } else if (match_option(option, "-Xshare:on")) {
      UseSharedSpaces = true;
      RequireSharedSpaces = true;
    // -Xshare:auto || -XX:ArchiveClassesAtExit=<archive file>
    } else if (match_option(option, "-Xshare:auto")) {
      UseSharedSpaces = true;
      RequireSharedSpaces = false;
      xshare_auto_cmd_line = true;
    // -Xshare:off
    } else if (match_option(option, "-Xshare:off")) {
      UseSharedSpaces = false;
      RequireSharedSpaces = false;
    // -Xverify
    } else if (match_option(option, "-Xverify", &tail)) {
      if (strcmp(tail, ":all") == 0 || strcmp(tail, "") == 0) {
        if (FLAG_SET_CMDLINE(BytecodeVerificationLocal, true) != JVMFlag::SUCCESS) {
          return JNI_EINVAL;
        }
        if (FLAG_SET_CMDLINE(BytecodeVerificationRemote, true) != JVMFlag::SUCCESS) {
          return JNI_EINVAL;
        }
      } else if (strcmp(tail, ":remote") == 0) {
        if (FLAG_SET_CMDLINE(BytecodeVerificationLocal, false) != JVMFlag::SUCCESS) {
          return JNI_EINVAL;
        }
        if (FLAG_SET_CMDLINE(BytecodeVerificationRemote, true) != JVMFlag::SUCCESS) {
          return JNI_EINVAL;
        }
      } else if (strcmp(tail, ":none") == 0) {
        if (FLAG_SET_CMDLINE(BytecodeVerificationLocal, false) != JVMFlag::SUCCESS) {
          return JNI_EINVAL;
        }
        if (FLAG_SET_CMDLINE(BytecodeVerificationRemote, false) != JVMFlag::SUCCESS) {
          return JNI_EINVAL;
        }
        warning("Options -Xverify:none and -noverify were deprecated in JDK 13 and will likely be removed in a future release.");
      } else if (is_bad_option(option, args->ignoreUnrecognized, "verification")) {
        return JNI_EINVAL;
      }
    // -Xdebug
    } else if (match_option(option, "-Xdebug")) {
      // note this flag has been used, then ignore
      set_xdebug_mode(true);
    // -Xnoagent
    } else if (match_option(option, "-Xnoagent")) {
      // For compatibility with classic. HotSpot refuses to load the old style agent.dll.
    } else if (match_option(option, "-Xloggc:", &tail)) {
      // Deprecated flag to redirect GC output to a file. -Xloggc:<filename>
      log_warning(gc)("-Xloggc is deprecated. Will use -Xlog:gc:%s instead.", tail);
      _legacyGCLogging.lastFlag = 2;
      _legacyGCLogging.file = os::strdup_check_oom(tail);
    } else if (match_option(option, "-Xlog", &tail)) {
      bool ret = false;
      if (strcmp(tail, ":help") == 0) {
        fileStream stream(defaultStream::output_stream());
        LogConfiguration::print_command_line_help(&stream);
        vm_exit(0);
      } else if (strcmp(tail, ":disable") == 0) {
        LogConfiguration::disable_logging();
        ret = true;
      } else if (strcmp(tail, ":async") == 0) {
        LogConfiguration::set_async_mode(true);
        ret = true;
      } else if (*tail == '\0') {
        ret = LogConfiguration::parse_command_line_arguments();
        assert(ret, "-Xlog without arguments should never fail to parse");
      } else if (*tail == ':') {
        ret = LogConfiguration::parse_command_line_arguments(tail + 1);
      }
      if (ret == false) {
        jio_fprintf(defaultStream::error_stream(),
                    "Invalid -Xlog option '-Xlog%s', see error log for details.\n",
                    tail);
        return JNI_EINVAL;
      }
    // JNI hooks
    } else if (match_option(option, "-Xcheck", &tail)) {
      if (!strcmp(tail, ":jni")) {
#if !INCLUDE_JNI_CHECK
        warning("JNI CHECKING is not supported in this VM");
#else
        CheckJNICalls = true;
#endif // INCLUDE_JNI_CHECK
      } else if (is_bad_option(option, args->ignoreUnrecognized,
                                     "check")) {
        return JNI_EINVAL;
      }
    } else if (match_option(option, "vfprintf")) {
      _vfprintf_hook = CAST_TO_FN_PTR(vfprintf_hook_t, option->extraInfo);
    } else if (match_option(option, "exit")) {
      _exit_hook = CAST_TO_FN_PTR(exit_hook_t, option->extraInfo);
    } else if (match_option(option, "abort")) {
      _abort_hook = CAST_TO_FN_PTR(abort_hook_t, option->extraInfo);
    // Need to keep consistency of MaxTenuringThreshold and AlwaysTenure/NeverTenure;
    // and the last option wins.
    } else if (match_option(option, "-XX:+NeverTenure")) {
      if (FLAG_SET_CMDLINE(NeverTenure, true) != JVMFlag::SUCCESS) {
        return JNI_EINVAL;
      }
      if (FLAG_SET_CMDLINE(AlwaysTenure, false) != JVMFlag::SUCCESS) {
        return JNI_EINVAL;
      }
      if (FLAG_SET_CMDLINE(MaxTenuringThreshold, markWord::max_age + 1) != JVMFlag::SUCCESS) {
        return JNI_EINVAL;
      }
    } else if (match_option(option, "-XX:+AlwaysTenure")) {
      if (FLAG_SET_CMDLINE(NeverTenure, false) != JVMFlag::SUCCESS) {
        return JNI_EINVAL;
      }
      if (FLAG_SET_CMDLINE(AlwaysTenure, true) != JVMFlag::SUCCESS) {
        return JNI_EINVAL;
      }
      if (FLAG_SET_CMDLINE(MaxTenuringThreshold, 0) != JVMFlag::SUCCESS) {
        return JNI_EINVAL;
      }
    } else if (match_option(option, "-XX:MaxTenuringThreshold=", &tail)) {
      uintx max_tenuring_thresh = 0;
      if (!parse_uintx(tail, &max_tenuring_thresh, 0)) {
        jio_fprintf(defaultStream::error_stream(),
                    "Improperly specified VM option \'MaxTenuringThreshold=%s\'\n", tail);
        return JNI_EINVAL;
      }

      if (FLAG_SET_CMDLINE(MaxTenuringThreshold, max_tenuring_thresh) != JVMFlag::SUCCESS) {
        return JNI_EINVAL;
      }

      if (MaxTenuringThreshold == 0) {
        if (FLAG_SET_CMDLINE(NeverTenure, false) != JVMFlag::SUCCESS) {
          return JNI_EINVAL;
        }
        if (FLAG_SET_CMDLINE(AlwaysTenure, true) != JVMFlag::SUCCESS) {
          return JNI_EINVAL;
        }
      } else {
        if (FLAG_SET_CMDLINE(NeverTenure, false) != JVMFlag::SUCCESS) {
          return JNI_EINVAL;
        }
        if (FLAG_SET_CMDLINE(AlwaysTenure, false) != JVMFlag::SUCCESS) {
          return JNI_EINVAL;
        }
      }
    } else if (match_option(option, "-XX:+DisplayVMOutputToStderr")) {
      if (FLAG_SET_CMDLINE(DisplayVMOutputToStdout, false) != JVMFlag::SUCCESS) {
        return JNI_EINVAL;
      }
      if (FLAG_SET_CMDLINE(DisplayVMOutputToStderr, true) != JVMFlag::SUCCESS) {
        return JNI_EINVAL;
      }
    } else if (match_option(option, "-XX:+DisplayVMOutputToStdout")) {
      if (FLAG_SET_CMDLINE(DisplayVMOutputToStderr, false) != JVMFlag::SUCCESS) {
        return JNI_EINVAL;
      }
      if (FLAG_SET_CMDLINE(DisplayVMOutputToStdout, true) != JVMFlag::SUCCESS) {
        return JNI_EINVAL;
      }
    } else if (match_option(option, "-XX:+ErrorFileToStderr")) {
      if (FLAG_SET_CMDLINE(ErrorFileToStdout, false) != JVMFlag::SUCCESS) {
        return JNI_EINVAL;
      }
      if (FLAG_SET_CMDLINE(ErrorFileToStderr, true) != JVMFlag::SUCCESS) {
        return JNI_EINVAL;
      }
    } else if (match_option(option, "-XX:+ErrorFileToStdout")) {
      if (FLAG_SET_CMDLINE(ErrorFileToStderr, false) != JVMFlag::SUCCESS) {
        return JNI_EINVAL;
      }
      if (FLAG_SET_CMDLINE(ErrorFileToStdout, true) != JVMFlag::SUCCESS) {
        return JNI_EINVAL;
      }
    } else if (match_option(option, "--finalization=", &tail)) {
      if (strcmp(tail, "enabled") == 0) {
        InstanceKlass::set_finalization_enabled(true);
      } else if (strcmp(tail, "disabled") == 0) {
        InstanceKlass::set_finalization_enabled(false);
      } else {
        jio_fprintf(defaultStream::error_stream(),
                    "Invalid finalization value '%s', must be 'disabled' or 'enabled'.\n",
                    tail);
        return JNI_EINVAL;
      }
#if !defined(DTRACE_ENABLED)
    } else if (match_option(option, "-XX:+DTraceMethodProbes")) {
      jio_fprintf(defaultStream::error_stream(),
                  "DTraceMethodProbes flag is not applicable for this configuration\n");
      return JNI_EINVAL;
    } else if (match_option(option, "-XX:+DTraceAllocProbes")) {
      jio_fprintf(defaultStream::error_stream(),
                  "DTraceAllocProbes flag is not applicable for this configuration\n");
      return JNI_EINVAL;
    } else if (match_option(option, "-XX:+DTraceMonitorProbes")) {
      jio_fprintf(defaultStream::error_stream(),
                  "DTraceMonitorProbes flag is not applicable for this configuration\n");
      return JNI_EINVAL;
#endif // !defined(DTRACE_ENABLED)
#ifdef ASSERT
    } else if (match_option(option, "-XX:+FullGCALot")) {
      if (FLAG_SET_CMDLINE(FullGCALot, true) != JVMFlag::SUCCESS) {
        return JNI_EINVAL;
      }
      // disable scavenge before parallel mark-compact
      if (FLAG_SET_CMDLINE(ScavengeBeforeFullGC, false) != JVMFlag::SUCCESS) {
        return JNI_EINVAL;
      }
#endif
#if !INCLUDE_MANAGEMENT
    } else if (match_option(option, "-XX:+ManagementServer")) {
        jio_fprintf(defaultStream::error_stream(),
          "ManagementServer is not supported in this VM.\n");
        return JNI_ERR;
#endif // INCLUDE_MANAGEMENT
#if INCLUDE_JVMCI
    } else if (match_option(option, "-XX:-EnableJVMCIProduct") || match_option(option, "-XX:-UseGraalJIT")) {
      if (EnableJVMCIProduct) {
        jio_fprintf(defaultStream::error_stream(),
                  "-XX:-EnableJVMCIProduct or -XX:-UseGraalJIT cannot come after -XX:+EnableJVMCIProduct or -XX:+UseGraalJIT\n");
        return JNI_EINVAL;
      }
    } else if (match_option(option, "-XX:+EnableJVMCIProduct") || match_option(option, "-XX:+UseGraalJIT")) {
      bool use_graal_jit = match_option(option, "-XX:+UseGraalJIT");
      if (use_graal_jit) {
        const char* jvmci_compiler = get_property("jvmci.Compiler");
        if (jvmci_compiler != nullptr) {
          if (strncmp(jvmci_compiler, "graal", strlen("graal")) != 0) {
            jio_fprintf(defaultStream::error_stream(),
              "Value of jvmci.Compiler incompatible with +UseGraalJIT: %s", jvmci_compiler);
            return JNI_ERR;
          }
        } else if (!add_property("jvmci.Compiler=graal")) {
            return JNI_ENOMEM;
        }
      }

      // Just continue, since "-XX:+EnableJVMCIProduct" or "-XX:+UseGraalJIT" has been specified before
      if (EnableJVMCIProduct) {
        continue;
      }
      JVMFlag *jvmciFlag = JVMFlag::find_flag("EnableJVMCIProduct");
      // Allow this flag if it has been unlocked.
      if (jvmciFlag != nullptr && jvmciFlag->is_unlocked()) {
        if (!JVMCIGlobals::enable_jvmci_product_mode(origin, use_graal_jit)) {
          jio_fprintf(defaultStream::error_stream(),
            "Unable to enable JVMCI in product mode");
          return JNI_ERR;
        }
      }
      // The flag was locked so process normally to report that error
      else if (!process_argument(use_graal_jit ? "UseGraalJIT" : "EnableJVMCIProduct", args->ignoreUnrecognized, origin)) {
        return JNI_EINVAL;
      }
#endif // INCLUDE_JVMCI
#if INCLUDE_JFR
    } else if (match_jfr_option(&option)) {
      return JNI_EINVAL;
#endif
    } else if (match_option(option, "-XX:", &tail)) { // -XX:xxxx
      // Skip -XX:Flags= and -XX:VMOptionsFile= since those cases have
      // already been handled
      if ((strncmp(tail, "Flags=", strlen("Flags=")) != 0) &&
          (strncmp(tail, "VMOptionsFile=", strlen("VMOptionsFile=")) != 0)) {
        if (!process_argument(tail, args->ignoreUnrecognized, origin)) {
          return JNI_EINVAL;
        }
      }
    // Unknown option
    } else if (is_bad_option(option, args->ignoreUnrecognized)) {
      return JNI_ERR;
    }
  }

  // PrintSharedArchiveAndExit will turn on
  //   -Xshare:on
  //   -Xlog:class+path=info
  if (PrintSharedArchiveAndExit) {
    UseSharedSpaces = true;
    RequireSharedSpaces = true;
    LogConfiguration::configure_stdout(LogLevel::Info, true, LOG_TAGS(class, path));
  }

  fix_appclasspath();

  return JNI_OK;
}

void Arguments::add_patch_mod_prefix(const char* module_name, const char* path, bool* patch_mod_javabase) {
  // For java.base check for duplicate --patch-module options being specified on the command line.
  // This check is only required for java.base, all other duplicate module specifications
  // will be checked during module system initialization.  The module system initialization
  // will throw an ExceptionInInitializerError if this situation occurs.
  if (strcmp(module_name, JAVA_BASE_NAME) == 0) {
    if (*patch_mod_javabase) {
      vm_exit_during_initialization("Cannot specify " JAVA_BASE_NAME " more than once to --patch-module");
    } else {
      *patch_mod_javabase = true;
    }
  }

  // Create GrowableArray lazily, only if --patch-module has been specified
  if (_patch_mod_prefix == nullptr) {
    _patch_mod_prefix = new (mtArguments) GrowableArray<ModulePatchPath*>(10, mtArguments);
  }

  _patch_mod_prefix->push(new ModulePatchPath(module_name, path));
}

// Remove all empty paths from the app classpath (if IgnoreEmptyClassPaths is enabled)
//
// This is necessary because some apps like to specify classpath like -cp foo.jar:${XYZ}:bar.jar
// in their start-up scripts. If XYZ is empty, the classpath will look like "-cp foo.jar::bar.jar".
// Java treats such empty paths as if the user specified "-cp foo.jar:.:bar.jar". I.e., an empty
// path is treated as the current directory.
//
// This causes problems with CDS, which requires that all directories specified in the classpath
// must be empty. In most cases, applications do NOT want to load classes from the current
// directory anyway. Adding -XX:+IgnoreEmptyClassPaths will make these applications' start-up
// scripts compatible with CDS.
void Arguments::fix_appclasspath() {
  if (IgnoreEmptyClassPaths) {
    const char separator = *os::path_separator();
    const char* src = _java_class_path->value();

    // skip over all the leading empty paths
    while (*src == separator) {
      src ++;
    }

    char* copy = os::strdup_check_oom(src, mtArguments);

    // trim all trailing empty paths
    for (char* tail = copy + strlen(copy) - 1; tail >= copy && *tail == separator; tail--) {
      *tail = '\0';
    }

    char from[3] = {separator, separator, '\0'};
    char to  [2] = {separator, '\0'};
    while (StringUtils::replace_no_expand(copy, from, to) > 0) {
      // Keep replacing "::" -> ":" until we have no more "::" (non-windows)
      // Keep replacing ";;" -> ";" until we have no more ";;" (windows)
    }

    _java_class_path->set_writeable_value(copy);
    FreeHeap(copy); // a copy was made by set_value, so don't need this anymore
  }
}

jint Arguments::finalize_vm_init_args(bool patch_mod_javabase) {
  // check if the default lib/endorsed directory exists; if so, error
  char path[JVM_MAXPATHLEN];
  const char* fileSep = os::file_separator();
  jio_snprintf(path, JVM_MAXPATHLEN, "%s%slib%sendorsed", Arguments::get_java_home(), fileSep, fileSep);

  DIR* dir = os::opendir(path);
  if (dir != nullptr) {
    jio_fprintf(defaultStream::output_stream(),
      "<JAVA_HOME>/lib/endorsed is not supported. Endorsed standards and standalone APIs\n"
      "in modular form will be supported via the concept of upgradeable modules.\n");
    os::closedir(dir);
    return JNI_ERR;
  }

  jio_snprintf(path, JVM_MAXPATHLEN, "%s%slib%sext", Arguments::get_java_home(), fileSep, fileSep);
  dir = os::opendir(path);
  if (dir != nullptr) {
    jio_fprintf(defaultStream::output_stream(),
      "<JAVA_HOME>/lib/ext exists, extensions mechanism no longer supported; "
      "Use -classpath instead.\n.");
    os::closedir(dir);
    return JNI_ERR;
  }

  // This must be done after all arguments have been processed
  // and the container support has been initialized since AggressiveHeap
  // relies on the amount of total memory available.
  if (AggressiveHeap) {
    jint result = set_aggressive_heap_flags();
    if (result != JNI_OK) {
      return result;
    }
  }

  // CompileThresholdScaling == 0.0 is same as -Xint: Disable compilation (enable interpreter-only mode),
  // but like -Xint, leave compilation thresholds unaffected.
  // With tiered compilation disabled, setting CompileThreshold to 0 disables compilation as well.
  if ((CompileThresholdScaling == 0.0) || (!TieredCompilation && CompileThreshold == 0)) {
    set_mode_flags(_int);
  }

#ifdef ZERO
  // Zero always runs in interpreted mode
  set_mode_flags(_int);
#endif

  // eventually fix up InitialTenuringThreshold if only MaxTenuringThreshold is set
  if (FLAG_IS_DEFAULT(InitialTenuringThreshold) && (InitialTenuringThreshold > MaxTenuringThreshold)) {
    FLAG_SET_ERGO(InitialTenuringThreshold, MaxTenuringThreshold);
  }

#if !COMPILER2_OR_JVMCI
  // Don't degrade server performance for footprint
  if (FLAG_IS_DEFAULT(UseLargePages) &&
      MaxHeapSize < LargePageHeapSizeThreshold) {
    // No need for large granularity pages w/small heaps.
    // Note that large pages are enabled/disabled for both the
    // Java heap and the code cache.
    FLAG_SET_DEFAULT(UseLargePages, false);
  }

  UNSUPPORTED_OPTION(ProfileInterpreter);
#endif

  // Parse the CompilationMode flag
  if (!CompilationModeFlag::initialize()) {
    return JNI_ERR;
  }

  if (!check_vm_args_consistency()) {
    return JNI_ERR;
  }

#if INCLUDE_CDS
  if (DumpSharedSpaces) {
    // Compiler threads may concurrently update the class metadata (such as method entries), so it's
    // unsafe with -Xshare:dump (which modifies the class metadata in place). Let's disable
    // compiler just to be safe.
    //
    // Note: this is not a concern for dynamically dumping shared spaces, which makes a copy of the
    // class metadata instead of modifying them in place. The copy is inaccessible to the compiler.
    // TODO: revisit the following for the static archive case.
    set_mode_flags(_int);

    // String deduplication may cause CDS to iterate the strings in different order from one
    // run to another which resulting in non-determinstic CDS archives.
    // Disable UseStringDeduplication while dumping CDS archive.
    UseStringDeduplication = false;
  }

  // RecordDynamicDumpInfo is not compatible with ArchiveClassesAtExit
  if (ArchiveClassesAtExit != nullptr && RecordDynamicDumpInfo) {
    jio_fprintf(defaultStream::output_stream(),
                "-XX:+RecordDynamicDumpInfo cannot be used with -XX:ArchiveClassesAtExit.\n");
    return JNI_ERR;
  }

  if (ArchiveClassesAtExit == nullptr && !RecordDynamicDumpInfo) {
    DynamicDumpSharedSpaces = false;
  } else {
    DynamicDumpSharedSpaces = true;
  }

  if (AutoCreateSharedArchive) {
    if (SharedArchiveFile == nullptr) {
      log_warning(cds)("-XX:+AutoCreateSharedArchive requires -XX:SharedArchiveFile");
      return JNI_ERR;
    }
    if (ArchiveClassesAtExit != nullptr) {
      log_warning(cds)("-XX:+AutoCreateSharedArchive does not work with ArchiveClassesAtExit");
      return JNI_ERR;
    }
  }

  if (UseSharedSpaces && patch_mod_javabase) {
    no_shared_spaces("CDS is disabled when " JAVA_BASE_NAME " module is patched.");
  }
  if (UseSharedSpaces && !DumpSharedSpaces && check_unsupported_cds_runtime_properties()) {
    UseSharedSpaces = false;
  }

  if (DumpSharedSpaces || DynamicDumpSharedSpaces) {
    // Always verify non-system classes during CDS dump
    if (!BytecodeVerificationRemote) {
      BytecodeVerificationRemote = true;
      log_info(cds)("All non-system classes will be verified (-Xverify:remote) during CDS dump time.");
    }
  }
#endif

#ifndef CAN_SHOW_REGISTERS_ON_ASSERT
  UNSUPPORTED_OPTION(ShowRegistersOnAssert);
#endif // CAN_SHOW_REGISTERS_ON_ASSERT

#ifdef _LP64
  if (UseCompactObjectHeaders && FLAG_IS_CMDLINE(UseCompressedClassPointers) && !UseCompressedClassPointers) {
    // If user specifies -UseCompressedClassPointers, disable compact headers with a warning.
    warning("Compact object headers require compressed class pointers. Disabling compact object headers.");
    FLAG_SET_DEFAULT(UseCompactObjectHeaders, false);
  }

  if (UseCompactObjectHeaders && LockingMode == LM_LEGACY) {
    FLAG_SET_DEFAULT(LockingMode, LM_LIGHTWEIGHT);
  }

  if (!UseCompactObjectHeaders) {
    FLAG_SET_DEFAULT(UseSharedSpaces, false);
  }
#endif

  return JNI_OK;
}

// Helper class for controlling the lifetime of JavaVMInitArgs
// objects.  The contents of the JavaVMInitArgs are guaranteed to be
// deleted on the destruction of the ScopedVMInitArgs object.
class ScopedVMInitArgs : public StackObj {
 private:
  JavaVMInitArgs _args;
  char*          _container_name;
  bool           _is_set;
  char*          _vm_options_file_arg;

 public:
  ScopedVMInitArgs(const char *container_name) {
    _args.version = JNI_VERSION_1_2;
    _args.nOptions = 0;
    _args.options = nullptr;
    _args.ignoreUnrecognized = false;
    _container_name = (char *)container_name;
    _is_set = false;
    _vm_options_file_arg = nullptr;
  }

  // Populates the JavaVMInitArgs object represented by this
  // ScopedVMInitArgs object with the arguments in options.  The
  // allocated memory is deleted by the destructor.  If this method
  // returns anything other than JNI_OK, then this object is in a
  // partially constructed state, and should be abandoned.
  jint set_args(const GrowableArrayView<JavaVMOption>* options) {
    _is_set = true;
    JavaVMOption* options_arr = NEW_C_HEAP_ARRAY_RETURN_NULL(
        JavaVMOption, options->length(), mtArguments);
    if (options_arr == nullptr) {
      return JNI_ENOMEM;
    }
    _args.options = options_arr;

    for (int i = 0; i < options->length(); i++) {
      options_arr[i] = options->at(i);
      options_arr[i].optionString = os::strdup(options_arr[i].optionString);
      if (options_arr[i].optionString == nullptr) {
        // Rely on the destructor to do cleanup.
        _args.nOptions = i;
        return JNI_ENOMEM;
      }
    }

    _args.nOptions = options->length();
    _args.ignoreUnrecognized = IgnoreUnrecognizedVMOptions;
    return JNI_OK;
  }

  JavaVMInitArgs* get()             { return &_args; }
  char* container_name()            { return _container_name; }
  bool  is_set()                    { return _is_set; }
  bool  found_vm_options_file_arg() { return _vm_options_file_arg != nullptr; }
  char* vm_options_file_arg()       { return _vm_options_file_arg; }

  void set_vm_options_file_arg(const char *vm_options_file_arg) {
    if (_vm_options_file_arg != nullptr) {
      os::free(_vm_options_file_arg);
    }
    _vm_options_file_arg = os::strdup_check_oom(vm_options_file_arg);
  }

  ~ScopedVMInitArgs() {
    if (_vm_options_file_arg != nullptr) {
      os::free(_vm_options_file_arg);
    }
    if (_args.options == nullptr) return;
    for (int i = 0; i < _args.nOptions; i++) {
      os::free(_args.options[i].optionString);
    }
    FREE_C_HEAP_ARRAY(JavaVMOption, _args.options);
  }

  // Insert options into this option list, to replace option at
  // vm_options_file_pos (-XX:VMOptionsFile)
  jint insert(const JavaVMInitArgs* args,
              const JavaVMInitArgs* args_to_insert,
              const int vm_options_file_pos) {
    assert(_args.options == nullptr, "shouldn't be set yet");
    assert(args_to_insert->nOptions != 0, "there should be args to insert");
    assert(vm_options_file_pos != -1, "vm_options_file_pos should be set");

    int length = args->nOptions + args_to_insert->nOptions - 1;
    // Construct new option array
    GrowableArrayCHeap<JavaVMOption, mtArguments> options(length);
    for (int i = 0; i < args->nOptions; i++) {
      if (i == vm_options_file_pos) {
        // insert the new options starting at the same place as the
        // -XX:VMOptionsFile option
        for (int j = 0; j < args_to_insert->nOptions; j++) {
          options.push(args_to_insert->options[j]);
        }
      } else {
        options.push(args->options[i]);
      }
    }
    // make into options array
    return set_args(&options);
  }
};

jint Arguments::parse_java_options_environment_variable(ScopedVMInitArgs* args) {
  return parse_options_environment_variable("_JAVA_OPTIONS", args);
}

jint Arguments::parse_java_tool_options_environment_variable(ScopedVMInitArgs* args) {
  return parse_options_environment_variable("JAVA_TOOL_OPTIONS", args);
}

jint Arguments::parse_options_environment_variable(const char* name,
                                                   ScopedVMInitArgs* vm_args) {
  char *buffer = ::getenv(name);

  // Don't check this environment variable if user has special privileges
  // (e.g. unix su command).
  if (buffer == nullptr || os::have_special_privileges()) {
    return JNI_OK;
  }

  if ((buffer = os::strdup(buffer)) == nullptr) {
    return JNI_ENOMEM;
  }

  jio_fprintf(defaultStream::error_stream(),
              "Picked up %s: %s\n", name, buffer);

  int retcode = parse_options_buffer(name, buffer, strlen(buffer), vm_args);

  os::free(buffer);
  return retcode;
}

jint Arguments::parse_vm_options_file(const char* file_name, ScopedVMInitArgs* vm_args) {
  // read file into buffer
  int fd = ::open(file_name, O_RDONLY);
  if (fd < 0) {
    jio_fprintf(defaultStream::error_stream(),
                "Could not open options file '%s'\n",
                file_name);
    return JNI_ERR;
  }

  struct stat stbuf;
  int retcode = os::stat(file_name, &stbuf);
  if (retcode != 0) {
    jio_fprintf(defaultStream::error_stream(),
                "Could not stat options file '%s'\n",
                file_name);
    ::close(fd);
    return JNI_ERR;
  }

  if (stbuf.st_size == 0) {
    // tell caller there is no option data and that is ok
    ::close(fd);
    return JNI_OK;
  }

  // '+ 1' for null termination even with max bytes
  size_t bytes_alloc = stbuf.st_size + 1;

  char *buf = NEW_C_HEAP_ARRAY_RETURN_NULL(char, bytes_alloc, mtArguments);
  if (nullptr == buf) {
    jio_fprintf(defaultStream::error_stream(),
                "Could not allocate read buffer for options file parse\n");
    ::close(fd);
    return JNI_ENOMEM;
  }

  memset(buf, 0, bytes_alloc);

  // Fill buffer
  ssize_t bytes_read = ::read(fd, (void *)buf, (unsigned)bytes_alloc);
  ::close(fd);
  if (bytes_read < 0) {
    FREE_C_HEAP_ARRAY(char, buf);
    jio_fprintf(defaultStream::error_stream(),
                "Could not read options file '%s'\n", file_name);
    return JNI_ERR;
  }

  if (bytes_read == 0) {
    // tell caller there is no option data and that is ok
    FREE_C_HEAP_ARRAY(char, buf);
    return JNI_OK;
  }

  retcode = parse_options_buffer(file_name, buf, bytes_read, vm_args);

  FREE_C_HEAP_ARRAY(char, buf);
  return retcode;
}

jint Arguments::parse_options_buffer(const char* name, char* buffer, const size_t buf_len, ScopedVMInitArgs* vm_args) {
  // Construct option array
  GrowableArrayCHeap<JavaVMOption, mtArguments> options(2);

  // some pointers to help with parsing
  char *buffer_end = buffer + buf_len;
  char *opt_hd = buffer;
  char *wrt = buffer;
  char *rd = buffer;

  // parse all options
  while (rd < buffer_end) {
    // skip leading white space from the input string
    while (rd < buffer_end && isspace(*rd)) {
      rd++;
    }

    if (rd >= buffer_end) {
      break;
    }

    // Remember this is where we found the head of the token.
    opt_hd = wrt;

    // Tokens are strings of non white space characters separated
    // by one or more white spaces.
    while (rd < buffer_end && !isspace(*rd)) {
      if (*rd == '\'' || *rd == '"') {      // handle a quoted string
        int quote = *rd;                    // matching quote to look for
        rd++;                               // don't copy open quote
        while (rd < buffer_end && *rd != quote) {
                                            // include everything (even spaces)
                                            // up until the close quote
          *wrt++ = *rd++;                   // copy to option string
        }

        if (rd < buffer_end) {
          rd++;                             // don't copy close quote
        } else {
                                            // did not see closing quote
          jio_fprintf(defaultStream::error_stream(),
                      "Unmatched quote in %s\n", name);
          return JNI_ERR;
        }
      } else {
        *wrt++ = *rd++;                     // copy to option string
      }
    }

    // steal a white space character and set it to null
    *wrt++ = '\0';
    // We now have a complete token

    JavaVMOption option;
    option.optionString = opt_hd;
    option.extraInfo = nullptr;

    options.append(option);                // Fill in option

    rd++;  // Advance to next character
  }

  // Fill out JavaVMInitArgs structure.
  return vm_args->set_args(&options);
}

void Arguments::set_shared_spaces_flags_and_archive_paths() {
  if (DumpSharedSpaces) {
    if (RequireSharedSpaces) {
      warning("Cannot dump shared archive while using shared archive");
    }
    UseSharedSpaces = false;
  }
#if INCLUDE_CDS
  // Initialize shared archive paths which could include both base and dynamic archive paths
  // This must be after set_ergonomics_flags() called so flag UseCompressedOops is set properly.
  //
  // UseSharedSpaces may be disabled if -XX:SharedArchiveFile is invalid.
  if (DumpSharedSpaces || UseSharedSpaces) {
    init_shared_archive_paths();
  }
#endif  // INCLUDE_CDS
}

#if INCLUDE_CDS
// Sharing support
// Construct the path to the archive
char* Arguments::get_default_shared_archive_path() {
  if (_default_shared_archive_path == nullptr) {
    char jvm_path[JVM_MAXPATHLEN];
    os::jvm_path(jvm_path, sizeof(jvm_path));
    char *end = strrchr(jvm_path, *os::file_separator());
    if (end != nullptr) *end = '\0';
    size_t jvm_path_len = strlen(jvm_path);
    size_t file_sep_len = strlen(os::file_separator());
    const size_t len = jvm_path_len + file_sep_len + 20;
    _default_shared_archive_path = NEW_C_HEAP_ARRAY(char, len, mtArguments);
    jio_snprintf(_default_shared_archive_path, len,
                LP64_ONLY(!UseCompressedOops ? "%s%sclasses_nocoops.jsa":) "%s%sclasses.jsa",
                jvm_path, os::file_separator());
  }
  return _default_shared_archive_path;
}

int Arguments::num_archives(const char* archive_path) {
  if (archive_path == nullptr) {
    return 0;
  }
  int npaths = 1;
  char* p = (char*)archive_path;
  while (*p != '\0') {
    if (*p == os::path_separator()[0]) {
      npaths++;
    }
    p++;
  }
  return npaths;
}

void Arguments::extract_shared_archive_paths(const char* archive_path,
                                         char** base_archive_path,
                                         char** top_archive_path) {
  char* begin_ptr = (char*)archive_path;
  char* end_ptr = strchr((char*)archive_path, os::path_separator()[0]);
  if (end_ptr == nullptr || end_ptr == begin_ptr) {
    vm_exit_during_initialization("Base archive was not specified", archive_path);
  }
  size_t len = end_ptr - begin_ptr;
  char* cur_path = NEW_C_HEAP_ARRAY(char, len + 1, mtInternal);
  strncpy(cur_path, begin_ptr, len);
  cur_path[len] = '\0';
  *base_archive_path = cur_path;

  begin_ptr = ++end_ptr;
  if (*begin_ptr == '\0') {
    vm_exit_during_initialization("Top archive was not specified", archive_path);
  }
  end_ptr = strchr(begin_ptr, '\0');
  assert(end_ptr != nullptr, "sanity");
  len = end_ptr - begin_ptr;
  cur_path = NEW_C_HEAP_ARRAY(char, len + 1, mtInternal);
  strncpy(cur_path, begin_ptr, len + 1);
  *top_archive_path = cur_path;
}

void Arguments::init_shared_archive_paths() {
  if (ArchiveClassesAtExit != nullptr) {
    assert(!RecordDynamicDumpInfo, "already checked");
    if (DumpSharedSpaces) {
      vm_exit_during_initialization("-XX:ArchiveClassesAtExit cannot be used with -Xshare:dump");
    }
    check_unsupported_dumping_properties();

    if (os::same_files(get_default_shared_archive_path(), ArchiveClassesAtExit)) {
      vm_exit_during_initialization(
        "Cannot specify the default CDS archive for -XX:ArchiveClassesAtExit", get_default_shared_archive_path());
    }
  }

  if (SharedArchiveFile == nullptr) {
    SharedArchivePath = get_default_shared_archive_path();
  } else {
    int archives = num_archives(SharedArchiveFile);
    assert(archives > 0, "must be");

    if (is_dumping_archive() && archives > 1) {
      vm_exit_during_initialization(
        "Cannot have more than 1 archive file specified in -XX:SharedArchiveFile during CDS dumping");
    }

    if (DumpSharedSpaces) {
      assert(archives == 1, "must be");
      // Static dump is simple: only one archive is allowed in SharedArchiveFile. This file
      // will be overwritten no matter regardless of its contents
      SharedArchivePath = os::strdup_check_oom(SharedArchiveFile, mtArguments);
    } else {
      // SharedArchiveFile may specify one or two files. In case (c), the path for base.jsa
      // is read from top.jsa
      //    (a) 1 file:  -XX:SharedArchiveFile=base.jsa
      //    (b) 2 files: -XX:SharedArchiveFile=base.jsa:top.jsa
      //    (c) 2 files: -XX:SharedArchiveFile=top.jsa
      //
      // However, if either RecordDynamicDumpInfo or ArchiveClassesAtExit is used, we do not
      // allow cases (b) and (c). Case (b) is already checked above.

      if (archives > 2) {
        vm_exit_during_initialization(
          "Cannot have more than 2 archive files specified in the -XX:SharedArchiveFile option");
      }
      if (archives == 1) {
        char* base_archive_path = nullptr;
        bool success =
          FileMapInfo::get_base_archive_name_from_header(SharedArchiveFile, &base_archive_path);
        if (!success) {
          // If +AutoCreateSharedArchive and the specified shared archive does not exist,
          // regenerate the dynamic archive base on default archive.
          if (AutoCreateSharedArchive && !os::file_exists(SharedArchiveFile)) {
            DynamicDumpSharedSpaces = true;
            ArchiveClassesAtExit = const_cast<char *>(SharedArchiveFile);
            SharedArchivePath = get_default_shared_archive_path();
            SharedArchiveFile = nullptr;
          } else {
            if (AutoCreateSharedArchive) {
              warning("-XX:+AutoCreateSharedArchive is unsupported when base CDS archive is not loaded. Run with -Xlog:cds for more info.");
              AutoCreateSharedArchive = false;
            }
            no_shared_spaces("invalid archive");
          }
        } else if (base_archive_path == nullptr) {
          // User has specified a single archive, which is a static archive.
          SharedArchivePath = const_cast<char *>(SharedArchiveFile);
        } else {
          // User has specified a single archive, which is a dynamic archive.
          SharedDynamicArchivePath = const_cast<char *>(SharedArchiveFile);
          SharedArchivePath = base_archive_path; // has been c-heap allocated.
        }
      } else {
        extract_shared_archive_paths((const char*)SharedArchiveFile,
                                      &SharedArchivePath, &SharedDynamicArchivePath);
        if (SharedArchivePath == nullptr) {
          assert(SharedDynamicArchivePath == nullptr, "must be");
          no_shared_spaces("invalid archive");
        }
      }

      if (SharedDynamicArchivePath != nullptr) {
        // Check for case (c)
        if (RecordDynamicDumpInfo) {
          vm_exit_during_initialization("-XX:+RecordDynamicDumpInfo is unsupported when a dynamic CDS archive is specified in -XX:SharedArchiveFile",
                                        SharedArchiveFile);
        }
        if (ArchiveClassesAtExit != nullptr) {
          vm_exit_during_initialization("-XX:ArchiveClassesAtExit is unsupported when a dynamic CDS archive is specified in -XX:SharedArchiveFile",
                                        SharedArchiveFile);
        }
      }

      if (ArchiveClassesAtExit != nullptr && os::same_files(SharedArchiveFile, ArchiveClassesAtExit)) {
          vm_exit_during_initialization(
            "Cannot have the same archive file specified for -XX:SharedArchiveFile and -XX:ArchiveClassesAtExit",
            SharedArchiveFile);
      }
    }
  }
}
#endif // INCLUDE_CDS

#ifndef PRODUCT
// Determine whether LogVMOutput should be implicitly turned on.
static bool use_vm_log() {
  if (LogCompilation || !FLAG_IS_DEFAULT(LogFile) ||
      PrintCompilation || PrintInlining || PrintDependencies || PrintNativeNMethods ||
      PrintDebugInfo || PrintRelocations || PrintNMethods || PrintExceptionHandlers ||
      PrintAssembly || TraceDeoptimization ||
      (VerifyDependencies && FLAG_IS_CMDLINE(VerifyDependencies))) {
    return true;
  }

#ifdef COMPILER1
  if (PrintC1Statistics) {
    return true;
  }
#endif // COMPILER1

#ifdef COMPILER2
  if (PrintOptoAssembly || PrintOptoStatistics) {
    return true;
  }
#endif // COMPILER2

  return false;
}

#endif // PRODUCT

bool Arguments::args_contains_vm_options_file_arg(const JavaVMInitArgs* args) {
  for (int index = 0; index < args->nOptions; index++) {
    const JavaVMOption* option = args->options + index;
    const char* tail;
    if (match_option(option, "-XX:VMOptionsFile=", &tail)) {
      return true;
    }
  }
  return false;
}

jint Arguments::insert_vm_options_file(const JavaVMInitArgs* args,
                                       const char* vm_options_file,
                                       const int vm_options_file_pos,
                                       ScopedVMInitArgs* vm_options_file_args,
                                       ScopedVMInitArgs* args_out) {
  jint code = parse_vm_options_file(vm_options_file, vm_options_file_args);
  if (code != JNI_OK) {
    return code;
  }

  if (vm_options_file_args->get()->nOptions < 1) {
    return JNI_OK;
  }

  if (args_contains_vm_options_file_arg(vm_options_file_args->get())) {
    jio_fprintf(defaultStream::error_stream(),
                "A VM options file may not refer to a VM options file. "
                "Specification of '-XX:VMOptionsFile=<file-name>' in the "
                "options file '%s' in options container '%s' is an error.\n",
                vm_options_file_args->vm_options_file_arg(),
                vm_options_file_args->container_name());
    return JNI_EINVAL;
  }

  return args_out->insert(args, vm_options_file_args->get(),
                          vm_options_file_pos);
}

// Expand -XX:VMOptionsFile found in args_in as needed.
// mod_args and args_out parameters may return values as needed.
jint Arguments::expand_vm_options_as_needed(const JavaVMInitArgs* args_in,
                                            ScopedVMInitArgs* mod_args,
                                            JavaVMInitArgs** args_out) {
  jint code = match_special_option_and_act(args_in, mod_args);
  if (code != JNI_OK) {
    return code;
  }

  if (mod_args->is_set()) {
    // args_in contains -XX:VMOptionsFile and mod_args contains the
    // original options from args_in along with the options expanded
    // from the VMOptionsFile. Return a short-hand to the caller.
    *args_out = mod_args->get();
  } else {
    *args_out = (JavaVMInitArgs *)args_in;  // no changes so use args_in
  }
  return JNI_OK;
}

jint Arguments::match_special_option_and_act(const JavaVMInitArgs* args,
                                             ScopedVMInitArgs* args_out) {
  // Remaining part of option string
  const char* tail;
  ScopedVMInitArgs vm_options_file_args(args_out->container_name());

  for (int index = 0; index < args->nOptions; index++) {
    const JavaVMOption* option = args->options + index;
    if (match_option(option, "-XX:Flags=", &tail)) {
      Arguments::set_jvm_flags_file(tail);
      continue;
    }
    if (match_option(option, "-XX:VMOptionsFile=", &tail)) {
      if (vm_options_file_args.found_vm_options_file_arg()) {
        jio_fprintf(defaultStream::error_stream(),
                    "The option '%s' is already specified in the options "
                    "container '%s' so the specification of '%s' in the "
                    "same options container is an error.\n",
                    vm_options_file_args.vm_options_file_arg(),
                    vm_options_file_args.container_name(),
                    option->optionString);
        return JNI_EINVAL;
      }
      vm_options_file_args.set_vm_options_file_arg(option->optionString);
      // If there's a VMOptionsFile, parse that
      jint code = insert_vm_options_file(args, tail, index,
                                         &vm_options_file_args, args_out);
      if (code != JNI_OK) {
        return code;
      }
      args_out->set_vm_options_file_arg(vm_options_file_args.vm_options_file_arg());
      if (args_out->is_set()) {
        // The VMOptions file inserted some options so switch 'args'
        // to the new set of options, and continue processing which
        // preserves "last option wins" semantics.
        args = args_out->get();
        // The first option from the VMOptionsFile replaces the
        // current option.  So we back track to process the
        // replacement option.
        index--;
      }
      continue;
    }
    if (match_option(option, "-XX:+PrintVMOptions")) {
      PrintVMOptions = true;
      continue;
    }
    if (match_option(option, "-XX:-PrintVMOptions")) {
      PrintVMOptions = false;
      continue;
    }
    if (match_option(option, "-XX:+IgnoreUnrecognizedVMOptions")) {
      IgnoreUnrecognizedVMOptions = true;
      continue;
    }
    if (match_option(option, "-XX:-IgnoreUnrecognizedVMOptions")) {
      IgnoreUnrecognizedVMOptions = false;
      continue;
    }
    if (match_option(option, "-XX:+PrintFlagsInitial")) {
      JVMFlag::printFlags(tty, false);
      vm_exit(0);
    }

#ifndef PRODUCT
    if (match_option(option, "-XX:+PrintFlagsWithComments")) {
      JVMFlag::printFlags(tty, true);
      vm_exit(0);
    }
#endif
  }
  return JNI_OK;
}

static void print_options(const JavaVMInitArgs *args) {
  const char* tail;
  for (int index = 0; index < args->nOptions; index++) {
    const JavaVMOption *option = args->options + index;
    if (match_option(option, "-XX:", &tail)) {
      logOption(tail);
    }
  }
}

bool Arguments::handle_deprecated_print_gc_flags() {
  if (PrintGC) {
    log_warning(gc)("-XX:+PrintGC is deprecated. Will use -Xlog:gc instead.");
  }
  if (PrintGCDetails) {
    log_warning(gc)("-XX:+PrintGCDetails is deprecated. Will use -Xlog:gc* instead.");
  }

  if (_legacyGCLogging.lastFlag == 2) {
    // -Xloggc was used to specify a filename
    const char* gc_conf = PrintGCDetails ? "gc*" : "gc";

    LogTarget(Error, logging) target;
    LogStream errstream(target);
    return LogConfiguration::parse_log_arguments(_legacyGCLogging.file, gc_conf, nullptr, nullptr, &errstream);
  } else if (PrintGC || PrintGCDetails || (_legacyGCLogging.lastFlag == 1)) {
    LogConfiguration::configure_stdout(LogLevel::Info, !PrintGCDetails, LOG_TAGS(gc));
  }
  return true;
}

static void apply_debugger_ergo() {
#ifndef PRODUCT
  // UseDebuggerErgo is notproduct
  if (ReplayCompiles) {
    FLAG_SET_ERGO_IF_DEFAULT(UseDebuggerErgo, true);
  }
#endif

#ifndef PRODUCT
  if (UseDebuggerErgo) {
    // Turn on sub-flags
    FLAG_SET_ERGO_IF_DEFAULT(UseDebuggerErgo1, true);
    FLAG_SET_ERGO_IF_DEFAULT(UseDebuggerErgo2, true);
  }
#endif

  if (UseDebuggerErgo2) {
    // Debugging with limited number of CPUs
    FLAG_SET_ERGO_IF_DEFAULT(UseNUMA, false);
    FLAG_SET_ERGO_IF_DEFAULT(ConcGCThreads, 1);
    FLAG_SET_ERGO_IF_DEFAULT(ParallelGCThreads, 1);
    FLAG_SET_ERGO_IF_DEFAULT(CICompilerCount, 2);
  }
}

// Parse entry point called from JNI_CreateJavaVM

jint Arguments::parse(const JavaVMInitArgs* initial_cmd_args) {
  assert(verify_special_jvm_flags(false), "deprecated and obsolete flag table inconsistent");
  JVMFlag::check_all_flag_declarations();

  // If flag "-XX:Flags=flags-file" is used it will be the first option to be processed.
  const char* hotspotrc = ".hotspotrc";
  bool settings_file_specified = false;
  bool needs_hotspotrc_warning = false;
  ScopedVMInitArgs initial_vm_options_args("");
  ScopedVMInitArgs initial_java_tool_options_args("env_var='JAVA_TOOL_OPTIONS'");
  ScopedVMInitArgs initial_java_options_args("env_var='_JAVA_OPTIONS'");

  // Pointers to current working set of containers
  JavaVMInitArgs* cur_cmd_args;
  JavaVMInitArgs* cur_vm_options_args;
  JavaVMInitArgs* cur_java_options_args;
  JavaVMInitArgs* cur_java_tool_options_args;

  // Containers for modified/expanded options
  ScopedVMInitArgs mod_cmd_args("cmd_line_args");
  ScopedVMInitArgs mod_vm_options_args("vm_options_args");
  ScopedVMInitArgs mod_java_tool_options_args("env_var='JAVA_TOOL_OPTIONS'");
  ScopedVMInitArgs mod_java_options_args("env_var='_JAVA_OPTIONS'");


  jint code =
      parse_java_tool_options_environment_variable(&initial_java_tool_options_args);
  if (code != JNI_OK) {
    return code;
  }

  code = parse_java_options_environment_variable(&initial_java_options_args);
  if (code != JNI_OK) {
    return code;
  }

  // Parse the options in the /java.base/jdk/internal/vm/options resource, if present
  char *vmoptions = ClassLoader::lookup_vm_options();
  if (vmoptions != nullptr) {
    code = parse_options_buffer("vm options resource", vmoptions, strlen(vmoptions), &initial_vm_options_args);
    FREE_C_HEAP_ARRAY(char, vmoptions);
    if (code != JNI_OK) {
      return code;
    }
  }

  code = expand_vm_options_as_needed(initial_java_tool_options_args.get(),
                                     &mod_java_tool_options_args,
                                     &cur_java_tool_options_args);
  if (code != JNI_OK) {
    return code;
  }

  code = expand_vm_options_as_needed(initial_cmd_args,
                                     &mod_cmd_args,
                                     &cur_cmd_args);
  if (code != JNI_OK) {
    return code;
  }

  code = expand_vm_options_as_needed(initial_java_options_args.get(),
                                     &mod_java_options_args,
                                     &cur_java_options_args);
  if (code != JNI_OK) {
    return code;
  }

  code = expand_vm_options_as_needed(initial_vm_options_args.get(),
                                     &mod_vm_options_args,
                                     &cur_vm_options_args);
  if (code != JNI_OK) {
    return code;
  }

  const char* flags_file = Arguments::get_jvm_flags_file();
  settings_file_specified = (flags_file != nullptr);

  if (IgnoreUnrecognizedVMOptions) {
    cur_cmd_args->ignoreUnrecognized = true;
    cur_java_tool_options_args->ignoreUnrecognized = true;
    cur_java_options_args->ignoreUnrecognized = true;
  }

  // Parse specified settings file
  if (settings_file_specified) {
    if (!process_settings_file(flags_file, true,
                               cur_cmd_args->ignoreUnrecognized)) {
      return JNI_EINVAL;
    }
  } else {
#ifdef ASSERT
    // Parse default .hotspotrc settings file
    if (!process_settings_file(".hotspotrc", false,
                               cur_cmd_args->ignoreUnrecognized)) {
      return JNI_EINVAL;
    }
#else
    struct stat buf;
    if (os::stat(hotspotrc, &buf) == 0) {
      needs_hotspotrc_warning = true;
    }
#endif
  }

  if (PrintVMOptions) {
    print_options(cur_java_tool_options_args);
    print_options(cur_cmd_args);
    print_options(cur_java_options_args);
  }

  // Parse JavaVMInitArgs structure passed in, as well as JAVA_TOOL_OPTIONS and _JAVA_OPTIONS
  jint result = parse_vm_init_args(cur_vm_options_args,
                                   cur_java_tool_options_args,
                                   cur_java_options_args,
                                   cur_cmd_args);

  if (result != JNI_OK) {
    return result;
  }

  // Delay warning until here so that we've had a chance to process
  // the -XX:-PrintWarnings flag
  if (needs_hotspotrc_warning) {
    warning("%s file is present but has been ignored.  "
            "Run with -XX:Flags=%s to load the file.",
            hotspotrc, hotspotrc);
  }

  if (needs_module_property_warning) {
    warning("Ignoring system property options whose names match the '-Djdk.module.*'."
            " names that are reserved for internal use.");
  }

#if defined(_ALLBSD_SOURCE) || defined(AIX)  // UseLargePages is not yet supported on BSD and AIX.
  UNSUPPORTED_OPTION(UseLargePages);
#endif

#if defined(AIX)
  UNSUPPORTED_OPTION_NULL(AllocateHeapAt);
#endif

#ifndef PRODUCT
  if (TraceBytecodesAt != 0) {
    TraceBytecodes = true;
  }
  if (CountCompiledCalls) {
    if (UseCounterDecay) {
      warning("UseCounterDecay disabled because CountCalls is set");
      UseCounterDecay = false;
    }
  }
#endif // PRODUCT

  if (ScavengeRootsInCode == 0) {
    if (!FLAG_IS_DEFAULT(ScavengeRootsInCode)) {
      warning("Forcing ScavengeRootsInCode non-zero");
    }
    ScavengeRootsInCode = 1;
  }

  if (!handle_deprecated_print_gc_flags()) {
    return JNI_EINVAL;
  }

  // Set object alignment values.
  set_object_alignment();

#if !INCLUDE_CDS
  if (DumpSharedSpaces || RequireSharedSpaces) {
    jio_fprintf(defaultStream::error_stream(),
      "Shared spaces are not supported in this VM\n");
    return JNI_ERR;
  }
  if (DumpLoadedClassList != nullptr) {
    jio_fprintf(defaultStream::error_stream(),
      "DumpLoadedClassList is not supported in this VM\n");
    return JNI_ERR;
  }
  if ((UseSharedSpaces && xshare_auto_cmd_line) ||
      log_is_enabled(Info, cds)) {
    warning("Shared spaces are not supported in this VM");
    UseSharedSpaces = false;
    LogConfiguration::configure_stdout(LogLevel::Off, true, LOG_TAGS(cds));
  }
  no_shared_spaces("CDS Disabled");
#endif // INCLUDE_CDS

  // Verify NMT arguments
  const NMT_TrackingLevel lvl = NMTUtil::parse_tracking_level(NativeMemoryTracking);
  if (lvl == NMT_unknown) {
    jio_fprintf(defaultStream::error_stream(),
                "Syntax error, expecting -XX:NativeMemoryTracking=[off|summary|detail]", nullptr);
    return JNI_ERR;
  }
  if (PrintNMTStatistics && lvl == NMT_off) {
    warning("PrintNMTStatistics is disabled, because native memory tracking is not enabled");
    FLAG_SET_DEFAULT(PrintNMTStatistics, false);
  }

  bool trace_dependencies = log_is_enabled(Debug, dependencies);
  if (trace_dependencies && VerifyDependencies) {
    warning("dependency logging results may be inflated by VerifyDependencies");
  }

  apply_debugger_ergo();

  if (log_is_enabled(Info, arguments)) {
    LogStream st(Log(arguments)::info());
    Arguments::print_on(&st);
  }

  return JNI_OK;
}

jint Arguments::apply_ergo() {
  // Set flags based on ergonomics.
  jint result = set_ergonomics_flags();
  if (result != JNI_OK) return result;

  // Set heap size based on available physical memory
  set_heap_size();

  GCConfig::arguments()->initialize();

  set_shared_spaces_flags_and_archive_paths();

  // Initialize Metaspace flags and alignments
  Metaspace::ergo_initialize();

  if (!StringDedup::ergo_initialize()) {
    return JNI_EINVAL;
  }

  // Set compiler flags after GC is selected and GC specific
  // flags (LoopStripMiningIter) are set.
  CompilerConfig::ergo_initialize();

  // Set bytecode rewriting flags
  set_bytecode_flags();

  // Set flags if aggressive optimization flags are enabled
  jint code = set_aggressive_opts_flags();
  if (code != JNI_OK) {
    return code;
  }

#ifdef ZERO
  // Clear flags not supported on zero.
  FLAG_SET_DEFAULT(ProfileInterpreter, false);
#endif // ZERO

  if (PrintAssembly && FLAG_IS_DEFAULT(DebugNonSafepoints)) {
    warning("PrintAssembly is enabled; turning on DebugNonSafepoints to gain additional output");
    DebugNonSafepoints = true;
  }

  if (FLAG_IS_CMDLINE(CompressedClassSpaceSize) && !UseCompressedClassPointers) {
    warning("Setting CompressedClassSpaceSize has no effect when compressed class pointers are not used");
  }

  // Treat the odd case where local verification is enabled but remote
  // verification is not as if both were enabled.
  if (BytecodeVerificationLocal && !BytecodeVerificationRemote) {
    log_info(verification)("Turning on remote verification because local verification is on");
    FLAG_SET_DEFAULT(BytecodeVerificationRemote, true);
  }

#ifndef PRODUCT
  if (!LogVMOutput && FLAG_IS_DEFAULT(LogVMOutput)) {
    if (use_vm_log()) {
      LogVMOutput = true;
    }
  }
#endif // PRODUCT

  if (PrintCommandLineFlags) {
    JVMFlag::printSetFlags(tty);
  }

#ifdef COMPILER2
  if (!FLAG_IS_DEFAULT(EnableVectorSupport) && !EnableVectorSupport) {
    if (!FLAG_IS_DEFAULT(EnableVectorReboxing) && EnableVectorReboxing) {
      warning("Disabling EnableVectorReboxing since EnableVectorSupport is turned off.");
    }
    FLAG_SET_DEFAULT(EnableVectorReboxing, false);

    if (!FLAG_IS_DEFAULT(EnableVectorAggressiveReboxing) && EnableVectorAggressiveReboxing) {
      if (!EnableVectorReboxing) {
        warning("Disabling EnableVectorAggressiveReboxing since EnableVectorReboxing is turned off.");
      } else {
        warning("Disabling EnableVectorAggressiveReboxing since EnableVectorSupport is turned off.");
      }
    }
    FLAG_SET_DEFAULT(EnableVectorAggressiveReboxing, false);

    if (!FLAG_IS_DEFAULT(UseVectorStubs) && UseVectorStubs) {
      warning("Disabling UseVectorStubs since EnableVectorSupport is turned off.");
    }
    FLAG_SET_DEFAULT(UseVectorStubs, false);
  }
#endif // COMPILER2

  if (FLAG_IS_CMDLINE(DiagnoseSyncOnValueBasedClasses)) {
    if (DiagnoseSyncOnValueBasedClasses == ObjectSynchronizer::LOG_WARNING && !log_is_enabled(Info, valuebasedclasses)) {
      LogConfiguration::configure_stdout(LogLevel::Info, true, LOG_TAGS(valuebasedclasses));
    }
  }
  return JNI_OK;
}

jint Arguments::adjust_after_os() {
  if (UseNUMA) {
    if (UseParallelGC) {
      if (FLAG_IS_DEFAULT(MinHeapDeltaBytes)) {
         FLAG_SET_DEFAULT(MinHeapDeltaBytes, 64*M);
      }
    }
  }
  return JNI_OK;
}

int Arguments::PropertyList_count(SystemProperty* pl) {
  int count = 0;
  while(pl != nullptr) {
    count++;
    pl = pl->next();
  }
  return count;
}

// Return the number of readable properties.
int Arguments::PropertyList_readable_count(SystemProperty* pl) {
  int count = 0;
  while(pl != nullptr) {
    if (pl->readable()) {
      count++;
    }
    pl = pl->next();
  }
  return count;
}

const char* Arguments::PropertyList_get_value(SystemProperty *pl, const char* key) {
  assert(key != nullptr, "just checking");
  SystemProperty* prop;
  for (prop = pl; prop != nullptr; prop = prop->next()) {
    if (strcmp(key, prop->key()) == 0) return prop->value();
  }
  return nullptr;
}

// Return the value of the requested property provided that it is a readable property.
const char* Arguments::PropertyList_get_readable_value(SystemProperty *pl, const char* key) {
  assert(key != nullptr, "just checking");
  SystemProperty* prop;
  // Return the property value if the keys match and the property is not internal or
  // it's the special internal property "jdk.boot.class.path.append".
  for (prop = pl; prop != nullptr; prop = prop->next()) {
    if (strcmp(key, prop->key()) == 0) {
      if (!prop->internal()) {
        return prop->value();
      } else if (strcmp(key, "jdk.boot.class.path.append") == 0) {
        return prop->value();
      } else {
        // Property is internal and not jdk.boot.class.path.append so return null.
        return nullptr;
      }
    }
  }
  return nullptr;
}

void Arguments::PropertyList_add(SystemProperty** plist, SystemProperty *new_p) {
  SystemProperty* p = *plist;
  if (p == nullptr) {
    *plist = new_p;
  } else {
    while (p->next() != nullptr) {
      p = p->next();
    }
    p->set_next(new_p);
  }
}

void Arguments::PropertyList_add(SystemProperty** plist, const char* k, const char* v,
                                 bool writeable, bool internal) {
  if (plist == nullptr)
    return;

  SystemProperty* new_p = new SystemProperty(k, v, writeable, internal);
  PropertyList_add(plist, new_p);
}

void Arguments::PropertyList_add(SystemProperty *element) {
  PropertyList_add(&_system_properties, element);
}

// This add maintains unique property key in the list.
void Arguments::PropertyList_unique_add(SystemProperty** plist, const char* k, const char* v,
                                        PropertyAppendable append, PropertyWriteable writeable,
                                        PropertyInternal internal) {
  if (plist == nullptr)
    return;

  // If property key exists and is writeable, then update with new value.
  // Trying to update a non-writeable property is silently ignored.
  SystemProperty* prop;
  for (prop = *plist; prop != nullptr; prop = prop->next()) {
    if (strcmp(k, prop->key()) == 0) {
      if (append == AppendProperty) {
        prop->append_writeable_value(v);
      } else {
        prop->set_writeable_value(v);
      }
      return;
    }
  }

  PropertyList_add(plist, k, v, writeable == WriteableProperty, internal == InternalProperty);
}

// Copies src into buf, replacing "%%" with "%" and "%p" with pid
// Returns true if all of the source pointed by src has been copied over to
// the destination buffer pointed by buf. Otherwise, returns false.
// Notes:
// 1. If the length (buflen) of the destination buffer excluding the
// null terminator character is not long enough for holding the expanded
// pid characters, it also returns false instead of returning the partially
// expanded one.
// 2. The passed in "buflen" should be large enough to hold the null terminator.
bool Arguments::copy_expand_pid(const char* src, size_t srclen,
                                char* buf, size_t buflen) {
  const char* p = src;
  char* b = buf;
  const char* src_end = &src[srclen];
  char* buf_end = &buf[buflen - 1];

  while (p < src_end && b < buf_end) {
    if (*p == '%') {
      switch (*(++p)) {
      case '%':         // "%%" ==> "%"
        *b++ = *p++;
        break;
      case 'p':  {       //  "%p" ==> current process id
        // buf_end points to the character before the last character so
        // that we could write '\0' to the end of the buffer.
        size_t buf_sz = buf_end - b + 1;
        int ret = jio_snprintf(b, buf_sz, "%d", os::current_process_id());

        // if jio_snprintf fails or the buffer is not long enough to hold
        // the expanded pid, returns false.
        if (ret < 0 || ret >= (int)buf_sz) {
          return false;
        } else {
          b += ret;
          assert(*b == '\0', "fail in copy_expand_pid");
          if (p == src_end && b == buf_end + 1) {
            // reach the end of the buffer.
            return true;
          }
        }
        p++;
        break;
      }
      default :
        *b++ = '%';
      }
    } else {
      *b++ = *p++;
    }
  }
  *b = '\0';
  return (p == src_end); // return false if not all of the source was copied
}<|MERGE_RESOLUTION|>--- conflicted
+++ resolved
@@ -1484,7 +1484,6 @@
 
 void Arguments::set_use_compressed_klass_ptrs() {
 #ifdef _LP64
-<<<<<<< HEAD
 
   if (UseCompactObjectHeaders) {
     // 512 byte alignment, 22-bit values (Lilliput)
@@ -1502,25 +1501,6 @@
   NarrowKlassPointerBitMask = ((((uint64_t)1) << MaxNarrowKlassPointerBits) - 1);
   KlassEncodingMetaspaceMax = UCONST64(1) << (MaxNarrowKlassPointerBits + LogKlassAlignmentInBytes);
 
-  // On some architectures, the use of UseCompressedClassPointers implies the use of
-  // UseCompressedOops. The reason is that the rheap_base register of said platforms
-  // is reused to perform some optimized spilling, in order to use rheap_base as a
-  // temp register. But by treating it as any other temp register, spilling can typically
-  // be completely avoided instead. So it is better not to perform this trick. And by
-  // not having that reliance, large heaps, or heaps not supporting compressed oops,
-  // can still use compressed class pointers.
-  // Turn on UseCompressedClassPointers too
-  if (FLAG_IS_DEFAULT(UseCompressedClassPointers)) {
-    FLAG_SET_ERGO(UseCompressedClassPointers, true);
-  }
-  // Check the CompressedClassSpaceSize to make sure we use compressed klass ptrs.
-  if (UseCompressedClassPointers) {
-    if (CompressedClassSpaceSize > KlassEncodingMetaspaceMax) {
-      warning("CompressedClassSpaceSize is too large for UseCompressedClassPointers");
-      FLAG_SET_DEFAULT(UseCompressedClassPointers, false);
-    }
-  }
-
   // Assert validity of compressed class space size. User arg should have been checked at this point
   // (see CompressedClassSpaceSizeConstraintFunc()), so no need to be nice about it, this fires in
   // case the default is wrong.
@@ -1529,12 +1509,10 @@
   // assert(CompressedClassSpaceSize <= Metaspace::max_class_space_size(),
   //        "CompressedClassSpaceSize " SIZE_FORMAT " too large (max: " SIZE_FORMAT ")",
   //        CompressedClassSpaceSize, Metaspace::max_class_space_size());
-#endif
-=======
+
   assert(!UseCompressedClassPointers || CompressedClassSpaceSize <= KlassEncodingMetaspaceMax,
          "CompressedClassSpaceSize is too large for UseCompressedClassPointers");
 #endif // _LP64
->>>>>>> bd79db39
 }
 
 void Arguments::set_conservative_max_heap_alignment() {
