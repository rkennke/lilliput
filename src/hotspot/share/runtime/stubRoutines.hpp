/*
 * Copyright (c) 1997, 2022, Oracle and/or its affiliates. All rights reserved.
 * DO NOT ALTER OR REMOVE COPYRIGHT NOTICES OR THIS FILE HEADER.
 *
 * This code is free software; you can redistribute it and/or modify it
 * under the terms of the GNU General Public License version 2 only, as
 * published by the Free Software Foundation.
 *
 * This code is distributed in the hope that it will be useful, but WITHOUT
 * ANY WARRANTY; without even the implied warranty of MERCHANTABILITY or
 * FITNESS FOR A PARTICULAR PURPOSE.  See the GNU General Public License
 * version 2 for more details (a copy is included in the LICENSE file that
 * accompanied this code).
 *
 * You should have received a copy of the GNU General Public License version
 * 2 along with this work; if not, write to the Free Software Foundation,
 * Inc., 51 Franklin St, Fifth Floor, Boston, MA 02110-1301 USA.
 *
 * Please contact Oracle, 500 Oracle Parkway, Redwood Shores, CA 94065 USA
 * or visit www.oracle.com if you need additional information or have any
 * questions.
 *
 */

#ifndef SHARE_RUNTIME_STUBROUTINES_HPP
#define SHARE_RUNTIME_STUBROUTINES_HPP

#include "code/codeBlob.hpp"
#include "memory/allocation.hpp"
#include "prims/vectorSupport.hpp"
#include "runtime/frame.hpp"
#include "runtime/mutexLocker.hpp"
#include "runtime/stubCodeGenerator.hpp"
#include "utilities/macros.hpp"

// StubRoutines provides entry points to assembly routines used by
// compiled code and the run-time system. Platform-specific entry
// points are defined in the platform-specific inner class.
//
// Class scheme:
//
//    platform-independent               platform-dependent
//
//    stubRoutines.hpp  <-- included --  stubRoutines_<arch>.hpp
//           ^                                  ^
//           |                                  |
//       implements                         implements
//           |                                  |
//           |                                  |
//    stubRoutines.cpp                   stubRoutines_<arch>.cpp
//    stubRoutines_<os_family>.cpp       stubGenerator_<arch>.cpp
//    stubRoutines_<os_arch>.cpp
//
// Note 1: The important thing is a clean decoupling between stub
//         entry points (interfacing to the whole vm; i.e., 1-to-n
//         relationship) and stub generators (interfacing only to
//         the entry points implementation; i.e., 1-to-1 relationship).
//         This significantly simplifies changes in the generator
//         structure since the rest of the vm is not affected.
//
// Note 2: stubGenerator_<arch>.cpp contains a minimal portion of
//         machine-independent code; namely the generator calls of
//         the generator functions that are used platform-independently.
//         However, it comes with the advantage of having a 1-file
//         implementation of the generator. It should be fairly easy
//         to change, should it become a problem later.
//
// Scheme for adding a new entry point:
//
// 1. determine if it's a platform-dependent or independent entry point
//    a) if platform independent: make subsequent changes in the independent files
//    b) if platform   dependent: make subsequent changes in the   dependent files
// 2. add a private instance variable holding the entry point address
// 3. add a public accessor function to the instance variable
// 4. implement the corresponding generator function in the platform-dependent
//    stubGenerator_<arch>.cpp file and call the function in generate_all() of that file

class UnsafeCopyMemory : public CHeapObj<mtCode> {
 private:
  address _start_pc;
  address _end_pc;
  address _error_exit_pc;
 public:
  static address           _common_exit_stub_pc;
  static UnsafeCopyMemory* _table;
  static int               _table_length;
  static int               _table_max_length;
  UnsafeCopyMemory() : _start_pc(NULL), _end_pc(NULL), _error_exit_pc(NULL) {}
  void    set_start_pc(address pc)      { _start_pc = pc; }
  void    set_end_pc(address pc)        { _end_pc = pc; }
  void    set_error_exit_pc(address pc) { _error_exit_pc = pc; }
  address start_pc()      const { return _start_pc; }
  address end_pc()        const { return _end_pc; }
  address error_exit_pc() const { return _error_exit_pc; }

  static void    set_common_exit_stub_pc(address pc) { _common_exit_stub_pc = pc; }
  static address common_exit_stub_pc()               { return _common_exit_stub_pc; }

  static UnsafeCopyMemory* add_to_table(address start_pc, address end_pc, address error_exit_pc) {
    guarantee(_table_length < _table_max_length, "Incorrect UnsafeCopyMemory::_table_max_length");
    UnsafeCopyMemory* entry = &_table[_table_length];
    entry->set_start_pc(start_pc);
    entry->set_end_pc(end_pc);
    entry->set_error_exit_pc(error_exit_pc);

    _table_length++;
    return entry;
  }

  static bool    contains_pc(address pc);
  static address page_error_continue_pc(address pc);
  static void    create_table(int max_size);
};

class UnsafeCopyMemoryMark : public StackObj {
 private:
  UnsafeCopyMemory*  _ucm_entry;
  StubCodeGenerator* _cgen;
 public:
  UnsafeCopyMemoryMark(StubCodeGenerator* cgen, bool add_entry, bool continue_at_scope_end, address error_exit_pc = NULL);
  ~UnsafeCopyMemoryMark();
};

class StubRoutines: AllStatic {

 public:
  // Dependencies
  friend class StubGenerator;

#include CPU_HEADER(stubRoutines)

  static jint    _verify_oop_count;
  static address _verify_oop_subroutine_entry;

  static address _call_stub_return_address;                // the return PC, when returning to a call stub
  static address _call_stub_entry;
  static address _forward_exception_entry;
  static address _catch_exception_entry;
  static address _throw_AbstractMethodError_entry;
  static address _throw_IncompatibleClassChangeError_entry;
  static address _throw_NullPointerException_at_call_entry;
  static address _throw_StackOverflowError_entry;
  static address _throw_delayed_StackOverflowError_entry;

  static address _atomic_xchg_entry;
  static address _atomic_xchg_long_entry;
  static address _atomic_store_entry;
  static address _atomic_cmpxchg_entry;
  static address _atomic_cmpxchg_byte_entry;
  static address _atomic_cmpxchg_long_entry;
  static address _atomic_add_entry;
  static address _atomic_add_long_entry;
  static address _fence_entry;

  static BufferBlob* _code1;                               // code buffer for initial routines
  static BufferBlob* _code2;
  static BufferBlob* _code3;                               // code buffer for all other routines

  // Leaf routines which implement arraycopy and their addresses
  // arraycopy operands aligned on element type boundary
  static address _jbyte_arraycopy;
  static address _jshort_arraycopy;
  static address _jint_arraycopy;
  static address _jlong_arraycopy;
  static address _oop_arraycopy, _oop_arraycopy_uninit;
  static address _jbyte_disjoint_arraycopy;
  static address _jshort_disjoint_arraycopy;
  static address _jint_disjoint_arraycopy;
  static address _jlong_disjoint_arraycopy;
  static address _oop_disjoint_arraycopy, _oop_disjoint_arraycopy_uninit;

  // arraycopy operands aligned on zero'th element boundary
  // These are identical to the ones aligned aligned on an
  // element type boundary, except that they assume that both
  // source and destination are HeapWord aligned.
  static address _arrayof_jbyte_arraycopy;
  static address _arrayof_jshort_arraycopy;
  static address _arrayof_jint_arraycopy;
  static address _arrayof_jlong_arraycopy;
  static address _arrayof_oop_arraycopy, _arrayof_oop_arraycopy_uninit;
  static address _arrayof_jbyte_disjoint_arraycopy;
  static address _arrayof_jshort_disjoint_arraycopy;
  static address _arrayof_jint_disjoint_arraycopy;
  static address _arrayof_jlong_disjoint_arraycopy;
  static address _arrayof_oop_disjoint_arraycopy, _arrayof_oop_disjoint_arraycopy_uninit;

  // cache line writeback
  static address _data_cache_writeback;
  static address _data_cache_writeback_sync;

  // these are recommended but optional:
  static address _checkcast_arraycopy, _checkcast_arraycopy_uninit;
  static address _unsafe_arraycopy;
  static address _generic_arraycopy;

  static address _jbyte_fill;
  static address _jshort_fill;
  static address _jint_fill;
  static address _arrayof_jbyte_fill;
  static address _arrayof_jshort_fill;
  static address _arrayof_jint_fill;

  static address _aescrypt_encryptBlock;
  static address _aescrypt_decryptBlock;
  static address _cipherBlockChaining_encryptAESCrypt;
  static address _cipherBlockChaining_decryptAESCrypt;
  static address _electronicCodeBook_encryptAESCrypt;
  static address _electronicCodeBook_decryptAESCrypt;
  static address _counterMode_AESCrypt;
  static address _galoisCounterMode_AESCrypt;
  static address _ghash_processBlocks;
  static address _base64_encodeBlock;
  static address _base64_decodeBlock;

  static address _md5_implCompress;
  static address _md5_implCompressMB;
  static address _sha1_implCompress;
  static address _sha1_implCompressMB;
  static address _sha256_implCompress;
  static address _sha256_implCompressMB;
  static address _sha512_implCompress;
  static address _sha512_implCompressMB;
  static address _sha3_implCompress;
  static address _sha3_implCompressMB;

  static address _updateBytesCRC32;
  static address _crc_table_adr;

  static address _crc32c_table_addr;
  static address _updateBytesCRC32C;
  static address _updateBytesAdler32;

  static address _multiplyToLen;
  static address _squareToLen;
  static address _mulAdd;
  static address _montgomeryMultiply;
  static address _montgomerySquare;
  static address _bigIntegerRightShiftWorker;
  static address _bigIntegerLeftShiftWorker;

  static address _vectorizedMismatch;

  static address _dexp;
  static address _dlog;
  static address _dlog10;
  static address _dpow;
  static address _dsin;
  static address _dcos;
  static address _dlibm_sin_cos_huge;
  static address _dlibm_reduce_pi04l;
  static address _dlibm_tan_cot_huge;
  static address _dtan;

  static address _cont_thaw;
  static address _cont_returnBarrier;
  static address _cont_returnBarrierExc;

  JFR_ONLY(static RuntimeStub* _jfr_write_checkpoint_stub;)
  JFR_ONLY(static address _jfr_write_checkpoint;)

  // Vector Math Routines
  static address _vector_f_math[VectorSupport::NUM_VEC_SIZES][VectorSupport::NUM_SVML_OP];
  static address _vector_d_math[VectorSupport::NUM_VEC_SIZES][VectorSupport::NUM_SVML_OP];

  static address _load_nklass;

public:
  // Initialization/Testing
  static void    initialize1();                            // must happen before universe::genesis
  static void    initialize2();                            // must happen after  universe::genesis
  static void    initializeContinuationStubs();            // must happen after  universe::genesis

  static bool is_stub_code(address addr)                   { return contains(addr); }

  static bool contains(address addr) {
    return
      (_code1 != NULL && _code1->blob_contains(addr)) ||
      (_code2 != NULL && _code2->blob_contains(addr)) ;
  }

  static RuntimeBlob* code1() { return _code1; }
  static RuntimeBlob* code2() { return _code2; }
  static RuntimeBlob* code3() { return _code3; }

  // Debugging
  static jint    verify_oop_count()                        { return _verify_oop_count; }
  static jint*   verify_oop_count_addr()                   { return &_verify_oop_count; }
  // a subroutine for debugging the GC
  static address verify_oop_subroutine_entry_address()     { return (address)&_verify_oop_subroutine_entry; }

  static address catch_exception_entry()                   { return _catch_exception_entry; }

  // Calls to Java
  typedef void (*CallStub)(
    address   link,
    intptr_t* result,
    BasicType result_type,
    Method* method,
    address   entry_point,
    intptr_t* parameters,
    int       size_of_parameters,
    TRAPS
  );

  static CallStub call_stub()                              { return CAST_TO_FN_PTR(CallStub, _call_stub_entry); }

  // Exceptions
  static address forward_exception_entry()                 { return _forward_exception_entry; }
  // Implicit exceptions
  static address throw_AbstractMethodError_entry()         { return _throw_AbstractMethodError_entry; }
  static address throw_IncompatibleClassChangeError_entry(){ return _throw_IncompatibleClassChangeError_entry; }
  static address throw_NullPointerException_at_call_entry(){ return _throw_NullPointerException_at_call_entry; }
  static address throw_StackOverflowError_entry()          { return _throw_StackOverflowError_entry; }
  static address throw_delayed_StackOverflowError_entry()  { return _throw_delayed_StackOverflowError_entry; }

  static address atomic_xchg_entry()                       { return _atomic_xchg_entry; }
  static address atomic_xchg_long_entry()                  { return _atomic_xchg_long_entry; }
  static address atomic_store_entry()                      { return _atomic_store_entry; }
  static address atomic_cmpxchg_entry()                    { return _atomic_cmpxchg_entry; }
  static address atomic_cmpxchg_byte_entry()               { return _atomic_cmpxchg_byte_entry; }
  static address atomic_cmpxchg_long_entry()               { return _atomic_cmpxchg_long_entry; }
  static address atomic_add_entry()                        { return _atomic_add_entry; }
  static address atomic_add_long_entry()                   { return _atomic_add_long_entry; }
  static address fence_entry()                             { return _fence_entry; }

  static address select_arraycopy_function(BasicType t, bool aligned, bool disjoint, const char* &name, bool dest_uninitialized);

  static address jbyte_arraycopy()  { return _jbyte_arraycopy; }
  static address jshort_arraycopy() { return _jshort_arraycopy; }
  static address jint_arraycopy()   { return _jint_arraycopy; }
  static address jlong_arraycopy()  { return _jlong_arraycopy; }
  static address oop_arraycopy(bool dest_uninitialized = false) {
    return dest_uninitialized ? _oop_arraycopy_uninit : _oop_arraycopy;
  }
  static address jbyte_disjoint_arraycopy()  { return _jbyte_disjoint_arraycopy; }
  static address jshort_disjoint_arraycopy() { return _jshort_disjoint_arraycopy; }
  static address jint_disjoint_arraycopy()   { return _jint_disjoint_arraycopy; }
  static address jlong_disjoint_arraycopy()  { return _jlong_disjoint_arraycopy; }
  static address oop_disjoint_arraycopy(bool dest_uninitialized = false) {
    return dest_uninitialized ?  _oop_disjoint_arraycopy_uninit : _oop_disjoint_arraycopy;
  }

  static address arrayof_jbyte_arraycopy()  { return _arrayof_jbyte_arraycopy; }
  static address arrayof_jshort_arraycopy() { return _arrayof_jshort_arraycopy; }
  static address arrayof_jint_arraycopy()   { return _arrayof_jint_arraycopy; }
  static address arrayof_jlong_arraycopy()  { return _arrayof_jlong_arraycopy; }
  static address arrayof_oop_arraycopy(bool dest_uninitialized = false) {
    return dest_uninitialized ? _arrayof_oop_arraycopy_uninit : _arrayof_oop_arraycopy;
  }

  static address arrayof_jbyte_disjoint_arraycopy()  { return _arrayof_jbyte_disjoint_arraycopy; }
  static address arrayof_jshort_disjoint_arraycopy() { return _arrayof_jshort_disjoint_arraycopy; }
  static address arrayof_jint_disjoint_arraycopy()   { return _arrayof_jint_disjoint_arraycopy; }
  static address arrayof_jlong_disjoint_arraycopy()  { return _arrayof_jlong_disjoint_arraycopy; }
  static address arrayof_oop_disjoint_arraycopy(bool dest_uninitialized = false) {
    return dest_uninitialized ? _arrayof_oop_disjoint_arraycopy_uninit : _arrayof_oop_disjoint_arraycopy;
  }
  static address data_cache_writeback()              { return _data_cache_writeback; }
  static address data_cache_writeback_sync()         { return _data_cache_writeback_sync; }

  typedef void (*DataCacheWritebackStub)(void *);
  static DataCacheWritebackStub DataCacheWriteback_stub()         { return CAST_TO_FN_PTR(DataCacheWritebackStub,  _data_cache_writeback); }
  typedef void (*DataCacheWritebackSyncStub)(bool);
  static DataCacheWritebackSyncStub DataCacheWritebackSync_stub() { return CAST_TO_FN_PTR(DataCacheWritebackSyncStub,  _data_cache_writeback_sync); }

  static address checkcast_arraycopy(bool dest_uninitialized = false) {
    return dest_uninitialized ? _checkcast_arraycopy_uninit : _checkcast_arraycopy;
  }
  static address unsafe_arraycopy()     { return _unsafe_arraycopy; }

  typedef void (*UnsafeArrayCopyStub)(const void* src, void* dst, size_t count);
  static UnsafeArrayCopyStub UnsafeArrayCopy_stub()         { return CAST_TO_FN_PTR(UnsafeArrayCopyStub,  _unsafe_arraycopy); }

  static address generic_arraycopy()   { return _generic_arraycopy; }

  static address jbyte_fill()          { return _jbyte_fill; }
  static address jshort_fill()         { return _jshort_fill; }
  static address jint_fill()           { return _jint_fill; }
  static address arrayof_jbyte_fill()  { return _arrayof_jbyte_fill; }
  static address arrayof_jshort_fill() { return _arrayof_jshort_fill; }
  static address arrayof_jint_fill()   { return _arrayof_jint_fill; }

  static address aescrypt_encryptBlock()                { return _aescrypt_encryptBlock; }
  static address aescrypt_decryptBlock()                { return _aescrypt_decryptBlock; }
  static address cipherBlockChaining_encryptAESCrypt()  { return _cipherBlockChaining_encryptAESCrypt; }
  static address cipherBlockChaining_decryptAESCrypt()  { return _cipherBlockChaining_decryptAESCrypt; }
  static address electronicCodeBook_encryptAESCrypt()   { return _electronicCodeBook_encryptAESCrypt; }
  static address electronicCodeBook_decryptAESCrypt()   { return _electronicCodeBook_decryptAESCrypt; }
  static address counterMode_AESCrypt()  { return _counterMode_AESCrypt; }
  static address ghash_processBlocks()   { return _ghash_processBlocks; }
  static address base64_encodeBlock()    { return _base64_encodeBlock; }
  static address base64_decodeBlock()    { return _base64_decodeBlock; }
  static address md5_implCompress()      { return _md5_implCompress; }
  static address md5_implCompressMB()    { return _md5_implCompressMB; }
  static address sha1_implCompress()     { return _sha1_implCompress; }
  static address sha1_implCompressMB()   { return _sha1_implCompressMB; }
  static address sha256_implCompress()   { return _sha256_implCompress; }
  static address sha256_implCompressMB() { return _sha256_implCompressMB; }
  static address sha512_implCompress()   { return _sha512_implCompress; }
  static address sha512_implCompressMB() { return _sha512_implCompressMB; }
  static address sha3_implCompress()     { return _sha3_implCompress; }
  static address sha3_implCompressMB()   { return _sha3_implCompressMB; }

  static address updateBytesCRC32()    { return _updateBytesCRC32; }
  static address crc_table_addr()      { return _crc_table_adr; }

  static address crc32c_table_addr()   { return _crc32c_table_addr; }
  static address updateBytesCRC32C()   { return _updateBytesCRC32C; }
  static address updateBytesAdler32()  { return _updateBytesAdler32; }

  static address multiplyToLen()       { return _multiplyToLen; }
  static address squareToLen()         { return _squareToLen; }
  static address mulAdd()              { return _mulAdd; }
  static address montgomeryMultiply()  { return _montgomeryMultiply; }
  static address montgomerySquare()    { return _montgomerySquare; }
  static address bigIntegerRightShift() { return _bigIntegerRightShiftWorker; }
  static address bigIntegerLeftShift()  { return _bigIntegerLeftShiftWorker; }
  static address galoisCounterMode_AESCrypt()   { return _galoisCounterMode_AESCrypt; }

  static address vectorizedMismatch()  { return _vectorizedMismatch; }

  static address dexp()                { return _dexp; }
  static address dlog()                { return _dlog; }
  static address dlog10()              { return _dlog10; }
  static address dpow()                { return _dpow; }
  static address dsin()                { return _dsin; }
  static address dcos()                { return _dcos; }
  static address dlibm_reduce_pi04l()  { return _dlibm_reduce_pi04l; }
  static address dlibm_sin_cos_huge()  { return _dlibm_sin_cos_huge; }
  static address dlibm_tan_cot_huge()  { return _dlibm_tan_cot_huge; }
  static address dtan()                { return _dtan; }

<<<<<<< HEAD
  static address load_nklass()         { return _load_nklass; }
  static RuntimeStub* cont_doYield_stub() { return _cont_doYield_stub; }
  static address cont_doYield()        { return _cont_doYield; }
=======
>>>>>>> 79ccc791
  static address cont_thaw()           { return _cont_thaw; }
  static address cont_returnBarrier()  { return _cont_returnBarrier; }
  static address cont_returnBarrierExc(){return _cont_returnBarrierExc; }

  JFR_ONLY(static address jfr_write_checkpoint() { return _jfr_write_checkpoint; })

  static address select_fill_function(BasicType t, bool aligned, const char* &name);

  //
  // Default versions of the above arraycopy functions for platforms which do
  // not have specialized versions
  //
  static void jbyte_copy     (jbyte*  src, jbyte*  dest, size_t count);
  static void jshort_copy    (jshort* src, jshort* dest, size_t count);
  static void jint_copy      (jint*   src, jint*   dest, size_t count);
  static void jlong_copy     (jlong*  src, jlong*  dest, size_t count);
  static void oop_copy       (oop*    src, oop*    dest, size_t count);
  static void oop_copy_uninit(oop*    src, oop*    dest, size_t count);

  static void arrayof_jbyte_copy     (HeapWord* src, HeapWord* dest, size_t count);
  static void arrayof_jshort_copy    (HeapWord* src, HeapWord* dest, size_t count);
  static void arrayof_jint_copy      (HeapWord* src, HeapWord* dest, size_t count);
  static void arrayof_jlong_copy     (HeapWord* src, HeapWord* dest, size_t count);
  static void arrayof_oop_copy       (HeapWord* src, HeapWord* dest, size_t count);
  static void arrayof_oop_copy_uninit(HeapWord* src, HeapWord* dest, size_t count);
};

#endif // SHARE_RUNTIME_STUBROUTINES_HPP<|MERGE_RESOLUTION|>--- conflicted
+++ resolved
@@ -430,12 +430,8 @@
   static address dlibm_tan_cot_huge()  { return _dlibm_tan_cot_huge; }
   static address dtan()                { return _dtan; }
 
-<<<<<<< HEAD
   static address load_nklass()         { return _load_nklass; }
-  static RuntimeStub* cont_doYield_stub() { return _cont_doYield_stub; }
-  static address cont_doYield()        { return _cont_doYield; }
-=======
->>>>>>> 79ccc791
+
   static address cont_thaw()           { return _cont_thaw; }
   static address cont_returnBarrier()  { return _cont_returnBarrier; }
   static address cont_returnBarrierExc(){return _cont_returnBarrierExc; }
