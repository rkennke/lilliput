--- conflicted
+++ resolved
@@ -356,10 +356,7 @@
   };
  public:
   bool      try_enter(JavaThread* current);
-<<<<<<< HEAD
-=======
   bool      enter_for(JavaThread* locking_thread);
->>>>>>> c96cdd69
   bool      enter(JavaThread* current);
   void      exit(JavaThread* current, bool not_suspended = true);
   void      wait(jlong millis, bool interruptible, TRAPS);
