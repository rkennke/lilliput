--- conflicted
+++ resolved
@@ -332,8 +332,6 @@
 
   return false;
 }
-<<<<<<< HEAD
-=======
 
 bool ObjectMonitor::enter_for(JavaThread* locking_thread) {
   // Used by ObjectSynchronizer::enter_for to enter for another thread.
@@ -396,7 +394,6 @@
 
   return success;
 }
->>>>>>> c96cdd69
 
 bool ObjectMonitor::enter(JavaThread* current) {
   assert(current == JavaThread::current(), "must be");
