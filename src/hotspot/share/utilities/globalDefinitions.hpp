--- conflicted
+++ resolved
@@ -538,14 +538,6 @@
 // placement for zero based compression algorithm: UnscaledOopHeapMax << LogMinObjAlignmentInBytes.
 extern uint64_t OopEncodingHeapMax;
 
-<<<<<<< HEAD
-// Maximal size of compressed class space. Above this limit compression is not possible.
-// Also upper bound for placement of zero based class space. (Class space is further limited
-// to be < 3G, see arguments.cpp.)
-const  uint64_t KlassEncodingMetaspaceMax = (uint64_t(max_juint >> 2) + 1) << LogKlassAlignmentInBytes;
-
-=======
->>>>>>> 47392f37
 // Machine dependent stuff
 
 // The maximum size of the code cache.  Can be overridden by targets.
