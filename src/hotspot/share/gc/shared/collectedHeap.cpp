--- conflicted
+++ resolved
@@ -228,13 +228,10 @@
     return false;
   }
 
-<<<<<<< HEAD
-=======
-  if (!Metaspace::contains(object->klass_raw())) {
+  if (!UseCompactObjectHeaders && !Metaspace::contains(object->klass_raw())) {
     return false;
   }
 
->>>>>>> bd79db39
   return true;
 }
 
