--- conflicted
+++ resolved
@@ -32,12 +32,8 @@
 
 class WorkerTask;
 class PreservedMarksSet;
-<<<<<<< HEAD
-class WorkGang;
 class SlidingForwarding;
-=======
 class WorkerThreads;
->>>>>>> b6876649
 
 class PreservedMarks {
 private:
