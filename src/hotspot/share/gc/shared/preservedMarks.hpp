--- conflicted
+++ resolved
@@ -32,12 +32,8 @@
 
 class WorkerTask;
 class PreservedMarksSet;
-<<<<<<< HEAD
-class WorkGang;
 class SlidingForwarding;
-=======
 class WorkerThreads;
->>>>>>> 040b2c52
 
 class PreservedMarks {
 private:
