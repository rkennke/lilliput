--- conflicted
+++ resolved
@@ -1222,11 +1222,7 @@
                                               oop obj,
                                               size_t old_size, size_t new_size) {
   guarantee(old_gen == _old_gen, "We only get here with an old generation");
-<<<<<<< HEAD
-  assert(old_size == (size_t)obj->size(), "bad obj_size passed in");
-=======
-  assert(obj_size == obj->size(), "bad obj_size passed in");
->>>>>>> 47392f37
+  assert(old_size == obj->size(), "bad obj_size passed in");
   HeapWord* result = NULL;
 
   result = old_gen->expand_and_allocate(new_size, false);
