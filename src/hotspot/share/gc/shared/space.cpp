--- conflicted
+++ resolved
@@ -437,7 +437,7 @@
       // prefetch beyond cur_obj
       Prefetch::write(cur_obj, interval);
       oop obj = cast_to_oop(cur_obj);
-      markWord m = obj->safe_mark();
+      markWord m = obj->resolve_mark();
       size_t size = obj->size(m);
       size_t new_size = obj->copy_size(size, m);
       compact_top = cp->space->forward(cast_to_oop(cur_obj), size, new_size, cp, compact_top, forwarding);
@@ -457,7 +457,7 @@
       // we don't have to compact quite as often.
       if (cur_obj == compact_top && dead_spacer.insert_deadspace(cur_obj, end)) {
         oop obj = cast_to_oop(cur_obj);
-        markWord m = obj->safe_mark();
+        markWord m = obj->resolve_mark();
         size_t size = obj->size(m);
         compact_top = cp->space->forward(obj, size, size, cp, compact_top, forwarding);
         end_of_live = end;
@@ -519,13 +519,10 @@
       size_t size = MarkSweep::adjust_pointers(forwarding, cast_to_oop(cur_obj));
       debug_only(prev_obj = cur_obj);
       cur_obj += size;
-      tty->print_cr("Increase cur_obj to: " PTR_FORMAT, p2i(cur_obj));
       assert(cur_obj <= end_of_live, "must be in range: " PTR_FORMAT, p2i(cur_obj));
     } else {
       debug_only(prev_obj = cur_obj);
       // cur_obj is not a live object, instead it points at the next live object
-      tty->print_cr("Bump cur_obj to: " PTR_FORMAT ", cur_obj: " PTR_FORMAT ", first_dead: " PTR_FORMAT, p2i(*cur_obj),
-                    p2i(cur_obj), p2i(first_dead));
       cur_obj = *(HeapWord**)cur_obj;
       assert(cur_obj <= end_of_live, "must be in range: " PTR_FORMAT, p2i(cur_obj));
       assert(cur_obj > prev_obj, "we should be moving forward through memory, cur_obj: " PTR_FORMAT ", prev_obj: " PTR_FORMAT, p2i(cur_obj), p2i(prev_obj));
@@ -577,7 +574,7 @@
 
       // size and destination
       oop obj = cast_to_oop(cur_obj);
-      markWord m = obj->safe_mark();
+      markWord m = obj->resolve_mark();
       size_t size = obj->size(m);
       HeapWord* compaction_top = cast_from_oop<HeapWord*>(forwarding->forwardee(cast_to_oop(cur_obj)));
 
@@ -585,28 +582,19 @@
       Prefetch::write(compaction_top, copy_interval);
 
       // copy object and reinit its mark
-<<<<<<< HEAD
       if (cur_obj != compaction_top) {
         Copy::aligned_conjoint_words(cur_obj, compaction_top, size);
-        oop dst = cast_to_oop(compaction_top);
-        m = dst->initialize_hash_if_necessary(obj, m);
-        dst->init_mark(m);
-        assert(dst->klass() != NULL, "should have a class");
+        oop new_obj = cast_to_oop(compaction_top);
+
+        ContinuationGCSupport::transform_stack_chunk(new_obj);
+
+        m = new_obj->initialize_hash_if_necessary(obj, m);
+        new_obj->init_mark(m);
+        assert(new_obj->klass() != NULL, "should have a class");
       } else {
         cast_to_oop(cur_obj)->init_mark(m);
         assert(cast_to_oop(cur_obj)->klass() != NULL, "should have a class");
       }
-=======
-      assert(cur_obj != compaction_top, "everything in this pass should be moving");
-      Copy::aligned_conjoint_words(cur_obj, compaction_top, size);
-      oop new_obj = cast_to_oop(compaction_top);
-
-      ContinuationGCSupport::transform_stack_chunk(new_obj);
-
-      new_obj->init_mark();
-      assert(new_obj->klass() != NULL, "should have a class");
-
->>>>>>> b45d6aaf
       debug_only(prev_obj = cur_obj);
       cur_obj += size;
     }
