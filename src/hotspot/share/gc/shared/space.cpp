/*
 * Copyright (c) 1997, 2021, Oracle and/or its affiliates. All rights reserved.
 * DO NOT ALTER OR REMOVE COPYRIGHT NOTICES OR THIS FILE HEADER.
 *
 * This code is free software; you can redistribute it and/or modify it
 * under the terms of the GNU General Public License version 2 only, as
 * published by the Free Software Foundation.
 *
 * This code is distributed in the hope that it will be useful, but WITHOUT
 * ANY WARRANTY; without even the implied warranty of MERCHANTABILITY or
 * FITNESS FOR A PARTICULAR PURPOSE.  See the GNU General Public License
 * version 2 for more details (a copy is included in the LICENSE file that
 * accompanied this code).
 *
 * You should have received a copy of the GNU General Public License version
 * 2 along with this work; if not, write to the Free Software Foundation,
 * Inc., 51 Franklin St, Fifth Floor, Boston, MA 02110-1301 USA.
 *
 * Please contact Oracle, 500 Oracle Parkway, Redwood Shores, CA 94065 USA
 * or visit www.oracle.com if you need additional information or have any
 * questions.
 *
 */

#include "precompiled.hpp"
#include "classfile/vmClasses.hpp"
#include "classfile/vmSymbols.hpp"
#include "gc/shared/blockOffsetTable.inline.hpp"
#include "gc/shared/collectedHeap.inline.hpp"
#include "gc/shared/genCollectedHeap.hpp"
#include "gc/shared/genOopClosures.inline.hpp"
#include "gc/shared/slidingForwarding.inline.hpp"
#include "gc/shared/space.hpp"
#include "gc/shared/space.inline.hpp"
#include "gc/shared/spaceDecorator.inline.hpp"
#include "memory/iterator.inline.hpp"
#include "memory/universe.hpp"
#include "oops/oop.inline.hpp"
#include "runtime/atomic.hpp"
#include "runtime/java.hpp"
#include "runtime/prefetch.inline.hpp"
#include "runtime/safepoint.hpp"
#include "utilities/align.hpp"
#include "utilities/copy.hpp"
#include "utilities/globalDefinitions.hpp"
#include "utilities/macros.hpp"
#if INCLUDE_SERIALGC
#include "gc/serial/defNewGeneration.hpp"
#endif

HeapWord* DirtyCardToOopClosure::get_actual_top(HeapWord* top,
                                                HeapWord* top_obj) {
  if (top_obj != NULL) {
    if (_sp->block_is_obj(top_obj)) {
      if (_precision == CardTable::ObjHeadPreciseArray) {
        if (cast_to_oop(top_obj)->is_objArray() || cast_to_oop(top_obj)->is_typeArray()) {
          // An arrayOop is starting on the dirty card - since we do exact
          // store checks for objArrays we are done.
        } else {
          // Otherwise, it is possible that the object starting on the dirty
          // card spans the entire card, and that the store happened on a
          // later card.  Figure out where the object ends.
          // Use the block_size() method of the space over which
          // the iteration is being done.  That space (e.g. CMS) may have
          // specific requirements on object sizes which will
          // be reflected in the block_size() method.
          top = top_obj + cast_to_oop(top_obj)->size();
        }
      }
    } else {
      top = top_obj;
    }
  } else {
    assert(top == _sp->end(), "only case where top_obj == NULL");
  }
  return top;
}

void DirtyCardToOopClosure::walk_mem_region(MemRegion mr,
                                            HeapWord* bottom,
                                            HeapWord* top) {
  // 1. Blocks may or may not be objects.
  // 2. Even when a block_is_obj(), it may not entirely
  //    occupy the block if the block quantum is larger than
  //    the object size.
  // We can and should try to optimize by calling the non-MemRegion
  // version of oop_iterate() for all but the extremal objects
  // (for which we need to call the MemRegion version of
  // oop_iterate()) To be done post-beta XXX
  for (; bottom < top; bottom += _sp->block_size(bottom)) {
    // As in the case of contiguous space above, we'd like to
    // just use the value returned by oop_iterate to increment the
    // current pointer; unfortunately, that won't work in CMS because
    // we'd need an interface change (it seems) to have the space
    // "adjust the object size" (for instance pad it up to its
    // block alignment or minimum block size restrictions. XXX
    if (_sp->block_is_obj(bottom) &&
        !_sp->obj_allocated_since_save_marks(cast_to_oop(bottom))) {
      cast_to_oop(bottom)->oop_iterate(_cl, mr);
    }
  }
}

// We get called with "mr" representing the dirty region
// that we want to process. Because of imprecise marking,
// we may need to extend the incoming "mr" to the right,
// and scan more. However, because we may already have
// scanned some of that extended region, we may need to
// trim its right-end back some so we do not scan what
// we (or another worker thread) may already have scanned
// or planning to scan.
void DirtyCardToOopClosure::do_MemRegion(MemRegion mr) {
  HeapWord* bottom = mr.start();
  HeapWord* last = mr.last();
  HeapWord* top = mr.end();
  HeapWord* bottom_obj;
  HeapWord* top_obj;

  assert(_precision == CardTable::ObjHeadPreciseArray ||
         _precision == CardTable::Precise,
         "Only ones we deal with for now.");

  assert(_precision != CardTable::ObjHeadPreciseArray ||
         _last_bottom == NULL || top <= _last_bottom,
         "Not decreasing");
  NOT_PRODUCT(_last_bottom = mr.start());

  bottom_obj = _sp->block_start(bottom);
  top_obj    = _sp->block_start(last);

  assert(bottom_obj <= bottom, "just checking");
  assert(top_obj    <= top,    "just checking");

  // Given what we think is the top of the memory region and
  // the start of the object at the top, get the actual
  // value of the top.
  top = get_actual_top(top, top_obj);

  // If the previous call did some part of this region, don't redo.
  if (_precision == CardTable::ObjHeadPreciseArray &&
      _min_done != NULL &&
      _min_done < top) {
    top = _min_done;
  }

  // Top may have been reset, and in fact may be below bottom,
  // e.g. the dirty card region is entirely in a now free object
  // -- something that could happen with a concurrent sweeper.
  bottom = MIN2(bottom, top);
  MemRegion extended_mr = MemRegion(bottom, top);
  assert(bottom <= top &&
         (_precision != CardTable::ObjHeadPreciseArray ||
          _min_done == NULL ||
          top <= _min_done),
         "overlap!");

  // Walk the region if it is not empty; otherwise there is nothing to do.
  if (!extended_mr.is_empty()) {
    walk_mem_region(extended_mr, bottom_obj, top);
  }

  _min_done = bottom;
}

DirtyCardToOopClosure* Space::new_dcto_cl(OopIterateClosure* cl,
                                          CardTable::PrecisionStyle precision,
                                          HeapWord* boundary) {
  return new DirtyCardToOopClosure(this, cl, precision, boundary);
}

HeapWord* ContiguousSpaceDCTOC::get_actual_top(HeapWord* top,
                                               HeapWord* top_obj) {
  if (top_obj != NULL && top_obj < (_sp->toContiguousSpace())->top()) {
    if (_precision == CardTable::ObjHeadPreciseArray) {
      if (cast_to_oop(top_obj)->is_objArray() || cast_to_oop(top_obj)->is_typeArray()) {
        // An arrayOop is starting on the dirty card - since we do exact
        // store checks for objArrays we are done.
      } else {
        // Otherwise, it is possible that the object starting on the dirty
        // card spans the entire card, and that the store happened on a
        // later card.  Figure out where the object ends.
        assert(_sp->block_size(top_obj) == (size_t) cast_to_oop(top_obj)->size(),
          "Block size and object size mismatch");
        top = top_obj + cast_to_oop(top_obj)->size();
      }
    }
  } else {
    top = (_sp->toContiguousSpace())->top();
  }
  return top;
}

void FilteringDCTOC::walk_mem_region(MemRegion mr,
                                     HeapWord* bottom,
                                     HeapWord* top) {
  // Note that this assumption won't hold if we have a concurrent
  // collector in this space, which may have freed up objects after
  // they were dirtied and before the stop-the-world GC that is
  // examining cards here.
  assert(bottom < top, "ought to be at least one obj on a dirty card.");

  if (_boundary != NULL) {
    // We have a boundary outside of which we don't want to look
    // at objects, so create a filtering closure around the
    // oop closure before walking the region.
    FilteringClosure filter(_boundary, _cl);
    walk_mem_region_with_cl(mr, bottom, top, &filter);
  } else {
    // No boundary, simply walk the heap with the oop closure.
    walk_mem_region_with_cl(mr, bottom, top, _cl);
  }

}

// We must replicate this so that the static type of "FilteringClosure"
// (see above) is apparent at the oop_iterate calls.
#define ContiguousSpaceDCTOC__walk_mem_region_with_cl_DEFN(ClosureType) \
void ContiguousSpaceDCTOC::walk_mem_region_with_cl(MemRegion mr,        \
                                                   HeapWord* bottom,    \
                                                   HeapWord* top,       \
                                                   ClosureType* cl) {   \
  bottom += cast_to_oop(bottom)->oop_iterate_size(cl, mr);              \
  if (bottom < top) {                                                   \
    HeapWord* next_obj = bottom + cast_to_oop(bottom)->size();          \
    while (next_obj < top) {                                            \
      /* Bottom lies entirely below top, so we can call the */          \
      /* non-memRegion version of oop_iterate below. */                 \
      cast_to_oop(bottom)->oop_iterate(cl);                             \
      bottom = next_obj;                                                \
      next_obj = bottom + cast_to_oop(bottom)->size();                  \
    }                                                                   \
    /* Last object. */                                                  \
    cast_to_oop(bottom)->oop_iterate(cl, mr);                           \
  }                                                                     \
}

// (There are only two of these, rather than N, because the split is due
// only to the introduction of the FilteringClosure, a local part of the
// impl of this abstraction.)
ContiguousSpaceDCTOC__walk_mem_region_with_cl_DEFN(OopIterateClosure)
ContiguousSpaceDCTOC__walk_mem_region_with_cl_DEFN(FilteringClosure)

DirtyCardToOopClosure*
ContiguousSpace::new_dcto_cl(OopIterateClosure* cl,
                             CardTable::PrecisionStyle precision,
                             HeapWord* boundary) {
  return new ContiguousSpaceDCTOC(this, cl, precision, boundary);
}

void Space::initialize(MemRegion mr,
                       bool clear_space,
                       bool mangle_space) {
  HeapWord* bottom = mr.start();
  HeapWord* end    = mr.end();
  assert(Universe::on_page_boundary(bottom) && Universe::on_page_boundary(end),
         "invalid space boundaries");
  set_bottom(bottom);
  set_end(end);
  if (clear_space) clear(mangle_space);
}

void Space::clear(bool mangle_space) {
  if (ZapUnusedHeapArea && mangle_space) {
    mangle_unused_area();
  }
}

ContiguousSpace::ContiguousSpace(): CompactibleSpace(), _top(NULL) {
  _mangler = new GenSpaceMangler(this);
}

ContiguousSpace::~ContiguousSpace() {
  delete _mangler;
}

void ContiguousSpace::initialize(MemRegion mr,
                                 bool clear_space,
                                 bool mangle_space)
{
  CompactibleSpace::initialize(mr, clear_space, mangle_space);
}

void ContiguousSpace::clear(bool mangle_space) {
  set_top(bottom());
  set_saved_mark();
  CompactibleSpace::clear(mangle_space);
}

bool ContiguousSpace::is_free_block(const HeapWord* p) const {
  return p >= _top;
}

void OffsetTableContigSpace::clear(bool mangle_space) {
  ContiguousSpace::clear(mangle_space);
  _offsets.initialize_threshold();
}

void OffsetTableContigSpace::set_bottom(HeapWord* new_bottom) {
  Space::set_bottom(new_bottom);
  _offsets.set_bottom(new_bottom);
}

void OffsetTableContigSpace::set_end(HeapWord* new_end) {
  // Space should not advertise an increase in size
  // until after the underlying offset table has been enlarged.
  _offsets.resize(pointer_delta(new_end, bottom()));
  Space::set_end(new_end);
}

#ifndef PRODUCT

void ContiguousSpace::set_top_for_allocations(HeapWord* v) {
  mangler()->set_top_for_allocations(v);
}
void ContiguousSpace::set_top_for_allocations() {
  mangler()->set_top_for_allocations(top());
}
void ContiguousSpace::check_mangled_unused_area(HeapWord* limit) {
  mangler()->check_mangled_unused_area(limit);
}

void ContiguousSpace::check_mangled_unused_area_complete() {
  mangler()->check_mangled_unused_area_complete();
}

// Mangled only the unused space that has not previously
// been mangled and that has not been allocated since being
// mangled.
void ContiguousSpace::mangle_unused_area() {
  mangler()->mangle_unused_area();
}
void ContiguousSpace::mangle_unused_area_complete() {
  mangler()->mangle_unused_area_complete();
}
#endif  // NOT_PRODUCT

void CompactibleSpace::initialize(MemRegion mr,
                                  bool clear_space,
                                  bool mangle_space) {
  Space::initialize(mr, clear_space, mangle_space);
  set_compaction_top(bottom());
  _next_compaction_space = NULL;
}

void CompactibleSpace::clear(bool mangle_space) {
  Space::clear(mangle_space);
  _compaction_top = bottom();
}

HeapWord* CompactibleSpace::forward(oop q, size_t size,
                                    CompactPoint* cp, HeapWord* compact_top, SlidingForwarding* const forwarding) {
  // q is alive
  // First check if we should switch compaction space
  assert(this == cp->space, "'this' should be current compaction space.");
  size_t compaction_max_size = pointer_delta(end(), compact_top);
  while (size > compaction_max_size) {
    // switch to next compaction space
    cp->space->set_compaction_top(compact_top);
    cp->space = cp->space->next_compaction_space();
    if (cp->space == NULL) {
      cp->gen = GenCollectedHeap::heap()->young_gen();
      assert(cp->gen != NULL, "compaction must succeed");
      cp->space = cp->gen->first_compaction_space();
      assert(cp->space != NULL, "generation must have a first compaction space");
    }
    compact_top = cp->space->bottom();
    cp->space->set_compaction_top(compact_top);
    cp->threshold = cp->space->initialize_threshold();
    compaction_max_size = pointer_delta(cp->space->end(), compact_top);
  }

  // store the forwarding pointer into the mark word
  if (cast_from_oop<HeapWord*>(q) != compact_top) {
<<<<<<< HEAD
    markWord header = q->mark();
    if (header.has_displaced_mark_helper()) {
      assert(q->mark_must_be_preserved(), "mark must have been preserved");
      q->set_mark(header.displaced_mark_helper());
    }
    assert(compact_top != NULL, "forward to NULL?");
=======
>>>>>>> 0130503d
    forwarding->forward_to(q, cast_to_oop(compact_top));
    assert(q->is_gc_marked(), "encoding the pointer should preserve the mark");
  } else {
    // if the object isn't moving we can just set the mark to the default
    // mark and handle it specially later on.
    q->init_mark();
    assert(!q->is_forwarded(), "should not be forwarded");
  }

  compact_top += size;

  // we need to update the offset table so that the beginnings of objects can be
  // found during scavenge.  Note that we are updating the offset table based on
  // where the object will be once the compaction phase finishes.
  if (compact_top > cp->threshold)
    cp->threshold =
      cp->space->cross_threshold(compact_top - size, compact_top);
  return compact_top;
}

#if INCLUDE_SERIALGC

void ContiguousSpace::prepare_for_compaction(CompactPoint* cp) {
  scan_and_forward(this, cp);
}

void CompactibleSpace::adjust_pointers() {
  // Check first is there is any work to do.
  if (used() == 0) {
    return;   // Nothing to do.
  }

  scan_and_adjust_pointers(this);
}

void CompactibleSpace::compact() {
  scan_and_compact(this);
}

#endif // INCLUDE_SERIALGC

void Space::print_short() const { print_short_on(tty); }

void Space::print_short_on(outputStream* st) const {
  st->print(" space " SIZE_FORMAT "K, %3d%% used", capacity() / K,
              (int) ((double) used() * 100 / capacity()));
}

void Space::print() const { print_on(tty); }

void Space::print_on(outputStream* st) const {
  print_short_on(st);
  st->print_cr(" [" INTPTR_FORMAT ", " INTPTR_FORMAT ")",
                p2i(bottom()), p2i(end()));
}

void ContiguousSpace::print_on(outputStream* st) const {
  print_short_on(st);
  st->print_cr(" [" INTPTR_FORMAT ", " INTPTR_FORMAT ", " INTPTR_FORMAT ")",
                p2i(bottom()), p2i(top()), p2i(end()));
}

void OffsetTableContigSpace::print_on(outputStream* st) const {
  print_short_on(st);
  st->print_cr(" [" INTPTR_FORMAT ", " INTPTR_FORMAT ", "
                INTPTR_FORMAT ", " INTPTR_FORMAT ")",
              p2i(bottom()), p2i(top()), p2i(_offsets.threshold()), p2i(end()));
}

void ContiguousSpace::verify() const {
  HeapWord* p = bottom();
  HeapWord* t = top();
  HeapWord* prev_p = NULL;
  while (p < t) {
    oopDesc::verify(cast_to_oop(p));
    prev_p = p;
    p += cast_to_oop(p)->size();
  }
  guarantee(p == top(), "end of last object must match end of space");
  if (top() != end()) {
    guarantee(top() == block_start_const(end()-1) &&
              top() == block_start_const(top()),
              "top should be start of unallocated block, if it exists");
  }
}

void Space::oop_iterate(OopIterateClosure* blk) {
  ObjectToOopClosure blk2(blk);
  object_iterate(&blk2);
}

bool Space::obj_is_alive(const HeapWord* p) const {
  assert (block_is_obj(p), "The address should point to an object");
  return true;
}

void ContiguousSpace::oop_iterate(OopIterateClosure* blk) {
  if (is_empty()) return;
  HeapWord* obj_addr = bottom();
  HeapWord* t = top();
  // Could call objects iterate, but this is easier.
  while (obj_addr < t) {
    obj_addr += cast_to_oop(obj_addr)->oop_iterate_size(blk);
  }
}

void ContiguousSpace::object_iterate(ObjectClosure* blk) {
  if (is_empty()) return;
  object_iterate_from(bottom(), blk);
}

void ContiguousSpace::object_iterate_from(HeapWord* mark, ObjectClosure* blk) {
  while (mark < top()) {
    blk->do_object(cast_to_oop(mark));
    mark += cast_to_oop(mark)->size();
  }
}

// Very general, slow implementation.
HeapWord* ContiguousSpace::block_start_const(const void* p) const {
  assert(MemRegion(bottom(), end()).contains(p),
         "p (" PTR_FORMAT ") not in space [" PTR_FORMAT ", " PTR_FORMAT ")",
         p2i(p), p2i(bottom()), p2i(end()));
  if (p >= top()) {
    return top();
  } else {
    HeapWord* last = bottom();
    HeapWord* cur = last;
    while (cur <= p) {
      last = cur;
      cur += cast_to_oop(cur)->size();
    }
    assert(oopDesc::is_oop(cast_to_oop(last)), PTR_FORMAT " should be an object start", p2i(last));
    return last;
  }
}

size_t ContiguousSpace::block_size(const HeapWord* p) const {
  assert(MemRegion(bottom(), end()).contains(p),
         "p (" PTR_FORMAT ") not in space [" PTR_FORMAT ", " PTR_FORMAT ")",
         p2i(p), p2i(bottom()), p2i(end()));
  HeapWord* current_top = top();
  assert(p <= current_top,
         "p > current top - p: " PTR_FORMAT ", current top: " PTR_FORMAT,
         p2i(p), p2i(current_top));
  assert(p == current_top || oopDesc::is_oop(cast_to_oop(p)),
         "p (" PTR_FORMAT ") is not a block start - "
         "current_top: " PTR_FORMAT ", is_oop: %s",
         p2i(p), p2i(current_top), BOOL_TO_STR(oopDesc::is_oop(cast_to_oop(p))));
  if (p < current_top) {
    return cast_to_oop(p)->size();
  } else {
    assert(p == current_top, "just checking");
    return pointer_delta(end(), (HeapWord*) p);
  }
}

// This version requires locking.
inline HeapWord* ContiguousSpace::allocate_impl(size_t size) {
  assert(Heap_lock->owned_by_self() ||
         (SafepointSynchronize::is_at_safepoint() && Thread::current()->is_VM_thread()),
         "not locked");
  HeapWord* obj = top();
  if (pointer_delta(end(), obj) >= size) {
    HeapWord* new_top = obj + size;
    set_top(new_top);
    assert(is_aligned(obj) && is_aligned(new_top), "checking alignment");
    return obj;
  } else {
    return NULL;
  }
}

// This version is lock-free.
inline HeapWord* ContiguousSpace::par_allocate_impl(size_t size) {
  do {
    HeapWord* obj = top();
    if (pointer_delta(end(), obj) >= size) {
      HeapWord* new_top = obj + size;
      HeapWord* result = Atomic::cmpxchg(top_addr(), obj, new_top);
      // result can be one of two:
      //  the old top value: the exchange succeeded
      //  otherwise: the new value of the top is returned.
      if (result == obj) {
        assert(is_aligned(obj) && is_aligned(new_top), "checking alignment");
        return obj;
      }
    } else {
      return NULL;
    }
  } while (true);
}

// Requires locking.
HeapWord* ContiguousSpace::allocate(size_t size) {
  return allocate_impl(size);
}

// Lock-free.
HeapWord* ContiguousSpace::par_allocate(size_t size) {
  return par_allocate_impl(size);
}

void ContiguousSpace::allocate_temporary_filler(int factor) {
  // allocate temporary type array decreasing free size with factor 'factor'
  assert(factor >= 0, "just checking");
  size_t size = pointer_delta(end(), top());

  // if space is full, return
  if (size == 0) return;

  if (factor > 0) {
    size -= size/factor;
  }
  size = align_object_size(size);

  const size_t array_header_size = typeArrayOopDesc::header_size(T_INT);
  if (size >= align_object_size(array_header_size)) {
    size_t length = (size - array_header_size) * (HeapWordSize / sizeof(jint));
    // allocate uninitialized int array
    typeArrayOop t = (typeArrayOop) cast_to_oop(allocate(size));
    assert(t != NULL, "allocation should succeed");
    t->set_mark(Universe::intArrayKlassObj()->prototype_header());
    t->set_klass(Universe::intArrayKlassObj());
    t->set_length((int)length);
  } else {
    assert(size == CollectedHeap::min_fill_size(),
           "size for smallest fake object doesn't match");
    instanceOop obj = (instanceOop) cast_to_oop(allocate(size));
    obj->set_mark(vmClasses::Object_klass()->prototype_header());
    obj->set_klass_gap(0);
    obj->set_klass(vmClasses::Object_klass());
  }
}

HeapWord* OffsetTableContigSpace::initialize_threshold() {
  return _offsets.initialize_threshold();
}

HeapWord* OffsetTableContigSpace::cross_threshold(HeapWord* start, HeapWord* end) {
  _offsets.alloc_block(start, end);
  return _offsets.threshold();
}

OffsetTableContigSpace::OffsetTableContigSpace(BlockOffsetSharedArray* sharedOffsetArray,
                                               MemRegion mr) :
  _offsets(sharedOffsetArray, mr),
  _par_alloc_lock(Mutex::leaf, "OffsetTableContigSpace par alloc lock", true)
{
  _offsets.set_contig_space(this);
  initialize(mr, SpaceDecorator::Clear, SpaceDecorator::Mangle);
}

#define OBJ_SAMPLE_INTERVAL 0
#define BLOCK_SAMPLE_INTERVAL 100

void OffsetTableContigSpace::verify() const {
  HeapWord* p = bottom();
  HeapWord* prev_p = NULL;
  int objs = 0;
  int blocks = 0;

  if (VerifyObjectStartArray) {
    _offsets.verify();
  }

  while (p < top()) {
    size_t size = cast_to_oop(p)->size();
    // For a sampling of objects in the space, find it using the
    // block offset table.
    if (blocks == BLOCK_SAMPLE_INTERVAL) {
      guarantee(p == block_start_const(p + (size/2)),
                "check offset computation");
      blocks = 0;
    } else {
      blocks++;
    }

    if (objs == OBJ_SAMPLE_INTERVAL) {
      oopDesc::verify(cast_to_oop(p));
      objs = 0;
    } else {
      objs++;
    }
    prev_p = p;
    p += size;
  }
  guarantee(p == top(), "end of last object must match end of space");
}


size_t TenuredSpace::allowed_dead_ratio() const {
  return MarkSweepDeadRatio;
}<|MERGE_RESOLUTION|>--- conflicted
+++ resolved
@@ -371,15 +371,6 @@
 
   // store the forwarding pointer into the mark word
   if (cast_from_oop<HeapWord*>(q) != compact_top) {
-<<<<<<< HEAD
-    markWord header = q->mark();
-    if (header.has_displaced_mark_helper()) {
-      assert(q->mark_must_be_preserved(), "mark must have been preserved");
-      q->set_mark(header.displaced_mark_helper());
-    }
-    assert(compact_top != NULL, "forward to NULL?");
-=======
->>>>>>> 0130503d
     forwarding->forward_to(q, cast_to_oop(compact_top));
     assert(q->is_gc_marked(), "encoding the pointer should preserve the mark");
   } else {
