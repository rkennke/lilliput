/*
 * Copyright (c) 1997, 2020, Oracle and/or its affiliates. All rights reserved.
 * DO NOT ALTER OR REMOVE COPYRIGHT NOTICES OR THIS FILE HEADER.
 *
 * This code is free software; you can redistribute it and/or modify it
 * under the terms of the GNU General Public License version 2 only, as
 * published by the Free Software Foundation.
 *
 * This code is distributed in the hope that it will be useful, but WITHOUT
 * ANY WARRANTY; without even the implied warranty of MERCHANTABILITY or
 * FITNESS FOR A PARTICULAR PURPOSE.  See the GNU General Public License
 * version 2 for more details (a copy is included in the LICENSE file that
 * accompanied this code).
 *
 * You should have received a copy of the GNU General Public License version
 * 2 along with this work; if not, write to the Free Software Foundation,
 * Inc., 51 Franklin St, Fifth Floor, Boston, MA 02110-1301 USA.
 *
 * Please contact Oracle, 500 Oracle Parkway, Redwood Shores, CA 94065 USA
 * or visit www.oracle.com if you need additional information or have any
 * questions.
 *
 */

#ifndef SHARE_GC_SHARED_SPACE_HPP
#define SHARE_GC_SHARED_SPACE_HPP

#include "gc/shared/blockOffsetTable.hpp"
#include "gc/shared/cardTable.hpp"
#include "gc/shared/workgroup.hpp"
#include "memory/allocation.hpp"
#include "memory/iterator.hpp"
#include "memory/memRegion.hpp"
#include "oops/markWord.hpp"
#include "runtime/mutexLocker.hpp"
#include "utilities/align.hpp"
#include "utilities/macros.hpp"

// A space is an abstraction for the "storage units" backing
// up the generation abstraction. It includes specific
// implementations for keeping track of free and used space,
// for iterating over objects and free blocks, etc.

// Forward decls.
class Space;
class BlockOffsetArray;
class BlockOffsetArrayContigSpace;
class Generation;
class CompactibleSpace;
class BlockOffsetTable;
class CardTableRS;
class DirtyCardToOopClosure;
class SlidingForwarding;

// A Space describes a heap area. Class Space is an abstract
// base class.
//
// Space supports allocation, size computation and GC support is provided.
//
// Invariant: bottom() and end() are on page_size boundaries and
// bottom() <= top() <= end()
// top() is inclusive and end() is exclusive.

class Space: public CHeapObj<mtGC> {
  friend class VMStructs;
 protected:
  HeapWord* _bottom;
  HeapWord* _end;

  // Used in support of save_marks()
  HeapWord* _saved_mark_word;

  Space():
    _bottom(NULL), _end(NULL) { }

 public:
  // Accessors
  HeapWord* bottom() const         { return _bottom; }
  HeapWord* end() const            { return _end;    }
  virtual void set_bottom(HeapWord* value) { _bottom = value; }
  virtual void set_end(HeapWord* value)    { _end = value; }

  virtual HeapWord* saved_mark_word() const  { return _saved_mark_word; }

  void set_saved_mark_word(HeapWord* p) { _saved_mark_word = p; }

  // Returns true if this object has been allocated since a
  // generation's "save_marks" call.
  virtual bool obj_allocated_since_save_marks(const oop obj) const {
    return cast_from_oop<HeapWord*>(obj) >= saved_mark_word();
  }

  // Returns a subregion of the space containing only the allocated objects in
  // the space.
  virtual MemRegion used_region() const = 0;

  // Returns a region that is guaranteed to contain (at least) all objects
  // allocated at the time of the last call to "save_marks".  If the space
  // initializes its DirtyCardToOopClosure's specifying the "contig" option
  // (that is, if the space is contiguous), then this region must contain only
  // such objects: the memregion will be from the bottom of the region to the
  // saved mark.  Otherwise, the "obj_allocated_since_save_marks" method of
  // the space must distinguish between objects in the region allocated before
  // and after the call to save marks.
  MemRegion used_region_at_save_marks() const {
    return MemRegion(bottom(), saved_mark_word());
  }

  // Initialization.
  // "initialize" should be called once on a space, before it is used for
  // any purpose.  The "mr" arguments gives the bounds of the space, and
  // the "clear_space" argument should be true unless the memory in "mr" is
  // known to be zeroed.
  virtual void initialize(MemRegion mr, bool clear_space, bool mangle_space);

  // The "clear" method must be called on a region that may have
  // had allocation performed in it, but is now to be considered empty.
  virtual void clear(bool mangle_space);

  // For detecting GC bugs.  Should only be called at GC boundaries, since
  // some unused space may be used as scratch space during GC's.
  // We also call this when expanding a space to satisfy an allocation
  // request. See bug #4668531
  virtual void mangle_unused_area() = 0;
  virtual void mangle_unused_area_complete() = 0;

  // Testers
  bool is_empty() const              { return used() == 0; }
  bool not_empty() const             { return used() > 0; }

  // Returns true iff the given the space contains the
  // given address as part of an allocated object. For
  // certain kinds of spaces, this might be a potentially
  // expensive operation. To prevent performance problems
  // on account of its inadvertent use in product jvm's,
  // we restrict its use to assertion checks only.
  bool is_in(const void* p) const {
    return used_region().contains(p);
  }
  bool is_in(oop obj) const {
    return is_in((void*)obj);
  }

  // Returns true iff the given reserved memory of the space contains the
  // given address.
  bool is_in_reserved(const void* p) const { return _bottom <= p && p < _end; }

  // Returns true iff the given block is not allocated.
  virtual bool is_free_block(const HeapWord* p) const = 0;

  // Test whether p is double-aligned
  static bool is_aligned(void* p) {
    return ::is_aligned(p, sizeof(double));
  }

  // Size computations.  Sizes are in bytes.
  size_t capacity()     const { return byte_size(bottom(), end()); }
  virtual size_t used() const = 0;
  virtual size_t free() const = 0;

  // Iterate over all the ref-containing fields of all objects in the
  // space, calling "cl.do_oop" on each.  Fields in objects allocated by
  // applications of the closure are not included in the iteration.
  virtual void oop_iterate(OopIterateClosure* cl);

  // Iterate over all objects in the space, calling "cl.do_object" on
  // each.  Objects allocated by applications of the closure are not
  // included in the iteration.
  virtual void object_iterate(ObjectClosure* blk) = 0;

  // Create and return a new dirty card to oop closure. Can be
  // overridden to return the appropriate type of closure
  // depending on the type of space in which the closure will
  // operate. ResourceArea allocated.
  virtual DirtyCardToOopClosure* new_dcto_cl(OopIterateClosure* cl,
                                             CardTable::PrecisionStyle precision,
                                             HeapWord* boundary);

  // If "p" is in the space, returns the address of the start of the
  // "block" that contains "p".  We say "block" instead of "object" since
  // some heaps may not pack objects densely; a chunk may either be an
  // object or a non-object.  If "p" is not in the space, return NULL.
  virtual HeapWord* block_start_const(const void* p) const = 0;

  // The non-const version may have benevolent side effects on the data
  // structure supporting these calls, possibly speeding up future calls.
  // The default implementation, however, is simply to call the const
  // version.
  virtual HeapWord* block_start(const void* p);

  // Requires "addr" to be the start of a chunk, and returns its size.
  // "addr + size" is required to be the start of a new chunk, or the end
  // of the active area of the heap.
  virtual size_t block_size(const HeapWord* addr) const = 0;

  // Requires "addr" to be the start of a block, and returns "TRUE" iff
  // the block is an object.
  virtual bool block_is_obj(const HeapWord* addr) const = 0;

  // Requires "addr" to be the start of a block, and returns "TRUE" iff
  // the block is an object and the object is alive.
  virtual bool obj_is_alive(const HeapWord* addr) const;

  // Allocation (return NULL if full).  Assumes the caller has established
  // mutually exclusive access to the space.
  virtual HeapWord* allocate(size_t word_size) = 0;

  // Allocation (return NULL if full).  Enforces mutual exclusion internally.
  virtual HeapWord* par_allocate(size_t word_size) = 0;

#if INCLUDE_SERIALGC
  // Mark-sweep-compact support: all spaces can update pointers to objects
  // moving as a part of compaction.
  virtual void adjust_pointers() = 0;
#endif

  virtual void print() const;
  virtual void print_on(outputStream* st) const;
  virtual void print_short() const;
  virtual void print_short_on(outputStream* st) const;


  // IF "this" is a ContiguousSpace, return it, else return NULL.
  virtual ContiguousSpace* toContiguousSpace() {
    return NULL;
  }

  // Debugging
  virtual void verify() const = 0;
};

// A MemRegionClosure (ResourceObj) whose "do_MemRegion" function applies an
// OopClosure to (the addresses of) all the ref-containing fields that could
// be modified by virtue of the given MemRegion being dirty. (Note that
// because of the imprecise nature of the write barrier, this may iterate
// over oops beyond the region.)
// This base type for dirty card to oop closures handles memory regions
// in non-contiguous spaces with no boundaries, and should be sub-classed
// to support other space types. See ContiguousDCTOC for a sub-class
// that works with ContiguousSpaces.

class DirtyCardToOopClosure: public MemRegionClosureRO {
protected:
  OopIterateClosure* _cl;
  Space* _sp;
  CardTable::PrecisionStyle _precision;
  HeapWord* _boundary;          // If non-NULL, process only non-NULL oops
                                // pointing below boundary.
  HeapWord* _min_done;          // ObjHeadPreciseArray precision requires
                                // a downwards traversal; this is the
                                // lowest location already done (or,
                                // alternatively, the lowest address that
                                // shouldn't be done again.  NULL means infinity.)
  NOT_PRODUCT(HeapWord* _last_bottom;)
  NOT_PRODUCT(HeapWord* _last_explicit_min_done;)

  // Get the actual top of the area on which the closure will
  // operate, given where the top is assumed to be (the end of the
  // memory region passed to do_MemRegion) and where the object
  // at the top is assumed to start. For example, an object may
  // start at the top but actually extend past the assumed top,
  // in which case the top becomes the end of the object.
  virtual HeapWord* get_actual_top(HeapWord* top, HeapWord* top_obj);

  // Walk the given memory region from bottom to (actual) top
  // looking for objects and applying the oop closure (_cl) to
  // them. The base implementation of this treats the area as
  // blocks, where a block may or may not be an object. Sub-
  // classes should override this to provide more accurate
  // or possibly more efficient walking.
  virtual void walk_mem_region(MemRegion mr, HeapWord* bottom, HeapWord* top);

public:
  DirtyCardToOopClosure(Space* sp, OopIterateClosure* cl,
                        CardTable::PrecisionStyle precision,
                        HeapWord* boundary) :
    _cl(cl), _sp(sp), _precision(precision), _boundary(boundary),
    _min_done(NULL) {
    NOT_PRODUCT(_last_bottom = NULL);
    NOT_PRODUCT(_last_explicit_min_done = NULL);
  }

  void do_MemRegion(MemRegion mr);

  void set_min_done(HeapWord* min_done) {
    _min_done = min_done;
    NOT_PRODUCT(_last_explicit_min_done = _min_done);
  }
#ifndef PRODUCT
  void set_last_bottom(HeapWord* last_bottom) {
    _last_bottom = last_bottom;
  }
#endif
};

// A structure to represent a point at which objects are being copied
// during compaction.
class CompactPoint : public StackObj {
public:
  Generation* gen;
  CompactibleSpace* space;

  CompactPoint(Generation* g = NULL) :
    gen(g), space(NULL) {}
};

// A space that supports compaction operations.  This is usually, but not
// necessarily, a space that is normally contiguous.  But, for example, a
// free-list-based space whose normal collection is a mark-sweep without
// compaction could still support compaction in full GC's.
class CompactibleSpace: public Space {
  friend class VMStructs;
private:
  HeapWord* _compaction_top;
  CompactibleSpace* _next_compaction_space;

  template <class SpaceType>
  static inline void verify_up_to_first_dead(SpaceType* space) NOT_DEBUG_RETURN;

  template <class SpaceType>
  static inline void clear_empty_region(SpaceType* space);

public:
  CompactibleSpace() :
   _compaction_top(NULL), _next_compaction_space(NULL) {}

  virtual void initialize(MemRegion mr, bool clear_space, bool mangle_space);
  virtual void clear(bool mangle_space);

  // Used temporarily during a compaction phase to hold the value
  // top should have when compaction is complete.
  HeapWord* compaction_top() const { return _compaction_top;    }

  void set_compaction_top(HeapWord* value) {
    assert(value == NULL || (value >= bottom() && value <= end()),
      "should point inside space");
    _compaction_top = value;
  }

  // Perform operations on the space needed after a compaction
  // has been performed.
  virtual void reset_after_compaction() = 0;

  // Returns the next space (in the current generation) to be compacted in
  // the global compaction order.  Also is used to select the next
  // space into which to compact.

  virtual CompactibleSpace* next_compaction_space() const {
    return _next_compaction_space;
  }

  void set_next_compaction_space(CompactibleSpace* csp) {
    _next_compaction_space = csp;
  }

#if INCLUDE_SERIALGC
  // MarkSweep support phase2

  // Start the process of compaction of the current space: compute
  // post-compaction addresses, and insert forwarding pointers.  The fields
  // "cp->gen" and "cp->compaction_space" are the generation and space into
  // which we are currently compacting.  This call updates "cp" as necessary,
  // and leaves the "compaction_top" of the final value of
  // "cp->compaction_space" up-to-date.  Offset tables may be updated in
  // this phase as if the final copy had occurred; if so, "cp->threshold"
  // indicates when the next such action should be taken.
  virtual void prepare_for_compaction(CompactPoint* cp) = 0;
  // MarkSweep support phase3
  virtual void adjust_pointers();
  // MarkSweep support phase4
  virtual void compact();
#endif // INCLUDE_SERIALGC

  // The maximum percentage of objects that can be dead in the compacted
  // live part of a compacted space ("deadwood" support.)
  virtual size_t allowed_dead_ratio() const { return 0; };

  // Some contiguous spaces may maintain some data structures that should
  // be updated whenever an allocation crosses a boundary.  This function
  // initializes these data structures for further updates.
  virtual void initialize_threshold() { }

  // "q" is an object of the given "size" that should be forwarded;
  // "cp" names the generation ("gen") and containing "this" (which must
  // also equal "cp->space").  "compact_top" is where in "this" the
  // next object should be forwarded to.  If there is room in "this" for
  // the object, insert an appropriate forwarding pointer in "q".
  // If not, go to the next compaction space (there must
  // be one, since compaction must succeed -- we go to the first space of
  // the previous generation if necessary, updating "cp"), reset compact_top
  // and then forward.  In either case, returns the new value of "compact_top".
<<<<<<< HEAD
  // If the forwarding crosses "cp->threshold", invokes the "cross_threshold"
  // function of the then-current compaction space, and updates "cp->threshold
  // accordingly".
  virtual HeapWord* forward(oop q, size_t size, size_t new_size, CompactPoint* cp,
=======
  // Invokes the "alloc_block" function of the then-current compaction
  // space.
  virtual HeapWord* forward(oop q, size_t size, CompactPoint* cp,
>>>>>>> 11e16820
                    HeapWord* compact_top, SlidingForwarding* const forwarding);

  // Return a size with adjustments as required of the space.
  virtual size_t adjust_object_size_v(size_t size) const { return size; }

  void set_first_dead(HeapWord* value) { _first_dead = value; }
  void set_end_of_live(HeapWord* value) { _end_of_live = value; }

protected:
  // Used during compaction.
  HeapWord* _first_dead;
  HeapWord* _end_of_live;

  // This the function to invoke when an allocation of an object covering
  // "start" to "end" occurs to update other internal data structures.
  virtual void alloc_block(HeapWord* start, HeapWord* the_end) { }
};

class GenSpaceMangler;

// A space in which the free area is contiguous.  It therefore supports
// faster allocation, and compaction.
class ContiguousSpace: public CompactibleSpace {
  friend class VMStructs;

 protected:
  HeapWord* _top;
  // A helper for mangling the unused area of the space in debug builds.
  GenSpaceMangler* _mangler;

  GenSpaceMangler* mangler() { return _mangler; }

  // Allocation helpers (return NULL if full).
  inline HeapWord* allocate_impl(size_t word_size);
  inline HeapWord* par_allocate_impl(size_t word_size);

 public:
  ContiguousSpace();
  ~ContiguousSpace();

  virtual void initialize(MemRegion mr, bool clear_space, bool mangle_space);
  virtual void clear(bool mangle_space);

  // Accessors
  HeapWord* top() const            { return _top;    }
  void set_top(HeapWord* value)    { _top = value; }

  void set_saved_mark()            { _saved_mark_word = top();    }
  void reset_saved_mark()          { _saved_mark_word = bottom(); }

  bool saved_mark_at_top() const { return saved_mark_word() == top(); }

  // In debug mode mangle (write it with a particular bit
  // pattern) the unused part of a space.

  // Used to save the an address in a space for later use during mangling.
  void set_top_for_allocations(HeapWord* v) PRODUCT_RETURN;
  // Used to save the space's current top for later use during mangling.
  void set_top_for_allocations() PRODUCT_RETURN;

  // Mangle regions in the space from the current top up to the
  // previously mangled part of the space.
  void mangle_unused_area() PRODUCT_RETURN;
  // Mangle [top, end)
  void mangle_unused_area_complete() PRODUCT_RETURN;

  // Do some sparse checking on the area that should have been mangled.
  void check_mangled_unused_area(HeapWord* limit) PRODUCT_RETURN;
  // Check the complete area that should have been mangled.
  // This code may be NULL depending on the macro DEBUG_MANGLING.
  void check_mangled_unused_area_complete() PRODUCT_RETURN;

  // Size computations: sizes in bytes.
  size_t capacity() const        { return byte_size(bottom(), end()); }
  size_t used() const            { return byte_size(bottom(), top()); }
  size_t free() const            { return byte_size(top(),    end()); }

  virtual bool is_free_block(const HeapWord* p) const;

  // In a contiguous space we have a more obvious bound on what parts
  // contain objects.
  MemRegion used_region() const { return MemRegion(bottom(), top()); }

  // Allocation (return NULL if full)
  virtual HeapWord* allocate(size_t word_size);
  virtual HeapWord* par_allocate(size_t word_size);

  // Iteration
  void oop_iterate(OopIterateClosure* cl);
  void object_iterate(ObjectClosure* blk);

  // Compaction support
  virtual void reset_after_compaction() {
    assert(compaction_top() >= bottom() && compaction_top() <= end(), "should point inside space");
    set_top(compaction_top());
  }

  // Override.
  DirtyCardToOopClosure* new_dcto_cl(OopIterateClosure* cl,
                                     CardTable::PrecisionStyle precision,
                                     HeapWord* boundary);

  // Apply "blk->do_oop" to the addresses of all reference fields in objects
  // starting with the _saved_mark_word, which was noted during a generation's
  // save_marks and is required to denote the head of an object.
  // Fields in objects allocated by applications of the closure
  // *are* included in the iteration.
  // Updates _saved_mark_word to point to just after the last object
  // iterated over.
  template <typename OopClosureType>
  void oop_since_save_marks_iterate(OopClosureType* blk);

  // Same as object_iterate, but starting from "mark", which is required
  // to denote the start of an object.  Objects allocated by
  // applications of the closure *are* included in the iteration.
  virtual void object_iterate_from(HeapWord* mark, ObjectClosure* blk);

  // Very inefficient implementation.
  virtual HeapWord* block_start_const(const void* p) const;
  size_t block_size(const HeapWord* p) const;
  // If a block is in the allocated area, it is an object.
  bool block_is_obj(const HeapWord* p) const { return p < top(); }

  // Addresses for inlined allocation
  HeapWord** top_addr() { return &_top; }
  HeapWord** end_addr() { return &_end; }

#if INCLUDE_SERIALGC
  // Overrides for more efficient compaction support.
  void prepare_for_compaction(CompactPoint* cp);
#endif

  virtual void print_on(outputStream* st) const;

  // Checked dynamic downcasts.
  virtual ContiguousSpace* toContiguousSpace() {
    return this;
  }

  // Debugging
  virtual void verify() const;

  // Used to increase collection frequency.  "factor" of 0 means entire
  // space.
  void allocate_temporary_filler(int factor);
};


// A dirty card to oop closure that does filtering.
// It knows how to filter out objects that are outside of the _boundary.
class FilteringDCTOC : public DirtyCardToOopClosure {
protected:
  // Override.
  void walk_mem_region(MemRegion mr,
                       HeapWord* bottom, HeapWord* top);

  // Walk the given memory region, from bottom to top, applying
  // the given oop closure to (possibly) all objects found. The
  // given oop closure may or may not be the same as the oop
  // closure with which this closure was created, as it may
  // be a filtering closure which makes use of the _boundary.
  // We offer two signatures, so the FilteringClosure static type is
  // apparent.
  virtual void walk_mem_region_with_cl(MemRegion mr,
                                       HeapWord* bottom, HeapWord* top,
                                       OopIterateClosure* cl) = 0;
  virtual void walk_mem_region_with_cl(MemRegion mr,
                                       HeapWord* bottom, HeapWord* top,
                                       FilteringClosure* cl) = 0;

public:
  FilteringDCTOC(Space* sp, OopIterateClosure* cl,
                  CardTable::PrecisionStyle precision,
                  HeapWord* boundary) :
    DirtyCardToOopClosure(sp, cl, precision, boundary) {}
};

// A dirty card to oop closure for contiguous spaces
// (ContiguousSpace and sub-classes).
// It is a FilteringClosure, as defined above, and it knows:
//
// 1. That the actual top of any area in a memory region
//    contained by the space is bounded by the end of the contiguous
//    region of the space.
// 2. That the space is really made up of objects and not just
//    blocks.

class ContiguousSpaceDCTOC : public FilteringDCTOC {
protected:
  // Overrides.
  HeapWord* get_actual_top(HeapWord* top, HeapWord* top_obj);

  virtual void walk_mem_region_with_cl(MemRegion mr,
                                       HeapWord* bottom, HeapWord* top,
                                       OopIterateClosure* cl);
  virtual void walk_mem_region_with_cl(MemRegion mr,
                                       HeapWord* bottom, HeapWord* top,
                                       FilteringClosure* cl);

public:
  ContiguousSpaceDCTOC(ContiguousSpace* sp, OopIterateClosure* cl,
                       CardTable::PrecisionStyle precision,
                       HeapWord* boundary) :
    FilteringDCTOC(sp, cl, precision, boundary)
  {}
};

// A ContigSpace that Supports an efficient "block_start" operation via
// a BlockOffsetArray (whose BlockOffsetSharedArray may be shared with
// other spaces.)  This is the abstract base class for old generation
// (tenured) spaces.

class OffsetTableContigSpace: public ContiguousSpace {
  friend class VMStructs;
 protected:
  BlockOffsetArrayContigSpace _offsets;
  Mutex _par_alloc_lock;

 public:
  // Constructor
  OffsetTableContigSpace(BlockOffsetSharedArray* sharedOffsetArray,
                         MemRegion mr);

  void set_bottom(HeapWord* value);
  void set_end(HeapWord* value);

  void clear(bool mangle_space);

  inline HeapWord* block_start_const(const void* p) const;

  // Add offset table update.
  virtual inline HeapWord* allocate(size_t word_size);
  inline HeapWord* par_allocate(size_t word_size);

  // MarkSweep support phase3
  virtual void initialize_threshold();
  virtual void alloc_block(HeapWord* start, HeapWord* end);

  virtual void print_on(outputStream* st) const;

  // Debugging
  void verify() const;
};


// Class TenuredSpace is used by TenuredGeneration

class TenuredSpace: public OffsetTableContigSpace {
  friend class VMStructs;
 protected:
  // Mark sweep support
  size_t allowed_dead_ratio() const;
 public:
  // Constructor
  TenuredSpace(BlockOffsetSharedArray* sharedOffsetArray,
               MemRegion mr) :
    OffsetTableContigSpace(sharedOffsetArray, mr) {}
};
#endif // SHARE_GC_SHARED_SPACE_HPP<|MERGE_RESOLUTION|>--- conflicted
+++ resolved
@@ -389,16 +389,9 @@
   // be one, since compaction must succeed -- we go to the first space of
   // the previous generation if necessary, updating "cp"), reset compact_top
   // and then forward.  In either case, returns the new value of "compact_top".
-<<<<<<< HEAD
-  // If the forwarding crosses "cp->threshold", invokes the "cross_threshold"
-  // function of the then-current compaction space, and updates "cp->threshold
-  // accordingly".
+// Invokes the "alloc_block" function of the then-current compaction
+// space.
   virtual HeapWord* forward(oop q, size_t size, size_t new_size, CompactPoint* cp,
-=======
-  // Invokes the "alloc_block" function of the then-current compaction
-  // space.
-  virtual HeapWord* forward(oop q, size_t size, CompactPoint* cp,
->>>>>>> 11e16820
                     HeapWord* compact_top, SlidingForwarding* const forwarding);
 
   // Return a size with adjustments as required of the space.
