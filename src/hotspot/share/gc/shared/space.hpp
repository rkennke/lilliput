/*
 * Copyright (c) 1997, 2022, Oracle and/or its affiliates. All rights reserved.
 * DO NOT ALTER OR REMOVE COPYRIGHT NOTICES OR THIS FILE HEADER.
 *
 * This code is free software; you can redistribute it and/or modify it
 * under the terms of the GNU General Public License version 2 only, as
 * published by the Free Software Foundation.
 *
 * This code is distributed in the hope that it will be useful, but WITHOUT
 * ANY WARRANTY; without even the implied warranty of MERCHANTABILITY or
 * FITNESS FOR A PARTICULAR PURPOSE.  See the GNU General Public License
 * version 2 for more details (a copy is included in the LICENSE file that
 * accompanied this code).
 *
 * You should have received a copy of the GNU General Public License version
 * 2 along with this work; if not, write to the Free Software Foundation,
 * Inc., 51 Franklin St, Fifth Floor, Boston, MA 02110-1301 USA.
 *
 * Please contact Oracle, 500 Oracle Parkway, Redwood Shores, CA 94065 USA
 * or visit www.oracle.com if you need additional information or have any
 * questions.
 *
 */

#ifndef SHARE_GC_SHARED_SPACE_HPP
#define SHARE_GC_SHARED_SPACE_HPP

#include "gc/shared/blockOffsetTable.hpp"
#include "gc/shared/cardTable.hpp"
#include "gc/shared/workerThread.hpp"
#include "memory/allocation.hpp"
#include "memory/iterator.hpp"
#include "memory/memRegion.hpp"
#include "oops/markWord.hpp"
#include "runtime/mutexLocker.hpp"
#include "utilities/align.hpp"
#include "utilities/macros.hpp"

// A space is an abstraction for the "storage units" backing
// up the generation abstraction. It includes specific
// implementations for keeping track of free and used space,
// for iterating over objects and free blocks, etc.

// Forward decls.
class Space;
class BlockOffsetArray;
class BlockOffsetArrayContigSpace;
class Generation;
class CompactibleSpace;
class BlockOffsetTable;
class CardTableRS;
class DirtyCardToOopClosure;
<<<<<<< HEAD
class SlidingForwarding;
=======
class FilteringClosure;
>>>>>>> c1040897

// A Space describes a heap area. Class Space is an abstract
// base class.
//
// Space supports allocation, size computation and GC support is provided.
//
// Invariant: bottom() and end() are on page_size boundaries and
// bottom() <= top() <= end()
// top() is inclusive and end() is exclusive.

class Space: public CHeapObj<mtGC> {
  friend class VMStructs;
 protected:
  HeapWord* _bottom;
  HeapWord* _end;

  // Used in support of save_marks()
  HeapWord* _saved_mark_word;

  Space():
    _bottom(NULL), _end(NULL) { }

 public:
  // Accessors
  HeapWord* bottom() const         { return _bottom; }
  HeapWord* end() const            { return _end;    }
  virtual void set_bottom(HeapWord* value) { _bottom = value; }
  virtual void set_end(HeapWord* value)    { _end = value; }

  virtual HeapWord* saved_mark_word() const  { return _saved_mark_word; }

  void set_saved_mark_word(HeapWord* p) { _saved_mark_word = p; }

  // Returns true if this object has been allocated since a
  // generation's "save_marks" call.
  virtual bool obj_allocated_since_save_marks(const oop obj) const {
    return cast_from_oop<HeapWord*>(obj) >= saved_mark_word();
  }

  // Returns a subregion of the space containing only the allocated objects in
  // the space.
  virtual MemRegion used_region() const = 0;

  // Returns a region that is guaranteed to contain (at least) all objects
  // allocated at the time of the last call to "save_marks".  If the space
  // initializes its DirtyCardToOopClosure's specifying the "contig" option
  // (that is, if the space is contiguous), then this region must contain only
  // such objects: the memregion will be from the bottom of the region to the
  // saved mark.  Otherwise, the "obj_allocated_since_save_marks" method of
  // the space must distinguish between objects in the region allocated before
  // and after the call to save marks.
  MemRegion used_region_at_save_marks() const {
    return MemRegion(bottom(), saved_mark_word());
  }

  // Initialization.
  // "initialize" should be called once on a space, before it is used for
  // any purpose.  The "mr" arguments gives the bounds of the space, and
  // the "clear_space" argument should be true unless the memory in "mr" is
  // known to be zeroed.
  virtual void initialize(MemRegion mr, bool clear_space, bool mangle_space);

  // The "clear" method must be called on a region that may have
  // had allocation performed in it, but is now to be considered empty.
  virtual void clear(bool mangle_space);

  // For detecting GC bugs.  Should only be called at GC boundaries, since
  // some unused space may be used as scratch space during GC's.
  // We also call this when expanding a space to satisfy an allocation
  // request. See bug #4668531
  virtual void mangle_unused_area() = 0;
  virtual void mangle_unused_area_complete() = 0;

  // Testers
  bool is_empty() const              { return used() == 0; }
  bool not_empty() const             { return used() > 0; }

  // Returns true iff the given the space contains the
  // given address as part of an allocated object. For
  // certain kinds of spaces, this might be a potentially
  // expensive operation. To prevent performance problems
  // on account of its inadvertent use in product jvm's,
  // we restrict its use to assertion checks only.
  bool is_in(const void* p) const {
    return used_region().contains(p);
  }
  bool is_in(oop obj) const {
    return is_in((void*)obj);
  }

  // Returns true iff the given reserved memory of the space contains the
  // given address.
  bool is_in_reserved(const void* p) const { return _bottom <= p && p < _end; }

  // Returns true iff the given block is not allocated.
  virtual bool is_free_block(const HeapWord* p) const = 0;

  // Test whether p is double-aligned
  static bool is_aligned(void* p) {
    return ::is_aligned(p, sizeof(double));
  }

  // Size computations.  Sizes are in bytes.
  size_t capacity()     const { return byte_size(bottom(), end()); }
  virtual size_t used() const = 0;
  virtual size_t free() const = 0;

  // Iterate over all the ref-containing fields of all objects in the
  // space, calling "cl.do_oop" on each.  Fields in objects allocated by
  // applications of the closure are not included in the iteration.
  virtual void oop_iterate(OopIterateClosure* cl);

  // Iterate over all objects in the space, calling "cl.do_object" on
  // each.  Objects allocated by applications of the closure are not
  // included in the iteration.
  virtual void object_iterate(ObjectClosure* blk) = 0;

  // Create and return a new dirty card to oop closure. Can be
  // overridden to return the appropriate type of closure
  // depending on the type of space in which the closure will
  // operate. ResourceArea allocated.
  virtual DirtyCardToOopClosure* new_dcto_cl(OopIterateClosure* cl,
                                             CardTable::PrecisionStyle precision,
                                             HeapWord* boundary);

  // If "p" is in the space, returns the address of the start of the
  // "block" that contains "p".  We say "block" instead of "object" since
  // some heaps may not pack objects densely; a chunk may either be an
  // object or a non-object.  If "p" is not in the space, return NULL.
  virtual HeapWord* block_start_const(const void* p) const = 0;

  // The non-const version may have benevolent side effects on the data
  // structure supporting these calls, possibly speeding up future calls.
  // The default implementation, however, is simply to call the const
  // version.
  virtual HeapWord* block_start(const void* p);

  // Requires "addr" to be the start of a chunk, and returns its size.
  // "addr + size" is required to be the start of a new chunk, or the end
  // of the active area of the heap.
  virtual size_t block_size(const HeapWord* addr) const = 0;

  // Requires "addr" to be the start of a block, and returns "TRUE" iff
  // the block is an object.
  virtual bool block_is_obj(const HeapWord* addr) const = 0;

  // Requires "addr" to be the start of a block, and returns "TRUE" iff
  // the block is an object and the object is alive.
  virtual bool obj_is_alive(const HeapWord* addr) const;

  // Allocation (return NULL if full).  Assumes the caller has established
  // mutually exclusive access to the space.
  virtual HeapWord* allocate(size_t word_size) = 0;

  // Allocation (return NULL if full).  Enforces mutual exclusion internally.
  virtual HeapWord* par_allocate(size_t word_size) = 0;

#if INCLUDE_SERIALGC
  // Mark-sweep-compact support: all spaces can update pointers to objects
  // moving as a part of compaction.
  virtual void adjust_pointers() = 0;
#endif

  virtual void print() const;
  virtual void print_on(outputStream* st) const;
  virtual void print_short() const;
  virtual void print_short_on(outputStream* st) const;


  // IF "this" is a ContiguousSpace, return it, else return NULL.
  virtual ContiguousSpace* toContiguousSpace() {
    return NULL;
  }

  // Debugging
  virtual void verify() const = 0;
};

// A MemRegionClosure (ResourceObj) whose "do_MemRegion" function applies an
// OopClosure to (the addresses of) all the ref-containing fields that could
// be modified by virtue of the given MemRegion being dirty. (Note that
// because of the imprecise nature of the write barrier, this may iterate
// over oops beyond the region.)
// This base type for dirty card to oop closures handles memory regions
// in non-contiguous spaces with no boundaries, and should be sub-classed
// to support other space types. See ContiguousDCTOC for a sub-class
// that works with ContiguousSpaces.

class DirtyCardToOopClosure: public MemRegionClosureRO {
protected:
  OopIterateClosure* _cl;
  Space* _sp;
  CardTable::PrecisionStyle _precision;
  HeapWord* _boundary;          // If non-NULL, process only non-NULL oops
                                // pointing below boundary.
  HeapWord* _min_done;          // ObjHeadPreciseArray precision requires
                                // a downwards traversal; this is the
                                // lowest location already done (or,
                                // alternatively, the lowest address that
                                // shouldn't be done again.  NULL means infinity.)
  NOT_PRODUCT(HeapWord* _last_bottom;)
  NOT_PRODUCT(HeapWord* _last_explicit_min_done;)

  // Get the actual top of the area on which the closure will
  // operate, given where the top is assumed to be (the end of the
  // memory region passed to do_MemRegion) and where the object
  // at the top is assumed to start. For example, an object may
  // start at the top but actually extend past the assumed top,
  // in which case the top becomes the end of the object.
  virtual HeapWord* get_actual_top(HeapWord* top, HeapWord* top_obj);

  // Walk the given memory region from bottom to (actual) top
  // looking for objects and applying the oop closure (_cl) to
  // them. The base implementation of this treats the area as
  // blocks, where a block may or may not be an object. Sub-
  // classes should override this to provide more accurate
  // or possibly more efficient walking.
  virtual void walk_mem_region(MemRegion mr, HeapWord* bottom, HeapWord* top);

public:
  DirtyCardToOopClosure(Space* sp, OopIterateClosure* cl,
                        CardTable::PrecisionStyle precision,
                        HeapWord* boundary) :
    _cl(cl), _sp(sp), _precision(precision), _boundary(boundary),
    _min_done(NULL) {
    NOT_PRODUCT(_last_bottom = NULL);
    NOT_PRODUCT(_last_explicit_min_done = NULL);
  }

  void do_MemRegion(MemRegion mr);

  void set_min_done(HeapWord* min_done) {
    _min_done = min_done;
    NOT_PRODUCT(_last_explicit_min_done = _min_done);
  }
#ifndef PRODUCT
  void set_last_bottom(HeapWord* last_bottom) {
    _last_bottom = last_bottom;
  }
#endif
};

// A structure to represent a point at which objects are being copied
// during compaction.
class CompactPoint : public StackObj {
public:
  Generation* gen;
  CompactibleSpace* space;

  CompactPoint(Generation* g = NULL) :
    gen(g), space(NULL) {}
};

// A space that supports compaction operations.  This is usually, but not
// necessarily, a space that is normally contiguous.  But, for example, a
// free-list-based space whose normal collection is a mark-sweep without
// compaction could still support compaction in full GC's.
class CompactibleSpace: public Space {
  friend class VMStructs;
private:
  HeapWord* _compaction_top;
  CompactibleSpace* _next_compaction_space;

  template <class SpaceType>
  static inline void verify_up_to_first_dead(SpaceType* space) NOT_DEBUG_RETURN;

  template <class SpaceType>
  static inline void clear_empty_region(SpaceType* space);

public:
  CompactibleSpace() :
   _compaction_top(NULL), _next_compaction_space(NULL) {}

  virtual void initialize(MemRegion mr, bool clear_space, bool mangle_space);
  virtual void clear(bool mangle_space);

  // Used temporarily during a compaction phase to hold the value
  // top should have when compaction is complete.
  HeapWord* compaction_top() const { return _compaction_top;    }

  void set_compaction_top(HeapWord* value) {
    assert(value == NULL || (value >= bottom() && value <= end()),
      "should point inside space");
    _compaction_top = value;
  }

  // Perform operations on the space needed after a compaction
  // has been performed.
  virtual void reset_after_compaction() = 0;

  // Returns the next space (in the current generation) to be compacted in
  // the global compaction order.  Also is used to select the next
  // space into which to compact.

  virtual CompactibleSpace* next_compaction_space() const {
    return _next_compaction_space;
  }

  void set_next_compaction_space(CompactibleSpace* csp) {
    _next_compaction_space = csp;
  }

#if INCLUDE_SERIALGC
  // MarkSweep support phase2

  // Start the process of compaction of the current space: compute
  // post-compaction addresses, and insert forwarding pointers.  The fields
  // "cp->gen" and "cp->compaction_space" are the generation and space into
  // which we are currently compacting.  This call updates "cp" as necessary,
  // and leaves the "compaction_top" of the final value of
  // "cp->compaction_space" up-to-date.  Offset tables may be updated in
  // this phase as if the final copy had occurred; if so, "cp->threshold"
  // indicates when the next such action should be taken.
  virtual void prepare_for_compaction(CompactPoint* cp) = 0;
  // MarkSweep support phase3
  virtual void adjust_pointers();
  // MarkSweep support phase4
  virtual void compact();
#endif // INCLUDE_SERIALGC

  // The maximum percentage of objects that can be dead in the compacted
  // live part of a compacted space ("deadwood" support.)
  virtual size_t allowed_dead_ratio() const { return 0; };

  // Some contiguous spaces may maintain some data structures that should
  // be updated whenever an allocation crosses a boundary.  This function
  // initializes these data structures for further updates.
  virtual void initialize_threshold() { }

  // "q" is an object of the given "size" that should be forwarded;
  // "cp" names the generation ("gen") and containing "this" (which must
  // also equal "cp->space").  "compact_top" is where in "this" the
  // next object should be forwarded to.  If there is room in "this" for
  // the object, insert an appropriate forwarding pointer in "q".
  // If not, go to the next compaction space (there must
  // be one, since compaction must succeed -- we go to the first space of
  // the previous generation if necessary, updating "cp"), reset compact_top
  // and then forward.  In either case, returns the new value of "compact_top".
  // Invokes the "alloc_block" function of the then-current compaction
  // space.
  virtual HeapWord* forward(oop q, size_t size, CompactPoint* cp,
                    HeapWord* compact_top, SlidingForwarding* const forwarding);

  // Return a size with adjustments as required of the space.
  virtual size_t adjust_object_size_v(size_t size) const { return size; }

  void set_first_dead(HeapWord* value) { _first_dead = value; }
  void set_end_of_live(HeapWord* value) { _end_of_live = value; }

protected:
  // Used during compaction.
  HeapWord* _first_dead;
  HeapWord* _end_of_live;

  // This the function to invoke when an allocation of an object covering
  // "start" to "end" occurs to update other internal data structures.
  virtual void alloc_block(HeapWord* start, HeapWord* the_end) { }
};

class GenSpaceMangler;

// A space in which the free area is contiguous.  It therefore supports
// faster allocation, and compaction.
class ContiguousSpace: public CompactibleSpace {
  friend class VMStructs;

 protected:
  HeapWord* _top;
  // A helper for mangling the unused area of the space in debug builds.
  GenSpaceMangler* _mangler;

  GenSpaceMangler* mangler() { return _mangler; }

  // Allocation helpers (return NULL if full).
  inline HeapWord* allocate_impl(size_t word_size);
  inline HeapWord* par_allocate_impl(size_t word_size);

 public:
  ContiguousSpace();
  ~ContiguousSpace();

  virtual void initialize(MemRegion mr, bool clear_space, bool mangle_space);
  virtual void clear(bool mangle_space);

  // Accessors
  HeapWord* top() const            { return _top;    }
  void set_top(HeapWord* value)    { _top = value; }

  void set_saved_mark()            { _saved_mark_word = top();    }
  void reset_saved_mark()          { _saved_mark_word = bottom(); }

  bool saved_mark_at_top() const { return saved_mark_word() == top(); }

  // In debug mode mangle (write it with a particular bit
  // pattern) the unused part of a space.

  // Used to save the address in a space for later use during mangling.
  void set_top_for_allocations(HeapWord* v) PRODUCT_RETURN;
  // Used to save the space's current top for later use during mangling.
  void set_top_for_allocations() PRODUCT_RETURN;

  // Mangle regions in the space from the current top up to the
  // previously mangled part of the space.
  void mangle_unused_area() PRODUCT_RETURN;
  // Mangle [top, end)
  void mangle_unused_area_complete() PRODUCT_RETURN;

  // Do some sparse checking on the area that should have been mangled.
  void check_mangled_unused_area(HeapWord* limit) PRODUCT_RETURN;
  // Check the complete area that should have been mangled.
  // This code may be NULL depending on the macro DEBUG_MANGLING.
  void check_mangled_unused_area_complete() PRODUCT_RETURN;

  // Size computations: sizes in bytes.
  size_t capacity() const        { return byte_size(bottom(), end()); }
  size_t used() const            { return byte_size(bottom(), top()); }
  size_t free() const            { return byte_size(top(),    end()); }

  virtual bool is_free_block(const HeapWord* p) const;

  // In a contiguous space we have a more obvious bound on what parts
  // contain objects.
  MemRegion used_region() const { return MemRegion(bottom(), top()); }

  // Allocation (return NULL if full)
  virtual HeapWord* allocate(size_t word_size);
  virtual HeapWord* par_allocate(size_t word_size);

  // Iteration
  void oop_iterate(OopIterateClosure* cl);
  void object_iterate(ObjectClosure* blk);

  // Compaction support
  virtual void reset_after_compaction() {
    assert(compaction_top() >= bottom() && compaction_top() <= end(), "should point inside space");
    set_top(compaction_top());
  }

  // Override.
  DirtyCardToOopClosure* new_dcto_cl(OopIterateClosure* cl,
                                     CardTable::PrecisionStyle precision,
                                     HeapWord* boundary);

  // Apply "blk->do_oop" to the addresses of all reference fields in objects
  // starting with the _saved_mark_word, which was noted during a generation's
  // save_marks and is required to denote the head of an object.
  // Fields in objects allocated by applications of the closure
  // *are* included in the iteration.
  // Updates _saved_mark_word to point to just after the last object
  // iterated over.
  template <typename OopClosureType>
  void oop_since_save_marks_iterate(OopClosureType* blk);

  // Same as object_iterate, but starting from "mark", which is required
  // to denote the start of an object.  Objects allocated by
  // applications of the closure *are* included in the iteration.
  virtual void object_iterate_from(HeapWord* mark, ObjectClosure* blk);

  // Very inefficient implementation.
  virtual HeapWord* block_start_const(const void* p) const;
  size_t block_size(const HeapWord* p) const;
  // If a block is in the allocated area, it is an object.
  bool block_is_obj(const HeapWord* p) const { return p < top(); }

  // Addresses for inlined allocation
  HeapWord** top_addr() { return &_top; }
  HeapWord** end_addr() { return &_end; }

#if INCLUDE_SERIALGC
  // Overrides for more efficient compaction support.
  void prepare_for_compaction(CompactPoint* cp);
#endif

  virtual void print_on(outputStream* st) const;

  // Checked dynamic downcasts.
  virtual ContiguousSpace* toContiguousSpace() {
    return this;
  }

  // Debugging
  virtual void verify() const;
};


// A dirty card to oop closure that does filtering.
// It knows how to filter out objects that are outside of the _boundary.
class FilteringDCTOC : public DirtyCardToOopClosure {
protected:
  // Override.
  void walk_mem_region(MemRegion mr,
                       HeapWord* bottom, HeapWord* top);

  // Walk the given memory region, from bottom to top, applying
  // the given oop closure to (possibly) all objects found. The
  // given oop closure may or may not be the same as the oop
  // closure with which this closure was created, as it may
  // be a filtering closure which makes use of the _boundary.
  // We offer two signatures, so the FilteringClosure static type is
  // apparent.
  virtual void walk_mem_region_with_cl(MemRegion mr,
                                       HeapWord* bottom, HeapWord* top,
                                       OopIterateClosure* cl) = 0;
  virtual void walk_mem_region_with_cl(MemRegion mr,
                                       HeapWord* bottom, HeapWord* top,
                                       FilteringClosure* cl) = 0;

public:
  FilteringDCTOC(Space* sp, OopIterateClosure* cl,
                  CardTable::PrecisionStyle precision,
                  HeapWord* boundary) :
    DirtyCardToOopClosure(sp, cl, precision, boundary) {}
};

// A dirty card to oop closure for contiguous spaces
// (ContiguousSpace and sub-classes).
// It is a FilteringClosure, as defined above, and it knows:
//
// 1. That the actual top of any area in a memory region
//    contained by the space is bounded by the end of the contiguous
//    region of the space.
// 2. That the space is really made up of objects and not just
//    blocks.

class ContiguousSpaceDCTOC : public FilteringDCTOC {
protected:
  // Overrides.
  HeapWord* get_actual_top(HeapWord* top, HeapWord* top_obj);

  virtual void walk_mem_region_with_cl(MemRegion mr,
                                       HeapWord* bottom, HeapWord* top,
                                       OopIterateClosure* cl);
  virtual void walk_mem_region_with_cl(MemRegion mr,
                                       HeapWord* bottom, HeapWord* top,
                                       FilteringClosure* cl);

public:
  ContiguousSpaceDCTOC(ContiguousSpace* sp, OopIterateClosure* cl,
                       CardTable::PrecisionStyle precision,
                       HeapWord* boundary) :
    FilteringDCTOC(sp, cl, precision, boundary)
  {}
};

// A ContigSpace that Supports an efficient "block_start" operation via
// a BlockOffsetArray (whose BlockOffsetSharedArray may be shared with
// other spaces.)  This is the abstract base class for old generation
// (tenured) spaces.

class OffsetTableContigSpace: public ContiguousSpace {
  friend class VMStructs;
 protected:
  BlockOffsetArrayContigSpace _offsets;
  Mutex _par_alloc_lock;

 public:
  // Constructor
  OffsetTableContigSpace(BlockOffsetSharedArray* sharedOffsetArray,
                         MemRegion mr);

  void set_bottom(HeapWord* value);
  void set_end(HeapWord* value);

  void clear(bool mangle_space);

  inline HeapWord* block_start_const(const void* p) const;

  // Add offset table update.
  virtual inline HeapWord* allocate(size_t word_size);
  inline HeapWord* par_allocate(size_t word_size);

  // MarkSweep support phase3
  virtual void initialize_threshold();
  virtual void alloc_block(HeapWord* start, HeapWord* end);

  virtual void print_on(outputStream* st) const;

  // Debugging
  void verify() const;
};


// Class TenuredSpace is used by TenuredGeneration

class TenuredSpace: public OffsetTableContigSpace {
  friend class VMStructs;
 protected:
  // Mark sweep support
  size_t allowed_dead_ratio() const;
 public:
  // Constructor
  TenuredSpace(BlockOffsetSharedArray* sharedOffsetArray,
               MemRegion mr) :
    OffsetTableContigSpace(sharedOffsetArray, mr) {}
};
#endif // SHARE_GC_SHARED_SPACE_HPP<|MERGE_RESOLUTION|>--- conflicted
+++ resolved
@@ -50,11 +50,8 @@
 class BlockOffsetTable;
 class CardTableRS;
 class DirtyCardToOopClosure;
-<<<<<<< HEAD
 class SlidingForwarding;
-=======
 class FilteringClosure;
->>>>>>> c1040897
 
 // A Space describes a heap area. Class Space is an abstract
 // base class.
