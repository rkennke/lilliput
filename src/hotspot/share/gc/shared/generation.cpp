/*
 * Copyright (c) 1997, 2019, Oracle and/or its affiliates. All rights reserved.
 * DO NOT ALTER OR REMOVE COPYRIGHT NOTICES OR THIS FILE HEADER.
 *
 * This code is free software; you can redistribute it and/or modify it
 * under the terms of the GNU General Public License version 2 only, as
 * published by the Free Software Foundation.
 *
 * This code is distributed in the hope that it will be useful, but WITHOUT
 * ANY WARRANTY; without even the implied warranty of MERCHANTABILITY or
 * FITNESS FOR A PARTICULAR PURPOSE.  See the GNU General Public License
 * version 2 for more details (a copy is included in the LICENSE file that
 * accompanied this code).
 *
 * You should have received a copy of the GNU General Public License version
 * 2 along with this work; if not, write to the Free Software Foundation,
 * Inc., 51 Franklin St, Fifth Floor, Boston, MA 02110-1301 USA.
 *
 * Please contact Oracle, 500 Oracle Parkway, Redwood Shores, CA 94065 USA
 * or visit www.oracle.com if you need additional information or have any
 * questions.
 *
 */

#include "precompiled.hpp"
#include "gc/shared/blockOffsetTable.inline.hpp"
#include "gc/shared/cardTableRS.hpp"
#include "gc/shared/collectedHeap.inline.hpp"
#include "gc/shared/gcLocker.hpp"
#include "gc/shared/gcTimer.hpp"
#include "gc/shared/gcTrace.hpp"
#include "gc/shared/genCollectedHeap.hpp"
#include "gc/shared/genOopClosures.hpp"
#include "gc/shared/genOopClosures.inline.hpp"
#include "gc/shared/generation.hpp"
#include "gc/shared/generationSpec.hpp"
#include "gc/shared/space.inline.hpp"
#include "gc/shared/spaceDecorator.inline.hpp"
#include "logging/log.hpp"
#include "memory/allocation.inline.hpp"
#include "oops/oop.inline.hpp"
#include "runtime/java.hpp"
#include "utilities/copy.hpp"
#include "utilities/events.hpp"

Generation::Generation(ReservedSpace rs, size_t initial_size) :
  _gc_manager(NULL),
  _ref_processor(NULL) {
  if (!_virtual_space.initialize(rs, initial_size)) {
    vm_exit_during_initialization("Could not reserve enough space for "
                    "object heap");
  }
  // Mangle all of the the initial generation.
  if (ZapUnusedHeapArea) {
    MemRegion mangle_region((HeapWord*)_virtual_space.low(),
      (HeapWord*)_virtual_space.high());
    SpaceMangler::mangle_region(mangle_region);
  }
  _reserved = MemRegion((HeapWord*)_virtual_space.low_boundary(),
          (HeapWord*)_virtual_space.high_boundary());
}

size_t Generation::initial_size() {
  GenCollectedHeap* gch = GenCollectedHeap::heap();
  if (gch->is_young_gen(this)) {
    return gch->young_gen_spec()->init_size();
  }
  return gch->old_gen_spec()->init_size();
}

size_t Generation::max_capacity() const {
  return reserved().byte_size();
}

// By default we get a single threaded default reference processor;
// generations needing multi-threaded refs processing or discovery override this method.
void Generation::ref_processor_init() {
  assert(_ref_processor == NULL, "a reference processor already exists");
  assert(!_reserved.is_empty(), "empty generation?");
  _span_based_discoverer.set_span(_reserved);
  _ref_processor = new ReferenceProcessor(&_span_based_discoverer);    // a vanilla reference processor
}

void Generation::print() const { print_on(tty); }

void Generation::print_on(outputStream* st)  const {
  st->print(" %-20s", name());
  st->print(" total " SIZE_FORMAT "K, used " SIZE_FORMAT "K",
             capacity()/K, used()/K);
  st->print_cr(" [" INTPTR_FORMAT ", " INTPTR_FORMAT ", " INTPTR_FORMAT ")",
              p2i(_virtual_space.low_boundary()),
              p2i(_virtual_space.high()),
              p2i(_virtual_space.high_boundary()));
}

void Generation::print_summary_info_on(outputStream* st) {
  StatRecord* sr = stat_record();
  double time = sr->accumulated_time.seconds();
  st->print_cr("Accumulated %s generation GC time %3.7f secs, "
               "%u GC's, avg GC time %3.7f",
               GenCollectedHeap::heap()->is_young_gen(this) ? "young" : "old" ,
               time,
               sr->invocations,
               sr->invocations > 0 ? time / sr->invocations : 0.0);
}

// Utility iterator classes

class GenerationIsInReservedClosure : public SpaceClosure {
 public:
  const void* _p;
  Space* sp;
  virtual void do_space(Space* s) {
    if (sp == NULL) {
      if (s->is_in_reserved(_p)) sp = s;
    }
  }
  GenerationIsInReservedClosure(const void* p) : _p(p), sp(NULL) {}
};

class GenerationIsInClosure : public SpaceClosure {
 public:
  const void* _p;
  Space* sp;
  virtual void do_space(Space* s) {
    if (sp == NULL) {
      if (s->is_in(_p)) sp = s;
    }
  }
  GenerationIsInClosure(const void* p) : _p(p), sp(NULL) {}
};

bool Generation::is_in(const void* p) const {
  GenerationIsInClosure blk(p);
  ((Generation*)this)->space_iterate(&blk);
  return blk.sp != NULL;
}

size_t Generation::max_contiguous_available() const {
  // The largest number of contiguous free words in this or any higher generation.
  size_t avail = contiguous_available();
  size_t old_avail = 0;
  if (GenCollectedHeap::heap()->is_young_gen(this)) {
    old_avail = GenCollectedHeap::heap()->old_gen()->contiguous_available();
  }
  return MAX2(avail, old_avail);
}

bool Generation::promotion_attempt_is_safe(size_t max_promotion_in_bytes) const {
  size_t available = max_contiguous_available();
  bool   res = (available >= max_promotion_in_bytes);
  log_trace(gc)("Generation: promo attempt is%s safe: available(" SIZE_FORMAT ") %s max_promo(" SIZE_FORMAT ")",
                res? "":" not", available, res? ">=":"<", max_promotion_in_bytes);
  return res;
}

// Ignores "ref" and calls allocate().
<<<<<<< HEAD
oop Generation::promote(oop obj, size_t old_size, size_t new_size) {
  assert(old_size == (size_t)obj->size(), "bad obj_size passed in");
=======
oop Generation::promote(oop obj, size_t obj_size) {
  assert(obj_size == obj->size(), "bad obj_size passed in");
>>>>>>> 47392f37

#ifndef PRODUCT
  if (GenCollectedHeap::heap()->promotion_should_fail()) {
    return NULL;
  }
#endif  // #ifndef PRODUCT

  HeapWord* result = allocate(new_size, false);
  if (result != NULL) {
    Copy::aligned_disjoint_words(cast_from_oop<HeapWord*>(obj), result, old_size);
    return cast_to_oop(result);
  } else {
    GenCollectedHeap* gch = GenCollectedHeap::heap();
    return gch->handle_failed_promotion(this, obj, old_size, new_size);
  }
}

oop Generation::par_promote(int thread_num,
                            oop obj, markWord m, size_t word_sz) {
  // Could do a bad general impl here that gets a lock.  But no.
  ShouldNotCallThis();
  return NULL;
}

Space* Generation::space_containing(const void* p) const {
  GenerationIsInReservedClosure blk(p);
  // Cast away const
  ((Generation*)this)->space_iterate(&blk);
  return blk.sp;
}

// Some of these are mediocre general implementations.  Should be
// overridden to get better performance.

class GenerationBlockStartClosure : public SpaceClosure {
 public:
  const void* _p;
  HeapWord* _start;
  virtual void do_space(Space* s) {
    if (_start == NULL && s->is_in_reserved(_p)) {
      _start = s->block_start(_p);
    }
  }
  GenerationBlockStartClosure(const void* p) { _p = p; _start = NULL; }
};

HeapWord* Generation::block_start(const void* p) const {
  GenerationBlockStartClosure blk(p);
  // Cast away const
  ((Generation*)this)->space_iterate(&blk);
  return blk._start;
}

class GenerationBlockSizeClosure : public SpaceClosure {
 public:
  const HeapWord* _p;
  size_t size;
  virtual void do_space(Space* s) {
    if (size == 0 && s->is_in_reserved(_p)) {
      size = s->block_size(_p);
    }
  }
  GenerationBlockSizeClosure(const HeapWord* p) { _p = p; size = 0; }
};

size_t Generation::block_size(const HeapWord* p) const {
  GenerationBlockSizeClosure blk(p);
  // Cast away const
  ((Generation*)this)->space_iterate(&blk);
  assert(blk.size > 0, "seems reasonable");
  return blk.size;
}

class GenerationBlockIsObjClosure : public SpaceClosure {
 public:
  const HeapWord* _p;
  bool is_obj;
  virtual void do_space(Space* s) {
    if (!is_obj && s->is_in_reserved(_p)) {
      is_obj |= s->block_is_obj(_p);
    }
  }
  GenerationBlockIsObjClosure(const HeapWord* p) { _p = p; is_obj = false; }
};

bool Generation::block_is_obj(const HeapWord* p) const {
  GenerationBlockIsObjClosure blk(p);
  // Cast away const
  ((Generation*)this)->space_iterate(&blk);
  return blk.is_obj;
}

class GenerationOopIterateClosure : public SpaceClosure {
 public:
  OopIterateClosure* _cl;
  virtual void do_space(Space* s) {
    s->oop_iterate(_cl);
  }
  GenerationOopIterateClosure(OopIterateClosure* cl) :
    _cl(cl) {}
};

void Generation::oop_iterate(OopIterateClosure* cl) {
  GenerationOopIterateClosure blk(cl);
  space_iterate(&blk);
}

class GenerationObjIterateClosure : public SpaceClosure {
 private:
  ObjectClosure* _cl;
 public:
  virtual void do_space(Space* s) {
    s->object_iterate(_cl);
  }
  GenerationObjIterateClosure(ObjectClosure* cl) : _cl(cl) {}
};

void Generation::object_iterate(ObjectClosure* cl) {
  GenerationObjIterateClosure blk(cl);
  space_iterate(&blk);
}

#if INCLUDE_SERIALGC

void Generation::prepare_for_compaction(CompactPoint* cp) {
  // Generic implementation, can be specialized
  CompactibleSpace* space = first_compaction_space();
  while (space != NULL) {
    space->prepare_for_compaction(cp);
    space = space->next_compaction_space();
  }
}

class AdjustPointersClosure: public SpaceClosure {
 public:
  void do_space(Space* sp) {
    sp->adjust_pointers();
  }
};

void Generation::adjust_pointers() {
  // Note that this is done over all spaces, not just the compactible
  // ones.
  AdjustPointersClosure blk;
  space_iterate(&blk, true);
}

void Generation::compact() {
  CompactibleSpace* sp = first_compaction_space();
  while (sp != NULL) {
    sp->compact();
    sp = sp->next_compaction_space();
  }
}

#endif // INCLUDE_SERIALGC<|MERGE_RESOLUTION|>--- conflicted
+++ resolved
@@ -155,13 +155,8 @@
 }
 
 // Ignores "ref" and calls allocate().
-<<<<<<< HEAD
 oop Generation::promote(oop obj, size_t old_size, size_t new_size) {
-  assert(old_size == (size_t)obj->size(), "bad obj_size passed in");
-=======
-oop Generation::promote(oop obj, size_t obj_size) {
-  assert(obj_size == obj->size(), "bad obj_size passed in");
->>>>>>> 47392f37
+  assert(old_size == obj->size(), "bad obj_size passed in");
 
 #ifndef PRODUCT
   if (GenCollectedHeap::heap()->promotion_should_fail()) {
