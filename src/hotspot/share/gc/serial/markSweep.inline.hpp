--- conflicted
+++ resolved
@@ -89,15 +89,9 @@
     oop obj = CompressedOops::decode_not_null(heap_oop);
     assert(Universe::heap()->is_in(obj), "should be in heap");
 
-<<<<<<< HEAD
-    markWord header = obj->mark();
-    if (header.is_marked()) {
+    if (obj->is_forwarded()) {
       oop new_obj = forwarding->forwardee(obj);
       assert(new_obj != NULL, "must be forwarded");
-=======
-    if (obj->is_forwarded()) {
-      oop new_obj = obj->forwardee();
->>>>>>> 040b2c52
       assert(is_object_aligned(new_obj), "oop must be aligned");
       RawAccess<IS_NOT_NULL>::oop_store(p, new_obj);
     }
@@ -110,14 +104,9 @@
 inline void AdjustPointerClosure::do_oop(narrowOop* p) { do_oop_work(p); }
 
 
-<<<<<<< HEAD
-inline int MarkSweep::adjust_pointers(const SlidingForwarding* const forwarding, oop obj) {
+inline size_t MarkSweep::adjust_pointers(const SlidingForwarding* const forwarding, oop obj) {
   AdjustPointerClosure cl(forwarding);
   return obj->oop_iterate_size(&cl);
-=======
-inline size_t MarkSweep::adjust_pointers(oop obj) {
-  return obj->oop_iterate_size(&MarkSweep::adjust_pointer_closure);
->>>>>>> 040b2c52
 }
 
 #endif // SHARE_GC_SERIAL_MARKSWEEP_INLINE_HPP