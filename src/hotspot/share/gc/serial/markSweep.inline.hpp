--- conflicted
+++ resolved
@@ -83,11 +83,7 @@
 
     markWord header = obj->mark();
     if (header.is_marked()) {
-<<<<<<< HEAD
-      oop new_obj = obj->forwardee(header);
-=======
       oop new_obj = forwarding->forwardee(obj);
->>>>>>> 5f6cb177
       assert(new_obj != NULL, "must be forwarded");
       assert(is_object_aligned(new_obj), "oop must be aligned");
       RawAccess<IS_NOT_NULL>::oop_store(p, new_obj);
