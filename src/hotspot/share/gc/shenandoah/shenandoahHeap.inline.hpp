--- conflicted
+++ resolved
@@ -298,9 +298,19 @@
 
   assert(ShenandoahThreadLocalData::is_evac_allowed(thread), "must be enclosed in oom-evac scope");
 
-  size_t old_size = ShenandoahObjectUtils::size(p);
-  markWord mark = ShenandoahObjectUtils::stable_mark(p);
-  size_t size = p->copy_size(old_size, mark);
+  markWord mark = p->mark();
+  if (mark.is_marked()) {
+    // Object is already forwarded. Use the new copy.
+    return cast_to_oop(mark.decode_pointer());
+  }
+
+  markWord actual_mark = mark;
+  if (mark.has_monitor()) {
+    actual_mark = mark.monitor()->header();
+  }
+
+  size_t old_size = p->size(actual_mark);
+  size_t size = p->copy_size(old_size, actual_mark);
 
   assert(!heap_region_containing(p)->is_humongous(), "never evacuate humongous objects");
 
@@ -336,14 +346,20 @@
   // Copy the object:
   Copy::aligned_disjoint_words(cast_from_oop<HeapWord*>(p), copy, old_size);
   oop copy_val = cast_to_oop(copy);
-  markWord new_mark = copy_val->initialize_hash_if_necessary(p, mark);
-  // TODO: Set mark in displaced header (safely), if necessary.
-  copy_val->set_mark(new_mark);
+
+  // Initialize hash-code field and update hash control bits in header, if necessary.
+  if (mark.has_monitor()) {
+    ObjectMonitor* mon = mark.monitor();
+    markWord new_mark = copy_val->initialize_hash_if_necessary(p, actual_mark);
+    if (new_mark != actual_mark) {
+      mon->set_header(new_mark);
+    }
+  } else {
+    markWord new_mark = copy_val->initialize_hash_if_necessary(p, mark);
+    copy_val->set_mark(new_mark);
+  }
 
   // Try to install the new forwarding pointer.
-<<<<<<< HEAD
-=======
-  oop copy_val = cast_to_oop(copy);
   if (!copy_val->mark().is_marked()) {
     // If we copied a mark-word that indicates 'forwarded' state, then
     // another thread beat us, and this new copy will never be published.
@@ -351,8 +367,7 @@
     // so don't even attempt it.
     ContinuationGCSupport::relativize_stack_chunk(copy_val);
   }
->>>>>>> b45d6aaf
-  oop result = ShenandoahForwarding::try_update_forwardee(p, copy_val);
+  oop result = ShenandoahForwarding::try_update_forwardee(p, copy_val, mark);
   if (result == copy_val) {
     // Successfully evacuated. Our copy is now the public one!
     shenandoah_assert_correct(NULL, copy_val);
@@ -531,7 +546,6 @@
     oop obj = cast_to_oop(cs);
     assert(oopDesc::is_oop(obj), "sanity");
     assert(ctx->is_marked(obj), "object expected to be marked");
-    tty->print_cr("iterate object: " PTR_FORMAT, p2i(obj));
     size_t size = ShenandoahObjectUtils::size(obj);
     cl->do_object(obj);
     cs += size;
