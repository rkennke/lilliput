--- conflicted
+++ resolved
@@ -239,14 +239,7 @@
 
     phase4_compact_objects(worker_slices);
 
-<<<<<<< HEAD
-  {
-    // Epilogue
-    _preserved_marks->restore(heap->workers());
-    _preserved_marks->reclaim();
-=======
     phase5_epilog();
->>>>>>> b2fcfb73
     SlidingForwarding::end();
   }
 
@@ -410,31 +403,11 @@
     return r->is_stw_move_allowed() && !r->is_humongous();
   }
 
-<<<<<<< HEAD
-  void work(uint worker_id) {
-=======
   void work(uint worker_id) override {
->>>>>>> b2fcfb73
     if (UseAltGCForwarding) {
       work_impl<true>(worker_id);
     } else {
       work_impl<false>(worker_id);
-<<<<<<< HEAD
-    }
-  }
-
-private:
-  template <bool ALT_FWD>
-  void work_impl(uint worker_id) {
-    ShenandoahParallelWorkerSession worker_session(worker_id);
-    ShenandoahHeapRegionSet* slice = _worker_slices[worker_id];
-    ShenandoahHeapRegionSetIterator it(slice);
-    ShenandoahHeapRegion* from_region = it.next();
-    // No work?
-    if (from_region == nullptr) {
-       return;
-=======
->>>>>>> b2fcfb73
     }
   }
 
@@ -460,13 +433,9 @@
     return;
   }
 
-<<<<<<< HEAD
-    ShenandoahPrepareForCompactionObjectClosure<ALT_FWD> cl(_preserved_marks->get(worker_id), empty_regions, from_region);
-=======
   // Sliding compaction. Walk all regions in the slice, and compact them.
   // Remember empty regions and reuse them as needed.
   ResourceMark rm;
->>>>>>> b2fcfb73
 
   GrowableArray<ShenandoahHeapRegion*> empty_regions((int)_heap->num_regions());
 
@@ -494,9 +463,6 @@
   }
   cl.finish();
 
-<<<<<<< HEAD
-template <bool ALT_FWD>
-=======
   // Mark all remaining regions as empty
   for (int pos = cl.empty_regions_pos(); pos < empty_regions.length(); ++pos) {
     ShenandoahHeapRegion* r = empty_regions.at(pos);
@@ -505,7 +471,6 @@
 }
 
 template<bool ALT_FWD>
->>>>>>> b2fcfb73
 void ShenandoahFullGC::calculate_target_humongous_objects_impl() {
   ShenandoahHeap* heap = ShenandoahHeap::heap();
 
