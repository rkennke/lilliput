/*
 * Copyright (c) 2014, 2021, Red Hat, Inc. All rights reserved.
 * DO NOT ALTER OR REMOVE COPYRIGHT NOTICES OR THIS FILE HEADER.
 *
 * This code is free software; you can redistribute it and/or modify it
 * under the terms of the GNU General Public License version 2 only, as
 * published by the Free Software Foundation.
 *
 * This code is distributed in the hope that it will be useful, but WITHOUT
 * ANY WARRANTY; without even the implied warranty of MERCHANTABILITY or
 * FITNESS FOR A PARTICULAR PURPOSE.  See the GNU General Public License
 * version 2 for more details (a copy is included in the LICENSE file that
 * accompanied this code).
 *
 * You should have received a copy of the GNU General Public License version
 * 2 along with this work; if not, write to the Free Software Foundation,
 * Inc., 51 Franklin St, Fifth Floor, Boston, MA 02110-1301 USA.
 *
 * Please contact Oracle, 500 Oracle Parkway, Redwood Shores, CA 94065 USA
 * or visit www.oracle.com if you need additional information or have any
 * questions.
 *
 */

#include "precompiled.hpp"

#include "compiler/oopMap.hpp"
#include "gc/shared/gcTraceTime.inline.hpp"
#include "gc/shared/preservedMarks.inline.hpp"
#include "gc/shared/slidingForwarding.inline.hpp"
#include "gc/shared/tlab_globals.hpp"
#include "gc/shenandoah/heuristics/shenandoahHeuristics.hpp"
#include "gc/shenandoah/shenandoahConcurrentGC.hpp"
#include "gc/shenandoah/shenandoahCollectionSet.hpp"
#include "gc/shenandoah/shenandoahFreeSet.hpp"
#include "gc/shenandoah/shenandoahFullGC.hpp"
#include "gc/shenandoah/shenandoahPhaseTimings.hpp"
#include "gc/shenandoah/shenandoahMark.inline.hpp"
#include "gc/shenandoah/shenandoahMonitoringSupport.hpp"
#include "gc/shenandoah/shenandoahHeapRegionSet.hpp"
#include "gc/shenandoah/shenandoahHeap.inline.hpp"
#include "gc/shenandoah/shenandoahHeapRegion.inline.hpp"
#include "gc/shenandoah/shenandoahMarkingContext.inline.hpp"
#include "gc/shenandoah/shenandoahMetrics.hpp"
#include "gc/shenandoah/shenandoahOopClosures.inline.hpp"
#include "gc/shenandoah/shenandoahReferenceProcessor.hpp"
#include "gc/shenandoah/shenandoahRootProcessor.inline.hpp"
#include "gc/shenandoah/shenandoahSTWMark.hpp"
#include "gc/shenandoah/shenandoahUtils.hpp"
#include "gc/shenandoah/shenandoahVerifier.hpp"
#include "gc/shenandoah/shenandoahVMOperations.hpp"
#include "gc/shenandoah/shenandoahWorkerPolicy.hpp"
#include "memory/metaspaceUtils.hpp"
#include "memory/universe.hpp"
#include "oops/compressedOops.inline.hpp"
#include "oops/oop.inline.hpp"
#include "runtime/orderAccess.hpp"
#include "runtime/thread.hpp"
#include "runtime/vmThread.hpp"
#include "utilities/copy.hpp"
#include "utilities/events.hpp"
#include "utilities/growableArray.hpp"
#include "gc/shared/workgroup.hpp"

ShenandoahFullGC::ShenandoahFullGC() :
  _gc_timer(ShenandoahHeap::heap()->gc_timer()),
  _preserved_marks(new PreservedMarksSet(true)) {}

bool ShenandoahFullGC::collect(GCCause::Cause cause) {
  vmop_entry_full(cause);
  // Always success
  return true;
}

void ShenandoahFullGC::vmop_entry_full(GCCause::Cause cause) {
  ShenandoahHeap* const heap = ShenandoahHeap::heap();
  TraceCollectorStats tcs(heap->monitoring_support()->full_stw_collection_counters());
  ShenandoahTimingsTracker timing(ShenandoahPhaseTimings::full_gc_gross);

  heap->try_inject_alloc_failure();
  VM_ShenandoahFullGC op(cause, this);
  VMThread::execute(&op);
}

void ShenandoahFullGC::entry_full(GCCause::Cause cause) {
  static const char* msg = "Pause Full";
  ShenandoahPausePhase gc_phase(msg, ShenandoahPhaseTimings::full_gc, true /* log_heap_usage */);
  EventMark em("%s", msg);

  ShenandoahWorkerScope scope(ShenandoahHeap::heap()->workers(),
                              ShenandoahWorkerPolicy::calc_workers_for_fullgc(),
                              "full gc");

  op_full(cause);
}

void ShenandoahFullGC::op_full(GCCause::Cause cause) {
  ShenandoahMetricsSnapshot metrics;
  metrics.snap_before();

  // Perform full GC
  do_it(cause);

  metrics.snap_after();

  if (metrics.is_good_progress()) {
    ShenandoahHeap::heap()->notify_gc_progress();
  } else {
    // Nothing to do. Tell the allocation path that we have failed to make
    // progress, and it can finally fail.
    ShenandoahHeap::heap()->notify_gc_no_progress();
  }
}

void ShenandoahFullGC::do_it(GCCause::Cause gc_cause) {
  ShenandoahHeap* heap = ShenandoahHeap::heap();

  if (ShenandoahVerify) {
    heap->verifier()->verify_before_fullgc();
  }

  if (VerifyBeforeGC) {
    Universe::verify();
  }

  // Degenerated GC may carry concurrent root flags when upgrading to
  // full GC. We need to reset it before mutators resume.
  heap->set_concurrent_strong_root_in_progress(false);
  heap->set_concurrent_weak_root_in_progress(false);

  heap->set_full_gc_in_progress(true);

  assert(ShenandoahSafepoint::is_at_shenandoah_safepoint(), "must be at a safepoint");
  assert(Thread::current()->is_VM_thread(), "Do full GC only while world is stopped");

  {
    ShenandoahGCPhase phase(ShenandoahPhaseTimings::full_gc_heapdump_pre);
    heap->pre_full_gc_dump(_gc_timer);
  }

  {
    ShenandoahGCPhase prepare_phase(ShenandoahPhaseTimings::full_gc_prepare);
    // Full GC is supposed to recover from any GC state:

    // a0. Remember if we have forwarded objects
    bool has_forwarded_objects = heap->has_forwarded_objects();

    // a1. Cancel evacuation, if in progress
    if (heap->is_evacuation_in_progress()) {
      heap->set_evacuation_in_progress(false);
    }
    assert(!heap->is_evacuation_in_progress(), "sanity");

    // a2. Cancel update-refs, if in progress
    if (heap->is_update_refs_in_progress()) {
      heap->set_update_refs_in_progress(false);
    }
    assert(!heap->is_update_refs_in_progress(), "sanity");

    // b. Cancel concurrent mark, if in progress
    if (heap->is_concurrent_mark_in_progress()) {
      ShenandoahConcurrentGC::cancel();
      heap->set_concurrent_mark_in_progress(false);
    }
    assert(!heap->is_concurrent_mark_in_progress(), "sanity");

    // c. Update roots if this full GC is due to evac-oom, which may carry from-space pointers in roots.
    if (has_forwarded_objects) {
      update_roots(true /*full_gc*/);
    }

    // d. Reset the bitmaps for new marking
    heap->reset_mark_bitmap();
    assert(heap->marking_context()->is_bitmap_clear(), "sanity");
    assert(!heap->marking_context()->is_complete(), "sanity");

    // e. Abandon reference discovery and clear all discovered references.
    ShenandoahReferenceProcessor* rp = heap->ref_processor();
    rp->abandon_partial_discovery();

    // f. Sync pinned region status from the CP marks
    heap->sync_pinned_region_status();

    // The rest of prologue:
    _preserved_marks->init(heap->workers()->active_workers());
    heap->forwarding()->clear();

    assert(heap->has_forwarded_objects() == has_forwarded_objects, "This should not change");
  }

  if (UseTLAB) {
    heap->gclabs_retire(ResizeTLAB);
    heap->tlabs_retire(ResizeTLAB);
  }

  OrderAccess::fence();

  phase1_mark_heap();

  // Once marking is done, which may have fixed up forwarded objects, we can drop it.
  // Coming out of Full GC, we would not have any forwarded objects.
  // This also prevents resolves with fwdptr from kicking in while adjusting pointers in phase3.
  heap->set_has_forwarded_objects(false);

  heap->set_full_gc_move_in_progress(true);

  // Setup workers for the rest
  OrderAccess::fence();

  // Initialize worker slices
  ShenandoahHeapRegionSet** worker_slices = NEW_C_HEAP_ARRAY(ShenandoahHeapRegionSet*, heap->max_workers(), mtGC);
  for (uint i = 0; i < heap->max_workers(); i++) {
    worker_slices[i] = new ShenandoahHeapRegionSet();
  }

  {
    // The rest of code performs region moves, where region status is undefined
    // until all phases run together.
    ShenandoahHeapLocker lock(heap->lock());

    phase2_calculate_target_addresses(worker_slices);

    OrderAccess::fence();

    phase3_update_references();

    phase4_compact_objects(worker_slices);
  }

  {
    // Epilogue
    _preserved_marks->restore(heap->workers());
    _preserved_marks->reclaim();
  }

  // Resize metaspace
  MetaspaceGC::compute_new_size();

  // Free worker slices
  for (uint i = 0; i < heap->max_workers(); i++) {
    delete worker_slices[i];
  }
  FREE_C_HEAP_ARRAY(ShenandoahHeapRegionSet*, worker_slices);

  heap->set_full_gc_move_in_progress(false);
  heap->set_full_gc_in_progress(false);

  if (ShenandoahVerify) {
    heap->verifier()->verify_after_fullgc();
  }

  if (VerifyAfterGC) {
    Universe::verify();
  }

  {
    ShenandoahGCPhase phase(ShenandoahPhaseTimings::full_gc_heapdump_post);
    heap->post_full_gc_dump(_gc_timer);
  }
}

class ShenandoahPrepareForMarkClosure: public ShenandoahHeapRegionClosure {
private:
  ShenandoahMarkingContext* const _ctx;

public:
  ShenandoahPrepareForMarkClosure() : _ctx(ShenandoahHeap::heap()->marking_context()) {}

  void heap_region_do(ShenandoahHeapRegion *r) {
    _ctx->capture_top_at_mark_start(r);
    r->clear_live_data();
  }
};

void ShenandoahFullGC::phase1_mark_heap() {
  GCTraceTime(Info, gc, phases) time("Phase 1: Mark live objects", _gc_timer);
  ShenandoahGCPhase mark_phase(ShenandoahPhaseTimings::full_gc_mark);

  ShenandoahHeap* heap = ShenandoahHeap::heap();

  ShenandoahPrepareForMarkClosure cl;
  heap->heap_region_iterate(&cl);

  heap->set_unload_classes(heap->heuristics()->can_unload_classes());

  ShenandoahReferenceProcessor* rp = heap->ref_processor();
  // enable ("weak") refs discovery
  rp->set_soft_reference_policy(true); // forcefully purge all soft references

  ShenandoahSTWMark mark(true /*full_gc*/);
  mark.mark();
  heap->parallel_cleaning(true /* full_gc */);
}

class ShenandoahPrepareForCompactionObjectClosure : public ObjectClosure {
private:
  PreservedMarks*    const _preserved_marks;
  SlidingForwarding* const _forwarding;
  ShenandoahHeap*    const _heap;
  GrowableArray<ShenandoahHeapRegion*>& _empty_regions;
  int _empty_regions_pos;
  ShenandoahHeapRegion*          _to_region;
  ShenandoahHeapRegion*          _from_region;
  HeapWord* _compact_point;

public:
  ShenandoahPrepareForCompactionObjectClosure(PreservedMarks* preserved_marks,
                                              GrowableArray<ShenandoahHeapRegion*>& empty_regions,
                                              ShenandoahHeapRegion* to_region) :
    _preserved_marks(preserved_marks),
    _forwarding(ShenandoahHeap::heap()->forwarding()),
    _heap(ShenandoahHeap::heap()),
    _empty_regions(empty_regions),
    _empty_regions_pos(0),
    _to_region(to_region),
    _from_region(NULL),
    _compact_point(to_region->bottom()) {}

  void set_from_region(ShenandoahHeapRegion* from_region) {
    _from_region = from_region;
  }

  void finish_region() {
    assert(_to_region != NULL, "should not happen");
    _to_region->set_new_top(_compact_point);
  }

  bool is_compact_same_region() {
    return _from_region == _to_region;
  }

  int empty_regions_pos() {
    return _empty_regions_pos;
  }

  void do_object(oop p) {
    assert(_from_region != NULL, "must set before work");
    assert(_heap->complete_marking_context()->is_marked(p), "must be marked");
    assert(!_heap->complete_marking_context()->allocated_after_mark_start(p), "must be truly marked");

    size_t obj_size = p->size();
    if (_compact_point + obj_size > _to_region->end()) {
      finish_region();

      // Object doesn't fit. Pick next empty region and start compacting there.
      ShenandoahHeapRegion* new_to_region;
      if (_empty_regions_pos < _empty_regions.length()) {
        new_to_region = _empty_regions.at(_empty_regions_pos);
        _empty_regions_pos++;
      } else {
        // Out of empty region? Compact within the same region.
        new_to_region = _from_region;
      }

      assert(new_to_region != _to_region, "must not reuse same to-region");
      assert(new_to_region != NULL, "must not be NULL");
      _to_region = new_to_region;
      _compact_point = _to_region->bottom();
    }

    // Object fits into current region, record new location:
    assert(_compact_point + obj_size <= _to_region->end(), "must fit");
    shenandoah_assert_not_forwarded(NULL, p);
    _preserved_marks->push_if_necessary(p, p->mark());
<<<<<<< HEAD
    markWord header = p->mark();
    if (header.has_displaced_mark_helper()) {
      markWord dheader = header.displaced_mark_helper();
      p->cas_set_mark(dheader, header);
    }
=======
>>>>>>> 0130503d
    _forwarding->forward_to(p, cast_to_oop(_compact_point));
    _compact_point += obj_size;
  }
};

class ShenandoahPrepareForCompactionTask : public AbstractGangTask {
private:
  PreservedMarksSet*        const _preserved_marks;
  ShenandoahHeap*           const _heap;
  ShenandoahHeapRegionSet** const _worker_slices;

public:
  ShenandoahPrepareForCompactionTask(PreservedMarksSet* preserved_marks, ShenandoahHeapRegionSet **worker_slices) :
    AbstractGangTask("Shenandoah Prepare For Compaction"),
    _preserved_marks(preserved_marks),
    _heap(ShenandoahHeap::heap()), _worker_slices(worker_slices) {
  }

  static bool is_candidate_region(ShenandoahHeapRegion* r) {
    // Empty region: get it into the slice to defragment the slice itself.
    // We could have skipped this without violating correctness, but we really
    // want to compact all live regions to the start of the heap, which sometimes
    // means moving them into the fully empty regions.
    if (r->is_empty()) return true;

    // Can move the region, and this is not the humongous region. Humongous
    // moves are special cased here, because their moves are handled separately.
    return r->is_stw_move_allowed() && !r->is_humongous();
  }

  void work(uint worker_id) {
    ShenandoahParallelWorkerSession worker_session(worker_id);
    ShenandoahHeapRegionSet* slice = _worker_slices[worker_id];
    ShenandoahHeapRegionSetIterator it(slice);
    ShenandoahHeapRegion* from_region = it.next();
    // No work?
    if (from_region == NULL) {
       return;
    }

    // Sliding compaction. Walk all regions in the slice, and compact them.
    // Remember empty regions and reuse them as needed.
    ResourceMark rm;

    GrowableArray<ShenandoahHeapRegion*> empty_regions((int)_heap->num_regions());

    ShenandoahPrepareForCompactionObjectClosure cl(_preserved_marks->get(worker_id), empty_regions, from_region);

    while (from_region != NULL) {
      assert(is_candidate_region(from_region), "Sanity");

      cl.set_from_region(from_region);
      if (from_region->has_live()) {
        _heap->marked_object_iterate(from_region, &cl);
      }

      // Compacted the region to somewhere else? From-region is empty then.
      if (!cl.is_compact_same_region()) {
        empty_regions.append(from_region);
      }
      from_region = it.next();
    }
    cl.finish_region();

    // Mark all remaining regions as empty
    for (int pos = cl.empty_regions_pos(); pos < empty_regions.length(); ++pos) {
      ShenandoahHeapRegion* r = empty_regions.at(pos);
      r->set_new_top(r->bottom());
    }
  }
};

void ShenandoahFullGC::calculate_target_humongous_objects() {
  ShenandoahHeap* heap = ShenandoahHeap::heap();
  SlidingForwarding* forwarding = heap->forwarding();

  // Compute the new addresses for humongous objects. We need to do this after addresses
  // for regular objects are calculated, and we know what regions in heap suffix are
  // available for humongous moves.
  //
  // Scan the heap backwards, because we are compacting humongous regions towards the end.
  // Maintain the contiguous compaction window in [to_begin; to_end), so that we can slide
  // humongous start there.
  //
  // The complication is potential non-movable regions during the scan. If such region is
  // detected, then sliding restarts towards that non-movable region.

  size_t to_begin = heap->num_regions();
  size_t to_end = heap->num_regions();

  for (size_t c = heap->num_regions(); c > 0; c--) {
    ShenandoahHeapRegion *r = heap->get_region(c - 1);
    if (r->is_humongous_continuation() || (r->new_top() == r->bottom())) {
      // To-region candidate: record this, and continue scan
      to_begin = r->index();
      continue;
    }

    if (r->is_humongous_start() && r->is_stw_move_allowed()) {
      // From-region candidate: movable humongous region
      oop old_obj = cast_to_oop(r->bottom());
      size_t words_size = old_obj->size();
      size_t num_regions = ShenandoahHeapRegion::required_regions(words_size * HeapWordSize);

      size_t start = to_end - num_regions;

      if (start >= to_begin && start != r->index()) {
        // Fits into current window, and the move is non-trivial. Record the move then, and continue scan.
        _preserved_marks->get(0)->push_if_necessary(old_obj, old_obj->mark());
        forwarding->forward_to(old_obj, cast_to_oop(heap->get_region(start)->bottom()));
        to_end = start;
        continue;
      }
    }

    // Failed to fit. Scan starting from current region.
    to_begin = r->index();
    to_end = r->index();
  }
}

class ShenandoahEnsureHeapActiveClosure: public ShenandoahHeapRegionClosure {
private:
  ShenandoahHeap* const _heap;

public:
  ShenandoahEnsureHeapActiveClosure() : _heap(ShenandoahHeap::heap()) {}
  void heap_region_do(ShenandoahHeapRegion* r) {
    if (r->is_trash()) {
      r->recycle();
    }
    if (r->is_cset()) {
      r->make_regular_bypass();
    }
    if (r->is_empty_uncommitted()) {
      r->make_committed_bypass();
    }
    assert (r->is_committed(), "only committed regions in heap now, see region " SIZE_FORMAT, r->index());

    // Record current region occupancy: this communicates empty regions are free
    // to the rest of Full GC code.
    r->set_new_top(r->top());
  }
};

class ShenandoahTrashImmediateGarbageClosure: public ShenandoahHeapRegionClosure {
private:
  ShenandoahHeap* const _heap;
  ShenandoahMarkingContext* const _ctx;

public:
  ShenandoahTrashImmediateGarbageClosure() :
    _heap(ShenandoahHeap::heap()),
    _ctx(ShenandoahHeap::heap()->complete_marking_context()) {}

  void heap_region_do(ShenandoahHeapRegion* r) {
    if (r->is_humongous_start()) {
      oop humongous_obj = cast_to_oop(r->bottom());
      if (!_ctx->is_marked(humongous_obj)) {
        assert(!r->has_live(),
               "Region " SIZE_FORMAT " is not marked, should not have live", r->index());
        _heap->trash_humongous_region_at(r);
      } else {
        assert(r->has_live(),
               "Region " SIZE_FORMAT " should have live", r->index());
      }
    } else if (r->is_humongous_continuation()) {
      // If we hit continuation, the non-live humongous starts should have been trashed already
      assert(r->humongous_start_region()->has_live(),
             "Region " SIZE_FORMAT " should have live", r->index());
    } else if (r->is_regular()) {
      if (!r->has_live()) {
        r->make_trash_immediate();
      }
    }
  }
};

void ShenandoahFullGC::distribute_slices(ShenandoahHeapRegionSet** worker_slices) {
  ShenandoahHeap* heap = ShenandoahHeap::heap();

  uint n_workers = heap->workers()->active_workers();
  size_t n_regions = heap->num_regions();

  // What we want to accomplish: have the dense prefix of data, while still balancing
  // out the parallel work.
  //
  // Assuming the amount of work is driven by the live data that needs moving, we can slice
  // the entire heap into equal-live-sized prefix slices, and compact into them. So, each
  // thread takes all regions in its prefix subset, and then it takes some regions from
  // the tail.
  //
  // Tail region selection becomes interesting.
  //
  // First, we want to distribute the regions fairly between the workers, and those regions
  // might have different amount of live data. So, until we sure no workers need live data,
  // we need to only take what the worker needs.
  //
  // Second, since we slide everything to the left in each slice, the most busy regions
  // would be the ones on the left. Which means we want to have all workers have their after-tail
  // regions as close to the left as possible.
  //
  // The easiest way to do this is to distribute after-tail regions in round-robin between
  // workers that still need live data.
  //
  // Consider parallel workers A, B, C, then the target slice layout would be:
  //
  //  AAAAAAAABBBBBBBBCCCCCCCC|ABCABCABCABCABCABCABCABABABABABABABABABABAAAAA
  //
  //  (.....dense-prefix.....) (.....................tail...................)
  //  [all regions fully live] [left-most regions are fuller that right-most]
  //

  // Compute how much live data is there. This would approximate the size of dense prefix
  // we target to create.
  size_t total_live = 0;
  for (size_t idx = 0; idx < n_regions; idx++) {
    ShenandoahHeapRegion *r = heap->get_region(idx);
    if (ShenandoahPrepareForCompactionTask::is_candidate_region(r)) {
      total_live += r->get_live_data_words();
    }
  }

  // Estimate the size for the dense prefix. Note that we specifically count only the
  // "full" regions, so there would be some non-full regions in the slice tail.
  size_t live_per_worker = total_live / n_workers;
  size_t prefix_regions_per_worker = live_per_worker / ShenandoahHeapRegion::region_size_words();
  size_t prefix_regions_total = prefix_regions_per_worker * n_workers;
  prefix_regions_total = MIN2(prefix_regions_total, n_regions);
  assert(prefix_regions_total <= n_regions, "Sanity");

  // There might be non-candidate regions in the prefix. To compute where the tail actually
  // ends up being, we need to account those as well.
  size_t prefix_end = prefix_regions_total;
  for (size_t idx = 0; idx < prefix_regions_total; idx++) {
    ShenandoahHeapRegion *r = heap->get_region(idx);
    if (!ShenandoahPrepareForCompactionTask::is_candidate_region(r)) {
      prefix_end++;
    }
  }
  prefix_end = MIN2(prefix_end, n_regions);
  assert(prefix_end <= n_regions, "Sanity");

  // Distribute prefix regions per worker: each thread definitely gets its own same-sized
  // subset of dense prefix.
  size_t prefix_idx = 0;

  size_t* live = NEW_C_HEAP_ARRAY(size_t, n_workers, mtGC);

  for (size_t wid = 0; wid < n_workers; wid++) {
    ShenandoahHeapRegionSet* slice = worker_slices[wid];

    live[wid] = 0;
    size_t regs = 0;

    // Add all prefix regions for this worker
    while (prefix_idx < prefix_end && regs < prefix_regions_per_worker) {
      ShenandoahHeapRegion *r = heap->get_region(prefix_idx);
      if (ShenandoahPrepareForCompactionTask::is_candidate_region(r)) {
        slice->add_region(r);
        live[wid] += r->get_live_data_words();
        regs++;
      }
      prefix_idx++;
    }
  }

  // Distribute the tail among workers in round-robin fashion.
  size_t wid = n_workers - 1;

  for (size_t tail_idx = prefix_end; tail_idx < n_regions; tail_idx++) {
    ShenandoahHeapRegion *r = heap->get_region(tail_idx);
    if (ShenandoahPrepareForCompactionTask::is_candidate_region(r)) {
      assert(wid < n_workers, "Sanity");

      size_t live_region = r->get_live_data_words();

      // Select next worker that still needs live data.
      size_t old_wid = wid;
      do {
        wid++;
        if (wid == n_workers) wid = 0;
      } while (live[wid] + live_region >= live_per_worker && old_wid != wid);

      if (old_wid == wid) {
        // Circled back to the same worker? This means liveness data was
        // miscalculated. Bump the live_per_worker limit so that
        // everyone gets a piece of the leftover work.
        live_per_worker += ShenandoahHeapRegion::region_size_words();
      }

      worker_slices[wid]->add_region(r);
      live[wid] += live_region;
    }
  }

  FREE_C_HEAP_ARRAY(size_t, live);

#ifdef ASSERT
  ResourceBitMap map(n_regions);
  for (size_t wid = 0; wid < n_workers; wid++) {
    ShenandoahHeapRegionSetIterator it(worker_slices[wid]);
    ShenandoahHeapRegion* r = it.next();
    while (r != NULL) {
      size_t idx = r->index();
      assert(ShenandoahPrepareForCompactionTask::is_candidate_region(r), "Sanity: " SIZE_FORMAT, idx);
      assert(!map.at(idx), "No region distributed twice: " SIZE_FORMAT, idx);
      map.at_put(idx, true);
      r = it.next();
    }
  }

  for (size_t rid = 0; rid < n_regions; rid++) {
    bool is_candidate = ShenandoahPrepareForCompactionTask::is_candidate_region(heap->get_region(rid));
    bool is_distributed = map.at(rid);
    assert(is_distributed || !is_candidate, "All candidates are distributed: " SIZE_FORMAT, rid);
  }
#endif
}

void ShenandoahFullGC::phase2_calculate_target_addresses(ShenandoahHeapRegionSet** worker_slices) {
  GCTraceTime(Info, gc, phases) time("Phase 2: Compute new object addresses", _gc_timer);
  ShenandoahGCPhase calculate_address_phase(ShenandoahPhaseTimings::full_gc_calculate_addresses);

  ShenandoahHeap* heap = ShenandoahHeap::heap();

  // About to figure out which regions can be compacted, make sure pinning status
  // had been updated in GC prologue.
  heap->assert_pinned_region_status();

  {
    // Trash the immediately collectible regions before computing addresses
    ShenandoahTrashImmediateGarbageClosure tigcl;
    heap->heap_region_iterate(&tigcl);

    // Make sure regions are in good state: committed, active, clean.
    // This is needed because we are potentially sliding the data through them.
    ShenandoahEnsureHeapActiveClosure ecl;
    heap->heap_region_iterate(&ecl);
  }

  // Compute the new addresses for regular objects
  {
    ShenandoahGCPhase phase(ShenandoahPhaseTimings::full_gc_calculate_addresses_regular);

    distribute_slices(worker_slices);

    ShenandoahPrepareForCompactionTask task(_preserved_marks, worker_slices);
    heap->workers()->run_task(&task);
  }

  // Compute the new addresses for humongous objects
  {
    ShenandoahGCPhase phase(ShenandoahPhaseTimings::full_gc_calculate_addresses_humong);
    calculate_target_humongous_objects();
  }
}

class ShenandoahAdjustPointersClosure : public MetadataVisitingOopIterateClosure {
private:
  ShenandoahHeap*           const _heap;
  const SlidingForwarding*  const _forwarding;
  ShenandoahMarkingContext* const _ctx;

  template <class T>
  inline void do_oop_work(T* p) {
    T o = RawAccess<>::oop_load(p);
    if (!CompressedOops::is_null(o)) {
      oop obj = CompressedOops::decode_not_null(o);
      assert(_ctx->is_marked(obj), "must be marked");
      if (obj->is_forwarded()) {
        oop forw = _forwarding->forwardee(obj);
        RawAccess<IS_NOT_NULL>::oop_store(p, forw);
      }
    }
  }

public:
  ShenandoahAdjustPointersClosure() :
    _heap(ShenandoahHeap::heap()),
    _forwarding(_heap->forwarding()),
    _ctx(ShenandoahHeap::heap()->complete_marking_context()) {}

  void do_oop(oop* p)       { do_oop_work(p); }
  void do_oop(narrowOop* p) { do_oop_work(p); }
};

class ShenandoahAdjustPointersObjectClosure : public ObjectClosure {
private:
  ShenandoahHeap* const _heap;
  ShenandoahAdjustPointersClosure _cl;

public:
  ShenandoahAdjustPointersObjectClosure() :
    _heap(ShenandoahHeap::heap()) {
  }
  void do_object(oop p) {
    assert(_heap->complete_marking_context()->is_marked(p), "must be marked");
    p->oop_iterate(&_cl);
  }
};

class ShenandoahAdjustPointersTask : public AbstractGangTask {
private:
  ShenandoahHeap*          const _heap;
  ShenandoahRegionIterator       _regions;

public:
  ShenandoahAdjustPointersTask() :
    AbstractGangTask("Shenandoah Adjust Pointers"),
    _heap(ShenandoahHeap::heap()) {
  }

  void work(uint worker_id) {
    ShenandoahParallelWorkerSession worker_session(worker_id);
    ShenandoahAdjustPointersObjectClosure obj_cl;
    ShenandoahHeapRegion* r = _regions.next();
    while (r != NULL) {
      if (!r->is_humongous_continuation() && r->has_live()) {
        _heap->marked_object_iterate(r, &obj_cl);
      }
      r = _regions.next();
    }
  }
};

class ShenandoahAdjustRootPointersTask : public AbstractGangTask {
private:
  ShenandoahRootAdjuster* _rp;
  PreservedMarksSet* _preserved_marks;
public:
  ShenandoahAdjustRootPointersTask(ShenandoahRootAdjuster* rp, PreservedMarksSet* preserved_marks) :
    AbstractGangTask("Shenandoah Adjust Root Pointers"),
    _rp(rp),
    _preserved_marks(preserved_marks) {}

  void work(uint worker_id) {
    ShenandoahParallelWorkerSession worker_session(worker_id);
    ShenandoahAdjustPointersClosure cl;
    _rp->roots_do(worker_id, &cl);
    const SlidingForwarding* const forwarding = ShenandoahHeap::heap()->forwarding();
    _preserved_marks->get(worker_id)->adjust_during_full_gc(forwarding);
  }
};

void ShenandoahFullGC::phase3_update_references() {
  GCTraceTime(Info, gc, phases) time("Phase 3: Adjust pointers", _gc_timer);
  ShenandoahGCPhase adjust_pointer_phase(ShenandoahPhaseTimings::full_gc_adjust_pointers);

  ShenandoahHeap* heap = ShenandoahHeap::heap();

  WorkGang* workers = heap->workers();
  uint nworkers = workers->active_workers();
  {
#if COMPILER2_OR_JVMCI
    DerivedPointerTable::clear();
#endif
    ShenandoahRootAdjuster rp(nworkers, ShenandoahPhaseTimings::full_gc_adjust_roots);
    ShenandoahAdjustRootPointersTask task(&rp, _preserved_marks);
    workers->run_task(&task);
#if COMPILER2_OR_JVMCI
    DerivedPointerTable::update_pointers();
#endif
  }

  ShenandoahAdjustPointersTask adjust_pointers_task;
  workers->run_task(&adjust_pointers_task);
}

class ShenandoahCompactObjectsClosure : public ObjectClosure {
private:
  ShenandoahHeap*          const _heap;
  const SlidingForwarding* const _forwarding;
  uint                     const _worker_id;

public:
  ShenandoahCompactObjectsClosure(uint worker_id) :
    _heap(ShenandoahHeap::heap()), _forwarding(_heap->forwarding()), _worker_id(worker_id) {}

  void do_object(oop p) {
    assert(_heap->complete_marking_context()->is_marked(p), "must be marked");
    size_t size = (size_t)p->size();
    if (p->is_forwarded()) {
      HeapWord* compact_from = cast_from_oop<HeapWord*>(p);
      HeapWord* compact_to = cast_from_oop<HeapWord*>(_forwarding->forwardee(p));
      Copy::aligned_conjoint_words(compact_from, compact_to, size);
      oop new_obj = cast_to_oop(compact_to);
      new_obj->init_mark();
    }
  }
};

class ShenandoahCompactObjectsTask : public AbstractGangTask {
private:
  ShenandoahHeap* const _heap;
  ShenandoahHeapRegionSet** const _worker_slices;

public:
  ShenandoahCompactObjectsTask(ShenandoahHeapRegionSet** worker_slices) :
    AbstractGangTask("Shenandoah Compact Objects"),
    _heap(ShenandoahHeap::heap()),
    _worker_slices(worker_slices) {
  }

  void work(uint worker_id) {
    ShenandoahParallelWorkerSession worker_session(worker_id);
    ShenandoahHeapRegionSetIterator slice(_worker_slices[worker_id]);

    ShenandoahCompactObjectsClosure cl(worker_id);
    ShenandoahHeapRegion* r = slice.next();
    while (r != NULL) {
      assert(!r->is_humongous(), "must not get humongous regions here");
      if (r->has_live()) {
        _heap->marked_object_iterate(r, &cl);
      }
      r->set_top(r->new_top());
      r = slice.next();
    }
  }
};

class ShenandoahPostCompactClosure : public ShenandoahHeapRegionClosure {
private:
  ShenandoahHeap* const _heap;
  size_t _live;

public:
  ShenandoahPostCompactClosure() : _heap(ShenandoahHeap::heap()), _live(0) {
    _heap->free_set()->clear();
  }

  void heap_region_do(ShenandoahHeapRegion* r) {
    assert (!r->is_cset(), "cset regions should have been demoted already");

    // Need to reset the complete-top-at-mark-start pointer here because
    // the complete marking bitmap is no longer valid. This ensures
    // size-based iteration in marked_object_iterate().
    // NOTE: See blurb at ShenandoahMCResetCompleteBitmapTask on why we need to skip
    // pinned regions.
    if (!r->is_pinned()) {
      _heap->complete_marking_context()->reset_top_at_mark_start(r);
    }

    size_t live = r->used();

    // Make empty regions that have been allocated into regular
    if (r->is_empty() && live > 0) {
      r->make_regular_bypass();
    }

    // Reclaim regular regions that became empty
    if (r->is_regular() && live == 0) {
      r->make_trash();
    }

    // Recycle all trash regions
    if (r->is_trash()) {
      live = 0;
      r->recycle();
    }

    r->set_live_data(live);
    r->reset_alloc_metadata();
    _live += live;
  }

  size_t get_live() {
    return _live;
  }
};

void ShenandoahFullGC::compact_humongous_objects() {
  // Compact humongous regions, based on their fwdptr objects.
  //
  // This code is serial, because doing the in-slice parallel sliding is tricky. In most cases,
  // humongous regions are already compacted, and do not require further moves, which alleviates
  // sliding costs. We may consider doing this in parallel in future.

  ShenandoahHeap* heap = ShenandoahHeap::heap();
  const SlidingForwarding* const forwarding = heap->forwarding();

  for (size_t c = heap->num_regions(); c > 0; c--) {
    ShenandoahHeapRegion* r = heap->get_region(c - 1);
    if (r->is_humongous_start()) {
      oop old_obj = cast_to_oop(r->bottom());
      if (!old_obj->is_forwarded()) {
        // No need to move the object, it stays at the same slot
        continue;
      }
      size_t words_size = old_obj->size();
      size_t num_regions = ShenandoahHeapRegion::required_regions(words_size * HeapWordSize);

      size_t old_start = r->index();
      size_t old_end   = old_start + num_regions - 1;
      size_t new_start = heap->heap_region_index_containing(forwarding->forwardee(old_obj));
      size_t new_end   = new_start + num_regions - 1;
      assert(old_start != new_start, "must be real move");
      assert(r->is_stw_move_allowed(), "Region " SIZE_FORMAT " should be movable", r->index());

      Copy::aligned_conjoint_words(heap->get_region(old_start)->bottom(),
                                   heap->get_region(new_start)->bottom(),
                                   words_size);

      oop new_obj = cast_to_oop(heap->get_region(new_start)->bottom());
      new_obj->init_mark();

      {
        for (size_t c = old_start; c <= old_end; c++) {
          ShenandoahHeapRegion* r = heap->get_region(c);
          r->make_regular_bypass();
          r->set_top(r->bottom());
        }

        for (size_t c = new_start; c <= new_end; c++) {
          ShenandoahHeapRegion* r = heap->get_region(c);
          if (c == new_start) {
            r->make_humongous_start_bypass();
          } else {
            r->make_humongous_cont_bypass();
          }

          // Trailing region may be non-full, record the remainder there
          size_t remainder = words_size & ShenandoahHeapRegion::region_size_words_mask();
          if ((c == new_end) && (remainder != 0)) {
            r->set_top(r->bottom() + remainder);
          } else {
            r->set_top(r->end());
          }

          r->reset_alloc_metadata();
        }
      }
    }
  }
}

// This is slightly different to ShHeap::reset_next_mark_bitmap:
// we need to remain able to walk pinned regions.
// Since pinned region do not move and don't get compacted, we will get holes with
// unreachable objects in them (which may have pointers to unloaded Klasses and thus
// cannot be iterated over using oop->size(). The only way to safely iterate over those is using
// a valid marking bitmap and valid TAMS pointer. This class only resets marking
// bitmaps for un-pinned regions, and later we only reset TAMS for unpinned regions.
class ShenandoahMCResetCompleteBitmapTask : public AbstractGangTask {
private:
  ShenandoahRegionIterator _regions;

public:
  ShenandoahMCResetCompleteBitmapTask() :
    AbstractGangTask("Shenandoah Reset Bitmap") {
  }

  void work(uint worker_id) {
    ShenandoahParallelWorkerSession worker_session(worker_id);
    ShenandoahHeapRegion* region = _regions.next();
    ShenandoahHeap* heap = ShenandoahHeap::heap();
    ShenandoahMarkingContext* const ctx = heap->complete_marking_context();
    while (region != NULL) {
      if (heap->is_bitmap_slice_committed(region) && !region->is_pinned() && region->has_live()) {
        ctx->clear_bitmap(region);
      }
      region = _regions.next();
    }
  }
};

void ShenandoahFullGC::phase4_compact_objects(ShenandoahHeapRegionSet** worker_slices) {
  GCTraceTime(Info, gc, phases) time("Phase 4: Move objects", _gc_timer);
  ShenandoahGCPhase compaction_phase(ShenandoahPhaseTimings::full_gc_copy_objects);

  ShenandoahHeap* heap = ShenandoahHeap::heap();

  // Compact regular objects first
  {
    ShenandoahGCPhase phase(ShenandoahPhaseTimings::full_gc_copy_objects_regular);
    ShenandoahCompactObjectsTask compact_task(worker_slices);
    heap->workers()->run_task(&compact_task);
  }

  // Compact humongous objects after regular object moves
  {
    ShenandoahGCPhase phase(ShenandoahPhaseTimings::full_gc_copy_objects_humong);
    compact_humongous_objects();
  }

  // Reset complete bitmap. We're about to reset the complete-top-at-mark-start pointer
  // and must ensure the bitmap is in sync.
  {
    ShenandoahGCPhase phase(ShenandoahPhaseTimings::full_gc_copy_objects_reset_complete);
    ShenandoahMCResetCompleteBitmapTask task;
    heap->workers()->run_task(&task);
  }

  // Bring regions in proper states after the collection, and set heap properties.
  {
    ShenandoahGCPhase phase(ShenandoahPhaseTimings::full_gc_copy_objects_rebuild);

    ShenandoahPostCompactClosure post_compact;
    heap->heap_region_iterate(&post_compact);
    heap->set_used(post_compact.get_live());

    heap->collection_set()->clear();
    heap->free_set()->rebuild();
  }

  heap->clear_cancelled_gc();
}<|MERGE_RESOLUTION|>--- conflicted
+++ resolved
@@ -362,14 +362,6 @@
     assert(_compact_point + obj_size <= _to_region->end(), "must fit");
     shenandoah_assert_not_forwarded(NULL, p);
     _preserved_marks->push_if_necessary(p, p->mark());
-<<<<<<< HEAD
-    markWord header = p->mark();
-    if (header.has_displaced_mark_helper()) {
-      markWord dheader = header.displaced_mark_helper();
-      p->cas_set_mark(dheader, header);
-    }
-=======
->>>>>>> 0130503d
     _forwarding->forward_to(p, cast_to_oop(_compact_point));
     _compact_point += obj_size;
   }
