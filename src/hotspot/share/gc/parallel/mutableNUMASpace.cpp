--- conflicted
+++ resolved
@@ -116,30 +116,6 @@
                  "Remaining size (" SIZE_FORMAT ") is too small to fill (based on " SIZE_FORMAT " and " SIZE_FORMAT ")",
                  words_to_fill, words_left_to_fill, CollectedHeap::filler_array_max_size());
           CollectedHeap::fill_with_object(cur_top, words_to_fill);
-<<<<<<< HEAD
-          if (!os::numa_has_static_binding()) {
-            size_t touched_words = words_to_fill;
-#ifndef ASSERT
-            if (!ZapUnusedHeapArea) {
-              touched_words = MIN2((size_t)align_object_size(align_up(typeArrayOopDesc::base_offset_in_bytes(T_INT), HeapWordSize) / HeapWordSize),
-                touched_words);
-            }
-#endif
-            MemRegion invalid;
-            HeapWord *crossing_start = align_up(cur_top, os::vm_page_size());
-            HeapWord *crossing_end = align_down(cur_top + touched_words, os::vm_page_size());
-            if (crossing_start != crossing_end) {
-              // If object header crossed a small page boundary we mark the area
-              // as invalid rounding it to a page_size().
-              HeapWord *start = MAX2(align_down(cur_top, page_size()), s->bottom());
-              HeapWord *end = MIN2(align_up(cur_top + touched_words, page_size()), s->end());
-              invalid = MemRegion(start, end);
-            }
-
-            ls->add_invalid_region(invalid);
-          }
-=======
->>>>>>> 6e19387f
           cur_top += words_to_fill;
           words_left_to_fill -= words_to_fill;
         }
