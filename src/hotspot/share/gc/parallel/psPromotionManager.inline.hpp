/*
 * Copyright (c) 2002, 2021, Oracle and/or its affiliates. All rights reserved.
 * DO NOT ALTER OR REMOVE COPYRIGHT NOTICES OR THIS FILE HEADER.
 *
 * This code is free software; you can redistribute it and/or modify it
 * under the terms of the GNU General Public License version 2 only, as
 * published by the Free Software Foundation.
 *
 * This code is distributed in the hope that it will be useful, but WITHOUT
 * ANY WARRANTY; without even the implied warranty of MERCHANTABILITY or
 * FITNESS FOR A PARTICULAR PURPOSE.  See the GNU General Public License
 * version 2 for more details (a copy is included in the LICENSE file that
 * accompanied this code).
 *
 * You should have received a copy of the GNU General Public License version
 * 2 along with this work; if not, write to the Free Software Foundation,
 * Inc., 51 Franklin St, Fifth Floor, Boston, MA 02110-1301 USA.
 *
 * Please contact Oracle, 500 Oracle Parkway, Redwood Shores, CA 94065 USA
 * or visit www.oracle.com if you need additional information or have any
 * questions.
 *
 */

#ifndef SHARE_GC_PARALLEL_PSPROMOTIONMANAGER_INLINE_HPP
#define SHARE_GC_PARALLEL_PSPROMOTIONMANAGER_INLINE_HPP

#include "gc/parallel/psPromotionManager.hpp"

#include "gc/parallel/parallelScavengeHeap.hpp"
#include "gc/parallel/parMarkBitMap.inline.hpp"
#include "gc/parallel/psOldGen.hpp"
#include "gc/parallel/psPromotionLAB.inline.hpp"
#include "gc/parallel/psScavenge.inline.hpp"
#include "gc/parallel/psStringDedup.hpp"
#include "gc/shared/taskqueue.inline.hpp"
#include "gc/shared/tlab_globals.hpp"
#include "logging/log.hpp"
#include "memory/iterator.inline.hpp"
#include "oops/access.inline.hpp"
#include "oops/oop.inline.hpp"
#include "runtime/orderAccess.hpp"
#include "runtime/prefetch.inline.hpp"

inline PSPromotionManager* PSPromotionManager::manager_array(uint index) {
  assert(_manager_array != NULL, "access of NULL manager_array");
  assert(index <= ParallelGCThreads, "out of range manager_array access");
  return &_manager_array[index];
}

inline void PSPromotionManager::push_depth(ScannerTask task) {
  claimed_stack_depth()->push(task);
}

template <class T>
inline void PSPromotionManager::claim_or_forward_depth(T* p) {
  assert(should_scavenge(p, true), "revisiting object?");
  assert(ParallelScavengeHeap::heap()->is_in(p), "pointer outside heap");
  oop obj = RawAccess<IS_NOT_NULL>::oop_load(p);
  Prefetch::write(obj->mark_addr(), 0);
  push_depth(ScannerTask(p));
}

inline void PSPromotionManager::promotion_trace_event(oop new_obj, oop old_obj,
                                                      size_t obj_size,
                                                      uint age, bool tenured,
                                                      const PSPromotionLAB* lab) {
  // Skip if memory allocation failed
  if (new_obj != NULL) {
    const ParallelScavengeTracer* gc_tracer = PSScavenge::gc_tracer();

    if (lab != NULL) {
      // Promotion of object through newly allocated PLAB
      if (gc_tracer->should_report_promotion_in_new_plab_event()) {
        size_t obj_bytes = obj_size * HeapWordSize;
        size_t lab_size = lab->capacity();
        gc_tracer->report_promotion_in_new_plab_event(old_obj->klass(), obj_bytes,
                                                      age, tenured, lab_size);
      }
    } else {
      // Promotion of object directly to heap
      if (gc_tracer->should_report_promotion_outside_plab_event()) {
        size_t obj_bytes = obj_size * HeapWordSize;
        gc_tracer->report_promotion_outside_plab_event(old_obj->klass(), obj_bytes,
                                                       age, tenured);
      }
    }
  }
}

class PSPushContentsClosure: public BasicOopIterateClosure {
  PSPromotionManager* _pm;
 public:
  PSPushContentsClosure(PSPromotionManager* pm) : BasicOopIterateClosure(PSScavenge::reference_processor()), _pm(pm) {}

  template <typename T> void do_oop_nv(T* p) {
    if (PSScavenge::should_scavenge(p)) {
      _pm->claim_or_forward_depth(p);
    }
  }

  virtual void do_oop(oop* p)       { do_oop_nv(p); }
  virtual void do_oop(narrowOop* p) { do_oop_nv(p); }
};

//
// This closure specialization will override the one that is defined in
// instanceRefKlass.inline.cpp. It swaps the order of oop_oop_iterate and
// oop_oop_iterate_ref_processing. Unfortunately G1 and Parallel behaves
// significantly better (especially in the Derby benchmark) using opposite
// order of these function calls.
//
template <>
inline void InstanceRefKlass::oop_oop_iterate_reverse<oop, PSPushContentsClosure>(oop obj, PSPushContentsClosure* closure) {
  oop_oop_iterate_ref_processing<oop>(obj, closure);
  InstanceKlass::oop_oop_iterate_reverse<oop>(obj, closure);
}

template <>
inline void InstanceRefKlass::oop_oop_iterate_reverse<narrowOop, PSPushContentsClosure>(oop obj, PSPushContentsClosure* closure) {
  oop_oop_iterate_ref_processing<narrowOop>(obj, closure);
  InstanceKlass::oop_oop_iterate_reverse<narrowOop>(obj, closure);
}

inline void PSPromotionManager::push_contents(oop obj) {
  if (!obj->klass()->is_typeArray_klass()) {
    PSPushContentsClosure pcc(this);
    obj->oop_iterate_backwards(&pcc);
  }
}

template<bool promote_immediately>
inline oop PSPromotionManager::copy_to_survivor_space(oop o) {
  assert(should_scavenge(&o), "Sanity");

  // NOTE! We must be very careful with any methods that access the mark
  // in o. There may be multiple threads racing on it, and it may be forwarded
  // at any time.
  markWord m = o->mark();
  if (!m.is_marked()) {
    return copy_unmarked_to_survivor_space<promote_immediately>(o, m);
  } else {
    // Ensure any loads from the forwardee follow all changes that precede
    // the release-cmpxchg that performed the forwarding, possibly in some
    // other thread.
    OrderAccess::acquire();
    // Return the already installed forwardee.
    return o->forwardee(m);
  }
}

//
// This method is pretty bulky. It would be nice to split it up
// into smaller submethods, but we need to be careful not to hurt
// performance.
//
template<bool promote_immediately>
inline oop PSPromotionManager::copy_unmarked_to_survivor_space(oop o,
                                                               markWord test_mark) {
  assert(should_scavenge(&o), "Sanity");

  oop new_obj = NULL;
  bool new_obj_is_tenured = false;
<<<<<<< HEAD
  markWord mark = test_mark;
  if (mark.has_displaced_mark_helper()) {
    mark = mark.displaced_mark_helper();
  }
  markWord orig_mark = mark;

  size_t old_size = o->size(mark);
  size_t new_size = o->copy_size(old_size, mark);
=======
#ifdef _LP64
  Klass* klass = test_mark.safe_klass();
#else
  Klass* klass = o->klass();
#endif
  size_t new_obj_size = o->size_given_klass(klass);
>>>>>>> 11e16820

  // Find the objects age, MT safe.
  uint age = mark.age();

  if (!promote_immediately) {
    // Try allocating obj in to-space (unless too old)
    if (age < PSScavenge::tenuring_threshold()) {
      new_obj = cast_to_oop(_young_lab.allocate(new_size));
      if (new_obj == NULL && !_young_gen_is_full) {
        // Do we allocate directly, or flush and refill?
        if (new_size > (YoungPLABSize / 2)) {
          // Allocate this object directly
          new_obj = cast_to_oop(young_space()->cas_allocate(new_size));
          promotion_trace_event(new_obj, o, new_size, age, false, NULL);
        } else {
          // Flush and fill
          _young_lab.flush();

          HeapWord* lab_base = young_space()->cas_allocate(YoungPLABSize);
          if (lab_base != NULL) {
            _young_lab.initialize(MemRegion(lab_base, YoungPLABSize));
            // Try the young lab allocation again.
            new_obj = cast_to_oop(_young_lab.allocate(new_size));
            promotion_trace_event(new_obj, o, new_size, age, false, &_young_lab);
          } else {
            _young_gen_is_full = true;
          }
        }
      }
    }
  }

  // Otherwise try allocating obj tenured
  if (new_obj == NULL) {
#ifndef PRODUCT
    if (ParallelScavengeHeap::heap()->promotion_should_fail()) {
      return oop_promotion_failed(o, test_mark);
    }
#endif  // #ifndef PRODUCT

    new_obj = cast_to_oop(_old_lab.allocate(new_size));
    new_obj_is_tenured = true;

    if (new_obj == NULL) {
      if (!_old_gen_is_full) {
        // Do we allocate directly, or flush and refill?
        if (new_size > (OldPLABSize / 2)) {
          // Allocate this object directly
          new_obj = cast_to_oop(old_gen()->allocate(new_size));
          promotion_trace_event(new_obj, o, new_size, age, true, NULL);
        } else {
          // Flush and fill
          _old_lab.flush();

          HeapWord* lab_base = old_gen()->allocate(OldPLABSize);
          if(lab_base != NULL) {
#ifdef ASSERT
            // Delay the initialization of the promotion lab (plab).
            // This exposes uninitialized plabs to card table processing.
            if (GCWorkerDelayMillis > 0) {
              os::naked_sleep(GCWorkerDelayMillis);
            }
#endif
            _old_lab.initialize(MemRegion(lab_base, OldPLABSize));
            // Try the old lab allocation again.
            new_obj = cast_to_oop(_old_lab.allocate(new_size));
            promotion_trace_event(new_obj, o, new_size, age, true, &_old_lab);
          }
        }
      }

      // This is the promotion failed test, and code handling.
      // The code belongs here for two reasons. It is slightly
      // different than the code below, and cannot share the
      // CAS testing code. Keeping the code here also minimizes
      // the impact on the common case fast path code.

      if (new_obj == NULL) {
        _old_gen_is_full = true;
        return oop_promotion_failed(o, test_mark);
      }
    }
  }

  assert(new_obj != NULL, "allocation should have succeeded");

  // Copy obj
  Copy::aligned_disjoint_words(cast_from_oop<HeapWord*>(o), cast_from_oop<HeapWord*>(new_obj), old_size);

  // Now we have to CAS in the header.
  // Make copy visible to threads reading the forwardee.
  oop forwardee = o->forward_to_atomic(new_obj, test_mark, memory_order_release);
  if (forwardee == NULL) {  // forwardee is NULL when forwarding is successful
    // We won any races, we "own" this object.
    assert(new_obj == o->forwardee(), "Sanity");

    // Increment age if obj still in new generation. Now that
    // we're dealing with a markWord that cannot change, it is
    // okay to use the non mt safe oop methods.
    if (!new_obj_is_tenured) {
      mark = mark.incr_age();
      assert(young_space()->contains(new_obj), "Attempt to push non-promoted obj");
    }

<<<<<<< HEAD
    mark = new_obj->initialize_hash_if_necessary(o, mark);

    // Update mark if necessary (changed age or hashctrl bits)
    if (mark != orig_mark) {
      if (test_mark.has_displaced_mark_helper()) {
        test_mark.set_displaced_mark_helper(mark);
        assert(!test_mark.is_marked(), "must not be forwarded");
        new_obj->set_mark(test_mark);
      } else {
        assert(!mark.is_marked(), "must not be forwarded");
        new_obj->set_mark(mark);
      }
    } else {
      assert(!test_mark.is_marked(), "must not be forwarded");
      new_obj->set_mark(test_mark);
    }

    log_develop_trace(gc, scavenge)("{%s %s " PTR_FORMAT " -> " PTR_FORMAT " (%d)}",
                                    new_obj_is_tenured ? "copying" : "tenuring",
                                    new_obj->klass()->internal_name(),
                                    p2i((void *)o), p2i((void *)new_obj), new_obj->size());

=======
>>>>>>> 11e16820
    // Do the size comparison first with new_obj_size, which we
    // already have. Hopefully, only a few objects are larger than
    // _min_array_size_for_chunking, and most of them will be arrays.
    // So, the is->objArray() test would be very infrequent.
    if (new_size > _min_array_size_for_chunking &&
        new_obj->is_objArray() &&
        PSChunkLargeArrays) {
      // we'll chunk it
      push_depth(ScannerTask(PartialArrayScanTask(o)));
      TASKQUEUE_STATS_ONLY(++_arrays_chunked; ++_array_chunk_pushes);
    } else {
      // we'll just push its contents
      push_contents(new_obj);

      if (StringDedup::is_enabled() &&
          java_lang_String::is_instance(new_obj) &&
          psStringDedup::is_candidate_from_evacuation(new_obj, new_obj_is_tenured)) {
        _string_dedup_requests.add(o);
      }
    }
    return new_obj;
  } else {
    // We lost, someone else "owns" this object.
    // Ensure loads from the forwardee follow all changes that preceeded the
    // release-cmpxchg that performed the forwarding in another thread.
    OrderAccess::acquire();

    assert(o->is_forwarded(), "Object must be forwarded if the cas failed.");
    assert(o->forwardee() == forwardee, "invariant");

    // Try to deallocate the space.  If it was directly allocated we cannot
    // deallocate it, so we have to test.  If the deallocation fails,
    // overwrite with a filler object.
    if (new_obj_is_tenured) {
      if (!_old_lab.unallocate_object(cast_from_oop<HeapWord*>(new_obj), new_size)) {
        CollectedHeap::fill_with_object(cast_from_oop<HeapWord*>(new_obj), new_size);
      }
    } else if (!_young_lab.unallocate_object(cast_from_oop<HeapWord*>(new_obj), new_size)) {
      CollectedHeap::fill_with_object(cast_from_oop<HeapWord*>(new_obj), new_size);
    }
    return forwardee;
  }
}

// Attempt to "claim" oop at p via CAS, push the new obj if successful
// This version tests the oop* to make sure it is within the heap before
// attempting marking.
template <bool promote_immediately, class T>
inline void PSPromotionManager::copy_and_push_safe_barrier(T* p) {
  assert(should_scavenge(p, true), "revisiting object?");

  oop o = RawAccess<IS_NOT_NULL>::oop_load(p);
  oop new_obj = copy_to_survivor_space<promote_immediately>(o);
  RawAccess<IS_NOT_NULL>::oop_store(p, new_obj);

  // We cannot mark without test, as some code passes us pointers
  // that are outside the heap. These pointers are either from roots
  // or from metadata.
  if ((!PSScavenge::is_obj_in_young((HeapWord*)p)) &&
      ParallelScavengeHeap::heap()->is_in_reserved(p)) {
    if (PSScavenge::is_obj_in_young(new_obj)) {
      PSScavenge::card_table()->inline_write_ref_field_gc(p, new_obj);
    }
  }
}

inline void PSPromotionManager::process_popped_location_depth(ScannerTask task) {
  if (task.is_partial_array_task()) {
    assert(PSChunkLargeArrays, "invariant");
    process_array_chunk(task.to_partial_array_task());
  } else {
    if (task.is_narrow_oop_ptr()) {
      assert(UseCompressedOops, "Error");
      copy_and_push_safe_barrier</*promote_immediately=*/false>(task.to_narrow_oop_ptr());
    } else {
      copy_and_push_safe_barrier</*promote_immediately=*/false>(task.to_oop_ptr());
    }
  }
}

inline bool PSPromotionManager::steal_depth(int queue_num, ScannerTask& t) {
  return stack_array_depth()->steal(queue_num, t);
}

#if TASKQUEUE_STATS
void PSPromotionManager::record_steal(ScannerTask task) {
  if (task.is_partial_array_task()) {
    ++_array_chunk_steals;
  }
}
#endif // TASKQUEUE_STATS

#endif // SHARE_GC_PARALLEL_PSPROMOTIONMANAGER_INLINE_HPP<|MERGE_RESOLUTION|>--- conflicted
+++ resolved
@@ -161,7 +161,6 @@
 
   oop new_obj = NULL;
   bool new_obj_is_tenured = false;
-<<<<<<< HEAD
   markWord mark = test_mark;
   if (mark.has_displaced_mark_helper()) {
     mark = mark.displaced_mark_helper();
@@ -170,14 +169,6 @@
 
   size_t old_size = o->size(mark);
   size_t new_size = o->copy_size(old_size, mark);
-=======
-#ifdef _LP64
-  Klass* klass = test_mark.safe_klass();
-#else
-  Klass* klass = o->klass();
-#endif
-  size_t new_obj_size = o->size_given_klass(klass);
->>>>>>> 11e16820
 
   // Find the objects age, MT safe.
   uint age = mark.age();
@@ -282,7 +273,6 @@
       assert(young_space()->contains(new_obj), "Attempt to push non-promoted obj");
     }
 
-<<<<<<< HEAD
     mark = new_obj->initialize_hash_if_necessary(o, mark);
 
     // Update mark if necessary (changed age or hashctrl bits)
@@ -300,13 +290,6 @@
       new_obj->set_mark(test_mark);
     }
 
-    log_develop_trace(gc, scavenge)("{%s %s " PTR_FORMAT " -> " PTR_FORMAT " (%d)}",
-                                    new_obj_is_tenured ? "copying" : "tenuring",
-                                    new_obj->klass()->internal_name(),
-                                    p2i((void *)o), p2i((void *)new_obj), new_obj->size());
-
-=======
->>>>>>> 11e16820
     // Do the size comparison first with new_obj_size, which we
     // already have. Hopefully, only a few objects are larger than
     // _min_array_size_for_chunking, and most of them will be arrays.
