--- conflicted
+++ resolved
@@ -72,20 +72,15 @@
   // The array is going to be exposed before it has been completely
   // cleared, therefore we can't expose the header at the end of this
   // function. Instead explicitly initialize it according to our needs.
-<<<<<<< HEAD
-  if (UseCompactObjectHeaders) {
-    oopDesc::release_set_mark(mem, _klass->prototype_header());
-  } else {
-    arrayOopDesc::set_mark(mem, markWord::prototype());
-    arrayOopDesc::release_set_klass(mem, _klass);
-  }
-=======
 
   // Signal to the ZIterator that this is an invisible root, by setting
   // the mark word to "marked". Reset to prototype() after the clearing.
-  arrayOopDesc::set_mark(mem, markWord::prototype().set_marked());
-  arrayOopDesc::release_set_klass(mem, _klass);
->>>>>>> bd79db39
+  if (UseCompactObjectHeaders) {
+    oopDesc::release_set_mark(mem, _klass->prototype_header().set_marked());
+  } else {
+    arrayOopDesc::set_mark(mem, markWord::prototype().set_marked());
+    arrayOopDesc::release_set_klass(mem, _klass);
+  }
   assert(_length >= 0, "length should be non-negative");
   arrayOopDesc::set_length(mem, _length);
 
