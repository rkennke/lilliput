/*
 * Copyright (c) 2017, 2021, Oracle and/or its affiliates. All rights reserved.
 * DO NOT ALTER OR REMOVE COPYRIGHT NOTICES OR THIS FILE HEADER.
 *
 * This code is free software; you can redistribute it and/or modify it
 * under the terms of the GNU General Public License version 2 only, as
 * published by the Free Software Foundation.
 *
 * This code is distributed in the hope that it will be useful, but WITHOUT
 * ANY WARRANTY; without even the implied warranty of MERCHANTABILITY or
 * FITNESS FOR A PARTICULAR PURPOSE.  See the GNU General Public License
 * version 2 for more details (a copy is included in the LICENSE file that
 * accompanied this code).
 *
 * You should have received a copy of the GNU General Public License version
 * 2 along with this work; if not, write to the Free Software Foundation,
 * Inc., 51 Franklin St, Fifth Floor, Boston, MA 02110-1301 USA.
 *
 * Please contact Oracle, 500 Oracle Parkway, Redwood Shores, CA 94065 USA
 * or visit www.oracle.com if you need additional information or have any
 * questions.
 *
 */

#include "precompiled.hpp"
#include "gc/g1/g1CollectedHeap.hpp"
#include "gc/g1/g1ConcurrentMarkBitMap.inline.hpp"
#include "gc/g1/g1FullCollector.inline.hpp"
#include "gc/g1/g1FullGCCompactionPoint.hpp"
#include "gc/g1/g1FullGCMarker.hpp"
#include "gc/g1/g1FullGCOopClosures.inline.hpp"
#include "gc/g1/g1FullGCPrepareTask.hpp"
#include "gc/g1/g1HotCardCache.hpp"
#include "gc/g1/heapRegion.inline.hpp"
#include "gc/shared/gcTraceTime.inline.hpp"
#include "gc/shared/referenceProcessor.hpp"
#include "gc/shared/slidingForwarding.inline.hpp"
#include "logging/log.hpp"
#include "memory/iterator.inline.hpp"
#include "oops/oop.inline.hpp"
#include "utilities/ticks.hpp"

template<bool is_humongous>
void G1FullGCPrepareTask::G1CalculatePointersClosure::free_pinned_region(HeapRegion* hr) {
  _regions_freed = true;
  if (is_humongous) {
    _g1h->free_humongous_region(hr, nullptr);
  } else {
    _g1h->free_region(hr, nullptr);
  }
  prepare_for_compaction(hr);
  _collector->set_invalid(hr->hrm_index());
}

bool G1FullGCPrepareTask::G1CalculatePointersClosure::do_heap_region(HeapRegion* hr) {
  bool force_not_compacted = false;
  if (should_compact(hr)) {
    assert(!hr->is_humongous(), "moving humongous objects not supported.");
    prepare_for_compaction(hr);
  } else {
    // There is no need to iterate and forward objects in pinned regions ie.
    // prepare them for compaction. The adjust pointers phase will skip
    // work for them.
    assert(hr->containing_set() == nullptr, "already cleared by PrepareRegionsClosure");
    if (hr->is_humongous()) {
      oop obj = cast_to_oop(hr->humongous_start_region()->bottom());
      if (!_bitmap->is_marked(obj)) {
        free_pinned_region<true>(hr);
      }
    } else if (hr->is_open_archive()) {
      bool is_empty = _collector->live_words(hr->hrm_index()) == 0;
      if (is_empty) {
        free_pinned_region<false>(hr);
      }
    } else if (hr->is_closed_archive()) {
      // nothing to do with closed archive region
    } else {
      assert(MarkSweepDeadRatio > 0,
             "only skip compaction for other regions when MarkSweepDeadRatio > 0");

      // Too many live objects; skip compacting it.
      _collector->update_from_compacting_to_skip_compacting(hr->hrm_index());
      if (hr->is_young()) {
        // G1 updates the BOT for old region contents incrementally, but young regions
        // lack BOT information for performance reasons.
        // Recreate BOT information of high live ratio young regions here to keep expected
        // performance during scanning their card tables in the collection pauses later.
        hr->update_bot();
      }
      log_trace(gc, phases)("Phase 2: skip compaction region index: %u, live words: " SIZE_FORMAT,
                            hr->hrm_index(), _collector->live_words(hr->hrm_index()));
    }
  }

  // Reset data structures not valid after Full GC.
  reset_region_metadata(hr);

  return false;
}

G1FullGCPrepareTask::G1FullGCPrepareTask(G1FullCollector* collector) :
    G1FullGCTask("G1 Prepare Compact Task", collector),
    _freed_regions(false),
    _hrclaimer(collector->workers()) {
}

void G1FullGCPrepareTask::set_freed_regions() {
  if (!_freed_regions) {
    _freed_regions = true;
  }
}

bool G1FullGCPrepareTask::has_freed_regions() {
  return _freed_regions;
}

void G1FullGCPrepareTask::work(uint worker_id) {
  Ticks start = Ticks::now();
  G1FullGCCompactionPoint* compaction_point = collector()->compaction_point(worker_id);
  G1CalculatePointersClosure closure(collector(), compaction_point);
  G1CollectedHeap::heap()->heap_region_par_iterate_from_start(&closure, &_hrclaimer);

  compaction_point->update();

  // Check if any regions was freed by this worker and store in task.
  if (closure.freed_regions()) {
    set_freed_regions();
  }
  log_task("Prepare compaction task", worker_id, start);
}

G1FullGCPrepareTask::G1CalculatePointersClosure::G1CalculatePointersClosure(G1FullCollector* collector,
                                                                            G1FullGCCompactionPoint* cp) :
    _g1h(G1CollectedHeap::heap()),
    _collector(collector),
    _bitmap(collector->mark_bitmap()),
    _cp(cp),
    _regions_freed(false) { }

bool G1FullGCPrepareTask::G1CalculatePointersClosure::should_compact(HeapRegion* hr) {
  if (hr->is_pinned()) {
    return false;
  }
  size_t live_words = _collector->live_words(hr->hrm_index());
  size_t live_words_threshold = _collector->scope()->region_compaction_threshold();
  // High live ratio region will not be compacted.
  return live_words <= live_words_threshold;
}

void G1FullGCPrepareTask::G1CalculatePointersClosure::reset_region_metadata(HeapRegion* hr) {
  hr->rem_set()->clear();
  hr->clear_cardtable();

  G1HotCardCache* hcc = _g1h->hot_card_cache();
  if (hcc->use_cache()) {
    hcc->reset_card_counts(hr);
  }
}

G1FullGCPrepareTask::G1PrepareCompactLiveClosure::G1PrepareCompactLiveClosure(G1FullGCCompactionPoint* cp) :
    _cp(cp), _forwarding(G1CollectedHeap::heap()->forwarding()) { }

size_t G1FullGCPrepareTask::G1PrepareCompactLiveClosure::apply(oop object) {
  size_t size = object->size();
  _cp->forward(_forwarding, object, size);
  return size;
}

size_t G1FullGCPrepareTask::G1RePrepareClosure::apply(oop obj) {
  // We only re-prepare objects forwarded within the current region, so
  // skip objects that are already forwarded to another region.
  if (obj->is_forwarded()) {
<<<<<<< HEAD
    oop forwarded_to = obj->forwardee();

=======
    oop forwarded_to = _forwarding->forwardee(obj);
>>>>>>> 5f6cb177
    if (!_current->is_in(forwarded_to)) {
      return obj->size();
    }
  }

  // Get size and forward.
  size_t size = obj->size();
  _cp->forward(_forwarding, obj, size);

  return size;
}

void G1FullGCPrepareTask::G1CalculatePointersClosure::prepare_for_compaction_work(G1FullGCCompactionPoint* cp,
                                                                                  HeapRegion* hr) {
  G1PrepareCompactLiveClosure prepare_compact(cp);
  hr->set_compaction_top(hr->bottom());
  hr->apply_to_marked_objects(_bitmap, &prepare_compact);
}

void G1FullGCPrepareTask::G1CalculatePointersClosure::prepare_for_compaction(HeapRegion* hr) {
  if (!_cp->is_initialized()) {
    hr->set_compaction_top(hr->bottom());
    _cp->initialize(hr, true);
  }
  // Add region to the compaction queue and prepare it.
  _cp->add(hr);
  prepare_for_compaction_work(_cp, hr);
}

void G1FullGCPrepareTask::prepare_serial_compaction() {
  GCTraceTime(Debug, gc, phases) debug("Phase 2: Prepare Serial Compaction", collector()->scope()->timer());
  // At this point we know that no regions were completely freed by
  // the parallel compaction. That means that the last region of
  // all compaction queues still have data in them. We try to compact
  // these regions in serial to avoid a premature OOM.
  for (uint i = 0; i < collector()->workers(); i++) {
    G1FullGCCompactionPoint* cp = collector()->compaction_point(i);
    if (cp->has_regions()) {
      collector()->serial_compaction_point()->add(cp->remove_last());
    }
  }

  // Update the forwarding information for the regions in the serial
  // compaction point.
  G1FullGCCompactionPoint* cp = collector()->serial_compaction_point();
  for (GrowableArrayIterator<HeapRegion*> it = cp->regions()->begin(); it != cp->regions()->end(); ++it) {
    HeapRegion* current = *it;
    if (!cp->is_initialized()) {
      // Initialize the compaction point. Nothing more is needed for the first heap region
      // since it is already prepared for compaction.
      cp->initialize(current, false);
    } else {
      assert(!current->is_humongous(), "Should be no humongous regions in compaction queue");
      G1RePrepareClosure re_prepare(cp, current);
      current->set_compaction_top(current->bottom());
      current->apply_to_marked_objects(collector()->mark_bitmap(), &re_prepare);
    }
  }
  cp->update();
}

bool G1FullGCPrepareTask::G1CalculatePointersClosure::freed_regions() {
  if (_regions_freed) {
    return true;
  }

  if (!_cp->has_regions()) {
    // No regions in queue, so no free ones either.
    return false;
  }

  if (_cp->current_region() != _cp->regions()->last()) {
    // The current region used for compaction is not the last in the
    // queue. That means there is at least one free region in the queue.
    return true;
  }

  // No free regions in the queue.
  return false;
}<|MERGE_RESOLUTION|>--- conflicted
+++ resolved
@@ -170,12 +170,7 @@
   // We only re-prepare objects forwarded within the current region, so
   // skip objects that are already forwarded to another region.
   if (obj->is_forwarded()) {
-<<<<<<< HEAD
-    oop forwarded_to = obj->forwardee();
-
-=======
     oop forwarded_to = _forwarding->forwardee(obj);
->>>>>>> 5f6cb177
     if (!_current->is_in(forwarded_to)) {
       return obj->size();
     }
