/*
 * Copyright (c) 2017, 2022, Oracle and/or its affiliates. All rights reserved.
 * DO NOT ALTER OR REMOVE COPYRIGHT NOTICES OR THIS FILE HEADER.
 *
 * This code is free software; you can redistribute it and/or modify it
 * under the terms of the GNU General Public License version 2 only, as
 * published by the Free Software Foundation.
 *
 * This code is distributed in the hope that it will be useful, but WITHOUT
 * ANY WARRANTY; without even the implied warranty of MERCHANTABILITY or
 * FITNESS FOR A PARTICULAR PURPOSE.  See the GNU General Public License
 * version 2 for more details (a copy is included in the LICENSE file that
 * accompanied this code).
 *
 * You should have received a copy of the GNU General Public License version
 * 2 along with this work; if not, write to the Free Software Foundation,
 * Inc., 51 Franklin St, Fifth Floor, Boston, MA 02110-1301 USA.
 *
 * Please contact Oracle, 500 Oracle Parkway, Redwood Shores, CA 94065 USA
 * or visit www.oracle.com if you need additional information or have any
 * questions.
 *
 */

#include "precompiled.hpp"
#include "gc/g1/g1CollectedHeap.inline.hpp"
#include "gc/g1/g1ConcurrentMarkBitMap.inline.hpp"
#include "gc/g1/g1FullCollector.inline.hpp"
#include "gc/g1/g1FullGCCompactionPoint.hpp"
#include "gc/g1/g1FullGCMarker.hpp"
#include "gc/g1/g1FullGCOopClosures.inline.hpp"
#include "gc/g1/g1FullGCPrepareTask.inline.hpp"
#include "gc/g1/g1HotCardCache.hpp"
#include "gc/g1/heapRegion.inline.hpp"
#include "gc/shared/gcTraceTime.inline.hpp"
#include "gc/shared/referenceProcessor.hpp"
#include "gc/shared/slidingForwarding.inline.hpp"
#include "logging/log.hpp"
#include "memory/iterator.inline.hpp"
#include "oops/oop.inline.hpp"
#include "utilities/ticks.hpp"

G1DetermineCompactionQueueClosure::G1DetermineCompactionQueueClosure(G1FullCollector* collector) :
  _g1h(G1CollectedHeap::heap()),
  _collector(collector),
  _cur_worker(0) { }

bool G1FullGCPrepareTask::G1CalculatePointersClosure::do_heap_region(HeapRegion* hr) {
  uint region_idx = hr->hrm_index();
  assert(_collector->is_compaction_target(region_idx), "must be");

  assert(!hr->is_pinned(), "must be");
  assert(!hr->is_closed_archive(), "must be");
  assert(!hr->is_open_archive(), "must be");

  prepare_for_compaction(hr);

  return false;
}

G1FullGCPrepareTask::G1FullGCPrepareTask(G1FullCollector* collector) :
    G1FullGCTask("G1 Prepare Compact Task", collector),
    _has_free_compaction_targets(false),
    _hrclaimer(collector->workers()) {
}

void G1FullGCPrepareTask::set_has_free_compaction_targets() {
  if (!_has_free_compaction_targets) {
    _has_free_compaction_targets = true;
  }
}

bool G1FullGCPrepareTask::has_free_compaction_targets() {
  return _has_free_compaction_targets;
}

void G1FullGCPrepareTask::work(uint worker_id) {
  Ticks start = Ticks::now();
  // Calculate the target locations for the objects in the non-free regions of
  // the compaction queues provided by the associate compaction point.
  {
    G1FullGCCompactionPoint* compaction_point = collector()->compaction_point(worker_id);
    G1CalculatePointersClosure closure(collector(), compaction_point);

    for (GrowableArrayIterator<HeapRegion*> it = compaction_point->regions()->begin();
         it != compaction_point->regions()->end();
         ++it) {
      closure.do_heap_region(*it);
    }
    compaction_point->update();
    // Determine if there are any unused compaction targets. This is only the case if
    // there are
    // - any regions in queue, so no free ones either.
    // - and the current region is not the last one in the list.
    if (compaction_point->has_regions() &&
        compaction_point->current_region() != compaction_point->regions()->last()) {
      set_has_free_compaction_targets();
    }
  }

  // Clear region metadata that is invalid after GC for all regions.
  {
    G1ResetMetadataClosure closure(collector());
    G1CollectedHeap::heap()->heap_region_par_iterate_from_start(&closure, &_hrclaimer);
  }
  log_task("Prepare compaction task", worker_id, start);
}

G1FullGCPrepareTask::G1CalculatePointersClosure::G1CalculatePointersClosure(G1FullCollector* collector,
                                                                            G1FullGCCompactionPoint* cp) :
  _g1h(G1CollectedHeap::heap()),
  _collector(collector),
  _bitmap(collector->mark_bitmap()),
  _cp(cp) { }

G1FullGCPrepareTask::G1ResetMetadataClosure::G1ResetMetadataClosure(G1FullCollector* collector) :
  _g1h(G1CollectedHeap::heap()),
  _collector(collector) { }

void G1FullGCPrepareTask::G1ResetMetadataClosure::reset_region_metadata(HeapRegion* hr) {
  hr->rem_set()->clear();
  hr->clear_cardtable();

  G1HotCardCache* hcc = _g1h->hot_card_cache();
  if (hcc->use_cache()) {
    hcc->reset_card_counts(hr);
  }
}

bool G1FullGCPrepareTask::G1ResetMetadataClosure::do_heap_region(HeapRegion* hr) {
  uint const region_idx = hr->hrm_index();
  if (!_collector->is_compaction_target(region_idx)) {
    assert(!hr->is_free(), "all free regions should be compaction targets");
    assert(_collector->is_skip_compacting(region_idx) || hr->is_closed_archive(), "must be");
    if (hr->is_young()) {
      // G1 updates the BOT for old region contents incrementally, but young regions
      // lack BOT information for performance reasons.
      // Recreate BOT information of high live ratio young regions here to keep expected
      // performance during scanning their card tables in the collection pauses later.
      hr->update_bot();
    }
  }

  // Reset data structures not valid after Full GC.
  reset_region_metadata(hr);

  return false;
}

G1FullGCPrepareTask::G1PrepareCompactLiveClosure::G1PrepareCompactLiveClosure(G1FullGCCompactionPoint* cp) :
    _cp(cp), _forwarding(G1CollectedHeap::heap()->forwarding()) { }

size_t G1FullGCPrepareTask::G1PrepareCompactLiveClosure::apply(oop object) {
  markWord mark = object->safe_mark();
  size_t old_size = object->size(mark);
  size_t new_size = object->copy_size(old_size, mark);
  _cp->forward(_forwarding, object, old_size, new_size);
  return old_size;
}

<<<<<<< HEAD
size_t G1FullGCPrepareTask::G1RePrepareClosure::apply(oop obj) {
  ShouldNotReachHere();
  // We only re-prepare objects forwarded within the current region, so
  // skip objects that are already forwarded to another region.
  if (obj->is_forwarded()) {
    oop forwarded_to = _forwarding->forwardee(obj);
    if (!_current->is_in(forwarded_to)) {
      return obj->size();
    }
  }

  // Get size and forward.
  markWord mark = obj->safe_mark();
  size_t old_size = obj->size(mark);
  size_t new_size = obj->copy_size(old_size, mark);
  _cp->forward(_forwarding, obj, old_size, new_size);

  return old_size;
}

void G1FullGCPrepareTask::G1CalculatePointersClosure::prepare_for_compaction_work(G1FullGCCompactionPoint* cp,
                                                                                  HeapRegion* hr) {
  hr->set_compaction_top(hr->bottom());
=======
void G1FullGCPrepareTask::G1CalculatePointersClosure::prepare_for_compaction(HeapRegion* hr) {
>>>>>>> 47392f37
  if (!_collector->is_free(hr->hrm_index())) {
    G1PrepareCompactLiveClosure prepare_compact(_cp);
    hr->apply_to_marked_objects(_bitmap, &prepare_compact);
  }
<<<<<<< HEAD
}

void G1FullGCPrepareTask::G1CalculatePointersClosure::prepare_for_compaction(HeapRegion* hr) {
  if (!_cp->is_initialized()) {
    hr->set_compaction_top(hr->bottom());
    _cp->initialize(hr, true);
  }
  // Add region to the compaction queue and prepare it.
  _cp->add(hr);
  prepare_for_compaction_work(_cp, hr);
}

void G1FullGCPrepareTask::prepare_serial_compaction() {
  GCTraceTime(Debug, gc, phases) debug("Phase 2: Prepare Serial Compaction", collector()->scope()->timer());
  ShouldNotReachHere();
  // At this point we know that no regions were completely freed by
  // the parallel compaction. That means that the last region of
  // all compaction queues still have data in them. We try to compact
  // these regions in serial to avoid a premature OOM.
  for (uint i = 0; i < collector()->workers(); i++) {
    G1FullGCCompactionPoint* cp = collector()->compaction_point(i);
    if (cp->has_regions()) {
      collector()->serial_compaction_point()->add(cp->remove_last());
    }
  }

  // Update the forwarding information for the regions in the serial
  // compaction point.
  G1FullGCCompactionPoint* cp = collector()->serial_compaction_point();
  for (GrowableArrayIterator<HeapRegion*> it = cp->regions()->begin(); it != cp->regions()->end(); ++it) {
    HeapRegion* current = *it;
    if (!cp->is_initialized()) {
      // Initialize the compaction point. Nothing more is needed for the first heap region
      // since it is already prepared for compaction.
      cp->initialize(current, false);
    } else {
      assert(!current->is_humongous(), "Should be no humongous regions in compaction queue");
      G1RePrepareClosure re_prepare(cp, current);
      current->set_compaction_top(current->bottom());
      current->apply_to_marked_objects(collector()->mark_bitmap(), &re_prepare);
    }
  }
  cp->update();
}

bool G1FullGCPrepareTask::G1CalculatePointersClosure::freed_regions() {
  if (_regions_freed) {
    return true;
  }

  if (!_cp->has_regions()) {
    // No regions in queue, so no free ones either.
    return false;
  }

  if (_cp->current_region() != _cp->regions()->last()) {
    // The current region used for compaction is not the last in the
    // queue. That means there is at least one free region in the queue.
    return true;
  }

  // No free regions in the queue.
  return false;
=======
>>>>>>> 47392f37
}<|MERGE_RESOLUTION|>--- conflicted
+++ resolved
@@ -158,101 +158,9 @@
   return old_size;
 }
 
-<<<<<<< HEAD
-size_t G1FullGCPrepareTask::G1RePrepareClosure::apply(oop obj) {
-  ShouldNotReachHere();
-  // We only re-prepare objects forwarded within the current region, so
-  // skip objects that are already forwarded to another region.
-  if (obj->is_forwarded()) {
-    oop forwarded_to = _forwarding->forwardee(obj);
-    if (!_current->is_in(forwarded_to)) {
-      return obj->size();
-    }
-  }
-
-  // Get size and forward.
-  markWord mark = obj->safe_mark();
-  size_t old_size = obj->size(mark);
-  size_t new_size = obj->copy_size(old_size, mark);
-  _cp->forward(_forwarding, obj, old_size, new_size);
-
-  return old_size;
-}
-
-void G1FullGCPrepareTask::G1CalculatePointersClosure::prepare_for_compaction_work(G1FullGCCompactionPoint* cp,
-                                                                                  HeapRegion* hr) {
-  hr->set_compaction_top(hr->bottom());
-=======
 void G1FullGCPrepareTask::G1CalculatePointersClosure::prepare_for_compaction(HeapRegion* hr) {
->>>>>>> 47392f37
   if (!_collector->is_free(hr->hrm_index())) {
     G1PrepareCompactLiveClosure prepare_compact(_cp);
     hr->apply_to_marked_objects(_bitmap, &prepare_compact);
   }
-<<<<<<< HEAD
-}
-
-void G1FullGCPrepareTask::G1CalculatePointersClosure::prepare_for_compaction(HeapRegion* hr) {
-  if (!_cp->is_initialized()) {
-    hr->set_compaction_top(hr->bottom());
-    _cp->initialize(hr, true);
-  }
-  // Add region to the compaction queue and prepare it.
-  _cp->add(hr);
-  prepare_for_compaction_work(_cp, hr);
-}
-
-void G1FullGCPrepareTask::prepare_serial_compaction() {
-  GCTraceTime(Debug, gc, phases) debug("Phase 2: Prepare Serial Compaction", collector()->scope()->timer());
-  ShouldNotReachHere();
-  // At this point we know that no regions were completely freed by
-  // the parallel compaction. That means that the last region of
-  // all compaction queues still have data in them. We try to compact
-  // these regions in serial to avoid a premature OOM.
-  for (uint i = 0; i < collector()->workers(); i++) {
-    G1FullGCCompactionPoint* cp = collector()->compaction_point(i);
-    if (cp->has_regions()) {
-      collector()->serial_compaction_point()->add(cp->remove_last());
-    }
-  }
-
-  // Update the forwarding information for the regions in the serial
-  // compaction point.
-  G1FullGCCompactionPoint* cp = collector()->serial_compaction_point();
-  for (GrowableArrayIterator<HeapRegion*> it = cp->regions()->begin(); it != cp->regions()->end(); ++it) {
-    HeapRegion* current = *it;
-    if (!cp->is_initialized()) {
-      // Initialize the compaction point. Nothing more is needed for the first heap region
-      // since it is already prepared for compaction.
-      cp->initialize(current, false);
-    } else {
-      assert(!current->is_humongous(), "Should be no humongous regions in compaction queue");
-      G1RePrepareClosure re_prepare(cp, current);
-      current->set_compaction_top(current->bottom());
-      current->apply_to_marked_objects(collector()->mark_bitmap(), &re_prepare);
-    }
-  }
-  cp->update();
-}
-
-bool G1FullGCPrepareTask::G1CalculatePointersClosure::freed_regions() {
-  if (_regions_freed) {
-    return true;
-  }
-
-  if (!_cp->has_regions()) {
-    // No regions in queue, so no free ones either.
-    return false;
-  }
-
-  if (_cp->current_region() != _cp->regions()->last()) {
-    // The current region used for compaction is not the last in the
-    // queue. That means there is at least one free region in the queue.
-    return true;
-  }
-
-  // No free regions in the queue.
-  return false;
-=======
->>>>>>> 47392f37
 }