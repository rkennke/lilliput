/*
 * Copyright (c) 2001, 2021, Oracle and/or its affiliates. All rights reserved.
 * DO NOT ALTER OR REMOVE COPYRIGHT NOTICES OR THIS FILE HEADER.
 *
 * This code is free software; you can redistribute it and/or modify it
 * under the terms of the GNU General Public License version 2 only, as
 * published by the Free Software Foundation.
 *
 * This code is distributed in the hope that it will be useful, but WITHOUT
 * ANY WARRANTY; without even the implied warranty of MERCHANTABILITY or
 * FITNESS FOR A PARTICULAR PURPOSE.  See the GNU General Public License
 * version 2 for more details (a copy is included in the LICENSE file that
 * accompanied this code).
 *
 * You should have received a copy of the GNU General Public License version
 * 2 along with this work; if not, write to the Free Software Foundation,
 * Inc., 51 Franklin St, Fifth Floor, Boston, MA 02110-1301 USA.
 *
 * Please contact Oracle, 500 Oracle Parkway, Redwood Shores, CA 94065 USA
 * or visit www.oracle.com if you need additional information or have any
 * questions.
 *
 */

#ifndef SHARE_GC_G1_G1COLLECTEDHEAP_HPP
#define SHARE_GC_G1_G1COLLECTEDHEAP_HPP

#include "gc/g1/g1BarrierSet.hpp"
#include "gc/g1/g1BiasedArray.hpp"
#include "gc/g1/g1CardSet.hpp"
#include "gc/g1/g1CardSetFreeMemoryTask.hpp"
#include "gc/g1/g1CardTable.hpp"
#include "gc/g1/g1CollectionSet.hpp"
#include "gc/g1/g1CollectorState.hpp"
#include "gc/g1/g1ConcurrentMark.hpp"
#include "gc/g1/g1EdenRegions.hpp"
#include "gc/g1/g1EvacFailure.hpp"
#include "gc/g1/g1EvacStats.hpp"
#include "gc/g1/g1EvacuationInfo.hpp"
#include "gc/g1/g1GCPhaseTimes.hpp"
#include "gc/g1/g1GCPauseType.hpp"
#include "gc/g1/g1HeapTransition.hpp"
#include "gc/g1/g1HeapVerifier.hpp"
#include "gc/g1/g1HRPrinter.hpp"
#include "gc/g1/g1HeapRegionAttr.hpp"
#include "gc/g1/g1MonitoringSupport.hpp"
#include "gc/g1/g1NUMA.hpp"
#include "gc/g1/g1RedirtyCardsQueue.hpp"
#include "gc/g1/g1SurvivorRegions.hpp"
#include "gc/g1/heapRegionManager.hpp"
#include "gc/g1/heapRegionSet.hpp"
#include "gc/shared/barrierSet.hpp"
#include "gc/shared/collectedHeap.hpp"
#include "gc/shared/gcHeapSummary.hpp"
#include "gc/shared/plab.hpp"
#include "gc/shared/preservedMarks.hpp"
#include "gc/shared/softRefPolicy.hpp"
#include "gc/shared/taskqueue.hpp"
#include "memory/memRegion.hpp"
#include "utilities/bitMap.hpp"
#include "utilities/stack.hpp"

// A "G1CollectedHeap" is an implementation of a java heap for HotSpot.
// It uses the "Garbage First" heap organization and algorithm, which
// may combine concurrent marking with parallel, incremental compaction of
// heap subsets that will yield large amounts of garbage.

// Forward declarations
class HeapRegion;
class GenerationSpec;
class G1CardSetFreeMemoryTask;
class G1ParScanThreadState;
class G1ParScanThreadStateSet;
class G1ParScanThreadState;
class MemoryPool;
class MemoryManager;
class ObjectClosure;
class SpaceClosure;
class CompactibleSpaceClosure;
class Space;
class G1BatchedGangTask;
class G1CardTableEntryClosure;
class G1CollectionSet;
class G1Policy;
class G1HotCardCache;
class G1RemSet;
class G1ServiceTask;
class G1ServiceThread;
class G1ConcurrentMark;
class G1ConcurrentMarkThread;
class G1ConcurrentRefine;
class GenerationCounters;
class STWGCTimer;
class G1NewTracer;
class EvacuationFailedInfo;
class nmethod;
class WorkGang;
class G1Allocator;
class G1ArchiveAllocator;
class G1FullGCScope;
class G1HeapVerifier;
class G1HeapSizingPolicy;
class G1HeapSummary;
class G1EvacSummary;
template <int N>
class SlidingForwarding;

typedef OverflowTaskQueue<ScannerTask, mtGC>           G1ScannerTasksQueue;
typedef GenericTaskQueueSet<G1ScannerTasksQueue, mtGC> G1ScannerTasksQueueSet;

typedef int RegionIdx_t;   // needs to hold [ 0..max_reserved_regions() )
typedef int CardIdx_t;     // needs to hold [ 0..CardsPerRegion )

// The G1 STW is alive closure.
// An instance is embedded into the G1CH and used as the
// (optional) _is_alive_non_header closure in the STW
// reference processor. It is also extensively used during
// reference processing during STW evacuation pauses.
class G1STWIsAliveClosure : public BoolObjectClosure {
  G1CollectedHeap* _g1h;
public:
  G1STWIsAliveClosure(G1CollectedHeap* g1h) : _g1h(g1h) {}
  bool do_object_b(oop p);
};

class G1STWSubjectToDiscoveryClosure : public BoolObjectClosure {
  G1CollectedHeap* _g1h;
public:
  G1STWSubjectToDiscoveryClosure(G1CollectedHeap* g1h) : _g1h(g1h) {}
  bool do_object_b(oop p);
};

class G1RegionMappingChangedListener : public G1MappingChangedListener {
 private:
  void reset_from_card_cache(uint start_idx, size_t num_regions);
 public:
  virtual void on_commit(uint start_idx, size_t num_regions, bool zero_filled);
};

class G1CollectedHeap : public CollectedHeap {
  friend class VM_CollectForMetadataAllocation;
  friend class VM_G1CollectForAllocation;
  friend class VM_G1CollectFull;
  friend class VM_G1TryInitiateConcMark;
  friend class VMStructs;
  friend class MutatorAllocRegion;
  friend class G1FullCollector;
  friend class G1GCAllocRegion;
  friend class G1HeapVerifier;

  // Closures used in implementation.
  friend class G1ParScanThreadState;
  friend class G1ParScanThreadStateSet;
  friend class G1EvacuateRegionsTask;
  friend class G1PLABAllocator;

  // Other related classes.
  friend class HeapRegionClaimer;

  // Testing classes.
  friend class G1CheckRegionAttrTableClosure;

private:
  G1ServiceThread* _service_thread;
  G1ServiceTask* _periodic_gc_task;
  G1CardSetFreeMemoryTask* _free_card_set_memory_task;

  WorkGang* _workers;
  G1CardTable* _card_table;

  Ticks _collection_pause_end;

  SoftRefPolicy      _soft_ref_policy;

  static size_t _humongous_object_threshold_in_words;

  // These sets keep track of old, archive and humongous regions respectively.
  HeapRegionSet _old_set;
  HeapRegionSet _archive_set;
  HeapRegionSet _humongous_set;

  // Young gen memory statistics before GC.
  G1CardSetMemoryStats _young_gen_card_set_stats;
  // Collection set candidates memory statistics after GC.
  G1CardSetMemoryStats _collection_set_candidates_card_set_stats;

  void rebuild_free_region_list();
  // Start a new incremental collection set for the next pause.
  void start_new_collection_set();

  // The block offset table for the G1 heap.
  G1BlockOffsetTable* _bot;

public:
  void prepare_region_for_full_compaction(HeapRegion* hr);

private:
  // Rebuilds the region sets / lists so that they are repopulated to
  // reflect the contents of the heap. The only exception is the
  // humongous set which was not torn down in the first place. If
  // free_list_only is true, it will only rebuild the free list.
  void rebuild_region_sets(bool free_list_only);

  // Callback for region mapping changed events.
  G1RegionMappingChangedListener _listener;

  // Handle G1 NUMA support.
  G1NUMA* _numa;

  // The sequence of all heap regions in the heap.
  HeapRegionManager _hrm;

  // Manages all allocations with regions except humongous object allocations.
  G1Allocator* _allocator;

  // Manages all heap verification.
  G1HeapVerifier* _verifier;

  // Outside of GC pauses, the number of bytes used in all regions other
  // than the current allocation region(s).
  volatile size_t _summary_bytes_used;

  void increase_used(size_t bytes);
  void decrease_used(size_t bytes);

  void set_used(size_t bytes);

  // Number of bytes used in all regions during GC. Typically changed when
  // retiring a GC alloc region.
  size_t _bytes_used_during_gc;

  // Class that handles archive allocation ranges.
  G1ArchiveAllocator* _archive_allocator;

  // GC allocation statistics policy for survivors.
  G1EvacStats _survivor_evac_stats;

  // GC allocation statistics policy for tenured objects.
  G1EvacStats _old_evac_stats;

  // It specifies whether we should attempt to expand the heap after a
  // region allocation failure. If heap expansion fails we set this to
  // false so that we don't re-attempt the heap expansion (it's likely
  // that subsequent expansion attempts will also fail if one fails).
  // Currently, it is only consulted during GC and it's reset at the
  // start of each GC.
  bool _expand_heap_after_alloc_failure;

  // Helper for monitoring and management support.
  G1MonitoringSupport* _g1mm;

  SlidingForwarding<5>* _forwarding;

  // Records whether the region at the given index is (still) a
  // candidate for eager reclaim.  Only valid for humongous start
  // regions; other regions have unspecified values.  Humongous start
  // regions are initialized at start of collection pause, with
  // candidates removed from the set as they are found reachable from
  // roots or the young generation.
  class HumongousReclaimCandidates : public G1BiasedMappedArray<bool> {
  protected:
    bool default_value() const { return false; }
  public:
    void clear() { G1BiasedMappedArray<bool>::clear(); }
    void set_candidate(uint region, bool value) {
      set_by_index(region, value);
    }
    bool is_candidate(uint region) {
      return get_by_index(region);
    }
  };

  HumongousReclaimCandidates _humongous_reclaim_candidates;
  uint _num_humongous_objects; // Current amount of (all) humongous objects found in the heap.
  uint _num_humongous_reclaim_candidates; // Number of humongous object eager reclaim candidates.
public:
  uint num_humongous_objects() const { return _num_humongous_objects; }
  uint num_humongous_reclaim_candidates() const { return _num_humongous_reclaim_candidates; }
  bool has_humongous_reclaim_candidates() const { return _num_humongous_reclaim_candidates > 0; }

  bool should_do_eager_reclaim() const;

<<<<<<< HEAD
  SlidingForwarding<5>* forwarding() const {
    return _forwarding;
  }
=======
  bool should_sample_collection_set_candidates() const;
  void set_collection_set_candidates_stats(G1CardSetMemoryStats& stats);
>>>>>>> a85ddb50

private:

  G1HRPrinter _hr_printer;

  // Return true if an explicit GC should start a concurrent cycle instead
  // of doing a STW full GC. A concurrent cycle should be started if:
  // (a) cause == _g1_humongous_allocation,
  // (b) cause == _java_lang_system_gc and +ExplicitGCInvokesConcurrent,
  // (c) cause == _dcmd_gc_run and +ExplicitGCInvokesConcurrent,
  // (d) cause == _wb_conc_mark or _wb_breakpoint,
  // (e) cause == _g1_periodic_collection and +G1PeriodicGCInvokesConcurrent.
  bool should_do_concurrent_full_gc(GCCause::Cause cause);

  // Attempt to start a concurrent cycle with the indicated cause.
  // precondition: should_do_concurrent_full_gc(cause)
  bool try_collect_concurrently(GCCause::Cause cause,
                                uint gc_counter,
                                uint old_marking_started_before);

  // indicates whether we are in young or mixed GC mode
  G1CollectorState _collector_state;

  // Keeps track of how many "old marking cycles" (i.e., Full GCs or
  // concurrent cycles) we have started.
  volatile uint _old_marking_cycles_started;

  // Keeps track of how many "old marking cycles" (i.e., Full GCs or
  // concurrent cycles) we have completed.
  volatile uint _old_marking_cycles_completed;

  // This is a non-product method that is helpful for testing. It is
  // called at the end of a GC and artificially expands the heap by
  // allocating a number of dead regions. This way we can induce very
  // frequent marking cycles and stress the cleanup / concurrent
  // cleanup code more (as all the regions that will be allocated by
  // this method will be found dead by the marking cycle).
  void allocate_dummy_regions() PRODUCT_RETURN;

  // If the HR printer is active, dump the state of the regions in the
  // heap after a compaction.
  void print_hrm_post_compaction();

  // Create a memory mapper for auxiliary data structures of the given size and
  // translation factor.
  static G1RegionToSpaceMapper* create_aux_memory_mapper(const char* description,
                                                         size_t size,
                                                         size_t translation_factor);

  void trace_heap(GCWhen::Type when, const GCTracer* tracer);

  // These are macros so that, if the assert fires, we get the correct
  // line number, file, etc.

#define heap_locking_asserts_params(_extra_message_)                          \
  "%s : Heap_lock locked: %s, at safepoint: %s, is VM thread: %s",            \
  (_extra_message_),                                                          \
  BOOL_TO_STR(Heap_lock->owned_by_self()),                                    \
  BOOL_TO_STR(SafepointSynchronize::is_at_safepoint()),                       \
  BOOL_TO_STR(Thread::current()->is_VM_thread())

#define assert_heap_locked()                                                  \
  do {                                                                        \
    assert(Heap_lock->owned_by_self(),                                        \
           heap_locking_asserts_params("should be holding the Heap_lock"));   \
  } while (0)

#define assert_heap_locked_or_at_safepoint(_should_be_vm_thread_)             \
  do {                                                                        \
    assert(Heap_lock->owned_by_self() ||                                      \
           (SafepointSynchronize::is_at_safepoint() &&                        \
             ((_should_be_vm_thread_) == Thread::current()->is_VM_thread())), \
           heap_locking_asserts_params("should be holding the Heap_lock or "  \
                                        "should be at a safepoint"));         \
  } while (0)

#define assert_heap_locked_and_not_at_safepoint()                             \
  do {                                                                        \
    assert(Heap_lock->owned_by_self() &&                                      \
                                    !SafepointSynchronize::is_at_safepoint(), \
          heap_locking_asserts_params("should be holding the Heap_lock and "  \
                                       "should not be at a safepoint"));      \
  } while (0)

#define assert_heap_not_locked()                                              \
  do {                                                                        \
    assert(!Heap_lock->owned_by_self(),                                       \
        heap_locking_asserts_params("should not be holding the Heap_lock"));  \
  } while (0)

#define assert_heap_not_locked_and_not_at_safepoint()                         \
  do {                                                                        \
    assert(!Heap_lock->owned_by_self() &&                                     \
                                    !SafepointSynchronize::is_at_safepoint(), \
      heap_locking_asserts_params("should not be holding the Heap_lock and "  \
                                   "should not be at a safepoint"));          \
  } while (0)

#define assert_at_safepoint_on_vm_thread()                                    \
  do {                                                                        \
    assert_at_safepoint();                                                    \
    assert(Thread::current_or_null() != NULL, "no current thread");           \
    assert(Thread::current()->is_VM_thread(), "current thread is not VM thread"); \
  } while (0)

#ifdef ASSERT
#define assert_used_and_recalculate_used_equal(g1h)                           \
  do {                                                                        \
    size_t cur_used_bytes = g1h->used();                                      \
    size_t recal_used_bytes = g1h->recalculate_used();                        \
    assert(cur_used_bytes == recal_used_bytes, "Used(" SIZE_FORMAT ") is not" \
           " same as recalculated used(" SIZE_FORMAT ").",                    \
           cur_used_bytes, recal_used_bytes);                                 \
  } while (0)
#else
#define assert_used_and_recalculate_used_equal(g1h) do {} while(0)
#endif

  static const uint MaxYoungGCNameLength = 128;
  // Sets given young_gc_name to the canonical young gc pause string. Young_gc_name
  // must be at least of length MaxYoungGCNameLength.
  void set_young_gc_name(char* young_gc_name);

  // The young region list.
  G1EdenRegions _eden;
  G1SurvivorRegions _survivor;

  STWGCTimer* _gc_timer_stw;

  G1NewTracer* _gc_tracer_stw;

  void gc_tracer_report_gc_start();
  void gc_tracer_report_gc_end(bool concurrent_operation_is_full_mark, G1EvacuationInfo& evacuation_info);

  // The current policy object for the collector.
  G1Policy* _policy;
  G1HeapSizingPolicy* _heap_sizing_policy;

  G1CollectionSet _collection_set;

  // Try to allocate a single non-humongous HeapRegion sufficient for
  // an allocation of the given word_size. If do_expand is true,
  // attempt to expand the heap if necessary to satisfy the allocation
  // request. 'type' takes the type of region to be allocated. (Use constants
  // Old, Eden, Humongous, Survivor defined in HeapRegionType.)
  HeapRegion* new_region(size_t word_size,
                         HeapRegionType type,
                         bool do_expand,
                         uint node_index = G1NUMA::AnyNodeIndex);

  // Initialize a contiguous set of free regions of length num_regions
  // and starting at index first so that they appear as a single
  // humongous region.
  HeapWord* humongous_obj_allocate_initialize_regions(HeapRegion* first_hr,
                                                      uint num_regions,
                                                      size_t word_size);

  // Attempt to allocate a humongous object of the given size. Return
  // NULL if unsuccessful.
  HeapWord* humongous_obj_allocate(size_t word_size);

  // The following two methods, allocate_new_tlab() and
  // mem_allocate(), are the two main entry points from the runtime
  // into the G1's allocation routines. They have the following
  // assumptions:
  //
  // * They should both be called outside safepoints.
  //
  // * They should both be called without holding the Heap_lock.
  //
  // * All allocation requests for new TLABs should go to
  //   allocate_new_tlab().
  //
  // * All non-TLAB allocation requests should go to mem_allocate().
  //
  // * If either call cannot satisfy the allocation request using the
  //   current allocating region, they will try to get a new one. If
  //   this fails, they will attempt to do an evacuation pause and
  //   retry the allocation.
  //
  // * If all allocation attempts fail, even after trying to schedule
  //   an evacuation pause, allocate_new_tlab() will return NULL,
  //   whereas mem_allocate() will attempt a heap expansion and/or
  //   schedule a Full GC.
  //
  // * We do not allow humongous-sized TLABs. So, allocate_new_tlab
  //   should never be called with word_size being humongous. All
  //   humongous allocation requests should go to mem_allocate() which
  //   will satisfy them with a special path.

  virtual HeapWord* allocate_new_tlab(size_t min_size,
                                      size_t requested_size,
                                      size_t* actual_size);

  virtual HeapWord* mem_allocate(size_t word_size,
                                 bool*  gc_overhead_limit_was_exceeded);

  // First-level mutator allocation attempt: try to allocate out of
  // the mutator alloc region without taking the Heap_lock. This
  // should only be used for non-humongous allocations.
  inline HeapWord* attempt_allocation(size_t min_word_size,
                                      size_t desired_word_size,
                                      size_t* actual_word_size);

  // Second-level mutator allocation attempt: take the Heap_lock and
  // retry the allocation attempt, potentially scheduling a GC
  // pause. This should only be used for non-humongous allocations.
  HeapWord* attempt_allocation_slow(size_t word_size);

  // Takes the Heap_lock and attempts a humongous allocation. It can
  // potentially schedule a GC pause.
  HeapWord* attempt_allocation_humongous(size_t word_size);

  // Allocation attempt that should be called during safepoints (e.g.,
  // at the end of a successful GC). expect_null_mutator_alloc_region
  // specifies whether the mutator alloc region is expected to be NULL
  // or not.
  HeapWord* attempt_allocation_at_safepoint(size_t word_size,
                                            bool expect_null_mutator_alloc_region);

  // These methods are the "callbacks" from the G1AllocRegion class.

  // For mutator alloc regions.
  HeapRegion* new_mutator_alloc_region(size_t word_size, bool force, uint node_index);
  void retire_mutator_alloc_region(HeapRegion* alloc_region,
                                   size_t allocated_bytes);

  // For GC alloc regions.
  bool has_more_regions(G1HeapRegionAttr dest);
  HeapRegion* new_gc_alloc_region(size_t word_size, G1HeapRegionAttr dest, uint node_index);
  void retire_gc_alloc_region(HeapRegion* alloc_region,
                              size_t allocated_bytes, G1HeapRegionAttr dest);

  // - if explicit_gc is true, the GC is for a System.gc() etc,
  //   otherwise it's for a failed allocation.
  // - if clear_all_soft_refs is true, all soft references should be
  //   cleared during the GC.
  // - if do_maximum_compaction is true, full gc will do a maximally
  //   compacting collection, leaving no dead wood.
  // - it returns false if it is unable to do the collection due to the
  //   GC locker being active, true otherwise.
  bool do_full_collection(bool explicit_gc,
                          bool clear_all_soft_refs,
                          bool do_maximum_compaction);

  // Callback from VM_G1CollectFull operation, or collect_as_vm_thread.
  virtual void do_full_collection(bool clear_all_soft_refs);

  // Helper to do a full collection that clears soft references.
  bool upgrade_to_full_collection();

  // Callback from VM_G1CollectForAllocation operation.
  // This function does everything necessary/possible to satisfy a
  // failed allocation request (including collection, expansion, etc.)
  HeapWord* satisfy_failed_allocation(size_t word_size,
                                      bool* succeeded);
  // Internal helpers used during full GC to split it up to
  // increase readability.
  void abort_concurrent_cycle();
  void verify_before_full_collection(bool explicit_gc);
  void prepare_heap_for_full_collection();
  void prepare_heap_for_mutators();
  void abort_refinement();
  void verify_after_full_collection();
  void print_heap_after_full_collection(G1HeapTransition* heap_transition);

  // Helper method for satisfy_failed_allocation()
  HeapWord* satisfy_failed_allocation_helper(size_t word_size,
                                             bool do_gc,
                                             bool maximum_compaction,
                                             bool expect_null_mutator_alloc_region,
                                             bool* gc_succeeded);

  // Attempting to expand the heap sufficiently
  // to support an allocation of the given "word_size".  If
  // successful, perform the allocation and return the address of the
  // allocated block, or else "NULL".
  HeapWord* expand_and_allocate(size_t word_size);

  // Process any reference objects discovered.
  void process_discovered_references(G1ParScanThreadStateSet* per_thread_states);

  // If during a concurrent start pause we may install a pending list head which is not
  // otherwise reachable, ensure that it is marked in the bitmap for concurrent marking
  // to discover.
  void make_pending_list_reachable();

  void verify_numa_regions(const char* desc);

public:
  G1ServiceThread* service_thread() const { return _service_thread; }

  WorkGang* workers() const { return _workers; }

  // Runs the given AbstractGangTask with the current active workers,
  // returning the total time taken.
  Tickspan run_task_timed(AbstractGangTask* task);
  // Run the given batch task using the work gang.
  void run_batch_task(G1BatchedGangTask* cl);

  G1Allocator* allocator() {
    return _allocator;
  }

  G1HeapVerifier* verifier() {
    return _verifier;
  }

  G1MonitoringSupport* g1mm() {
    assert(_g1mm != NULL, "should have been initialized");
    return _g1mm;
  }

  void resize_heap_if_necessary();

  // Check if there is memory to uncommit and if so schedule a task to do it.
  void uncommit_regions_if_necessary();
  // Immediately uncommit uncommittable regions.
  uint uncommit_regions(uint region_limit);
  bool has_uncommittable_regions();

  G1NUMA* numa() const { return _numa; }

  // Expand the garbage-first heap by at least the given size (in bytes!).
  // Returns true if the heap was expanded by the requested amount;
  // false otherwise.
  // (Rounds up to a HeapRegion boundary.)
  bool expand(size_t expand_bytes, WorkGang* pretouch_workers = NULL, double* expand_time_ms = NULL);
  bool expand_single_region(uint node_index);

  // Returns the PLAB statistics for a given destination.
  inline G1EvacStats* alloc_buffer_stats(G1HeapRegionAttr dest);

  // Determines PLAB size for a given destination.
  inline size_t desired_plab_sz(G1HeapRegionAttr dest);

  // Do anything common to GC's.
  void gc_prologue(bool full);
  void gc_epilogue(bool full);

  // Does the given region fulfill remembered set based eager reclaim candidate requirements?
  bool is_potential_eager_reclaim_candidate(HeapRegion* r) const;

  // Modify the reclaim candidate set and test for presence.
  // These are only valid for starts_humongous regions.
  inline void set_humongous_reclaim_candidate(uint region, bool value);
  inline bool is_humongous_reclaim_candidate(uint region);

  // Remove from the reclaim candidate set.  Also remove from the
  // collection set so that later encounters avoid the slow path.
  inline void set_humongous_is_live(oop obj);

  // Register the given region to be part of the collection set.
  inline void register_humongous_region_with_region_attr(uint index);

  // We register a region with the fast "in collection set" test. We
  // simply set to true the array slot corresponding to this region.
  void register_young_region_with_region_attr(HeapRegion* r) {
    _region_attr.set_in_young(r->hrm_index());
  }
  inline void register_region_with_region_attr(HeapRegion* r);
  inline void register_old_region_with_region_attr(HeapRegion* r);
  inline void register_optional_region_with_region_attr(HeapRegion* r);

  void clear_region_attr(const HeapRegion* hr) {
    _region_attr.clear(hr);
  }

  void clear_region_attr() {
    _region_attr.clear();
  }

  // Verify that the G1RegionAttr remset tracking corresponds to actual remset tracking
  // for all regions.
  void verify_region_attr_remset_update() PRODUCT_RETURN;

  bool is_user_requested_concurrent_full_gc(GCCause::Cause cause);

  // This is called at the start of either a concurrent cycle or a Full
  // GC to update the number of old marking cycles started.
  void increment_old_marking_cycles_started();

  // This is called at the end of either a concurrent cycle or a Full
  // GC to update the number of old marking cycles completed. Those two
  // can happen in a nested fashion, i.e., we start a concurrent
  // cycle, a Full GC happens half-way through it which ends first,
  // and then the cycle notices that a Full GC happened and ends
  // too. The concurrent parameter is a boolean to help us do a bit
  // tighter consistency checking in the method. If concurrent is
  // false, the caller is the inner caller in the nesting (i.e., the
  // Full GC). If concurrent is true, the caller is the outer caller
  // in this nesting (i.e., the concurrent cycle). Further nesting is
  // not currently supported. The end of this call also notifies
  // the G1OldGCCount_lock in case a Java thread is waiting for a full
  // GC to happen (e.g., it called System.gc() with
  // +ExplicitGCInvokesConcurrent).
  // whole_heap_examined should indicate that during that old marking
  // cycle the whole heap has been examined for live objects (as opposed
  // to only parts, or aborted before completion).
  void increment_old_marking_cycles_completed(bool concurrent, bool whole_heap_examined);

  uint old_marking_cycles_completed() {
    return _old_marking_cycles_completed;
  }

  G1HRPrinter* hr_printer() { return &_hr_printer; }

  // Allocates a new heap region instance.
  HeapRegion* new_heap_region(uint hrs_index, MemRegion mr);

  // Allocate the highest free region in the reserved heap. This will commit
  // regions as necessary.
  HeapRegion* alloc_highest_free_region();

  // Frees a region by resetting its metadata and adding it to the free list
  // passed as a parameter (this is usually a local list which will be appended
  // to the master free list later or NULL if free list management is handled
  // in another way).
  // Callers must ensure they are the only one calling free on the given region
  // at the same time.
  void free_region(HeapRegion* hr, FreeRegionList* free_list);

  // It dirties the cards that cover the block so that the post
  // write barrier never queues anything when updating objects on this
  // block. It is assumed (and in fact we assert) that the block
  // belongs to a young region.
  inline void dirty_young_block(HeapWord* start, size_t word_size);

  // Frees a humongous region by collapsing it into individual regions
  // and calling free_region() for each of them. The freed regions
  // will be added to the free list that's passed as a parameter (this
  // is usually a local list which will be appended to the master free
  // list later).
  // The method assumes that only a single thread is ever calling
  // this for a particular region at once.
  void free_humongous_region(HeapRegion* hr,
                             FreeRegionList* free_list);

  // Facility for allocating in 'archive' regions in high heap memory and
  // recording the allocated ranges. These should all be called from the
  // VM thread at safepoints, without the heap lock held. They can be used
  // to create and archive a set of heap regions which can be mapped at the
  // same fixed addresses in a subsequent JVM invocation.
  void begin_archive_alloc_range(bool open = false);

  // Check if the requested size would be too large for an archive allocation.
  bool is_archive_alloc_too_large(size_t word_size);

  // Allocate memory of the requested size from the archive region. This will
  // return NULL if the size is too large or if no memory is available. It
  // does not trigger a garbage collection.
  HeapWord* archive_mem_allocate(size_t word_size);

  // Optionally aligns the end address and returns the allocated ranges in
  // an array of MemRegions in order of ascending addresses.
  void end_archive_alloc_range(GrowableArray<MemRegion>* ranges,
                               size_t end_alignment_in_bytes = 0);

  // Facility for allocating a fixed range within the heap and marking
  // the containing regions as 'archive'. For use at JVM init time, when the
  // caller may mmap archived heap data at the specified range(s).
  // Verify that the MemRegions specified in the argument array are within the
  // reserved heap.
  bool check_archive_addresses(MemRegion* range, size_t count);

  // Commit the appropriate G1 regions containing the specified MemRegions
  // and mark them as 'archive' regions. The regions in the array must be
  // non-overlapping and in order of ascending address.
  bool alloc_archive_regions(MemRegion* range, size_t count, bool open);

  // Insert any required filler objects in the G1 regions around the specified
  // ranges to make the regions parseable. This must be called after
  // alloc_archive_regions, and after class loading has occurred.
  void fill_archive_regions(MemRegion* range, size_t count);

  // Populate the G1BlockOffsetTablePart for archived regions with the given
  // memory ranges.
  void populate_archive_regions_bot_part(MemRegion* range, size_t count);

  // For each of the specified MemRegions, uncommit the containing G1 regions
  // which had been allocated by alloc_archive_regions. This should be called
  // rather than fill_archive_regions at JVM init time if the archive file
  // mapping failed, with the same non-overlapping and sorted MemRegion array.
  void dealloc_archive_regions(MemRegion* range, size_t count);

private:

  // Shrink the garbage-first heap by at most the given size (in bytes!).
  // (Rounds down to a HeapRegion boundary.)
  void shrink(size_t shrink_bytes);
  void shrink_helper(size_t expand_bytes);

  #if TASKQUEUE_STATS
  static void print_taskqueue_stats_hdr(outputStream* const st);
  void print_taskqueue_stats() const;
  void reset_taskqueue_stats();
  #endif // TASKQUEUE_STATS

  // Start a concurrent cycle.
  void start_concurrent_cycle(bool concurrent_operation_is_full_mark);

  // Schedule the VM operation that will do an evacuation pause to
  // satisfy an allocation request of word_size. *succeeded will
  // return whether the VM operation was successful (it did do an
  // evacuation pause) or not (another thread beat us to it or the GC
  // locker was active). Given that we should not be holding the
  // Heap_lock when we enter this method, we will pass the
  // gc_count_before (i.e., total_collections()) as a parameter since
  // it has to be read while holding the Heap_lock. Currently, both
  // methods that call do_collection_pause() release the Heap_lock
  // before the call, so it's easy to read gc_count_before just before.
  HeapWord* do_collection_pause(size_t         word_size,
                                uint           gc_count_before,
                                bool*          succeeded,
                                GCCause::Cause gc_cause);

  void wait_for_root_region_scanning();

  // Perform an incremental collection at a safepoint, possibly
  // followed by a by-policy upgrade to a full collection.  Returns
  // false if unable to do the collection due to the GC locker being
  // active, true otherwise.
  // precondition: at safepoint on VM thread
  // precondition: !is_gc_active()
  bool do_collection_pause_at_safepoint(double target_pause_time_ms);

  // Helper for do_collection_pause_at_safepoint, containing the guts
  // of the incremental collection pause, executed by the vm thread.
  void do_collection_pause_at_safepoint_helper(double target_pause_time_ms);

  G1HeapVerifier::G1VerifyType young_collection_verify_type() const;
  void verify_before_young_collection(G1HeapVerifier::G1VerifyType type);
  void verify_after_young_collection(G1HeapVerifier::G1VerifyType type);

  void calculate_collection_set(G1EvacuationInfo& evacuation_info, double target_pause_time_ms);

  // Actually do the work of evacuating the parts of the collection set.
  // The has_optional_evacuation_work flag for the initial collection set
  // evacuation indicates whether one or more optional evacuation steps may
  // follow.
  // If not set, G1 can avoid clearing the card tables of regions that we scan
  // for roots from the heap: when scanning the card table for dirty cards after
  // all remembered sets have been dumped onto it, for optional evacuation we
  // mark these cards as "Scanned" to know that we do not need to re-scan them
  // in the additional optional evacuation passes. This means that in the "Clear
  // Card Table" phase we need to clear those marks. However, if there is no
  // optional evacuation, g1 can immediately clean the dirty cards it encounters
  // as nobody else will be looking at them again, saving the clear card table
  // work later.
  // This case is very common (young only collections and most mixed gcs), so
  // depending on the ratio between scanned and evacuated regions (which g1 always
  // needs to clear), this is a big win.
  void evacuate_initial_collection_set(G1ParScanThreadStateSet* per_thread_states,
                                       bool has_optional_evacuation_work);
  void evacuate_optional_collection_set(G1ParScanThreadStateSet* per_thread_states);
private:
  // Evacuate the next set of optional regions.
  void evacuate_next_optional_regions(G1ParScanThreadStateSet* per_thread_states);

public:
  void pre_evacuate_collection_set(G1EvacuationInfo& evacuation_info, G1ParScanThreadStateSet* pss);
  void post_evacuate_collection_set(G1EvacuationInfo& evacuation_info,
                                    G1RedirtyCardsQueueSet* rdcqs,
                                    G1ParScanThreadStateSet* pss);

  void expand_heap_after_young_collection();
  // Update object copying statistics.
  void record_obj_copy_mem_stats();

  // The hot card cache for remembered set insertion optimization.
  G1HotCardCache* _hot_card_cache;

  // The g1 remembered set of the heap.
  G1RemSet* _rem_set;
  // Global card set configuration
  G1CardSetConfiguration _card_set_config;

  void post_evacuate_cleanup_1(G1ParScanThreadStateSet* per_thread_states,
                               G1RedirtyCardsQueueSet* rdcqs);
  void post_evacuate_cleanup_2(PreservedMarksSet* preserved_marks,
                               G1RedirtyCardsQueueSet* rdcqs,
                               G1EvacuationInfo* evacuation_info,
                               const size_t* surviving_young_words);

  // After a collection pause, reset eden and the collection set.
  void clear_eden();
  void clear_collection_set();

  // Abandon the current collection set without recording policy
  // statistics or updating free lists.
  void abandon_collection_set(G1CollectionSet* collection_set);

  // The concurrent marker (and the thread it runs in.)
  G1ConcurrentMark* _cm;
  G1ConcurrentMarkThread* _cm_thread;

  // The concurrent refiner.
  G1ConcurrentRefine* _cr;

  // The parallel task queues
  G1ScannerTasksQueueSet *_task_queues;

  // Number of regions evacuation failed in the current collection.
  volatile uint _num_regions_failed_evacuation;
  // Records for every region on the heap whether evacuation failed for it.
  CHeapBitMap _regions_failed_evacuation;

  EvacuationFailedInfo* _evacuation_failed_info_array;

  PreservedMarksSet _preserved_marks_set;

  // Preserve the mark of "obj", if necessary, in preparation for its mark
  // word being overwritten with a self-forwarding-pointer.
  void preserve_mark_during_evac_failure(uint worker_id, oop obj, markWord m);

#ifndef PRODUCT
  // Support for forcing evacuation failures. Analogous to
  // PromotionFailureALot for the other collectors.

  // Records whether G1EvacuationFailureALot should be in effect
  // for the current GC
  bool _evacuation_failure_alot_for_current_gc;

  // Used to record the GC number for interval checking when
  // determining whether G1EvaucationFailureALot is in effect
  // for the current GC.
  size_t _evacuation_failure_alot_gc_number;

  // Count of the number of evacuations between failures.
  volatile size_t _evacuation_failure_alot_count;

  // Set whether G1EvacuationFailureALot should be in effect
  // for the current GC (based upon the type of GC and which
  // command line flags are set);
  inline bool evacuation_failure_alot_for_gc_type(bool for_young_gc,
                                                  bool during_concurrent_start,
                                                  bool mark_or_rebuild_in_progress);

  inline void set_evacuation_failure_alot_for_current_gc();

  // Return true if it's time to cause an evacuation failure.
  inline bool evacuation_should_fail();

  // Reset the G1EvacuationFailureALot counters.  Should be called at
  // the end of an evacuation pause in which an evacuation failure occurred.
  inline void reset_evacuation_should_fail();
#endif // !PRODUCT

  // ("Weak") Reference processing support.
  //
  // G1 has 2 instances of the reference processor class. One
  // (_ref_processor_cm) handles reference object discovery
  // and subsequent processing during concurrent marking cycles.
  //
  // The other (_ref_processor_stw) handles reference object
  // discovery and processing during full GCs and incremental
  // evacuation pauses.
  //
  // During an incremental pause, reference discovery will be
  // temporarily disabled for _ref_processor_cm and will be
  // enabled for _ref_processor_stw. At the end of the evacuation
  // pause references discovered by _ref_processor_stw will be
  // processed and discovery will be disabled. The previous
  // setting for reference object discovery for _ref_processor_cm
  // will be re-instated.
  //
  // At the start of marking:
  //  * Discovery by the CM ref processor is verified to be inactive
  //    and it's discovered lists are empty.
  //  * Discovery by the CM ref processor is then enabled.
  //
  // At the end of marking:
  //  * Any references on the CM ref processor's discovered
  //    lists are processed (possibly MT).
  //
  // At the start of full GC we:
  //  * Disable discovery by the CM ref processor and
  //    empty CM ref processor's discovered lists
  //    (without processing any entries).
  //  * Verify that the STW ref processor is inactive and it's
  //    discovered lists are empty.
  //  * Temporarily set STW ref processor discovery as single threaded.
  //  * Temporarily clear the STW ref processor's _is_alive_non_header
  //    field.
  //  * Finally enable discovery by the STW ref processor.
  //
  // The STW ref processor is used to record any discovered
  // references during the full GC.
  //
  // At the end of a full GC we:
  //  * Enqueue any reference objects discovered by the STW ref processor
  //    that have non-live referents. This has the side-effect of
  //    making the STW ref processor inactive by disabling discovery.
  //  * Verify that the CM ref processor is still inactive
  //    and no references have been placed on it's discovered
  //    lists (also checked as a precondition during concurrent start).

  // The (stw) reference processor...
  ReferenceProcessor* _ref_processor_stw;

  // During reference object discovery, the _is_alive_non_header
  // closure (if non-null) is applied to the referent object to
  // determine whether the referent is live. If so then the
  // reference object does not need to be 'discovered' and can
  // be treated as a regular oop. This has the benefit of reducing
  // the number of 'discovered' reference objects that need to
  // be processed.
  //
  // Instance of the is_alive closure for embedding into the
  // STW reference processor as the _is_alive_non_header field.
  // Supplying a value for the _is_alive_non_header field is
  // optional but doing so prevents unnecessary additions to
  // the discovered lists during reference discovery.
  G1STWIsAliveClosure _is_alive_closure_stw;

  G1STWSubjectToDiscoveryClosure _is_subject_to_discovery_stw;

  // The (concurrent marking) reference processor...
  ReferenceProcessor* _ref_processor_cm;

  // Instance of the concurrent mark is_alive closure for embedding
  // into the Concurrent Marking reference processor as the
  // _is_alive_non_header field. Supplying a value for the
  // _is_alive_non_header field is optional but doing so prevents
  // unnecessary additions to the discovered lists during reference
  // discovery.
  G1CMIsAliveClosure _is_alive_closure_cm;

  G1CMSubjectToDiscoveryClosure _is_subject_to_discovery_cm;
public:

  G1ScannerTasksQueue* task_queue(uint i) const;

  uint num_task_queues() const;

  // Create a G1CollectedHeap.
  // Must call the initialize method afterwards.
  // May not return if something goes wrong.
  G1CollectedHeap();

private:
  jint initialize_concurrent_refinement();
  jint initialize_service_thread();
public:
  // Initialize the G1CollectedHeap to have the initial and
  // maximum sizes and remembered and barrier sets
  // specified by the policy object.
  jint initialize();

  virtual void stop();
  virtual void safepoint_synchronize_begin();
  virtual void safepoint_synchronize_end();

  // Does operations required after initialization has been done.
  void post_initialize();

  // Initialize weak reference processing.
  void ref_processing_init();

  virtual Name kind() const {
    return CollectedHeap::G1;
  }

  virtual const char* name() const {
    return "G1";
  }

  const G1CollectorState* collector_state() const { return &_collector_state; }
  G1CollectorState* collector_state() { return &_collector_state; }

  // The current policy object for the collector.
  G1Policy* policy() const { return _policy; }
  // The remembered set.
  G1RemSet* rem_set() const { return _rem_set; }

  inline G1GCPhaseTimes* phase_times() const;

  const G1CollectionSet* collection_set() const { return &_collection_set; }
  G1CollectionSet* collection_set() { return &_collection_set; }

  virtual SoftRefPolicy* soft_ref_policy();

  virtual void initialize_serviceability();
  virtual MemoryUsage memory_usage();
  virtual GrowableArray<GCMemoryManager*> memory_managers();
  virtual GrowableArray<MemoryPool*> memory_pools();

  // Try to minimize the remembered set.
  void scrub_rem_set();

  // Apply the given closure on all cards in the Hot Card Cache, emptying it.
  void iterate_hcc_closure(G1CardTableEntryClosure* cl, uint worker_id);

  // The shared block offset table array.
  G1BlockOffsetTable* bot() const { return _bot; }

  // Reference Processing accessors

  // The STW reference processor....
  ReferenceProcessor* ref_processor_stw() const { return _ref_processor_stw; }

  G1NewTracer* gc_tracer_stw() const { return _gc_tracer_stw; }

  // The Concurrent Marking reference processor...
  ReferenceProcessor* ref_processor_cm() const { return _ref_processor_cm; }

  size_t unused_committed_regions_in_bytes() const;

  virtual size_t capacity() const;
  virtual size_t used() const;
  // This should be called when we're not holding the heap lock. The
  // result might be a bit inaccurate.
  size_t used_unlocked() const;
  size_t recalculate_used() const;

  // These virtual functions do the actual allocation.
  // Some heaps may offer a contiguous region for shared non-blocking
  // allocation, via inlined code (by exporting the address of the top and
  // end fields defining the extent of the contiguous allocation region.)
  // But G1CollectedHeap doesn't yet support this.

  virtual bool is_maximal_no_gc() const {
    return _hrm.available() == 0;
  }

  // Returns true if an incremental GC should be upgrade to a full gc. This
  // is done when there are no free regions and the heap can't be expanded.
  bool should_upgrade_to_full_gc() const {
    return is_maximal_no_gc() && num_free_regions() == 0;
  }

  // The current number of regions in the heap.
  uint num_regions() const { return _hrm.length(); }

  // The max number of regions reserved for the heap. Except for static array
  // sizing purposes you probably want to use max_regions().
  uint max_reserved_regions() const { return _hrm.reserved_length(); }

  // Max number of regions that can be committed.
  uint max_regions() const { return _hrm.max_length(); }

  // The number of regions that are completely free.
  uint num_free_regions() const { return _hrm.num_free_regions(); }

  // The number of regions that can be allocated into.
  uint num_free_or_available_regions() const { return num_free_regions() + _hrm.available(); }

  MemoryUsage get_auxiliary_data_memory_usage() const {
    return _hrm.get_auxiliary_data_memory_usage();
  }

  // The number of regions that are not completely free.
  uint num_used_regions() const { return num_regions() - num_free_regions(); }

#ifdef ASSERT
  bool is_on_master_free_list(HeapRegion* hr) {
    return _hrm.is_free(hr);
  }
#endif // ASSERT

  inline void old_set_add(HeapRegion* hr);
  inline void old_set_remove(HeapRegion* hr);

  inline void archive_set_add(HeapRegion* hr);

  size_t non_young_capacity_bytes() {
    return (old_regions_count() + _archive_set.length() + humongous_regions_count()) * HeapRegion::GrainBytes;
  }

  // Determine whether the given region is one that we are using as an
  // old GC alloc region.
  bool is_old_gc_alloc_region(HeapRegion* hr);

  // Perform a collection of the heap; intended for use in implementing
  // "System.gc".  This probably implies as full a collection as the
  // "CollectedHeap" supports.
  virtual void collect(GCCause::Cause cause);

  // Perform a collection of the heap with the given cause.
  // Returns whether this collection actually executed.
  bool try_collect(GCCause::Cause cause);

  // True iff an evacuation has failed in the most-recent collection.
  inline bool evacuation_failed() const;
  // True iff the given region encountered an evacuation failure in the most-recent
  // collection.
  inline bool evacuation_failed(uint region_idx) const;

  inline uint num_regions_failed_evacuation() const;
  // Notify that the garbage collection encountered an evacuation failure in the
  // given region. Returns whether this has been the first occurrence of an evacuation
  // failure in that region.
  inline bool notify_region_failed_evacuation(uint const region_idx);

  void remove_from_old_gen_sets(const uint old_regions_removed,
                                const uint archive_regions_removed,
                                const uint humongous_regions_removed);
  void prepend_to_freelist(FreeRegionList* list);
  void decrement_summary_bytes(size_t bytes);

  virtual bool is_in(const void* p) const;

  // Return "TRUE" iff the given object address is within the collection
  // set. Assumes that the reference points into the heap.
  inline bool is_in_cset(const HeapRegion *hr);
  inline bool is_in_cset(oop obj);
  inline bool is_in_cset(HeapWord* addr);

  inline bool is_in_cset_or_humongous(const oop obj);

 private:
  // This array is used for a quick test on whether a reference points into
  // the collection set or not. Each of the array's elements denotes whether the
  // corresponding region is in the collection set or not.
  G1HeapRegionAttrBiasedMappedArray _region_attr;

 public:

  inline G1HeapRegionAttr region_attr(const void* obj) const;
  inline G1HeapRegionAttr region_attr(uint idx) const;

  MemRegion reserved() const {
    return _hrm.reserved();
  }

  bool is_in_reserved(const void* addr) const {
    return reserved().contains(addr);
  }

  G1HotCardCache* hot_card_cache() const { return _hot_card_cache; }

  G1CardTable* card_table() const {
    return _card_table;
  }

  // Iteration functions.

  void object_iterate_parallel(ObjectClosure* cl, uint worker_id, HeapRegionClaimer* claimer);

  // Iterate over all objects, calling "cl.do_object" on each.
  virtual void object_iterate(ObjectClosure* cl);

  virtual ParallelObjectIterator* parallel_object_iterator(uint thread_num);

  // Keep alive an object that was loaded with AS_NO_KEEPALIVE.
  virtual void keep_alive(oop obj);

  // Iterate over heap regions, in address order, terminating the
  // iteration early if the "do_heap_region" method returns "true".
  void heap_region_iterate(HeapRegionClosure* blk) const;

  // Return the region with the given index. It assumes the index is valid.
  inline HeapRegion* region_at(uint index) const;
  inline HeapRegion* region_at_or_null(uint index) const;

  // Return the next region (by index) that is part of the same
  // humongous object that hr is part of.
  inline HeapRegion* next_region_in_humongous(HeapRegion* hr) const;

  // Calculate the region index of the given address. Given address must be
  // within the heap.
  inline uint addr_to_region(HeapWord* addr) const;

  inline HeapWord* bottom_addr_for_region(uint index) const;

  // Two functions to iterate over the heap regions in parallel. Threads
  // compete using the HeapRegionClaimer to claim the regions before
  // applying the closure on them.
  // The _from_worker_offset version uses the HeapRegionClaimer and
  // the worker id to calculate a start offset to prevent all workers to
  // start from the point.
  void heap_region_par_iterate_from_worker_offset(HeapRegionClosure* cl,
                                                  HeapRegionClaimer* hrclaimer,
                                                  uint worker_id) const;

  void heap_region_par_iterate_from_start(HeapRegionClosure* cl,
                                          HeapRegionClaimer* hrclaimer) const;

  // Iterate over all regions in the collection set in parallel.
  void collection_set_par_iterate_all(HeapRegionClosure* cl,
                                      HeapRegionClaimer* hr_claimer,
                                      uint worker_id);

  // Iterate over all regions currently in the current collection set.
  void collection_set_iterate_all(HeapRegionClosure* blk);

  // Iterate over the regions in the current increment of the collection set.
  // Starts the iteration so that the start regions of a given worker id over the
  // set active_workers are evenly spread across the set of collection set regions
  // to be iterated.
  // The variant with the HeapRegionClaimer guarantees that the closure will be
  // applied to a particular region exactly once.
  void collection_set_iterate_increment_from(HeapRegionClosure *blk, uint worker_id) {
    collection_set_iterate_increment_from(blk, NULL, worker_id);
  }
  void collection_set_iterate_increment_from(HeapRegionClosure *blk, HeapRegionClaimer* hr_claimer, uint worker_id);

  // Returns the HeapRegion that contains addr. addr must not be NULL.
  template <class T>
  inline HeapRegion* heap_region_containing(const T addr) const;

  // Returns the HeapRegion that contains addr, or NULL if that is an uncommitted
  // region. addr must not be NULL.
  template <class T>
  inline HeapRegion* heap_region_containing_or_null(const T addr) const;

  // A CollectedHeap is divided into a dense sequence of "blocks"; that is,
  // each address in the (reserved) heap is a member of exactly
  // one block.  The defining characteristic of a block is that it is
  // possible to find its size, and thus to progress forward to the next
  // block.  (Blocks may be of different sizes.)  Thus, blocks may
  // represent Java objects, or they might be free blocks in a
  // free-list-based heap (or subheap), as long as the two kinds are
  // distinguishable and the size of each is determinable.

  // Returns the address of the start of the "block" that contains the
  // address "addr".  We say "blocks" instead of "object" since some heaps
  // may not pack objects densely; a chunk may either be an object or a
  // non-object.
  HeapWord* block_start(const void* addr) const;

  // Requires "addr" to be the start of a block, and returns "TRUE" iff
  // the block is an object.
  bool block_is_obj(const HeapWord* addr) const;

  // Section on thread-local allocation buffers (TLABs)
  // See CollectedHeap for semantics.

  size_t tlab_capacity(Thread* ignored) const;
  size_t tlab_used(Thread* ignored) const;
  size_t max_tlab_size() const;
  size_t unsafe_max_tlab_alloc(Thread* ignored) const;

  inline bool is_in_young(const oop obj);

  // Returns "true" iff the given word_size is "very large".
  static bool is_humongous(size_t word_size) {
    // Note this has to be strictly greater-than as the TLABs
    // are capped at the humongous threshold and we want to
    // ensure that we don't try to allocate a TLAB as
    // humongous and that we don't allocate a humongous
    // object in a TLAB.
    return word_size > _humongous_object_threshold_in_words;
  }

  // Returns the humongous threshold for a specific region size
  static size_t humongous_threshold_for(size_t region_size) {
    return (region_size / 2);
  }

  // Returns the number of regions the humongous object of the given word size
  // requires.
  static size_t humongous_obj_size_in_regions(size_t word_size);

  // Print the maximum heap capacity.
  virtual size_t max_capacity() const;

  Tickspan time_since_last_collection() const { return Ticks::now() - _collection_pause_end; }

  // Convenience function to be used in situations where the heap type can be
  // asserted to be this type.
  static G1CollectedHeap* heap() {
    return named_heap<G1CollectedHeap>(CollectedHeap::G1);
  }

  void set_region_short_lived_locked(HeapRegion* hr);
  // add appropriate methods for any other surv rate groups

  const G1SurvivorRegions* survivor() const { return &_survivor; }

  uint eden_regions_count() const { return _eden.length(); }
  uint eden_regions_count(uint node_index) const { return _eden.regions_on_node(node_index); }
  uint survivor_regions_count() const { return _survivor.length(); }
  uint survivor_regions_count(uint node_index) const { return _survivor.regions_on_node(node_index); }
  size_t eden_regions_used_bytes() const { return _eden.used_bytes(); }
  size_t survivor_regions_used_bytes() const { return _survivor.used_bytes(); }
  uint young_regions_count() const { return _eden.length() + _survivor.length(); }
  uint old_regions_count() const { return _old_set.length(); }
  uint archive_regions_count() const { return _archive_set.length(); }
  uint humongous_regions_count() const { return _humongous_set.length(); }

#ifdef ASSERT
  bool check_young_list_empty();
#endif

  bool is_marked_next(oop obj) const;

  // Determine if an object is dead, given the object and also
  // the region to which the object belongs.
  bool is_obj_dead(const oop obj, const HeapRegion* hr) const {
    return hr->is_obj_dead(obj, _cm->prev_mark_bitmap());
  }

  // This function returns true when an object has been
  // around since the previous marking and hasn't yet
  // been marked during this marking, and is not in a closed archive region.
  bool is_obj_ill(const oop obj, const HeapRegion* hr) const {
    return
      !hr->obj_allocated_since_next_marking(obj) &&
      !is_marked_next(obj) &&
      !hr->is_closed_archive();
  }

  // Determine if an object is dead, given only the object itself.
  // This will find the region to which the object belongs and
  // then call the region version of the same function.

  // Added if it is NULL it isn't dead.

  inline bool is_obj_dead(const oop obj) const;

  inline bool is_obj_ill(const oop obj) const;

  inline bool is_obj_dead_full(const oop obj, const HeapRegion* hr) const;
  inline bool is_obj_dead_full(const oop obj) const;

  G1ConcurrentMark* concurrent_mark() const { return _cm; }

  // Refinement

  G1ConcurrentRefine* concurrent_refine() const { return _cr; }

  // Optimized nmethod scanning support routines

  // Register the given nmethod with the G1 heap.
  virtual void register_nmethod(nmethod* nm);

  // Unregister the given nmethod from the G1 heap.
  virtual void unregister_nmethod(nmethod* nm);

  // No nmethod flushing needed.
  virtual void flush_nmethod(nmethod* nm) {}

  // No nmethod verification implemented.
  virtual void verify_nmethod(nmethod* nm) {}

  // Recalculate amount of used memory after GC. Must be called after all allocation
  // has finished.
  void update_used_after_gc();
  // Reset and re-enable the hot card cache.
  // Note the counts for the cards in the regions in the
  // collection set are reset when the collection set is freed.
  void reset_hot_card_cache();
  // Free up superfluous code root memory.
  void purge_code_root_memory();

  // Rebuild the strong code root lists for each region
  // after a full GC.
  void rebuild_strong_code_roots();

  // Performs cleaning of data structures after class unloading.
  void complete_cleaning(BoolObjectClosure* is_alive, bool class_unloading_occurred);

  // Verification

  // Perform any cleanup actions necessary before allowing a verification.
  virtual void prepare_for_verify();

  // Perform verification.

  // vo == UsePrevMarking -> use "prev" marking information,
  // vo == UseNextMarking -> use "next" marking information
  // vo == UseFullMarking -> use "next" marking bitmap but no TAMS
  //
  // NOTE: Only the "prev" marking information is guaranteed to be
  // consistent most of the time, so most calls to this should use
  // vo == UsePrevMarking.
  // Currently, there is only one case where this is called with
  // vo == UseNextMarking, which is to verify the "next" marking
  // information at the end of remark.
  // Currently there is only one place where this is called with
  // vo == UseFullMarking, which is to verify the marking during a
  // full GC.
  void verify(VerifyOption vo);

  // WhiteBox testing support.
  virtual bool supports_concurrent_gc_breakpoints() const;

  virtual WorkGang* safepoint_workers() { return _workers; }

  virtual bool is_archived_object(oop object) const;

  // The methods below are here for convenience and dispatch the
  // appropriate method depending on value of the given VerifyOption
  // parameter. The values for that parameter, and their meanings,
  // are the same as those above.

  bool is_obj_dead_cond(const oop obj,
                        const HeapRegion* hr,
                        const VerifyOption vo) const;

  bool is_obj_dead_cond(const oop obj,
                        const VerifyOption vo) const;

  G1HeapSummary create_g1_heap_summary();
  G1EvacSummary create_g1_evac_summary(G1EvacStats* stats);

  // Printing
private:
  void print_heap_regions() const;
  void print_regions_on(outputStream* st) const;

public:
  virtual void print_on(outputStream* st) const;
  virtual void print_extended_on(outputStream* st) const;
  virtual void print_on_error(outputStream* st) const;

  virtual void gc_threads_do(ThreadClosure* tc) const;

  // Override
  void print_tracing_info() const;

  // The following two methods are helpful for debugging RSet issues.
  void print_cset_rsets() PRODUCT_RETURN;
  void print_all_rsets() PRODUCT_RETURN;

  // Used to print information about locations in the hs_err file.
  virtual bool print_location(outputStream* st, void* addr) const;
};

class G1ParEvacuateFollowersClosure : public VoidClosure {
private:
  double _start_term;
  double _term_time;
  size_t _term_attempts;

  void start_term_time() { _term_attempts++; _start_term = os::elapsedTime(); }
  void end_term_time() { _term_time += (os::elapsedTime() - _start_term); }
protected:
  G1CollectedHeap*              _g1h;
  G1ParScanThreadState*         _par_scan_state;
  G1ScannerTasksQueueSet*       _queues;
  TaskTerminator*               _terminator;
  G1GCPhaseTimes::GCParPhases   _phase;

  G1ParScanThreadState*   par_scan_state() { return _par_scan_state; }
  G1ScannerTasksQueueSet* queues()         { return _queues; }
  TaskTerminator*         terminator()     { return _terminator; }

public:
  G1ParEvacuateFollowersClosure(G1CollectedHeap* g1h,
                                G1ParScanThreadState* par_scan_state,
                                G1ScannerTasksQueueSet* queues,
                                TaskTerminator* terminator,
                                G1GCPhaseTimes::GCParPhases phase)
    : _start_term(0.0), _term_time(0.0), _term_attempts(0),
      _g1h(g1h), _par_scan_state(par_scan_state),
      _queues(queues), _terminator(terminator), _phase(phase) {}

  void do_void();

  double term_time() const { return _term_time; }
  size_t term_attempts() const { return _term_attempts; }

private:
  inline bool offer_termination();
};

#endif // SHARE_GC_G1_G1COLLECTEDHEAP_HPP<|MERGE_RESOLUTION|>--- conflicted
+++ resolved
@@ -280,14 +280,12 @@
 
   bool should_do_eager_reclaim() const;
 
-<<<<<<< HEAD
+  bool should_sample_collection_set_candidates() const;
+  void set_collection_set_candidates_stats(G1CardSetMemoryStats& stats);
+
   SlidingForwarding<5>* forwarding() const {
     return _forwarding;
   }
-=======
-  bool should_sample_collection_set_candidates() const;
-  void set_collection_set_candidates_stats(G1CardSetMemoryStats& stats);
->>>>>>> a85ddb50
 
 private:
 
