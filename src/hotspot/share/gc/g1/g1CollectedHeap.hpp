--- conflicted
+++ resolved
@@ -230,31 +230,8 @@
   // Helper for monitoring and management support.
   G1MonitoringSupport* _monitoring_support;
 
-<<<<<<< HEAD
   SlidingForwarding* _forwarding;
 
-  // Records whether the region at the given index is (still) a
-  // candidate for eager reclaim.  Only valid for humongous start
-  // regions; other regions have unspecified values.  Humongous start
-  // regions are initialized at start of collection pause, with
-  // candidates removed from the set as they are found reachable from
-  // roots or the young generation.
-  class HumongousReclaimCandidates : public G1BiasedMappedArray<bool> {
-  protected:
-    bool default_value() const override { return false; }
-  public:
-    void clear() { G1BiasedMappedArray<bool>::clear(); }
-    void set_candidate(uint region, bool value) {
-      set_by_index(region, value);
-    }
-    bool is_candidate(uint region) {
-      return get_by_index(region);
-    }
-  };
-
-  HumongousReclaimCandidates _humongous_reclaim_candidates;
-=======
->>>>>>> c1040897
   uint _num_humongous_objects; // Current amount of (all) humongous objects found in the heap.
   uint _num_humongous_reclaim_candidates; // Number of humongous object eager reclaim candidates.
 public:
