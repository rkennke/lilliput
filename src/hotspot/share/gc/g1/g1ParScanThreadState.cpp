--- conflicted
+++ resolved
@@ -442,7 +442,6 @@
     // Already forwarded by somebody else, return forwardee.
     return old->forwardee(old_mark);
   }
-<<<<<<< HEAD
   // Get the mark, size, etc once.  We'll need it again later, and this avoids
   // re-decoding.
   markWord mark = old_mark;
@@ -453,16 +452,6 @@
 
   const size_t old_size = old->size(mark);
   size_t new_size = old->copy_size(old_size, mark);
-=======
-  // Get the klass once.  We'll need it again later, and this avoids
-  // re-decoding when it's compressed.
-#ifdef _LP64
-  Klass* klass = old_mark.safe_klass();
-#else
-  Klass* klass = old->klass();
-#endif
-  const size_t word_sz = old->size_given_klass(klass);
->>>>>>> 11e16820
 
   uint age = 0;
   G1HeapRegionAttr dest_attr = next_region_attr(region_attr, old_mark, age);
@@ -478,7 +467,7 @@
     if (obj_ptr == NULL) {
       // This will either forward-to-self, or detect that someone else has
       // installed a forwarding pointer.
-      return handle_evacuation_failure_par(old, old_mark, word_sz);
+      return handle_evacuation_failure_par(old, old_mark, new_size);
     }
   }
 
@@ -489,29 +478,17 @@
   if (_g1h->evac_failure_injector()->evacuation_should_fail()) {
     // Doing this after all the allocation attempts also tests the
     // undo_allocation() method too.
-<<<<<<< HEAD
     undo_allocation(dest_attr, obj_ptr, new_size, node_index);
-    return handle_evacuation_failure_par(old, old_mark);
-=======
-    undo_allocation(dest_attr, obj_ptr, word_sz, node_index);
-    return handle_evacuation_failure_par(old, old_mark, word_sz);
->>>>>>> 11e16820
+    return handle_evacuation_failure_par(old, old_mark, new_size);
   }
 
   // We're going to allocate linearly, so might as well prefetch ahead.
   Prefetch::write(obj_ptr, PrefetchCopyIntervalInBytes);
-  Copy::aligned_disjoint_words(cast_from_oop<HeapWord*>(old), obj_ptr, word_sz);
+  Copy::aligned_disjoint_words(cast_from_oop<HeapWord*>(old), obj_ptr, old_size);
 
   const oop obj = cast_to_oop(obj_ptr);
   const oop forward_ptr = old->forward_to_atomic(obj, old_mark, memory_order_relaxed);
   if (forward_ptr == NULL) {
-<<<<<<< HEAD
-    if (!_g1h->is_humongous(old_size) && _g1h->is_humongous(new_size)) {
-      assert(false, "expand non-humongous object to humongous");
-    }
-    Copy::aligned_disjoint_words(cast_from_oop<HeapWord*>(old), obj_ptr, old_size);
-=======
->>>>>>> 11e16820
 
     {
       const uint young_index = from_region->young_index_in_cset();
@@ -526,7 +503,6 @@
     if (dest_attr.is_young()) {
       if (age < markWord::max_age) {
         age++;
-<<<<<<< HEAD
       }
       mark = mark.set_age(age);
       _age_table.add(age, new_size);
@@ -542,11 +518,6 @@
       }
     } else {
       obj->set_mark(old_mark);
-=======
-        obj->incr_age();
-      }
-      _age_table.add(age, word_sz);
->>>>>>> 11e16820
     }
 
     // Most objects are not arrays, so do one array check rather than
