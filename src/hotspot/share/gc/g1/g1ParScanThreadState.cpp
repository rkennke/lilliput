/*
 * Copyright (c) 2014, 2021, Oracle and/or its affiliates. All rights reserved.
 * DO NOT ALTER OR REMOVE COPYRIGHT NOTICES OR THIS FILE HEADER.
 *
 * This code is free software; you can redistribute it and/or modify it
 * under the terms of the GNU General Public License version 2 only, as
 * published by the Free Software Foundation.
 *
 * This code is distributed in the hope that it will be useful, but WITHOUT
 * ANY WARRANTY; without even the implied warranty of MERCHANTABILITY or
 * FITNESS FOR A PARTICULAR PURPOSE.  See the GNU General Public License
 * version 2 for more details (a copy is included in the LICENSE file that
 * accompanied this code).
 *
 * You should have received a copy of the GNU General Public License version
 * 2 along with this work; if not, write to the Free Software Foundation,
 * Inc., 51 Franklin St, Fifth Floor, Boston, MA 02110-1301 USA.
 *
 * Please contact Oracle, 500 Oracle Parkway, Redwood Shores, CA 94065 USA
 * or visit www.oracle.com if you need additional information or have any
 * questions.
 *
 */

#include "precompiled.hpp"
#include "gc/g1/g1Allocator.inline.hpp"
#include "gc/g1/g1CollectedHeap.inline.hpp"
#include "gc/g1/g1CollectionSet.hpp"
#include "gc/g1/g1OopClosures.inline.hpp"
#include "gc/g1/g1ParScanThreadState.inline.hpp"
#include "gc/g1/g1RootClosures.hpp"
#include "gc/g1/g1StringDedup.hpp"
#include "gc/g1/g1Trace.hpp"
#include "gc/shared/partialArrayTaskStepper.inline.hpp"
#include "gc/shared/stringdedup/stringDedup.hpp"
#include "gc/shared/taskqueue.inline.hpp"
#include "memory/allocation.inline.hpp"
#include "oops/access.inline.hpp"
#include "oops/oop.inline.hpp"
#include "runtime/atomic.hpp"
#include "runtime/prefetch.inline.hpp"
#include "utilities/globalDefinitions.hpp"
#include "utilities/macros.hpp"

// In fastdebug builds the code size can get out of hand, potentially
// tripping over compiler limits (which may be bugs, but nevertheless
// need to be taken into consideration).  A side benefit of limiting
// inlining is that we get more call frames that might aid debugging.
// And the fastdebug compile time for this file is much reduced.
// Explicit NOINLINE to block ATTRIBUTE_FLATTENing.
#define MAYBE_INLINE_EVACUATION NOT_DEBUG(inline) DEBUG_ONLY(NOINLINE)

G1ParScanThreadState::G1ParScanThreadState(G1CollectedHeap* g1h,
                                           G1RedirtyCardsQueueSet* rdcqs,
                                           uint worker_id,
                                           uint n_workers,
                                           size_t young_cset_length,
                                           size_t optional_cset_length)
  : _g1h(g1h),
    _task_queue(g1h->task_queue(worker_id)),
    _rdc_local_qset(rdcqs),
    _ct(g1h->card_table()),
    _closures(NULL),
    _plab_allocator(NULL),
    _age_table(false),
    _tenuring_threshold(g1h->policy()->tenuring_threshold()),
    _scanner(g1h, this),
    _worker_id(worker_id),
    _last_enqueued_card(SIZE_MAX),
    _stack_trim_upper_threshold(GCDrainStackTargetSize * 2 + 1),
    _stack_trim_lower_threshold(GCDrainStackTargetSize),
    _trim_ticks(),
    _surviving_young_words_base(NULL),
    _surviving_young_words(NULL),
    _surviving_words_length(young_cset_length + 1),
    _old_gen_is_full(false),
    _partial_objarray_chunk_size(ParGCArrayScanChunk),
    _partial_array_stepper(n_workers),
    _string_dedup_requests(),
    _num_optional_regions(optional_cset_length),
    _numa(g1h->numa()),
    _obj_alloc_stat(NULL)
{
  // We allocate number of young gen regions in the collection set plus one
  // entries, since entry 0 keeps track of surviving bytes for non-young regions.
  // We also add a few elements at the beginning and at the end in
  // an attempt to eliminate cache contention
  const size_t padding_elem_num = (DEFAULT_CACHE_LINE_SIZE / sizeof(size_t));
  size_t array_length = padding_elem_num + _surviving_words_length + padding_elem_num;

  _surviving_young_words_base = NEW_C_HEAP_ARRAY(size_t, array_length, mtGC);
  _surviving_young_words = _surviving_young_words_base + padding_elem_num;
  memset(_surviving_young_words, 0, _surviving_words_length * sizeof(size_t));

  _plab_allocator = new G1PLABAllocator(_g1h->allocator());

  // The dest for Young is used when the objects are aged enough to
  // need to be moved to the next space.
  _dest[G1HeapRegionAttr::Young] = G1HeapRegionAttr::Old;
  _dest[G1HeapRegionAttr::Old]   = G1HeapRegionAttr::Old;

  _closures = G1EvacuationRootClosures::create_root_closures(this, _g1h);

  _oops_into_optional_regions = new G1OopStarChunkedList[_num_optional_regions];

  initialize_numa_stats();
}

size_t G1ParScanThreadState::flush(size_t* surviving_young_words) {
  _rdc_local_qset.flush();
  flush_numa_stats();
  // Update allocation statistics.
  _plab_allocator->flush_and_retire_stats();
  _g1h->policy()->record_age_table(&_age_table);

  size_t sum = 0;
  for (uint i = 0; i < _surviving_words_length; i++) {
    surviving_young_words[i] += _surviving_young_words[i];
    sum += _surviving_young_words[i];
  }
  return sum;
}

G1ParScanThreadState::~G1ParScanThreadState() {
  delete _plab_allocator;
  delete _closures;
  FREE_C_HEAP_ARRAY(size_t, _surviving_young_words_base);
  delete[] _oops_into_optional_regions;
  FREE_C_HEAP_ARRAY(size_t, _obj_alloc_stat);
}

size_t G1ParScanThreadState::lab_waste_words() const {
  return _plab_allocator->waste();
}

size_t G1ParScanThreadState::lab_undo_waste_words() const {
  return _plab_allocator->undo_waste();
}

#ifdef ASSERT
void G1ParScanThreadState::verify_task(narrowOop* task) const {
  assert(task != NULL, "invariant");
  assert(UseCompressedOops, "sanity");
  oop p = RawAccess<>::oop_load(task);
  assert(_g1h->is_in_reserved(p),
         "task=" PTR_FORMAT " p=" PTR_FORMAT, p2i(task), p2i(p));
}

void G1ParScanThreadState::verify_task(oop* task) const {
  assert(task != NULL, "invariant");
  oop p = RawAccess<>::oop_load(task);
  assert(_g1h->is_in_reserved(p),
         "task=" PTR_FORMAT " p=" PTR_FORMAT, p2i(task), p2i(p));
}

void G1ParScanThreadState::verify_task(PartialArrayScanTask task) const {
  // Must be in the collection set--it's already been copied.
  oop p = task.to_source_array();
  assert(_g1h->is_in_cset(p), "p=" PTR_FORMAT, p2i(p));
}

void G1ParScanThreadState::verify_task(ScannerTask task) const {
  if (task.is_narrow_oop_ptr()) {
    verify_task(task.to_narrow_oop_ptr());
  } else if (task.is_oop_ptr()) {
    verify_task(task.to_oop_ptr());
  } else if (task.is_partial_array_task()) {
    verify_task(task.to_partial_array_task());
  } else {
    ShouldNotReachHere();
  }
}
#endif // ASSERT

template <class T>
MAYBE_INLINE_EVACUATION
void G1ParScanThreadState::do_oop_evac(T* p) {
  // Reference should not be NULL here as such are never pushed to the task queue.
  oop obj = RawAccess<IS_NOT_NULL>::oop_load(p);

  // Although we never intentionally push references outside of the collection
  // set, due to (benign) races in the claim mechanism during RSet scanning more
  // than one thread might claim the same card. So the same card may be
  // processed multiple times, and so we might get references into old gen here.
  // So we need to redo this check.
  const G1HeapRegionAttr region_attr = _g1h->region_attr(obj);
  // References pushed onto the work stack should never point to a humongous region
  // as they are not added to the collection set due to above precondition.
  assert(!region_attr.is_humongous(),
         "Obj " PTR_FORMAT " should not refer to humongous region %u from " PTR_FORMAT,
         p2i(obj), _g1h->addr_to_region(cast_from_oop<HeapWord*>(obj)), p2i(p));

  if (!region_attr.is_in_cset()) {
    // In this case somebody else already did all the work.
    return;
  }

  markWord m = obj->mark();
  if (m.is_marked()) {
    obj = obj->forwardee(m);
  } else {
    obj = do_copy_to_survivor_space(region_attr, obj, m);
  }
  RawAccess<IS_NOT_NULL>::oop_store(p, obj);

  assert(obj != NULL, "Must be");
  if (HeapRegion::is_in_same_region(p, obj)) {
    return;
  }
  HeapRegion* from = _g1h->heap_region_containing(p);
  if (!from->is_young()) {
    enqueue_card_if_tracked(_g1h->region_attr(obj), p, obj);
  }
}

MAYBE_INLINE_EVACUATION
void G1ParScanThreadState::do_partial_array(PartialArrayScanTask task) {
  oop from_obj = task.to_source_array();

  assert(_g1h->is_in_reserved(from_obj), "must be in heap.");
  assert(from_obj->is_forwarded(), "must be forwarded");

  oop to_obj = from_obj->forwardee();
  assert(from_obj != to_obj, "should not be chunking self-forwarded objects");
  assert(to_obj->is_objArray(), "must be obj array");
  objArrayOop to_array = objArrayOop(to_obj);

  PartialArrayTaskStepper::Step step
    = _partial_array_stepper.next(objArrayOop(from_obj),
                                  to_array,
                                  _partial_objarray_chunk_size);
  for (uint i = 0; i < step._ncreate; ++i) {
    push_on_queue(ScannerTask(PartialArrayScanTask(from_obj)));
  }

  HeapRegion* hr = _g1h->heap_region_containing(to_array);
  G1ScanInYoungSetter x(&_scanner, hr->is_young());
  // Process claimed task.  The length of to_array is not correct, but
  // fortunately the iteration ignores the length field and just relies
  // on start/end.
  to_array->oop_iterate_range(&_scanner,
                              step._index,
                              step._index + _partial_objarray_chunk_size);
}

MAYBE_INLINE_EVACUATION
void G1ParScanThreadState::start_partial_objarray(G1HeapRegionAttr dest_attr,
                                                  oop from_obj,
                                                  oop to_obj) {
  assert(from_obj->is_forwarded(), "precondition");
  assert(from_obj->forwardee() == to_obj, "precondition");
  assert(from_obj != to_obj, "should not be scanning self-forwarded objects");
  assert(to_obj->is_objArray(), "precondition");

  objArrayOop to_array = objArrayOop(to_obj);

  PartialArrayTaskStepper::Step step
    = _partial_array_stepper.start(objArrayOop(from_obj),
                                   to_array,
                                   _partial_objarray_chunk_size);

  // Push any needed partial scan tasks.  Pushed before processing the
  // intitial chunk to allow other workers to steal while we're processing.
  for (uint i = 0; i < step._ncreate; ++i) {
    push_on_queue(ScannerTask(PartialArrayScanTask(from_obj)));
  }

  G1ScanInYoungSetter x(&_scanner, dest_attr.is_young());
  // Process the initial chunk.  No need to process the type in the
  // klass, as it will already be handled by processing the built-in
  // module. The length of to_array is not correct, but fortunately
  // the iteration ignores that length field and relies on start/end.
  to_array->oop_iterate_range(&_scanner, 0, step._index);
}

MAYBE_INLINE_EVACUATION
void G1ParScanThreadState::dispatch_task(ScannerTask task) {
  verify_task(task);
  if (task.is_narrow_oop_ptr()) {
    do_oop_evac(task.to_narrow_oop_ptr());
  } else if (task.is_oop_ptr()) {
    do_oop_evac(task.to_oop_ptr());
  } else {
    do_partial_array(task.to_partial_array_task());
  }
}

// Process tasks until overflow queue is empty and local queue
// contains no more than threshold entries.  NOINLINE to prevent
// inlining into steal_and_trim_queue.
ATTRIBUTE_FLATTEN NOINLINE
void G1ParScanThreadState::trim_queue_to_threshold(uint threshold) {
  ScannerTask task;
  do {
    while (_task_queue->pop_overflow(task)) {
      if (!_task_queue->try_push_to_taskqueue(task)) {
        dispatch_task(task);
      }
    }
    while (_task_queue->pop_local(task, threshold)) {
      dispatch_task(task);
    }
  } while (!_task_queue->overflow_empty());
}

ATTRIBUTE_FLATTEN
void G1ParScanThreadState::steal_and_trim_queue(G1ScannerTasksQueueSet* task_queues) {
  ScannerTask stolen_task;
  while (task_queues->steal(_worker_id, stolen_task)) {
    dispatch_task(stolen_task);
    // Processing stolen task may have added tasks to our queue.
    trim_queue();
  }
}

HeapWord* G1ParScanThreadState::allocate_in_next_plab(G1HeapRegionAttr* dest,
                                                      size_t word_sz,
                                                      bool previous_plab_refill_failed,
                                                      uint node_index) {

  assert(dest->is_in_cset_or_humongous(), "Unexpected dest: %s region attr", dest->get_type_str());

  // Right now we only have two types of regions (young / old) so
  // let's keep the logic here simple. We can generalize it when necessary.
  if (dest->is_young()) {
    bool plab_refill_in_old_failed = false;
    HeapWord* const obj_ptr = _plab_allocator->allocate(G1HeapRegionAttr::Old,
                                                        word_sz,
                                                        &plab_refill_in_old_failed,
                                                        node_index);
    // Make sure that we won't attempt to copy any other objects out
    // of a survivor region (given that apparently we cannot allocate
    // any new ones) to avoid coming into this slow path again and again.
    // Only consider failed PLAB refill here: failed inline allocations are
    // typically large, so not indicative of remaining space.
    if (previous_plab_refill_failed) {
      _tenuring_threshold = 0;
    }

    if (obj_ptr != NULL) {
      dest->set_old();
    } else {
      // We just failed to allocate in old gen. The same idea as explained above
      // for making survivor gen unavailable for allocation applies for old gen.
      _old_gen_is_full = plab_refill_in_old_failed;
    }
    return obj_ptr;
  } else {
    _old_gen_is_full = previous_plab_refill_failed;
    assert(dest->is_old(), "Unexpected dest region attr: %s", dest->get_type_str());
    // no other space to try.
    return NULL;
  }
}

G1HeapRegionAttr G1ParScanThreadState::next_region_attr(G1HeapRegionAttr const region_attr, markWord const m, uint& age) {
  if (region_attr.is_young()) {
    age = !m.has_displaced_mark_helper() ? m.age()
                                         : m.displaced_mark_helper().age();
    if (age < _tenuring_threshold) {
      return region_attr;
    }
  }
  return dest(region_attr);
}

void G1ParScanThreadState::report_promotion_event(G1HeapRegionAttr const dest_attr,
                                                  oop const old, size_t word_sz, uint age,
                                                  HeapWord * const obj_ptr, uint node_index) const {
  PLAB* alloc_buf = _plab_allocator->alloc_buffer(dest_attr, node_index);
  if (alloc_buf->contains(obj_ptr)) {
    _g1h->_gc_tracer_stw->report_promotion_in_new_plab_event(old->klass(), word_sz * HeapWordSize, age,
                                                             dest_attr.type() == G1HeapRegionAttr::Old,
                                                             alloc_buf->word_sz() * HeapWordSize);
  } else {
    _g1h->_gc_tracer_stw->report_promotion_outside_plab_event(old->klass(), word_sz * HeapWordSize, age,
                                                              dest_attr.type() == G1HeapRegionAttr::Old);
  }
}

NOINLINE
HeapWord* G1ParScanThreadState::allocate_copy_slow(G1HeapRegionAttr* dest_attr,
                                                   oop old,
                                                   size_t word_sz,
                                                   uint age,
                                                   uint node_index) {
  HeapWord* obj_ptr = NULL;
  // Try slow-path allocation unless we're allocating old and old is already full.
  if (!(dest_attr->is_old() && _old_gen_is_full)) {
    bool plab_refill_failed = false;
    obj_ptr = _plab_allocator->allocate_direct_or_new_plab(*dest_attr,
                                                           word_sz,
                                                           &plab_refill_failed,
                                                           node_index);
    if (obj_ptr == NULL) {
      obj_ptr = allocate_in_next_plab(dest_attr,
                                      word_sz,
                                      plab_refill_failed,
                                      node_index);
    }
  }
  if (obj_ptr != NULL) {
    update_numa_stats(node_index);
    if (_g1h->_gc_tracer_stw->should_report_promotion_events()) {
      // The events are checked individually as part of the actual commit
      report_promotion_event(*dest_attr, old, word_sz, age, obj_ptr, node_index);
    }
  }
  return obj_ptr;
}

NOINLINE
void G1ParScanThreadState::undo_allocation(G1HeapRegionAttr dest_attr,
                                           HeapWord* obj_ptr,
                                           size_t word_sz,
                                           uint node_index) {
  _plab_allocator->undo_allocation(dest_attr, obj_ptr, word_sz, node_index);
}

// Private inline function, for direct internal use and providing the
// implementation of the public not-inline function.
MAYBE_INLINE_EVACUATION
oop G1ParScanThreadState::do_copy_to_survivor_space(G1HeapRegionAttr const region_attr,
                                                    oop const old,
                                                    markWord const old_mark) {
  assert(region_attr.is_in_cset(),
         "Unexpected region attr type: %s", region_attr.get_type_str());

  if (old_mark.is_marked()) {
    // Already forwarded by somebody else, return forwardee.
    return old->forwardee(old_mark);
  }
  // Get the klass once.  We'll need it again later, and this avoids
  // re-decoding when it's compressed.
<<<<<<< HEAD
  markWord mark = old->stable_mark();
  Klass* klass = mark.klass();
  const size_t word_sz = old->size_given_mark(klass);
=======
#ifdef _LP64
  Klass* klass = old_mark.safe_klass();
#else
  Klass* klass = old->klass();
#endif
  const size_t word_sz = old->size_given_klass(klass);
>>>>>>> 1f9e5aef

  uint age = 0;
  G1HeapRegionAttr dest_attr = next_region_attr(region_attr, old_mark, age);
  HeapRegion* const from_region = _g1h->heap_region_containing(old);
  uint node_index = from_region->node_index();

  HeapWord* obj_ptr = _plab_allocator->plab_allocate(dest_attr, word_sz, node_index);

  // PLAB allocations should succeed most of the time, so we'll
  // normally check against NULL once and that's it.
  if (obj_ptr == NULL) {
    obj_ptr = allocate_copy_slow(&dest_attr, old, word_sz, age, node_index);
    if (obj_ptr == NULL) {
      // This will either forward-to-self, or detect that someone else has
      // installed a forwarding pointer.
      return handle_evacuation_failure_par(old, old_mark);
    }
  }

  assert(obj_ptr != NULL, "when we get here, allocation should have succeeded");
  assert(_g1h->is_in_reserved(obj_ptr), "Allocated memory should be in the heap");

#ifndef PRODUCT
  // Should this evacuation fail?
  if (_g1h->evacuation_should_fail()) {
    // Doing this after all the allocation attempts also tests the
    // undo_allocation() method too.
    undo_allocation(dest_attr, obj_ptr, word_sz, node_index);
    return handle_evacuation_failure_par(old, old_mark);
  }
#endif // !PRODUCT

  // We're going to allocate linearly, so might as well prefetch ahead.
  Prefetch::write(obj_ptr, PrefetchCopyIntervalInBytes);

  const oop obj = cast_to_oop(obj_ptr);
  const oop forward_ptr = old->forward_to_atomic(obj, old_mark, memory_order_relaxed);
  if (forward_ptr == NULL) {
    Copy::aligned_disjoint_words(cast_from_oop<HeapWord*>(old), obj_ptr, word_sz);

    {
      const uint young_index = from_region->young_index_in_cset();
      assert((from_region->is_young() && young_index >  0) ||
             (!from_region->is_young() && young_index == 0), "invariant" );
      _surviving_young_words[young_index] += word_sz;
    }

    if (dest_attr.is_young()) {
      if (age < markWord::max_age) {
        age++;
      }
      if (old_mark.has_displaced_mark_helper()) {
        // In this case, we have to install the old mark word containing the
        // displacement tag, and update the age in the displaced mark word.
        markWord new_mark = old_mark.displaced_mark_helper().set_age(age);
        old_mark.set_displaced_mark_helper(new_mark);
        obj->set_mark(old_mark);
      } else {
        obj->set_mark(old_mark.set_age(age));
      }
      _age_table.add(age, word_sz);
    } else {
      obj->set_mark(old_mark);
    }

    // Most objects are not arrays, so do one array check rather than
    // checking for each array category for each object.
    if (klass->is_array_klass()) {
      if (klass->is_objArray_klass()) {
        start_partial_objarray(dest_attr, old, obj);
      } else {
        // Nothing needs to be done for typeArrays.  Body doesn't contain
        // any oops to scan, and the type in the klass will already be handled
        // by processing the built-in module.
        assert(klass->is_typeArray_klass(), "invariant");
      }
      return obj;
    }

    // Check for deduplicating young Strings.
    if (G1StringDedup::is_candidate_from_evacuation(klass,
                                                    region_attr,
                                                    dest_attr,
                                                    age)) {
      // Record old; request adds a new weak reference, which reference
      // processing expects to refer to a from-space object.
      _string_dedup_requests.add(old);
    }

    G1ScanInYoungSetter x(&_scanner, dest_attr.is_young());
    obj->oop_iterate_backwards(&_scanner, klass);
    return obj;

  } else {
    _plab_allocator->undo_allocation(dest_attr, obj_ptr, word_sz, node_index);
    return forward_ptr;
  }
}

// Public not-inline entry point.
ATTRIBUTE_FLATTEN
oop G1ParScanThreadState::copy_to_survivor_space(G1HeapRegionAttr region_attr,
                                                 oop old,
                                                 markWord old_mark) {
  return do_copy_to_survivor_space(region_attr, old, old_mark);
}

G1ParScanThreadState* G1ParScanThreadStateSet::state_for_worker(uint worker_id) {
  assert(worker_id < _n_workers, "out of bounds access");
  if (_states[worker_id] == NULL) {
    _states[worker_id] =
      new G1ParScanThreadState(_g1h, _rdcqs,
                               worker_id, _n_workers,
                               _young_cset_length, _optional_cset_length);
  }
  return _states[worker_id];
}

const size_t* G1ParScanThreadStateSet::surviving_young_words() const {
  assert(_flushed, "thread local state from the per thread states should have been flushed");
  return _surviving_young_words_total;
}

void G1ParScanThreadStateSet::flush() {
  assert(!_flushed, "thread local state from the per thread states should be flushed once");

  for (uint worker_id = 0; worker_id < _n_workers; ++worker_id) {
    G1ParScanThreadState* pss = _states[worker_id];

    if (pss == NULL) {
      continue;
    }

    G1GCPhaseTimes* p = _g1h->phase_times();

    // Need to get the following two before the call to G1ParThreadScanState::flush()
    // because it resets the PLAB allocator where we get this info from.
    size_t lab_waste_bytes = pss->lab_waste_words() * HeapWordSize;
    size_t lab_undo_waste_bytes = pss->lab_undo_waste_words() * HeapWordSize;
    size_t copied_bytes = pss->flush(_surviving_young_words_total) * HeapWordSize;

    p->record_or_add_thread_work_item(G1GCPhaseTimes::MergePSS, worker_id, copied_bytes, G1GCPhaseTimes::MergePSSCopiedBytes);
    p->record_or_add_thread_work_item(G1GCPhaseTimes::MergePSS, worker_id, lab_waste_bytes, G1GCPhaseTimes::MergePSSLABWasteBytes);
    p->record_or_add_thread_work_item(G1GCPhaseTimes::MergePSS, worker_id, lab_undo_waste_bytes, G1GCPhaseTimes::MergePSSLABUndoWasteBytes);

    delete pss;
    _states[worker_id] = NULL;
  }
  _flushed = true;
}

void G1ParScanThreadStateSet::record_unused_optional_region(HeapRegion* hr) {
  for (uint worker_index = 0; worker_index < _n_workers; ++worker_index) {
    G1ParScanThreadState* pss = _states[worker_index];

    if (pss == NULL) {
      continue;
    }

    size_t used_memory = pss->oops_into_optional_region(hr)->used_memory();
    _g1h->phase_times()->record_or_add_thread_work_item(G1GCPhaseTimes::OptScanHR, worker_index, used_memory, G1GCPhaseTimes::ScanHRUsedMemory);
  }
}

NOINLINE
oop G1ParScanThreadState::handle_evacuation_failure_par(oop old, markWord m) {
  assert(_g1h->is_in_cset(old), "Object " PTR_FORMAT " should be in the CSet", p2i(old));

  oop forward_ptr = old->forward_to_self_atomic(m, memory_order_relaxed);
  if (forward_ptr == NULL) {
    // Forward-to-self succeeded. We are the "owner" of the object.
    HeapRegion* r = _g1h->heap_region_containing(old);

    if (_g1h->notify_region_failed_evacuation(r->hrm_index())) {
      _g1h->hr_printer()->evac_failure(r);
    }

    _g1h->preserve_mark_during_evac_failure(_worker_id, old, m);

    G1ScanInYoungSetter x(&_scanner, r->is_young());
    old->oop_iterate_backwards(&_scanner);

    return old;
  } else {
    // Forward-to-self failed. Either someone else managed to allocate
    // space for this object (old != forward_ptr) or they beat us in
    // self-forwarding it (old == forward_ptr).
    assert(old == forward_ptr || !_g1h->is_in_cset(forward_ptr),
           "Object " PTR_FORMAT " forwarded to: " PTR_FORMAT " "
           "should not be in the CSet",
           p2i(old), p2i(forward_ptr));
    return forward_ptr;
  }
}

void G1ParScanThreadState::initialize_numa_stats() {
  if (_numa->is_enabled()) {
    LogTarget(Info, gc, heap, numa) lt;

    if (lt.is_enabled()) {
      uint num_nodes = _numa->num_active_nodes();
      // Record only if there are multiple active nodes.
      _obj_alloc_stat = NEW_C_HEAP_ARRAY(size_t, num_nodes, mtGC);
      memset(_obj_alloc_stat, 0, sizeof(size_t) * num_nodes);
    }
  }
}

void G1ParScanThreadState::flush_numa_stats() {
  if (_obj_alloc_stat != NULL) {
    uint node_index = _numa->index_of_current_thread();
    _numa->copy_statistics(G1NUMAStats::LocalObjProcessAtCopyToSurv, node_index, _obj_alloc_stat);
  }
}

void G1ParScanThreadState::update_numa_stats(uint node_index) {
  if (_obj_alloc_stat != NULL) {
    _obj_alloc_stat[node_index]++;
  }
}

G1ParScanThreadStateSet::G1ParScanThreadStateSet(G1CollectedHeap* g1h,
                                                 G1RedirtyCardsQueueSet* rdcqs,
                                                 uint n_workers,
                                                 size_t young_cset_length,
                                                 size_t optional_cset_length) :
    _g1h(g1h),
    _rdcqs(rdcqs),
    _states(NEW_C_HEAP_ARRAY(G1ParScanThreadState*, n_workers, mtGC)),
    _surviving_young_words_total(NEW_C_HEAP_ARRAY(size_t, young_cset_length + 1, mtGC)),
    _young_cset_length(young_cset_length),
    _optional_cset_length(optional_cset_length),
    _n_workers(n_workers),
    _flushed(false) {
  for (uint i = 0; i < n_workers; ++i) {
    _states[i] = NULL;
  }
  memset(_surviving_young_words_total, 0, (young_cset_length + 1) * sizeof(size_t));
}

G1ParScanThreadStateSet::~G1ParScanThreadStateSet() {
  assert(_flushed, "thread local state from the per thread states should have been flushed");
  FREE_C_HEAP_ARRAY(G1ParScanThreadState*, _states);
  FREE_C_HEAP_ARRAY(size_t, _surviving_young_words_total);
}<|MERGE_RESOLUTION|>--- conflicted
+++ resolved
@@ -432,18 +432,12 @@
   }
   // Get the klass once.  We'll need it again later, and this avoids
   // re-decoding when it's compressed.
-<<<<<<< HEAD
-  markWord mark = old->stable_mark();
-  Klass* klass = mark.klass();
-  const size_t word_sz = old->size_given_mark(klass);
-=======
 #ifdef _LP64
   Klass* klass = old_mark.safe_klass();
 #else
   Klass* klass = old->klass();
 #endif
   const size_t word_sz = old->size_given_klass(klass);
->>>>>>> 1f9e5aef
 
   uint age = 0;
   G1HeapRegionAttr dest_attr = next_region_attr(region_attr, old_mark, age);
