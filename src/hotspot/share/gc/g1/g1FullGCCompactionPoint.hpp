--- conflicted
+++ resolved
@@ -35,11 +35,8 @@
 class SlidingForwarding;
 
 class G1FullGCCompactionPoint : public CHeapObj<mtGC> {
-<<<<<<< HEAD
+  G1FullCollector* _collector;
   PreservedMarks* _preserved_marks;
-=======
-  G1FullCollector* _collector;
->>>>>>> b45d6aaf
   HeapRegion* _current_region;
   HeapWord*   _compaction_top;
   GrowableArray<HeapRegion*>* _compaction_regions;
@@ -51,11 +48,7 @@
   HeapRegion* next_region();
 
 public:
-<<<<<<< HEAD
-  G1FullGCCompactionPoint(PreservedMarks* preserved_marks);
-=======
-  G1FullGCCompactionPoint(G1FullCollector* collector);
->>>>>>> b45d6aaf
+  G1FullGCCompactionPoint(G1FullCollector* collector, PreservedMarks* preserved_marks);
   ~G1FullGCCompactionPoint();
 
   bool has_regions();
