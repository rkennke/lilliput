/*
 * Copyright (c) 2017, 2023, Oracle and/or its affiliates. All rights reserved.
 * DO NOT ALTER OR REMOVE COPYRIGHT NOTICES OR THIS FILE HEADER.
 *
 * This code is free software; you can redistribute it and/or modify it
 * under the terms of the GNU General Public License version 2 only, as
 * published by the Free Software Foundation.
 *
 * This code is distributed in the hope that it will be useful, but WITHOUT
 * ANY WARRANTY; without even the implied warranty of MERCHANTABILITY or
 * FITNESS FOR A PARTICULAR PURPOSE.  See the GNU General Public License
 * version 2 for more details (a copy is included in the LICENSE file that
 * accompanied this code).
 *
 * You should have received a copy of the GNU General Public License version
 * 2 along with this work; if not, write to the Free Software Foundation,
 * Inc., 51 Franklin St, Fifth Floor, Boston, MA 02110-1301 USA.
 *
 * Please contact Oracle, 500 Oracle Parkway, Redwood Shores, CA 94065 USA
 * or visit www.oracle.com if you need additional information or have any
 * questions.
 *
 */

#ifndef SHARE_GC_G1_G1FULLGCCOMPACTIONPOINT_HPP
#define SHARE_GC_G1_G1FULLGCCOMPACTIONPOINT_HPP

#include "memory/allocation.hpp"
#include "oops/oopsHierarchy.hpp"
#include "utilities/growableArray.hpp"
#include "utilities/pair.hpp"

class G1FullCollector;
class HeapRegion;

class G1FullGCCompactionPoint : public CHeapObj<mtGC> {
  G1FullCollector* _collector;
  HeapRegion* _current_region;
  HeapWord*   _compaction_top;
  GrowableArray<HeapRegion*>* _compaction_regions;
  GrowableArrayIterator<HeapRegion*> _compaction_region_iterator;

  bool object_will_fit(size_t size);
  void initialize_values();
  void switch_region();
  HeapRegion* next_region();
  uint find_contiguous_before(HeapRegion* hr, uint num_regions);

public:
  G1FullGCCompactionPoint(G1FullCollector* collector);
  ~G1FullGCCompactionPoint();

  bool has_regions();
  bool is_initialized();
  void initialize(HeapRegion* hr);
  void update();
  template <bool ALT_FWD>
  void forward(oop object, size_t size);
<<<<<<< HEAD
  template <bool ALT_FWD>
  uint forward_humongous(HeapRegion* hr);
=======
  void forward_humongous(HeapRegion* hr);
>>>>>>> 519ecd35
  void add(HeapRegion* hr);
  void add_humongous(HeapRegion* hr);

  void remove_at_or_above(uint bottom);
  HeapRegion* current_region();

  GrowableArray<HeapRegion*>* regions();
};

#endif // SHARE_GC_G1_G1FULLGCCOMPACTIONPOINT_HPP<|MERGE_RESOLUTION|>--- conflicted
+++ resolved
@@ -56,12 +56,8 @@
   void update();
   template <bool ALT_FWD>
   void forward(oop object, size_t size);
-<<<<<<< HEAD
   template <bool ALT_FWD>
-  uint forward_humongous(HeapRegion* hr);
-=======
   void forward_humongous(HeapRegion* hr);
->>>>>>> 519ecd35
   void add(HeapRegion* hr);
   void add_humongous(HeapRegion* hr);
 
