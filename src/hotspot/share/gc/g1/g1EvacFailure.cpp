/*
 * Copyright (c) 2012, 2022, Oracle and/or its affiliates. All rights reserved.
 * DO NOT ALTER OR REMOVE COPYRIGHT NOTICES OR THIS FILE HEADER.
 *
 * This code is free software; you can redistribute it and/or modify it
 * under the terms of the GNU General Public License version 2 only, as
 * published by the Free Software Foundation.
 *
 * This code is distributed in the hope that it will be useful, but WITHOUT
 * ANY WARRANTY; without even the implied warranty of MERCHANTABILITY or
 * FITNESS FOR A PARTICULAR PURPOSE.  See the GNU General Public License
 * version 2 for more details (a copy is included in the LICENSE file that
 * accompanied this code).
 *
 * You should have received a copy of the GNU General Public License version
 * 2 along with this work; if not, write to the Free Software Foundation,
 * Inc., 51 Franklin St, Fifth Floor, Boston, MA 02110-1301 USA.
 *
 * Please contact Oracle, 500 Oracle Parkway, Redwood Shores, CA 94065 USA
 * or visit www.oracle.com if you need additional information or have any
 * questions.
 *
 */

#include "precompiled.hpp"
#include "gc/g1/g1CollectedHeap.inline.hpp"
#include "gc/g1/g1CollectorState.hpp"
#include "gc/g1/g1ConcurrentMark.inline.hpp"
#include "gc/g1/g1EvacFailure.hpp"
#include "gc/g1/g1EvacFailureRegions.hpp"
#include "gc/g1/g1GCPhaseTimes.hpp"
#include "gc/g1/g1OopClosures.inline.hpp"
#include "gc/g1/heapRegion.inline.hpp"
#include "gc/g1/heapRegionRemSet.inline.hpp"
#include "oops/access.inline.hpp"
#include "oops/compressedOops.inline.hpp"
#include "oops/oop.inline.hpp"
#include "runtime/prefetch.hpp"
#include "utilities/bitMap.inline.hpp"


class PhaseTimesStat {
  static constexpr G1GCPhaseTimes::GCParPhases phase_name =
    G1GCPhaseTimes::RemoveSelfForwards;

  G1GCPhaseTimes* _phase_times;
  uint _worker_id;
  Ticks _start;

public:
  PhaseTimesStat(G1GCPhaseTimes* phase_times, uint worker_id) :
    _phase_times(phase_times),
    _worker_id(worker_id),
    _start(Ticks::now()) { }

  ~PhaseTimesStat() {
    _phase_times->record_or_add_time_secs(phase_name,
                                          _worker_id,
                                          (Ticks::now() - _start).seconds());
  }

  void register_empty_chunk() {
    _phase_times->record_or_add_thread_work_item(phase_name,
                                                 _worker_id,
                                                 1,
                                                 G1GCPhaseTimes::RemoveSelfForwardEmptyChunksNum);
  }

  void register_nonempty_chunk() {
    _phase_times->record_or_add_thread_work_item(phase_name,
                                                 _worker_id,
                                                 1,
                                                 G1GCPhaseTimes::RemoveSelfForwardChunksNum);
  }

  void register_objects_count_and_size(size_t num_marked_obj, size_t marked_words) {
    _phase_times->record_or_add_thread_work_item(phase_name,
                                                 _worker_id,
                                                 num_marked_obj,
                                                 G1GCPhaseTimes::RemoveSelfForwardObjectsNum);

    size_t marked_bytes = marked_words * HeapWordSize;
    _phase_times->record_or_add_thread_work_item(phase_name,
                                                 _worker_id,
                                                 marked_bytes,
                                                 G1GCPhaseTimes::RemoveSelfForwardObjectsBytes);
  }
};

// Fill the memory area from start to end with filler objects, and update the BOT
// accordingly. Since we clear and use the bitmap for marking objects that failed
// evacuation, there is no other work to be done there.
static size_t zap_dead_objects(HeapRegion* hr, HeapWord* start, HeapWord* end) {
  assert(start <= end, "precondition");
  if (start == end) {
    return 0;
  }

  hr->fill_range_with_dead_objects(start, end);
  return pointer_delta(end, start);
}

static void update_garbage_words_in_hr(HeapRegion* hr, size_t garbage_words) {
  if (garbage_words != 0) {
    hr->note_self_forward_chunk_done(garbage_words * HeapWordSize);
  }
}

static void prefetch_obj(HeapWord* obj_addr) {
  Prefetch::write(obj_addr, PrefetchScanIntervalInBytes);
}

void G1RemoveSelfForwardsTask::process_chunk(uint worker_id,
                                             uint chunk_idx) {
  PhaseTimesStat stat(_g1h->phase_times(), worker_id);

  G1CMBitMap* bitmap = _cm->mark_bitmap();
  const uint region_idx = _evac_failure_regions->get_region_idx(chunk_idx / _num_chunks_per_region);
  HeapRegion* hr = _g1h->region_at(region_idx);

  HeapWord* hr_bottom = hr->bottom();
  HeapWord* hr_top = hr->top();
  HeapWord* chunk_start = hr_bottom + (chunk_idx % _num_chunks_per_region) * _chunk_size;

  assert(chunk_start < hr->end(), "inv");
  if (chunk_start >= hr_top) {
    return;
  }

  HeapWord* chunk_end = MIN2(chunk_start + _chunk_size, hr_top);
  HeapWord* first_marked_addr = bitmap->get_next_marked_addr(chunk_start, hr_top);

  size_t garbage_words = 0;

  if (chunk_start == hr_bottom) {
    // This is the bottom-most chunk in this region; zap [bottom, first_marked_addr).
    garbage_words += zap_dead_objects(hr, hr_bottom, first_marked_addr);
  }

  if (first_marked_addr >= chunk_end) {
    stat.register_empty_chunk();
    update_garbage_words_in_hr(hr, garbage_words);
    return;
  }

  stat.register_nonempty_chunk();

  size_t num_marked_objs = 0;
  size_t marked_words = 0;

  HeapWord* obj_addr = first_marked_addr;
  assert(chunk_start <= obj_addr && obj_addr < chunk_end,
         "object " PTR_FORMAT " must be within chunk [" PTR_FORMAT ", " PTR_FORMAT "[",
         p2i(obj_addr), p2i(chunk_start), p2i(chunk_end));
  do {
    assert(bitmap->is_marked(obj_addr), "inv");
    prefetch_obj(obj_addr);

    oop obj = cast_to_oop(obj_addr);
    const size_t obj_size = obj->size();
    HeapWord* const obj_end_addr = obj_addr + obj_size;

    {
      // Process marked object.
      assert(obj->is_forwarded() && obj->forwardee() == obj, "must be self-forwarded");
<<<<<<< HEAD
      obj->init_mark();
      //markWord m = obj->forwardee()->resolve_mark();
      //if (m.hash_is_hashed() && m.hash_is_copied()) {
      //  m = m.hash_clear_copied();
      //}
      //obj->set_mark(m.klass()->prototype_header().copy_set_hashctrl(m));
=======
      markWord m = obj->forwardee()->resolve_mark();
      if (m.hash_is_hashed() && m.hash_is_copied()) {
        m = m.hash_clear_copied();
      }
      obj->set_mark(m.klass()->prototype_header().copy_set_hashctrl(m));
>>>>>>> 31dd06db
      hr->update_bot_for_block(obj_addr, obj_end_addr);

      // Statistics
      num_marked_objs++;
      marked_words += obj_size;
    }

    assert(obj_end_addr <= hr_top, "inv");
    // Use hr_top as the limit so that we zap dead ranges up to the next
    // marked obj or hr_top.
    HeapWord* next_marked_obj_addr = bitmap->get_next_marked_addr(obj_end_addr, hr_top);
    garbage_words += zap_dead_objects(hr, obj_end_addr, next_marked_obj_addr);
    obj_addr = next_marked_obj_addr;
  } while (obj_addr < chunk_end);

  assert(marked_words > 0 && num_marked_objs > 0, "inv");

  stat.register_objects_count_and_size(num_marked_objs, marked_words);

  update_garbage_words_in_hr(hr, garbage_words);
}

G1RemoveSelfForwardsTask::G1RemoveSelfForwardsTask(G1EvacFailureRegions* evac_failure_regions) :
  WorkerTask("G1 Remove Self-forwarding Pointers"),
  _g1h(G1CollectedHeap::heap()),
  _cm(_g1h->concurrent_mark()),
  _evac_failure_regions(evac_failure_regions),
  _chunk_bitmap(mtGC) {

  _num_evac_fail_regions = _evac_failure_regions->num_regions_failed_evacuation();
  _num_chunks_per_region = G1CollectedHeap::get_chunks_per_region();

  _chunk_size = static_cast<uint>(HeapRegion::GrainWords / _num_chunks_per_region);

  log_debug(gc, ergo)("Initializing removing self forwards with %u chunks per region",
                      _num_chunks_per_region);

  _chunk_bitmap.resize(_num_chunks_per_region * _num_evac_fail_regions);
}

void G1RemoveSelfForwardsTask::work(uint worker_id) {
  const uint total_workers = G1CollectedHeap::heap()->workers()->active_workers();
  const uint total_chunks = _num_chunks_per_region * _num_evac_fail_regions;
  const uint start_chunk_idx = worker_id * total_chunks / total_workers;

  for (uint i = 0; i < total_chunks; i++) {
    const uint chunk_idx = (start_chunk_idx + i) % total_chunks;
    if (claim_chunk(chunk_idx)) {
      process_chunk(worker_id, chunk_idx);
    }
  }
}<|MERGE_RESOLUTION|>--- conflicted
+++ resolved
@@ -163,20 +163,7 @@
     {
       // Process marked object.
       assert(obj->is_forwarded() && obj->forwardee() == obj, "must be self-forwarded");
-<<<<<<< HEAD
       obj->init_mark();
-      //markWord m = obj->forwardee()->resolve_mark();
-      //if (m.hash_is_hashed() && m.hash_is_copied()) {
-      //  m = m.hash_clear_copied();
-      //}
-      //obj->set_mark(m.klass()->prototype_header().copy_set_hashctrl(m));
-=======
-      markWord m = obj->forwardee()->resolve_mark();
-      if (m.hash_is_hashed() && m.hash_is_copied()) {
-        m = m.hash_clear_copied();
-      }
-      obj->set_mark(m.klass()->prototype_header().copy_set_hashctrl(m));
->>>>>>> 31dd06db
       hr->update_bot_for_block(obj_addr, obj_end_addr);
 
       // Statistics
