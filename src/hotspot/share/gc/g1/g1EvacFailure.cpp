/*
 * Copyright (c) 2012, 2022, Oracle and/or its affiliates. All rights reserved.
 * DO NOT ALTER OR REMOVE COPYRIGHT NOTICES OR THIS FILE HEADER.
 *
 * This code is free software; you can redistribute it and/or modify it
 * under the terms of the GNU General Public License version 2 only, as
 * published by the Free Software Foundation.
 *
 * This code is distributed in the hope that it will be useful, but WITHOUT
 * ANY WARRANTY; without even the implied warranty of MERCHANTABILITY or
 * FITNESS FOR A PARTICULAR PURPOSE.  See the GNU General Public License
 * version 2 for more details (a copy is included in the LICENSE file that
 * accompanied this code).
 *
 * You should have received a copy of the GNU General Public License version
 * 2 along with this work; if not, write to the Free Software Foundation,
 * Inc., 51 Franklin St, Fifth Floor, Boston, MA 02110-1301 USA.
 *
 * Please contact Oracle, 500 Oracle Parkway, Redwood Shores, CA 94065 USA
 * or visit www.oracle.com if you need additional information or have any
 * questions.
 *
 */

#include "precompiled.hpp"
#include "gc/g1/g1CollectedHeap.inline.hpp"
#include "gc/g1/g1CollectorState.hpp"
#include "gc/g1/g1ConcurrentMark.inline.hpp"
#include "gc/g1/g1EvacFailure.hpp"
#include "gc/g1/g1EvacFailureRegions.hpp"
#include "gc/g1/g1GCPhaseTimes.hpp"
#include "gc/g1/g1OopClosures.inline.hpp"
#include "gc/g1/heapRegion.inline.hpp"
#include "gc/g1/heapRegionRemSet.inline.hpp"
#include "oops/access.inline.hpp"
#include "oops/compressedOops.inline.hpp"
#include "oops/oop.inline.hpp"
#include "runtime/prefetch.hpp"
#include "utilities/bitMap.inline.hpp"


class PhaseTimesStat {
  static constexpr G1GCPhaseTimes::GCParPhases phase_name =
    G1GCPhaseTimes::RemoveSelfForwards;

  G1GCPhaseTimes* _phase_times;
  uint _worker_id;
  Ticks _start;

public:
  PhaseTimesStat(G1GCPhaseTimes* phase_times, uint worker_id) :
    _phase_times(phase_times),
    _worker_id(worker_id),
<<<<<<< HEAD
    _last_forwarded_object_end(hr->bottom()) { }

  size_t marked_bytes() { return _marked_words * HeapWordSize; }

  // Handle the marked objects in the region. These are self-forwarded objects
  // that need to be kept live. We need to update the remembered sets of these
  // objects. Further update the BOT and marks.
  // We can coalesce and overwrite the remaining heap contents with dummy objects
  // as they have either been dead or evacuated (which are unreferenced now, i.e.
  // dead too) already.
  size_t apply(oop obj) {
    HeapWord* obj_addr = cast_from_oop<HeapWord*>(obj);
    assert(_last_forwarded_object_end <= obj_addr, "should iterate in ascending address order");
    assert(_hr->is_in(obj_addr), "sanity");

    // The object failed to move.
    assert(obj->is_forwarded() && obj->forwardee() == obj, "sanity");

    zap_dead_objects(_last_forwarded_object_end, obj_addr);

    assert(_cm->is_marked_in_prev_bitmap(obj), "should be correctly marked");
    if (_during_concurrent_start) {
      // For the next marking info we'll only mark the
      // self-forwarded objects explicitly if we are during
      // concurrent start (since, normally, we only mark objects pointed
      // to by roots if we succeed in copying them). By marking all
      // self-forwarded objects we ensure that we mark any that are
      // still pointed to be roots. During concurrent marking, and
      // after concurrent start, we don't need to mark any objects
      // explicitly and all objects in the CSet are considered
      // (implicitly) live. So, we won't mark them explicitly and
      // we'll leave them over NTAMS.
      _cm->mark_in_next_bitmap(_worker_id, obj);
    }
    size_t obj_size = obj->size();

    _marked_words += obj_size;
    // Reset the markWord
    markWord m = obj->forwardee()->safe_mark();
    if (m.hash_is_hashed() && m.hash_is_copied()) {
      m = m.hash_clear_copied();
    }
    obj->set_mark(m.klass()->prototype_header().copy_set_hashctrl(m));
=======
    _start(Ticks::now()) { }
>>>>>>> b45d6aaf

  ~PhaseTimesStat() {
    _phase_times->record_or_add_time_secs(phase_name,
                                          _worker_id,
                                          (Ticks::now() - _start).seconds());
  }

  void register_empty_chunk() {
    _phase_times->record_or_add_thread_work_item(phase_name,
                                                 _worker_id,
                                                 1,
                                                 G1GCPhaseTimes::RemoveSelfForwardEmptyChunksNum);
  }

  void register_nonempty_chunk() {
    _phase_times->record_or_add_thread_work_item(phase_name,
                                                 _worker_id,
                                                 1,
                                                 G1GCPhaseTimes::RemoveSelfForwardChunksNum);
  }

  void register_objects_count_and_size(size_t num_marked_obj, size_t marked_words) {
    _phase_times->record_or_add_thread_work_item(phase_name,
                                                 _worker_id,
                                                 num_marked_obj,
                                                 G1GCPhaseTimes::RemoveSelfForwardObjectsNum);

    size_t marked_bytes = marked_words * HeapWordSize;
    _phase_times->record_or_add_thread_work_item(phase_name,
                                                 _worker_id,
                                                 marked_bytes,
                                                 G1GCPhaseTimes::RemoveSelfForwardObjectsBytes);
  }
};

// Fill the memory area from start to end with filler objects, and update the BOT
// accordingly. Since we clear and use the bitmap for marking objects that failed
// evacuation, there is no other work to be done there.
static size_t zap_dead_objects(HeapRegion* hr, HeapWord* start, HeapWord* end) {
  assert(start <= end, "precondition");
  if (start == end) {
    return 0;
  }

  hr->fill_range_with_dead_objects(start, end);
  return pointer_delta(end, start);
}

static void update_garbage_words_in_hr(HeapRegion* hr, size_t garbage_words) {
  if (garbage_words != 0) {
    hr->note_self_forward_chunk_done(garbage_words * HeapWordSize);
  }
}

static void prefetch_obj(HeapWord* obj_addr) {
  Prefetch::write(obj_addr, PrefetchScanIntervalInBytes);
}

void G1RemoveSelfForwardsTask::process_chunk(uint worker_id,
                                             uint chunk_idx) {
  PhaseTimesStat stat(_g1h->phase_times(), worker_id);

  G1CMBitMap* bitmap = _cm->mark_bitmap();
  const uint region_idx = _evac_failure_regions->get_region_idx(chunk_idx / _num_chunks_per_region);
  HeapRegion* hr = _g1h->region_at(region_idx);

  HeapWord* hr_bottom = hr->bottom();
  HeapWord* hr_top = hr->top();
  HeapWord* chunk_start = hr_bottom + (chunk_idx % _num_chunks_per_region) * _chunk_size;

  assert(chunk_start < hr->end(), "inv");
  if (chunk_start >= hr_top) {
    return;
  }

  HeapWord* chunk_end = MIN2(chunk_start + _chunk_size, hr_top);
  HeapWord* first_marked_addr = bitmap->get_next_marked_addr(chunk_start, hr_top);

  size_t garbage_words = 0;

  if (chunk_start == hr_bottom) {
    // This is the bottom-most chunk in this region; zap [bottom, first_marked_addr).
    garbage_words += zap_dead_objects(hr, hr_bottom, first_marked_addr);
  }

  if (first_marked_addr >= chunk_end) {
    stat.register_empty_chunk();
    update_garbage_words_in_hr(hr, garbage_words);
    return;
  }

  stat.register_nonempty_chunk();

  size_t num_marked_objs = 0;
  size_t marked_words = 0;

  HeapWord* obj_addr = first_marked_addr;
  assert(chunk_start <= obj_addr && obj_addr < chunk_end,
         "object " PTR_FORMAT " must be within chunk [" PTR_FORMAT ", " PTR_FORMAT "[",
         p2i(obj_addr), p2i(chunk_start), p2i(chunk_end));
  do {
    assert(bitmap->is_marked(obj_addr), "inv");
    prefetch_obj(obj_addr);

    oop obj = cast_to_oop(obj_addr);
    const size_t obj_size = obj->size();
    HeapWord* const obj_end_addr = obj_addr + obj_size;

    {
      // Process marked object.
      assert(obj->is_forwarded() && obj->forwardee() == obj, "must be self-forwarded");
      obj->init_mark();
      hr->update_bot_for_block(obj_addr, obj_end_addr);

      // Statistics
      num_marked_objs++;
      marked_words += obj_size;
    }

    assert(obj_end_addr <= hr_top, "inv");
    // Use hr_top as the limit so that we zap dead ranges up to the next
    // marked obj or hr_top.
    HeapWord* next_marked_obj_addr = bitmap->get_next_marked_addr(obj_end_addr, hr_top);
    garbage_words += zap_dead_objects(hr, obj_end_addr, next_marked_obj_addr);
    obj_addr = next_marked_obj_addr;
  } while (obj_addr < chunk_end);

  assert(marked_words > 0 && num_marked_objs > 0, "inv");

  stat.register_objects_count_and_size(num_marked_objs, marked_words);

  update_garbage_words_in_hr(hr, garbage_words);
}

G1RemoveSelfForwardsTask::G1RemoveSelfForwardsTask(G1EvacFailureRegions* evac_failure_regions) :
  WorkerTask("G1 Remove Self-forwarding Pointers"),
  _g1h(G1CollectedHeap::heap()),
  _cm(_g1h->concurrent_mark()),
  _evac_failure_regions(evac_failure_regions),
  _chunk_bitmap(mtGC) {

  _num_evac_fail_regions = _evac_failure_regions->num_regions_failed_evacuation();
  _num_chunks_per_region = G1CollectedHeap::get_chunks_per_region();

  _chunk_size = static_cast<uint>(HeapRegion::GrainWords / _num_chunks_per_region);

  log_debug(gc, ergo)("Initializing removing self forwards with %u chunks per region",
                      _num_chunks_per_region);

  _chunk_bitmap.resize(_num_chunks_per_region * _num_evac_fail_regions);
}

void G1RemoveSelfForwardsTask::work(uint worker_id) {
  const uint total_workers = G1CollectedHeap::heap()->workers()->active_workers();
  const uint total_chunks = _num_chunks_per_region * _num_evac_fail_regions;
  const uint start_chunk_idx = worker_id * total_chunks / total_workers;

  for (uint i = 0; i < total_chunks; i++) {
    const uint chunk_idx = (start_chunk_idx + i) % total_chunks;
    if (claim_chunk(chunk_idx)) {
      process_chunk(worker_id, chunk_idx);
    }
  }
}<|MERGE_RESOLUTION|>--- conflicted
+++ resolved
@@ -51,53 +51,7 @@
   PhaseTimesStat(G1GCPhaseTimes* phase_times, uint worker_id) :
     _phase_times(phase_times),
     _worker_id(worker_id),
-<<<<<<< HEAD
-    _last_forwarded_object_end(hr->bottom()) { }
-
-  size_t marked_bytes() { return _marked_words * HeapWordSize; }
-
-  // Handle the marked objects in the region. These are self-forwarded objects
-  // that need to be kept live. We need to update the remembered sets of these
-  // objects. Further update the BOT and marks.
-  // We can coalesce and overwrite the remaining heap contents with dummy objects
-  // as they have either been dead or evacuated (which are unreferenced now, i.e.
-  // dead too) already.
-  size_t apply(oop obj) {
-    HeapWord* obj_addr = cast_from_oop<HeapWord*>(obj);
-    assert(_last_forwarded_object_end <= obj_addr, "should iterate in ascending address order");
-    assert(_hr->is_in(obj_addr), "sanity");
-
-    // The object failed to move.
-    assert(obj->is_forwarded() && obj->forwardee() == obj, "sanity");
-
-    zap_dead_objects(_last_forwarded_object_end, obj_addr);
-
-    assert(_cm->is_marked_in_prev_bitmap(obj), "should be correctly marked");
-    if (_during_concurrent_start) {
-      // For the next marking info we'll only mark the
-      // self-forwarded objects explicitly if we are during
-      // concurrent start (since, normally, we only mark objects pointed
-      // to by roots if we succeed in copying them). By marking all
-      // self-forwarded objects we ensure that we mark any that are
-      // still pointed to be roots. During concurrent marking, and
-      // after concurrent start, we don't need to mark any objects
-      // explicitly and all objects in the CSet are considered
-      // (implicitly) live. So, we won't mark them explicitly and
-      // we'll leave them over NTAMS.
-      _cm->mark_in_next_bitmap(_worker_id, obj);
-    }
-    size_t obj_size = obj->size();
-
-    _marked_words += obj_size;
-    // Reset the markWord
-    markWord m = obj->forwardee()->safe_mark();
-    if (m.hash_is_hashed() && m.hash_is_copied()) {
-      m = m.hash_clear_copied();
-    }
-    obj->set_mark(m.klass()->prototype_header().copy_set_hashctrl(m));
-=======
     _start(Ticks::now()) { }
->>>>>>> b45d6aaf
 
   ~PhaseTimesStat() {
     _phase_times->record_or_add_time_secs(phase_name,
@@ -209,7 +163,11 @@
     {
       // Process marked object.
       assert(obj->is_forwarded() && obj->forwardee() == obj, "must be self-forwarded");
-      obj->init_mark();
+      markWord m = obj->forwardee()->resolve_mark();
+      if (m.hash_is_hashed() && m.hash_is_copied()) {
+        m = m.hash_clear_copied();
+      }
+      obj->set_mark(m.klass()->prototype_header().copy_set_hashctrl(m));
       hr->update_bot_for_block(obj_addr, obj_end_addr);
 
       // Statistics
