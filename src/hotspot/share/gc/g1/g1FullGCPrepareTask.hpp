--- conflicted
+++ resolved
@@ -103,30 +103,16 @@
 
 // Closure to re-prepare objects in the serial compaction point queue regions for
 // serial compaction.
-<<<<<<< HEAD
 //class G1SerialRePrepareClosure : public StackObj {
 //  G1FullGCCompactionPoint* _cp;
-//  HeapRegion* _current;
+//  HeapWord* _dense_prefix_top;
 //
 //public:
-//  G1SerialRePrepareClosure(G1FullGCCompactionPoint* hrcp, HeapRegion* hr) :
+//  G1SerialRePrepareClosure(G1FullGCCompactionPoint* hrcp, HeapWord* dense_prefix_top) :
 //    _cp(hrcp),
-//    _current(hr) { }
+//    _dense_prefix_top(dense_prefix_top) { }
 //
 //  inline size_t apply(oop obj);
 //};
-=======
-class G1SerialRePrepareClosure : public StackObj {
-  G1FullGCCompactionPoint* _cp;
-  HeapWord* _dense_prefix_top;
-
-public:
-  G1SerialRePrepareClosure(G1FullGCCompactionPoint* hrcp, HeapWord* dense_prefix_top) :
-    _cp(hrcp),
-    _dense_prefix_top(dense_prefix_top) { }
-
-  inline size_t apply(oop obj);
-};
->>>>>>> 6e19387f
 
 #endif // SHARE_GC_G1_G1FULLGCPREPARETASK_HPP