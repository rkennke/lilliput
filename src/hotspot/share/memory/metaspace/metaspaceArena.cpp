--- conflicted
+++ resolved
@@ -115,12 +115,8 @@
   _chunk_manager(chunk_manager),
   _growth_policy(growth_policy),
   _chunks(),
-<<<<<<< HEAD
   _alignment_words(alignment_words),
-  _fbl(NULL),
-=======
   _fbl(nullptr),
->>>>>>> bc750f70
   _total_used_words_counter(total_used_words_counter),
   _name(name)
 #ifdef ASSERT
@@ -230,13 +226,8 @@
   MutexLocker cl(lock(), Mutex::_no_safepoint_check_flag);
   UL2(trace, "requested " SIZE_FORMAT " words.", requested_word_size);
 
-<<<<<<< HEAD
-  MetaWord* p = NULL;
+  MetaWord* p = nullptr;
   const size_t raw_word_size = get_raw_word_size_for_requested_word_size(requested_word_size, _alignment_words);
-=======
-  MetaWord* p = nullptr;
-  const size_t raw_word_size = get_raw_word_size_for_requested_word_size(requested_word_size);
->>>>>>> bc750f70
 
   // Before bothering the arena proper, attempt to re-use a block from the free blocks list
   if (_fbl != nullptr && !_fbl->is_empty()) {
@@ -280,13 +271,8 @@
 
   assert_lock_strong(lock());
 
-<<<<<<< HEAD
   const size_t raw_word_size = get_raw_word_size_for_requested_word_size(requested_word_size, _alignment_words);
-  MetaWord* p = NULL;
-=======
-  const size_t raw_word_size = get_raw_word_size_for_requested_word_size(requested_word_size);
   MetaWord* p = nullptr;
->>>>>>> bc750f70
   bool current_chunk_too_small = false;
   bool commit_failure = false;
 
