/*
 * Copyright (c) 1999, 2020, Oracle and/or its affiliates. All rights reserved.
 * DO NOT ALTER OR REMOVE COPYRIGHT NOTICES OR THIS FILE HEADER.
 *
 * This code is free software; you can redistribute it and/or modify it
 * under the terms of the GNU General Public License version 2 only, as
 * published by the Free Software Foundation.
 *
 * This code is distributed in the hope that it will be useful, but WITHOUT
 * ANY WARRANTY; without even the implied warranty of MERCHANTABILITY or
 * FITNESS FOR A PARTICULAR PURPOSE.  See the GNU General Public License
 * version 2 for more details (a copy is included in the LICENSE file that
 * accompanied this code).
 *
 * You should have received a copy of the GNU General Public License version
 * 2 along with this work; if not, write to the Free Software Foundation,
 * Inc., 51 Franklin St, Fifth Floor, Boston, MA 02110-1301 USA.
 *
 * Please contact Oracle, 500 Oracle Parkway, Redwood Shores, CA 94065 USA
 * or visit www.oracle.com if you need additional information or have any
 * questions.
 *
 */

#ifndef SHARE_C1_C1_CODESTUBS_HPP
#define SHARE_C1_C1_CODESTUBS_HPP

#include "c1/c1_FrameMap.hpp"
#include "c1/c1_IR.hpp"
#include "c1/c1_Instruction.hpp"
#include "c1/c1_LIR.hpp"
#include "c1/c1_Runtime1.hpp"
#include "code/nativeInst.hpp"
#include "utilities/growableArray.hpp"
#include "utilities/macros.hpp"

class CodeEmitInfo;
class LIR_Assembler;
class LIR_OpVisitState;

// CodeStubs are little 'out-of-line' pieces of code that
// usually handle slow cases of operations. All code stubs
// are collected and code is emitted at the end of the
// nmethod.

class CodeStub: public CompilationResourceObj {
 protected:
  Label _entry;                                  // label at the stub entry point
  Label _continuation;                           // label where stub continues, if any

 public:
  CodeStub() {}

  // code generation
  void assert_no_unbound_labels()                { assert(!_entry.is_unbound() && !_continuation.is_unbound(), "unbound label"); }
  virtual void emit_code(LIR_Assembler* e) = 0;
  virtual CodeEmitInfo* info() const             { return NULL; }
  virtual bool is_exception_throw_stub() const   { return false; }
  virtual bool is_simple_exception_stub() const  { return false; }
#ifndef PRODUCT
  virtual void print_name(outputStream* out) const = 0;
#endif

  // label access
  Label* entry()                                 { return &_entry; }
  Label* continuation()                          { return &_continuation; }
  // for LIR
  virtual void visit(LIR_OpVisitState* visit) = 0;
};

class CodeStubList: public GrowableArray<CodeStub*> {
 public:
  CodeStubList(): GrowableArray<CodeStub*>() {}

  void append(CodeStub* stub) {
    if (!contains(stub)) {
      GrowableArray<CodeStub*>::append(stub);
    }
  }
};

class C1SafepointPollStub: public CodeStub {
 private:
  uintptr_t _safepoint_offset;

 public:
  C1SafepointPollStub() :
      _safepoint_offset(0) {
  }

  uintptr_t safepoint_offset() { return _safepoint_offset; }
  void set_safepoint_offset(uintptr_t safepoint_offset) { _safepoint_offset = safepoint_offset; }

  virtual void emit_code(LIR_Assembler* e);
  virtual void visit(LIR_OpVisitState* visitor) {
    // don't pass in the code emit info since it's processed in the fast path
    visitor->do_slow_case();
  }
#ifndef PRODUCT
  virtual void print_name(outputStream* out) const { out->print("C1SafepointPollStub"); }
#endif // PRODUCT
};

class CounterOverflowStub: public CodeStub {
 private:
  CodeEmitInfo* _info;
  int           _bci;
  LIR_Opr       _method;

public:
  CounterOverflowStub(CodeEmitInfo* info, int bci, LIR_Opr method) :  _info(info), _bci(bci), _method(method) {
  }

  virtual void emit_code(LIR_Assembler* e);

  virtual void visit(LIR_OpVisitState* visitor) {
    visitor->do_slow_case(_info);
    visitor->do_input(_method);
  }

#ifndef PRODUCT
  virtual void print_name(outputStream* out) const { out->print("CounterOverflowStub"); }
#endif // PRODUCT

};

class ConversionStub: public CodeStub {
 private:
  Bytecodes::Code _bytecode;
  LIR_Opr         _input;
  LIR_Opr         _result;

  static float float_zero;
  static double double_zero;
 public:
  ConversionStub(Bytecodes::Code bytecode, LIR_Opr input, LIR_Opr result)
    : _bytecode(bytecode), _input(input), _result(result) {
    NOT_IA32( ShouldNotReachHere(); ) // used only on x86-32
  }

  Bytecodes::Code bytecode() { return _bytecode; }
  LIR_Opr         input()    { return _input; }
  LIR_Opr         result()   { return _result; }

  virtual void emit_code(LIR_Assembler* e);
  virtual void visit(LIR_OpVisitState* visitor) {
    visitor->do_slow_case();
    visitor->do_input(_input);
    visitor->do_output(_result);
  }
#ifndef PRODUCT
  virtual void print_name(outputStream* out) const { out->print("ConversionStub"); }
#endif // PRODUCT
};


// Throws ArrayIndexOutOfBoundsException by default but can be
// configured to throw IndexOutOfBoundsException in constructor
class RangeCheckStub: public CodeStub {
 private:
  CodeEmitInfo* _info;
  LIR_Opr       _index;
  LIR_Opr       _array;
  bool          _throw_index_out_of_bounds_exception;

 public:
  // For ArrayIndexOutOfBoundsException.
  RangeCheckStub(CodeEmitInfo* info, LIR_Opr index, LIR_Opr array);
  // For IndexOutOfBoundsException.
  RangeCheckStub(CodeEmitInfo* info, LIR_Opr index);
  virtual void emit_code(LIR_Assembler* e);
  virtual CodeEmitInfo* info() const             { return _info; }
  virtual bool is_exception_throw_stub() const   { return true; }
  virtual void visit(LIR_OpVisitState* visitor) {
    visitor->do_slow_case(_info);
    visitor->do_input(_index);
    if (_array) { visitor->do_input(_array); }
  }
#ifndef PRODUCT
  virtual void print_name(outputStream* out) const { out->print("RangeCheckStub"); }
#endif // PRODUCT
};

// stub used when predicate fails and deoptimization is needed
class PredicateFailedStub: public CodeStub {
 private:
  CodeEmitInfo* _info;

 public:
  PredicateFailedStub(CodeEmitInfo* info);
  virtual void emit_code(LIR_Assembler* e);
  virtual CodeEmitInfo* info() const             { return _info; }
  virtual void visit(LIR_OpVisitState* visitor) {
    visitor->do_slow_case(_info);
  }
#ifndef PRODUCT
  virtual void print_name(outputStream* out) const { out->print("PredicateFailedStub"); }
#endif // PRODUCT
};

class DivByZeroStub: public CodeStub {
 private:
  CodeEmitInfo* _info;
  int           _offset;

 public:
  DivByZeroStub(CodeEmitInfo* info)
    : _info(info), _offset(-1) {
  }
  DivByZeroStub(int offset, CodeEmitInfo* info)
    : _info(info), _offset(offset) {
  }
  virtual void emit_code(LIR_Assembler* e);
  virtual CodeEmitInfo* info() const             { return _info; }
  virtual bool is_exception_throw_stub() const   { return true; }
  virtual void visit(LIR_OpVisitState* visitor) {
    visitor->do_slow_case(_info);
  }
#ifndef PRODUCT
  virtual void print_name(outputStream* out) const { out->print("DivByZeroStub"); }
#endif // PRODUCT
};


class ImplicitNullCheckStub: public CodeStub {
 private:
  CodeEmitInfo* _info;
  int           _offset;

 public:
  ImplicitNullCheckStub(int offset, CodeEmitInfo* info)
    : _info(info), _offset(offset) {
  }
  virtual void emit_code(LIR_Assembler* e);
  virtual CodeEmitInfo* info() const             { return _info; }
  virtual bool is_exception_throw_stub() const   { return true; }
  virtual void visit(LIR_OpVisitState* visitor) {
    visitor->do_slow_case(_info);
  }
#ifndef PRODUCT
  virtual void print_name(outputStream* out) const { out->print("ImplicitNullCheckStub"); }
#endif // PRODUCT
};


class NewInstanceStub: public CodeStub {
 private:
  ciInstanceKlass* _klass;
  LIR_Opr          _klass_reg;
  LIR_Opr          _result;
  CodeEmitInfo*    _info;
  Runtime1::StubID _stub_id;

 public:
  NewInstanceStub(LIR_Opr klass_reg, LIR_Opr result, ciInstanceKlass* klass, CodeEmitInfo* info, Runtime1::StubID stub_id);
  virtual void emit_code(LIR_Assembler* e);
  virtual CodeEmitInfo* info() const             { return _info; }
  virtual void visit(LIR_OpVisitState* visitor) {
    visitor->do_slow_case(_info);
    visitor->do_input(_klass_reg);
    visitor->do_output(_result);
  }
#ifndef PRODUCT
  virtual void print_name(outputStream* out) const { out->print("NewInstanceStub"); }
#endif // PRODUCT
};


class NewTypeArrayStub: public CodeStub {
 private:
  LIR_Opr       _klass_reg;
  LIR_Opr       _length;
  LIR_Opr       _result;
  CodeEmitInfo* _info;

 public:
  NewTypeArrayStub(LIR_Opr klass_reg, LIR_Opr length, LIR_Opr result, CodeEmitInfo* info);
  virtual void emit_code(LIR_Assembler* e);
  virtual CodeEmitInfo* info() const             { return _info; }
  virtual void visit(LIR_OpVisitState* visitor) {
    visitor->do_slow_case(_info);
    visitor->do_input(_klass_reg);
    visitor->do_input(_length);
    assert(_result->is_valid(), "must be valid"); visitor->do_output(_result);
  }
#ifndef PRODUCT
  virtual void print_name(outputStream* out) const { out->print("NewTypeArrayStub"); }
#endif // PRODUCT
};


class NewObjectArrayStub: public CodeStub {
 private:
  LIR_Opr        _klass_reg;
  LIR_Opr        _length;
  LIR_Opr        _result;
  CodeEmitInfo*  _info;

 public:
  NewObjectArrayStub(LIR_Opr klass_reg, LIR_Opr length, LIR_Opr result, CodeEmitInfo* info);
  virtual void emit_code(LIR_Assembler* e);
  virtual CodeEmitInfo* info() const             { return _info; }
  virtual void visit(LIR_OpVisitState* visitor) {
    visitor->do_slow_case(_info);
    visitor->do_input(_klass_reg);
    visitor->do_input(_length);
    assert(_result->is_valid(), "must be valid"); visitor->do_output(_result);
  }
#ifndef PRODUCT
  virtual void print_name(outputStream* out) const { out->print("NewObjectArrayStub"); }
#endif // PRODUCT
};


class MonitorAccessStub: public CodeStub {
 protected:
  LIR_Opr _obj_reg;
  LIR_Opr _lock_reg;

 public:
  MonitorAccessStub(LIR_Opr obj_reg, LIR_Opr lock_reg) {
    _obj_reg  = obj_reg;
    _lock_reg  = lock_reg;
  }

#ifndef PRODUCT
  virtual void print_name(outputStream* out) const { out->print("MonitorAccessStub"); }
#endif // PRODUCT
};


class MonitorEnterStub: public MonitorAccessStub {
 private:
  CodeEmitInfo* _info;

 public:
  MonitorEnterStub(LIR_Opr obj_reg, LIR_Opr lock_reg, CodeEmitInfo* info);

  virtual void emit_code(LIR_Assembler* e);
  virtual CodeEmitInfo* info() const             { return _info; }
  virtual void visit(LIR_OpVisitState* visitor) {
    visitor->do_input(_obj_reg);
    visitor->do_input(_lock_reg);
    visitor->do_slow_case(_info);
  }
#ifndef PRODUCT
  virtual void print_name(outputStream* out) const { out->print("MonitorEnterStub"); }
#endif // PRODUCT
};


class MonitorExitStub: public MonitorAccessStub {
 private:
  bool _compute_lock;
  int  _monitor_ix;

 public:
  MonitorExitStub(LIR_Opr lock_reg, bool compute_lock, int monitor_ix)
    : MonitorAccessStub(LIR_OprFact::illegalOpr, lock_reg),
      _compute_lock(compute_lock), _monitor_ix(monitor_ix) { }
  virtual void emit_code(LIR_Assembler* e);
  virtual void visit(LIR_OpVisitState* visitor) {
    assert(_obj_reg->is_illegal(), "unused");
    if (_compute_lock) {
      visitor->do_temp(_lock_reg);
    } else {
      visitor->do_input(_lock_reg);
    }
  }
#ifndef PRODUCT
  virtual void print_name(outputStream* out) const { out->print("MonitorExitStub"); }
#endif // PRODUCT
};


class PatchingStub: public CodeStub {
 public:
  enum PatchID {
    access_field_id,
    load_klass_id,
    load_mirror_id,
    load_appendix_id
  };
  enum constants {
    patch_info_size = 3
  };
 private:
  PatchID       _id;
  address       _pc_start;
  int           _bytes_to_copy;
  Label         _patched_code_entry;
  Label         _patch_site_entry;
  Label         _patch_site_continuation;
  Register      _obj;
  CodeEmitInfo* _info;
  int           _index;  // index of the patchable oop or Klass* in nmethod or metadata table if needed
  static int    _patch_info_offset;

  void align_patch_site(MacroAssembler* masm);

 public:
  static int patch_info_offset() { return _patch_info_offset; }

  PatchingStub(MacroAssembler* masm, PatchID id, int index = -1):
      _id(id)
    , _info(NULL)
    , _index(index) {
    // force alignment of patch sites so we
    // can guarantee atomic writes to the patch site.
    align_patch_site(masm);
    _pc_start = masm->pc();
    masm->bind(_patch_site_entry);
  }

  void install(MacroAssembler* masm, LIR_PatchCode patch_code, Register obj, CodeEmitInfo* info) {
    _info = info;
    _obj = obj;
    masm->bind(_patch_site_continuation);
    _bytes_to_copy = masm->pc() - pc_start();
    if (_id == PatchingStub::access_field_id) {
      // embed a fixed offset to handle long patches which need to be offset by a word.
      // the patching code will just add the field offset field to this offset so
      // that we can reference either the high or low word of a double word field.
      int field_offset = 0;
      switch (patch_code) {
      case lir_patch_low:         field_offset = lo_word_offset_in_bytes; break;
      case lir_patch_high:        field_offset = hi_word_offset_in_bytes; break;
      case lir_patch_normal:      field_offset = 0;                       break;
      default: ShouldNotReachHere();
      }
      NativeMovRegMem* n_move = nativeMovRegMem_at(pc_start());
      n_move->set_offset(field_offset);
      // Copy will never get executed, so only copy the part which is required for patching.
      _bytes_to_copy = MAX2(n_move->num_bytes_to_end_of_patch(), (int)NativeGeneralJump::instruction_size);
    } else if (_id == load_klass_id || _id == load_mirror_id || _id == load_appendix_id) {
      assert(_obj != noreg, "must have register object for load_klass/load_mirror");
#ifdef ASSERT
      // verify that we're pointing at a NativeMovConstReg
      nativeMovConstReg_at(pc_start());
#endif
    } else {
      ShouldNotReachHere();
    }
    assert(_bytes_to_copy <= (masm->pc() - pc_start()), "not enough bytes");
  }

  address pc_start() const                       { return _pc_start; }
  PatchID id() const                             { return _id; }

  virtual void emit_code(LIR_Assembler* e);
  virtual CodeEmitInfo* info() const             { return _info; }
  virtual void visit(LIR_OpVisitState* visitor) {
    visitor->do_slow_case(_info);
  }
#ifndef PRODUCT
  virtual void print_name(outputStream* out) const { out->print("PatchingStub"); }
#endif // PRODUCT
};


//------------------------------------------------------------------------------
// DeoptimizeStub
//
class DeoptimizeStub : public CodeStub {
private:
  CodeEmitInfo* _info;
  jint _trap_request;

public:
  DeoptimizeStub(CodeEmitInfo* info, Deoptimization::DeoptReason reason, Deoptimization::DeoptAction action) :
    _info(new CodeEmitInfo(info)), _trap_request(Deoptimization::make_trap_request(reason, action)) {}

  virtual void emit_code(LIR_Assembler* e);
  virtual CodeEmitInfo* info() const           { return _info; }
  virtual bool is_exception_throw_stub() const { return true; }
  virtual void visit(LIR_OpVisitState* visitor) {
    visitor->do_slow_case(_info);
  }
#ifndef PRODUCT
  virtual void print_name(outputStream* out) const { out->print("DeoptimizeStub"); }
#endif // PRODUCT
};


class SimpleExceptionStub: public CodeStub {
 private:
  LIR_Opr          _obj;
  Runtime1::StubID _stub;
  CodeEmitInfo*    _info;

 public:
  SimpleExceptionStub(Runtime1::StubID stub, LIR_Opr obj, CodeEmitInfo* info):
    _obj(obj), _stub(stub), _info(info) {
  }

  void set_obj(LIR_Opr obj) {
    _obj = obj;
  }

  virtual void emit_code(LIR_Assembler* e);
  virtual CodeEmitInfo* info() const             { return _info; }
  virtual bool is_exception_throw_stub() const   { return true; }
  virtual bool is_simple_exception_stub() const  { return true; }
  virtual void visit(LIR_OpVisitState* visitor) {
    if (_obj->is_valid()) visitor->do_input(_obj);
    visitor->do_slow_case(_info);
  }
#ifndef PRODUCT
  virtual void print_name(outputStream* out) const { out->print("SimpleExceptionStub"); }
#endif // PRODUCT
};



class ArrayStoreExceptionStub: public SimpleExceptionStub {
 private:
  CodeEmitInfo* _info;

 public:
  ArrayStoreExceptionStub(LIR_Opr obj, CodeEmitInfo* info): SimpleExceptionStub(Runtime1::throw_array_store_exception_id, obj, info) {}
#ifndef PRODUCT
  virtual void print_name(outputStream* out) const { out->print("ArrayStoreExceptionStub"); }
#endif // PRODUCT
};


class ArrayCopyStub: public CodeStub {
 private:
  LIR_OpArrayCopy* _op;

 public:
  ArrayCopyStub(LIR_OpArrayCopy* op): _op(op) { }

  LIR_Opr src() const                         { return _op->src(); }
  LIR_Opr src_pos() const                     { return _op->src_pos(); }
  LIR_Opr dst() const                         { return _op->dst(); }
  LIR_Opr dst_pos() const                     { return _op->dst_pos(); }
  LIR_Opr length() const                      { return _op->length(); }
  LIR_Opr tmp() const                         { return _op->tmp(); }

  virtual void emit_code(LIR_Assembler* e);
  virtual CodeEmitInfo* info() const          { return _op->info(); }
  virtual void visit(LIR_OpVisitState* visitor) {
    // don't pass in the code emit info since it's processed in the fast path
    visitor->do_slow_case();
  }
#ifndef PRODUCT
  virtual void print_name(outputStream* out) const { out->print("ArrayCopyStub"); }
#endif // PRODUCT
};

class LoadKlassStub: public CodeStub {
private:
  LIR_Opr          _obj;
  LIR_Opr          _result;

public:
  LoadKlassStub(LIR_Opr obj, LIR_Opr result) :
    CodeStub(), _obj(obj), _result(result) {};

  virtual void emit_code(LIR_Assembler* e);
  virtual void visit(LIR_OpVisitState* visitor) {
    visitor->do_input(_obj);
<<<<<<< HEAD
    visitor->do_temp(_obj);
=======
>>>>>>> 7f89b314
    visitor->do_output(_result);
  }
#ifndef PRODUCT
virtual void print_name(outputStream* out) const { out->print("LoadKlassStub"); }
#endif // PRODUCT
};

#endif // SHARE_C1_C1_CODESTUBS_HPP<|MERGE_RESOLUTION|>--- conflicted
+++ resolved
@@ -561,10 +561,6 @@
   virtual void emit_code(LIR_Assembler* e);
   virtual void visit(LIR_OpVisitState* visitor) {
     visitor->do_input(_obj);
-<<<<<<< HEAD
-    visitor->do_temp(_obj);
-=======
->>>>>>> 7f89b314
     visitor->do_output(_result);
   }
 #ifndef PRODUCT
