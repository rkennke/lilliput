/*
 * Copyright (c) 2000, 2021, Oracle and/or its affiliates. All rights reserved.
 * DO NOT ALTER OR REMOVE COPYRIGHT NOTICES OR THIS FILE HEADER.
 *
 * This code is free software; you can redistribute it and/or modify it
 * under the terms of the GNU General Public License version 2 only, as
 * published by the Free Software Foundation.
 *
 * This code is distributed in the hope that it will be useful, but WITHOUT
 * ANY WARRANTY; without even the implied warranty of MERCHANTABILITY or
 * FITNESS FOR A PARTICULAR PURPOSE.  See the GNU General Public License
 * version 2 for more details (a copy is included in the LICENSE file that
 * accompanied this code).
 *
 * You should have received a copy of the GNU General Public License version
 * 2 along with this work; if not, write to the Free Software Foundation,
 * Inc., 51 Franklin St, Fifth Floor, Boston, MA 02110-1301 USA.
 *
 * Please contact Oracle, 500 Oracle Parkway, Redwood Shores, CA 94065 USA
 * or visit www.oracle.com if you need additional information or have any
 * questions.
 *
 */

#ifndef SHARE_C1_C1_LIR_HPP
#define SHARE_C1_C1_LIR_HPP

#include "c1/c1_Defs.hpp"
#include "c1/c1_ValueType.hpp"
#include "oops/method.hpp"
#include "utilities/globalDefinitions.hpp"

class BlockBegin;
class BlockList;
class LIR_Assembler;
class CodeEmitInfo;
class CodeStub;
class CodeStubList;
class C1SafepointPollStub;
class ArrayCopyStub;
class LIR_Op;
class ciType;
class ValueType;
class LIR_OpVisitState;
class FpuStackSim;

//---------------------------------------------------------------------
//                 LIR Operands
//    LIR_OprPtr
//      LIR_Const
//      LIR_Address
//---------------------------------------------------------------------
class LIR_OprPtr;
class LIR_Const;
class LIR_Address;
class LIR_OprVisitor;
class LIR_Opr;

typedef int          RegNr;

typedef GrowableArray<LIR_Opr> LIR_OprList;
typedef GrowableArray<LIR_Op*> LIR_OpArray;
typedef GrowableArray<LIR_Op*> LIR_OpList;

// define LIR_OprPtr early so LIR_Opr can refer to it
class LIR_OprPtr: public CompilationResourceObj {
 public:
  bool is_oop_pointer() const                    { return (type() == T_OBJECT); }
  bool is_float_kind() const                     { BasicType t = type(); return (t == T_FLOAT) || (t == T_DOUBLE); }

  virtual LIR_Const*  as_constant()              { return NULL; }
  virtual LIR_Address* as_address()              { return NULL; }
  virtual BasicType type() const                 = 0;
  virtual void print_value_on(outputStream* out) const = 0;
};



// LIR constants
class LIR_Const: public LIR_OprPtr {
 private:
  JavaValue _value;

  void type_check(BasicType t) const   { assert(type() == t, "type check"); }
  void type_check(BasicType t1, BasicType t2) const   { assert(type() == t1 || type() == t2, "type check"); }
  void type_check(BasicType t1, BasicType t2, BasicType t3) const   { assert(type() == t1 || type() == t2 || type() == t3, "type check"); }

 public:
  LIR_Const(jint i, bool is_address=false)       { _value.set_type(is_address?T_ADDRESS:T_INT); _value.set_jint(i); }
  LIR_Const(jlong l)                             { _value.set_type(T_LONG);    _value.set_jlong(l); }
  LIR_Const(jfloat f)                            { _value.set_type(T_FLOAT);   _value.set_jfloat(f); }
  LIR_Const(jdouble d)                           { _value.set_type(T_DOUBLE);  _value.set_jdouble(d); }
  LIR_Const(jobject o)                           { _value.set_type(T_OBJECT);  _value.set_jobject(o); }
  LIR_Const(void* p) {
#ifdef _LP64
    assert(sizeof(jlong) >= sizeof(p), "too small");;
    _value.set_type(T_LONG);    _value.set_jlong((jlong)p);
#else
    assert(sizeof(jint) >= sizeof(p), "too small");;
    _value.set_type(T_INT);     _value.set_jint((jint)p);
#endif
  }
  LIR_Const(Metadata* m) {
    _value.set_type(T_METADATA);
#ifdef _LP64
    _value.set_jlong((jlong)m);
#else
    _value.set_jint((jint)m);
#endif // _LP64
  }

  virtual BasicType type()       const { return _value.get_type(); }
  virtual LIR_Const* as_constant()     { return this; }

  jint      as_jint()    const         { type_check(T_INT, T_ADDRESS); return _value.get_jint(); }
  jlong     as_jlong()   const         { type_check(T_LONG  ); return _value.get_jlong(); }
  jfloat    as_jfloat()  const         { type_check(T_FLOAT ); return _value.get_jfloat(); }
  jdouble   as_jdouble() const         { type_check(T_DOUBLE); return _value.get_jdouble(); }
  jobject   as_jobject() const         { type_check(T_OBJECT); return _value.get_jobject(); }
  jint      as_jint_lo() const         { type_check(T_LONG  ); return low(_value.get_jlong()); }
  jint      as_jint_hi() const         { type_check(T_LONG  ); return high(_value.get_jlong()); }

#ifdef _LP64
  address   as_pointer() const         { type_check(T_LONG  ); return (address)_value.get_jlong(); }
  Metadata* as_metadata() const        { type_check(T_METADATA); return (Metadata*)_value.get_jlong(); }
#else
  address   as_pointer() const         { type_check(T_INT   ); return (address)_value.get_jint(); }
  Metadata* as_metadata() const        { type_check(T_METADATA); return (Metadata*)_value.get_jint(); }
#endif


  jint      as_jint_bits() const       { type_check(T_FLOAT, T_INT, T_ADDRESS); return _value.get_jint(); }
  jint      as_jint_lo_bits() const    {
    if (type() == T_DOUBLE) {
      return low(jlong_cast(_value.get_jdouble()));
    } else {
      return as_jint_lo();
    }
  }
  jint      as_jint_hi_bits() const    {
    if (type() == T_DOUBLE) {
      return high(jlong_cast(_value.get_jdouble()));
    } else {
      return as_jint_hi();
    }
  }
  jlong      as_jlong_bits() const    {
    if (type() == T_DOUBLE) {
      return jlong_cast(_value.get_jdouble());
    } else {
      return as_jlong();
    }
  }

  virtual void print_value_on(outputStream* out) const PRODUCT_RETURN;


  bool is_zero_float() {
    jfloat f = as_jfloat();
    jfloat ok = 0.0f;
    return jint_cast(f) == jint_cast(ok);
  }

  bool is_one_float() {
    jfloat f = as_jfloat();
    return !g_isnan(f) && g_isfinite(f) && f == 1.0;
  }

  bool is_zero_double() {
    jdouble d = as_jdouble();
    jdouble ok = 0.0;
    return jlong_cast(d) == jlong_cast(ok);
  }

  bool is_one_double() {
    jdouble d = as_jdouble();
    return !g_isnan(d) && g_isfinite(d) && d == 1.0;
  }
};


//---------------------LIR Operand descriptor------------------------------------
//
// The class LIR_Opr represents a LIR instruction operand;
// it can be a register (ALU/FPU), stack location or a constant;
// Constants and addresses are represented as resource area allocated
// structures (see above), and pointers are stored in the _value field (cast to
// an intptr_t).
// Registers and stack locations are represented inline as integers.
// (see value function).

// Previously, this class was derived from CompilationResourceObj.
// However, deriving from any of the "Obj" types in allocation.hpp seems
// detrimental, since in some build modes it would add a vtable to this class,
// which make it no longer be a 1-word trivially-copyable wrapper object,
// which is the entire point of it.

class LIR_Opr {
 public:
  // value structure:
  //     data       opr-type opr-kind
  // +--------------+-------+-------+
  // [max...........|7 6 5 4|3 2 1 0]
  //                               ^
  //                         is_pointer bit
  //
  // lowest bit cleared, means it is a structure pointer
  // we need  4 bits to represent types

 private:
  friend class LIR_OprFact;

  intptr_t _value;
  // Conversion
  intptr_t value() const                         { return _value; }

  bool check_value_mask(intptr_t mask, intptr_t masked_value) const {
    return (value() & mask) == masked_value;
  }

  enum OprKind {
      pointer_value      = 0
    , stack_value        = 1
    , cpu_register       = 3
    , fpu_register       = 5
    , illegal_value      = 7
  };

  enum OprBits {
      pointer_bits   = 1
    , kind_bits      = 3
    , type_bits      = 4
    , size_bits      = 2
    , destroys_bits  = 1
    , virtual_bits   = 1
    , is_xmm_bits    = 1
    , last_use_bits  = 1
    , is_fpu_stack_offset_bits = 1        // used in assertion checking on x86 for FPU stack slot allocation
    , non_data_bits  = pointer_bits + kind_bits + type_bits + size_bits + destroys_bits + virtual_bits
                       + is_xmm_bits + last_use_bits + is_fpu_stack_offset_bits
    , data_bits      = BitsPerInt - non_data_bits
    , reg_bits       = data_bits / 2      // for two registers in one value encoding
  };

  enum OprShift {
      kind_shift     = 0
    , type_shift     = kind_shift     + kind_bits
    , size_shift     = type_shift     + type_bits
    , destroys_shift = size_shift     + size_bits
    , last_use_shift = destroys_shift + destroys_bits
    , is_fpu_stack_offset_shift = last_use_shift + last_use_bits
    , virtual_shift  = is_fpu_stack_offset_shift + is_fpu_stack_offset_bits
    , is_xmm_shift   = virtual_shift + virtual_bits
    , data_shift     = is_xmm_shift + is_xmm_bits
    , reg1_shift = data_shift
    , reg2_shift = data_shift + reg_bits

  };

  enum OprSize {
      single_size = 0 << size_shift
    , double_size = 1 << size_shift
  };

  enum OprMask {
      kind_mask      = right_n_bits(kind_bits)
    , type_mask      = right_n_bits(type_bits) << type_shift
    , size_mask      = right_n_bits(size_bits) << size_shift
    , last_use_mask  = right_n_bits(last_use_bits) << last_use_shift
    , is_fpu_stack_offset_mask = right_n_bits(is_fpu_stack_offset_bits) << is_fpu_stack_offset_shift
    , virtual_mask   = right_n_bits(virtual_bits) << virtual_shift
    , is_xmm_mask    = right_n_bits(is_xmm_bits) << is_xmm_shift
    , pointer_mask   = right_n_bits(pointer_bits)
    , lower_reg_mask = right_n_bits(reg_bits)
    , no_type_mask   = (int)(~(type_mask | last_use_mask | is_fpu_stack_offset_mask))
  };

  uintptr_t data() const                         { return value() >> data_shift; }
  int lo_reg_half() const                        { return data() & lower_reg_mask; }
  int hi_reg_half() const                        { return (data() >> reg_bits) & lower_reg_mask; }
  OprKind kind_field() const                     { return (OprKind)(value() & kind_mask); }
  OprSize size_field() const                     { return (OprSize)(value() & size_mask); }

  static char type_char(BasicType t);

 public:
  LIR_Opr() : _value(0) {}
  LIR_Opr(intptr_t val) : _value(val) {}
  LIR_Opr(LIR_OprPtr *val) : _value(reinterpret_cast<intptr_t>(val)) {}
  bool operator==(const LIR_Opr &other) const { return _value == other._value; }
  bool operator!=(const LIR_Opr &other) const { return _value != other._value; }
  explicit operator bool() const { return _value != 0; }

  // UGLY HACK: make this value object look like a pointer (to itself). This
  // operator overload should be removed, and all callers updated from
  // `opr->fn()` to `opr.fn()`.
  const LIR_Opr* operator->() const { return this; }
  LIR_Opr* operator->() { return this; }

  enum {
    vreg_base = ConcreteRegisterImpl::number_of_registers,
    vreg_max = (1 << data_bits) - 1
  };

  static inline LIR_Opr illegalOpr();
  static inline LIR_Opr nullOpr();

  enum OprType {
      unknown_type  = 0 << type_shift    // means: not set (catch uninitialized types)
    , int_type      = 1 << type_shift
    , long_type     = 2 << type_shift
    , object_type   = 3 << type_shift
    , address_type  = 4 << type_shift
    , float_type    = 5 << type_shift
    , double_type   = 6 << type_shift
    , metadata_type = 7 << type_shift
  };
  friend OprType as_OprType(BasicType t);
  friend BasicType as_BasicType(OprType t);

  OprType type_field_valid() const               { assert(is_register() || is_stack(), "should not be called otherwise"); return (OprType)(value() & type_mask); }
  OprType type_field() const                     { return is_illegal() ? unknown_type : (OprType)(value() & type_mask); }

  static OprSize size_for(BasicType t) {
    switch (t) {
      case T_LONG:
      case T_DOUBLE:
        return double_size;
        break;

      case T_FLOAT:
      case T_BOOLEAN:
      case T_CHAR:
      case T_BYTE:
      case T_SHORT:
      case T_INT:
      case T_ADDRESS:
      case T_OBJECT:
      case T_ARRAY:
      case T_METADATA:
        return single_size;
        break;

      default:
        ShouldNotReachHere();
        return single_size;
      }
  }


  void validate_type() const PRODUCT_RETURN;

  BasicType type() const {
    if (is_pointer()) {
      return pointer()->type();
    }
    return as_BasicType(type_field());
  }


  ValueType* value_type() const                  { return as_ValueType(type()); }

  char type_char() const                         { return type_char((is_pointer()) ? pointer()->type() : type()); }

  bool is_equal(LIR_Opr opr) const         { return *this == opr; }
  // checks whether types are same
  bool is_same_type(LIR_Opr opr) const     {
    assert(type_field() != unknown_type &&
           opr->type_field() != unknown_type, "shouldn't see unknown_type");
    return type_field() == opr->type_field();
  }
  bool is_same_register(LIR_Opr opr) {
    return (is_register() && opr->is_register() &&
            kind_field() == opr->kind_field() &&
            (value() & no_type_mask) == (opr->value() & no_type_mask));
  }

  bool is_pointer() const      { return check_value_mask(pointer_mask, pointer_value); }
  bool is_illegal() const      { return kind_field() == illegal_value; }
  bool is_valid() const        { return kind_field() != illegal_value; }

  bool is_register() const     { return is_cpu_register() || is_fpu_register(); }
  bool is_virtual() const      { return is_virtual_cpu()  || is_virtual_fpu();  }

  bool is_constant() const     { return is_pointer() && pointer()->as_constant() != NULL; }
  bool is_address() const      { return is_pointer() && pointer()->as_address() != NULL; }

  bool is_float_kind() const   { return is_pointer() ? pointer()->is_float_kind() : (kind_field() == fpu_register); }
  bool is_oop() const;

  // semantic for fpu- and xmm-registers:
  // * is_float and is_double return true for xmm_registers
  //   (so is_single_fpu and is_single_xmm are true)
  // * So you must always check for is_???_xmm prior to is_???_fpu to
  //   distinguish between fpu- and xmm-registers

  bool is_stack() const        { validate_type(); return check_value_mask(kind_mask,                stack_value);                 }
  bool is_single_stack() const { validate_type(); return check_value_mask(kind_mask | size_mask,    stack_value  | single_size);  }
  bool is_double_stack() const { validate_type(); return check_value_mask(kind_mask | size_mask,    stack_value  | double_size);  }

  bool is_cpu_register() const { validate_type(); return check_value_mask(kind_mask,                cpu_register);                }
  bool is_virtual_cpu() const  { validate_type(); return check_value_mask(kind_mask | virtual_mask, cpu_register | virtual_mask); }
  bool is_fixed_cpu() const    { validate_type(); return check_value_mask(kind_mask | virtual_mask, cpu_register);                }
  bool is_single_cpu() const   { validate_type(); return check_value_mask(kind_mask | size_mask,    cpu_register | single_size);  }
  bool is_double_cpu() const   { validate_type(); return check_value_mask(kind_mask | size_mask,    cpu_register | double_size);  }

  bool is_fpu_register() const { validate_type(); return check_value_mask(kind_mask,                fpu_register);                }
  bool is_virtual_fpu() const  { validate_type(); return check_value_mask(kind_mask | virtual_mask, fpu_register | virtual_mask); }
  bool is_fixed_fpu() const    { validate_type(); return check_value_mask(kind_mask | virtual_mask, fpu_register);                }
  bool is_single_fpu() const   { validate_type(); return check_value_mask(kind_mask | size_mask,    fpu_register | single_size);  }
  bool is_double_fpu() const   { validate_type(); return check_value_mask(kind_mask | size_mask,    fpu_register | double_size);  }

  bool is_xmm_register() const { validate_type(); return check_value_mask(kind_mask | is_xmm_mask,             fpu_register | is_xmm_mask); }
  bool is_single_xmm() const   { validate_type(); return check_value_mask(kind_mask | size_mask | is_xmm_mask, fpu_register | single_size | is_xmm_mask); }
  bool is_double_xmm() const   { validate_type(); return check_value_mask(kind_mask | size_mask | is_xmm_mask, fpu_register | double_size | is_xmm_mask); }

  // fast accessor functions for special bits that do not work for pointers
  // (in this functions, the check for is_pointer() is omitted)
  bool is_single_word() const      { assert(is_register() || is_stack(), "type check"); return check_value_mask(size_mask, single_size); }
  bool is_double_word() const      { assert(is_register() || is_stack(), "type check"); return check_value_mask(size_mask, double_size); }
  bool is_virtual_register() const { assert(is_register(),               "type check"); return check_value_mask(virtual_mask, virtual_mask); }
  bool is_oop_register() const     { assert(is_register() || is_stack(), "type check"); return type_field_valid() == object_type; }
  BasicType type_register() const  { assert(is_register() || is_stack(), "type check"); return as_BasicType(type_field_valid());  }

  bool is_last_use() const         { assert(is_register(), "only works for registers"); return (value() & last_use_mask) != 0; }
  bool is_fpu_stack_offset() const { assert(is_register(), "only works for registers"); return (value() & is_fpu_stack_offset_mask) != 0; }
  LIR_Opr make_last_use()          { assert(is_register(), "only works for registers"); return (LIR_Opr)(value() | last_use_mask); }
  LIR_Opr make_fpu_stack_offset()  { assert(is_register(), "only works for registers"); return (LIR_Opr)(value() | is_fpu_stack_offset_mask); }


  int single_stack_ix() const  { assert(is_single_stack() && !is_virtual(), "type check"); return (int)data(); }
  int double_stack_ix() const  { assert(is_double_stack() && !is_virtual(), "type check"); return (int)data(); }
  RegNr cpu_regnr() const      { assert(is_single_cpu()   && !is_virtual(), "type check"); return (RegNr)data(); }
  RegNr cpu_regnrLo() const    { assert(is_double_cpu()   && !is_virtual(), "type check"); return (RegNr)lo_reg_half(); }
  RegNr cpu_regnrHi() const    { assert(is_double_cpu()   && !is_virtual(), "type check"); return (RegNr)hi_reg_half(); }
  RegNr fpu_regnr() const      { assert(is_single_fpu()   && !is_virtual(), "type check"); return (RegNr)data(); }
  RegNr fpu_regnrLo() const    { assert(is_double_fpu()   && !is_virtual(), "type check"); return (RegNr)lo_reg_half(); }
  RegNr fpu_regnrHi() const    { assert(is_double_fpu()   && !is_virtual(), "type check"); return (RegNr)hi_reg_half(); }
  RegNr xmm_regnr() const      { assert(is_single_xmm()   && !is_virtual(), "type check"); return (RegNr)data(); }
  RegNr xmm_regnrLo() const    { assert(is_double_xmm()   && !is_virtual(), "type check"); return (RegNr)lo_reg_half(); }
  RegNr xmm_regnrHi() const    { assert(is_double_xmm()   && !is_virtual(), "type check"); return (RegNr)hi_reg_half(); }
  int   vreg_number() const    { assert(is_virtual(),                       "type check"); return (RegNr)data(); }

  LIR_OprPtr* pointer() const { assert(_value != 0 && is_pointer(), "nullness and type check"); return (LIR_OprPtr*)_value; }
  LIR_Const* as_constant_ptr() const             { return pointer()->as_constant(); }
  LIR_Address* as_address_ptr() const            { return pointer()->as_address(); }

  Register as_register()    const;
  Register as_register_lo() const;
  Register as_register_hi() const;

  Register as_pointer_register() {
#ifdef _LP64
    if (is_double_cpu()) {
      assert(as_register_lo() == as_register_hi(), "should be a single register");
      return as_register_lo();
    }
#endif
    return as_register();
  }

  FloatRegister as_float_reg   () const;
  FloatRegister as_double_reg  () const;
#ifdef X86
  XMMRegister as_xmm_float_reg () const;
  XMMRegister as_xmm_double_reg() const;
  // for compatibility with RInfo
  int fpu() const { return lo_reg_half(); }
#endif

  jint      as_jint()    const { return as_constant_ptr()->as_jint(); }
  jlong     as_jlong()   const { return as_constant_ptr()->as_jlong(); }
  jfloat    as_jfloat()  const { return as_constant_ptr()->as_jfloat(); }
  jdouble   as_jdouble() const { return as_constant_ptr()->as_jdouble(); }
  jobject   as_jobject() const { return as_constant_ptr()->as_jobject(); }

  void print() const PRODUCT_RETURN;
  void print(outputStream* out) const PRODUCT_RETURN;
};

inline LIR_Opr::OprType as_OprType(BasicType type) {
  switch (type) {
  case T_INT:      return LIR_Opr::int_type;
  case T_LONG:     return LIR_Opr::long_type;
  case T_FLOAT:    return LIR_Opr::float_type;
  case T_DOUBLE:   return LIR_Opr::double_type;
  case T_OBJECT:
  case T_ARRAY:    return LIR_Opr::object_type;
  case T_ADDRESS:  return LIR_Opr::address_type;
  case T_METADATA: return LIR_Opr::metadata_type;
  case T_ILLEGAL:  // fall through
  default: ShouldNotReachHere(); return LIR_Opr::unknown_type;
  }
}

inline BasicType as_BasicType(LIR_Opr::OprType t) {
  switch (t) {
  case LIR_Opr::int_type:     return T_INT;
  case LIR_Opr::long_type:    return T_LONG;
  case LIR_Opr::float_type:   return T_FLOAT;
  case LIR_Opr::double_type:  return T_DOUBLE;
  case LIR_Opr::object_type:  return T_OBJECT;
  case LIR_Opr::address_type: return T_ADDRESS;
  case LIR_Opr::metadata_type:return T_METADATA;
  case LIR_Opr::unknown_type: // fall through
  default: ShouldNotReachHere();  return T_ILLEGAL;
  }
}


// LIR_Address
class LIR_Address: public LIR_OprPtr {
 friend class LIR_OpVisitState;

 public:
  // NOTE: currently these must be the log2 of the scale factor (and
  // must also be equivalent to the ScaleFactor enum in
  // assembler_i486.hpp)
  enum Scale {
    times_1  =  0,
    times_2  =  1,
    times_4  =  2,
    times_8  =  3
  };

 private:
  LIR_Opr   _base;
  LIR_Opr   _index;
  Scale     _scale;
  intx      _disp;
  BasicType _type;

 public:
  LIR_Address(LIR_Opr base, LIR_Opr index, BasicType type):
       _base(base)
     , _index(index)
     , _scale(times_1)
     , _disp(0)
     , _type(type) { verify(); }

  LIR_Address(LIR_Opr base, intx disp, BasicType type):
       _base(base)
     , _index(LIR_Opr::illegalOpr())
     , _scale(times_1)
     , _disp(disp)
     , _type(type) { verify(); }

  LIR_Address(LIR_Opr base, BasicType type):
       _base(base)
     , _index(LIR_Opr::illegalOpr())
     , _scale(times_1)
     , _disp(0)
     , _type(type) { verify(); }

  LIR_Address(LIR_Opr base, LIR_Opr index, intx disp, BasicType type):
       _base(base)
     , _index(index)
     , _scale(times_1)
     , _disp(disp)
     , _type(type) { verify(); }

  LIR_Address(LIR_Opr base, LIR_Opr index, Scale scale, intx disp, BasicType type):
       _base(base)
     , _index(index)
     , _scale(scale)
     , _disp(disp)
     , _type(type) { verify(); }

  LIR_Opr base()  const                          { return _base;  }
  LIR_Opr index() const                          { return _index; }
  Scale   scale() const                          { return _scale; }
  intx    disp()  const                          { return _disp;  }

  bool equals(LIR_Address* other) const          { return base() == other->base() && index() == other->index() && disp() == other->disp() && scale() == other->scale(); }

  virtual LIR_Address* as_address()              { return this;   }
  virtual BasicType type() const                 { return _type; }
  virtual void print_value_on(outputStream* out) const PRODUCT_RETURN;

  void verify() const PRODUCT_RETURN;

  static Scale scale(BasicType type);
};


// operand factory
class LIR_OprFact: public AllStatic {
 public:

  static LIR_Opr illegalOpr;
  static LIR_Opr nullOpr;

  static LIR_Opr single_cpu(int reg) {
    return (LIR_Opr)(intptr_t)((reg  << LIR_Opr::reg1_shift) |
                               LIR_Opr::int_type             |
                               LIR_Opr::cpu_register         |
                               LIR_Opr::single_size);
  }
  static LIR_Opr single_cpu_oop(int reg) {
    return (LIR_Opr)(intptr_t)((reg  << LIR_Opr::reg1_shift) |
                               LIR_Opr::object_type          |
                               LIR_Opr::cpu_register         |
                               LIR_Opr::single_size);
  }
  static LIR_Opr single_cpu_address(int reg) {
    return (LIR_Opr)(intptr_t)((reg  << LIR_Opr::reg1_shift) |
                               LIR_Opr::address_type         |
                               LIR_Opr::cpu_register         |
                               LIR_Opr::single_size);
  }
  static LIR_Opr single_cpu_metadata(int reg) {
    return (LIR_Opr)(intptr_t)((reg  << LIR_Opr::reg1_shift) |
                               LIR_Opr::metadata_type        |
                               LIR_Opr::cpu_register         |
                               LIR_Opr::single_size);
  }
  static LIR_Opr double_cpu(int reg1, int reg2) {
    LP64_ONLY(assert(reg1 == reg2, "must be identical"));
    return (LIR_Opr)(intptr_t)((reg1 << LIR_Opr::reg1_shift) |
                               (reg2 << LIR_Opr::reg2_shift) |
                               LIR_Opr::long_type            |
                               LIR_Opr::cpu_register         |
                               LIR_Opr::double_size);
  }

  static LIR_Opr single_fpu(int reg) {
    return (LIR_Opr)(intptr_t)((reg  << LIR_Opr::reg1_shift) |
                               LIR_Opr::float_type           |
                               LIR_Opr::fpu_register         |
                               LIR_Opr::single_size);
  }

  // Platform dependant.
  static LIR_Opr double_fpu(int reg1, int reg2 = -1 /*fnoreg*/);

#ifdef ARM32
  static LIR_Opr single_softfp(int reg) {
    return (LIR_Opr)(intptr_t)((reg  << LIR_Opr::reg1_shift) |
                               LIR_Opr::float_type           |
                               LIR_Opr::cpu_register         |
                               LIR_Opr::single_size);
  }
  static LIR_Opr double_softfp(int reg1, int reg2) {
    return (LIR_Opr)(intptr_t)((reg1 << LIR_Opr::reg1_shift) |
                               (reg2 << LIR_Opr::reg2_shift) |
                               LIR_Opr::double_type          |
                               LIR_Opr::cpu_register         |
                               LIR_Opr::double_size);
  }
#endif // ARM32

#if defined(X86)
  static LIR_Opr single_xmm(int reg) {
    return (LIR_Opr)(intptr_t)((reg << LIR_Opr::reg1_shift) |
                               LIR_Opr::float_type          |
                               LIR_Opr::fpu_register        |
                               LIR_Opr::single_size         |
                               LIR_Opr::is_xmm_mask);
  }
  static LIR_Opr double_xmm(int reg) {
    return (LIR_Opr)(intptr_t)((reg << LIR_Opr::reg1_shift) |
                               (reg << LIR_Opr::reg2_shift) |
                               LIR_Opr::double_type         |
                               LIR_Opr::fpu_register        |
                               LIR_Opr::double_size         |
                               LIR_Opr::is_xmm_mask);
  }
#endif // X86

  static LIR_Opr virtual_register(int index, BasicType type) {
    if (index > LIR_Opr::vreg_max) {
      // Running out of virtual registers. Caller should bailout.
      return illegalOpr;
    }

    LIR_Opr res;
    switch (type) {
      case T_OBJECT: // fall through
      case T_ARRAY:
        res = (LIR_Opr)(intptr_t)((index << LIR_Opr::data_shift)  |
                                            LIR_Opr::object_type  |
                                            LIR_Opr::cpu_register |
                                            LIR_Opr::single_size  |
                                            LIR_Opr::virtual_mask);
        break;

      case T_METADATA:
        res = (LIR_Opr)(intptr_t)((index << LIR_Opr::data_shift)  |
                                            LIR_Opr::metadata_type|
                                            LIR_Opr::cpu_register |
                                            LIR_Opr::single_size  |
                                            LIR_Opr::virtual_mask);
        break;

      case T_INT:
        res = (LIR_Opr)(intptr_t)((index << LIR_Opr::data_shift) |
                                  LIR_Opr::int_type              |
                                  LIR_Opr::cpu_register          |
                                  LIR_Opr::single_size           |
                                  LIR_Opr::virtual_mask);
        break;

      case T_ADDRESS:
        res = (LIR_Opr)(intptr_t)((index << LIR_Opr::data_shift) |
                                  LIR_Opr::address_type          |
                                  LIR_Opr::cpu_register          |
                                  LIR_Opr::single_size           |
                                  LIR_Opr::virtual_mask);
        break;

      case T_LONG:
        res = (LIR_Opr)(intptr_t)((index << LIR_Opr::data_shift) |
                                  LIR_Opr::long_type             |
                                  LIR_Opr::cpu_register          |
                                  LIR_Opr::double_size           |
                                  LIR_Opr::virtual_mask);
        break;

#ifdef __SOFTFP__
      case T_FLOAT:
        res = (LIR_Opr)(intptr_t)((index << LIR_Opr::data_shift) |
                                  LIR_Opr::float_type  |
                                  LIR_Opr::cpu_register |
                                  LIR_Opr::single_size |
                                  LIR_Opr::virtual_mask);
        break;
      case T_DOUBLE:
        res = (LIR_Opr)(intptr_t)((index << LIR_Opr::data_shift) |
                                  LIR_Opr::double_type |
                                  LIR_Opr::cpu_register |
                                  LIR_Opr::double_size |
                                  LIR_Opr::virtual_mask);
        break;
#else // __SOFTFP__
      case T_FLOAT:
        res = (LIR_Opr)(intptr_t)((index << LIR_Opr::data_shift) |
                                  LIR_Opr::float_type           |
                                  LIR_Opr::fpu_register         |
                                  LIR_Opr::single_size          |
                                  LIR_Opr::virtual_mask);
        break;

      case
        T_DOUBLE: res = (LIR_Opr)(intptr_t)((index << LIR_Opr::data_shift) |
                                            LIR_Opr::double_type           |
                                            LIR_Opr::fpu_register          |
                                            LIR_Opr::double_size           |
                                            LIR_Opr::virtual_mask);
        break;
#endif // __SOFTFP__
      default:       ShouldNotReachHere(); res = illegalOpr;
    }

#ifdef ASSERT
    res->validate_type();
    assert(res->vreg_number() == index, "conversion check");
    assert(index >= LIR_Opr::vreg_base, "must start at vreg_base");
    assert(index <= (max_jint >> LIR_Opr::data_shift), "index is too big");

    // old-style calculation; check if old and new method are equal
    LIR_Opr::OprType t = as_OprType(type);
#ifdef __SOFTFP__
    LIR_Opr old_res = (LIR_Opr)(intptr_t)((index << LIR_Opr::data_shift) |
                               t |
                               LIR_Opr::cpu_register |
                               LIR_Opr::size_for(type) | LIR_Opr::virtual_mask);
#else // __SOFTFP__
    LIR_Opr old_res = (LIR_Opr)(intptr_t)((index << LIR_Opr::data_shift) | t |
                                          ((type == T_FLOAT || type == T_DOUBLE) ?  LIR_Opr::fpu_register : LIR_Opr::cpu_register) |
                               LIR_Opr::size_for(type) | LIR_Opr::virtual_mask);
    assert(res == old_res, "old and new method not equal");
#endif // __SOFTFP__
#endif // ASSERT

    return res;
  }

  // 'index' is computed by FrameMap::local_stack_pos(index); do not use other parameters as
  // the index is platform independent; a double stack useing indeces 2 and 3 has always
  // index 2.
  static LIR_Opr stack(int index, BasicType type) {
    LIR_Opr res;
    switch (type) {
      case T_OBJECT: // fall through
      case T_ARRAY:
        res = (LIR_Opr)(intptr_t)((index << LIR_Opr::data_shift) |
                                  LIR_Opr::object_type           |
                                  LIR_Opr::stack_value           |
                                  LIR_Opr::single_size);
        break;

      case T_METADATA:
        res = (LIR_Opr)(intptr_t)((index << LIR_Opr::data_shift) |
                                  LIR_Opr::metadata_type         |
                                  LIR_Opr::stack_value           |
                                  LIR_Opr::single_size);
        break;
      case T_INT:
        res = (LIR_Opr)(intptr_t)((index << LIR_Opr::data_shift) |
                                  LIR_Opr::int_type              |
                                  LIR_Opr::stack_value           |
                                  LIR_Opr::single_size);
        break;

      case T_ADDRESS:
        res = (LIR_Opr)(intptr_t)((index << LIR_Opr::data_shift) |
                                  LIR_Opr::address_type          |
                                  LIR_Opr::stack_value           |
                                  LIR_Opr::single_size);
        break;

      case T_LONG:
        res = (LIR_Opr)(intptr_t)((index << LIR_Opr::data_shift) |
                                  LIR_Opr::long_type             |
                                  LIR_Opr::stack_value           |
                                  LIR_Opr::double_size);
        break;

      case T_FLOAT:
        res = (LIR_Opr)(intptr_t)((index << LIR_Opr::data_shift) |
                                  LIR_Opr::float_type            |
                                  LIR_Opr::stack_value           |
                                  LIR_Opr::single_size);
        break;
      case T_DOUBLE:
        res = (LIR_Opr)(intptr_t)((index << LIR_Opr::data_shift) |
                                  LIR_Opr::double_type           |
                                  LIR_Opr::stack_value           |
                                  LIR_Opr::double_size);
        break;

      default:       ShouldNotReachHere(); res = illegalOpr;
    }

#ifdef ASSERT
    assert(index >= 0, "index must be positive");
    assert(index <= (max_jint >> LIR_Opr::data_shift), "index is too big");

    LIR_Opr old_res = (LIR_Opr)(intptr_t)((index << LIR_Opr::data_shift) |
                                          LIR_Opr::stack_value           |
                                          as_OprType(type)                   |
                                          LIR_Opr::size_for(type));
    assert(res == old_res, "old and new method not equal");
#endif

    return res;
  }

  static LIR_Opr intConst(jint i)                { return (LIR_Opr)(new LIR_Const(i)); }
  static LIR_Opr longConst(jlong l)              { return (LIR_Opr)(new LIR_Const(l)); }
  static LIR_Opr floatConst(jfloat f)            { return (LIR_Opr)(new LIR_Const(f)); }
  static LIR_Opr doubleConst(jdouble d)          { return (LIR_Opr)(new LIR_Const(d)); }
  static LIR_Opr oopConst(jobject o)             { return (LIR_Opr)(new LIR_Const(o)); }
  static LIR_Opr address(LIR_Address* a)         { return (LIR_Opr)a; }
  static LIR_Opr intptrConst(void* p)            { return (LIR_Opr)(new LIR_Const(p)); }
  static LIR_Opr intptrConst(intptr_t v)         { return (LIR_Opr)(new LIR_Const((void*)v)); }
  static LIR_Opr illegal()                       { return (LIR_Opr)-1; }
  static LIR_Opr addressConst(jint i)            { return (LIR_Opr)(new LIR_Const(i, true)); }
  static LIR_Opr metadataConst(Metadata* m)      { return (LIR_Opr)(new LIR_Const(m)); }

  static LIR_Opr value_type(ValueType* type);
};


//-------------------------------------------------------------------------------
//                   LIR Instructions
//-------------------------------------------------------------------------------
//
// Note:
//  - every instruction has a result operand
//  - every instruction has an CodeEmitInfo operand (can be revisited later)
//  - every instruction has a LIR_OpCode operand
//  - LIR_OpN, means an instruction that has N input operands
//
// class hierarchy:
//
class  LIR_Op;
class    LIR_Op0;
class      LIR_OpLabel;
class    LIR_Op1;
class      LIR_OpBranch;
class      LIR_OpConvert;
class      LIR_OpAllocObj;
class      LIR_OpReturn;
class      LIR_OpRoundFP;
class    LIR_Op2;
class    LIR_OpDelay;
class    LIR_Op3;
class      LIR_OpAllocArray;
class    LIR_OpCall;
class      LIR_OpJavaCall;
class      LIR_OpRTCall;
class    LIR_OpArrayCopy;
class    LIR_OpUpdateCRC32;
class    LIR_OpLock;
class    LIR_OpTypeCheck;
class    LIR_OpCompareAndSwap;
class    LIR_OpLoadKlass;
class    LIR_OpProfileCall;
class    LIR_OpProfileType;
#ifdef ASSERT
class    LIR_OpAssert;
#endif

// LIR operation codes
enum LIR_Code {
    lir_none
  , begin_op0
      , lir_label
      , lir_nop
      , lir_std_entry
      , lir_osr_entry
      , lir_fpop_raw
      , lir_breakpoint
      , lir_rtcall
      , lir_membar
      , lir_membar_acquire
      , lir_membar_release
      , lir_membar_loadload
      , lir_membar_storestore
      , lir_membar_loadstore
      , lir_membar_storeload
      , lir_get_thread
      , lir_on_spin_wait
  , end_op0
  , begin_op1
      , lir_fxch
      , lir_fld
      , lir_push
      , lir_pop
      , lir_null_check
      , lir_return
      , lir_leal
      , lir_branch
      , lir_cond_float_branch
      , lir_move
      , lir_convert
      , lir_alloc_object
      , lir_monaddr
      , lir_roundfp
      , lir_safepoint
      , lir_unwind
      , lir_load_klass
  , end_op1
  , begin_op2
      , lir_cmp
      , lir_cmp_l2i
      , lir_ucmp_fd2i
      , lir_cmp_fd2i
      , lir_cmove
      , lir_add
      , lir_sub
      , lir_mul
      , lir_div
      , lir_rem
      , lir_sqrt
      , lir_abs
      , lir_neg
      , lir_tan
      , lir_log10
      , lir_logic_and
      , lir_logic_or
      , lir_logic_xor
      , lir_shl
      , lir_shr
      , lir_ushr
      , lir_alloc_array
      , lir_throw
      , lir_xadd
      , lir_xchg
  , end_op2
  , begin_op3
      , lir_idiv
      , lir_irem
      , lir_fmad
      , lir_fmaf
  , end_op3
  , begin_opJavaCall
      , lir_static_call
      , lir_optvirtual_call
      , lir_icvirtual_call
      , lir_dynamic_call
  , end_opJavaCall
  , begin_opArrayCopy
      , lir_arraycopy
  , end_opArrayCopy
  , begin_opUpdateCRC32
      , lir_updatecrc32
  , end_opUpdateCRC32
  , begin_opLock
    , lir_lock
    , lir_unlock
  , end_opLock
  , begin_delay_slot
    , lir_delay_slot
  , end_delay_slot
  , begin_opTypeCheck
    , lir_instanceof
    , lir_checkcast
    , lir_store_check
  , end_opTypeCheck
  , begin_opCompareAndSwap
    , lir_cas_long
    , lir_cas_obj
    , lir_cas_int
  , end_opCompareAndSwap
  , begin_opMDOProfile
    , lir_profile_call
    , lir_profile_type
  , end_opMDOProfile
  , begin_opAssert
    , lir_assert
  , end_opAssert
};


enum LIR_Condition {
    lir_cond_equal
  , lir_cond_notEqual
  , lir_cond_less
  , lir_cond_lessEqual
  , lir_cond_greaterEqual
  , lir_cond_greater
  , lir_cond_belowEqual
  , lir_cond_aboveEqual
  , lir_cond_always
  , lir_cond_unknown = -1
};


enum LIR_PatchCode {
  lir_patch_none,
  lir_patch_low,
  lir_patch_high,
  lir_patch_normal
};


enum LIR_MoveKind {
  lir_move_normal,
  lir_move_volatile,
  lir_move_wide,
  lir_move_max_flag
};


// --------------------------------------------------
// LIR_Op
// --------------------------------------------------
class LIR_Op: public CompilationResourceObj {
 friend class LIR_OpVisitState;

#ifdef ASSERT
 private:
  const char *  _file;
  int           _line;
#endif

 protected:
  LIR_Opr       _result;
  unsigned short _code;
  unsigned short _flags;
  CodeEmitInfo* _info;
  int           _id;     // value id for register allocation
  int           _fpu_pop_count;
  Instruction*  _source; // for debugging

  static void print_condition(outputStream* out, LIR_Condition cond) PRODUCT_RETURN;

 protected:
  static bool is_in_range(LIR_Code test, LIR_Code start, LIR_Code end)  { return start < test && test < end; }

 public:
  LIR_Op()
    :
#ifdef ASSERT
      _file(NULL)
    , _line(0),
#endif
      _result(LIR_OprFact::illegalOpr)
    , _code(lir_none)
    , _flags(0)
    , _info(NULL)
    , _id(-1)
    , _fpu_pop_count(0)
    , _source(NULL) {}

  LIR_Op(LIR_Code code, LIR_Opr result, CodeEmitInfo* info)
    :
#ifdef ASSERT
      _file(NULL)
    , _line(0),
#endif
      _result(result)
    , _code(code)
    , _flags(0)
    , _info(info)
    , _id(-1)
    , _fpu_pop_count(0)
    , _source(NULL) {}

  CodeEmitInfo* info() const                  { return _info;   }
  LIR_Code code()      const                  { return (LIR_Code)_code;   }
  LIR_Opr result_opr() const                  { return _result; }
  void    set_result_opr(LIR_Opr opr)         { _result = opr;  }

#ifdef ASSERT
  void set_file_and_line(const char * file, int line) {
    _file = file;
    _line = line;
  }
#endif

  virtual const char * name() const PRODUCT_RETURN0;
  virtual void visit(LIR_OpVisitState* state);

  int id()             const                  { return _id;     }
  void set_id(int id)                         { _id = id; }

  // FPU stack simulation helpers -- only used on Intel
  void set_fpu_pop_count(int count)           { assert(count >= 0 && count <= 1, "currently only 0 and 1 are valid"); _fpu_pop_count = count; }
  int  fpu_pop_count() const                  { return _fpu_pop_count; }
  bool pop_fpu_stack()                        { return _fpu_pop_count > 0; }

  Instruction* source() const                 { return _source; }
  void set_source(Instruction* ins)           { _source = ins; }

  virtual void emit_code(LIR_Assembler* masm) = 0;
  virtual void print_instr(outputStream* out) const   = 0;
  virtual void print_on(outputStream* st) const PRODUCT_RETURN;

  virtual bool is_patching() { return false; }
  virtual LIR_OpCall* as_OpCall() { return NULL; }
  virtual LIR_OpJavaCall* as_OpJavaCall() { return NULL; }
  virtual LIR_OpLabel* as_OpLabel() { return NULL; }
  virtual LIR_OpDelay* as_OpDelay() { return NULL; }
  virtual LIR_OpLock* as_OpLock() { return NULL; }
  virtual LIR_OpAllocArray* as_OpAllocArray() { return NULL; }
  virtual LIR_OpAllocObj* as_OpAllocObj() { return NULL; }
  virtual LIR_OpRoundFP* as_OpRoundFP() { return NULL; }
  virtual LIR_OpBranch* as_OpBranch() { return NULL; }
  virtual LIR_OpReturn* as_OpReturn() { return NULL; }
  virtual LIR_OpRTCall* as_OpRTCall() { return NULL; }
  virtual LIR_OpConvert* as_OpConvert() { return NULL; }
  virtual LIR_Op0* as_Op0() { return NULL; }
  virtual LIR_Op1* as_Op1() { return NULL; }
  virtual LIR_Op2* as_Op2() { return NULL; }
  virtual LIR_Op3* as_Op3() { return NULL; }
  virtual LIR_OpArrayCopy* as_OpArrayCopy() { return NULL; }
  virtual LIR_OpUpdateCRC32* as_OpUpdateCRC32() { return NULL; }
  virtual LIR_OpTypeCheck* as_OpTypeCheck() { return NULL; }
  virtual LIR_OpCompareAndSwap* as_OpCompareAndSwap() { return NULL; }
  virtual LIR_OpLoadKlass* as_OpLoadKlass() { return NULL; }
  virtual LIR_OpProfileCall* as_OpProfileCall() { return NULL; }
  virtual LIR_OpProfileType* as_OpProfileType() { return NULL; }
#ifdef ASSERT
  virtual LIR_OpAssert* as_OpAssert() { return NULL; }
#endif

  virtual void verify() const {}
};

// for calls
class LIR_OpCall: public LIR_Op {
 friend class LIR_OpVisitState;

 protected:
  address      _addr;
  LIR_OprList* _arguments;
 protected:
  LIR_OpCall(LIR_Code code, address addr, LIR_Opr result,
             LIR_OprList* arguments, CodeEmitInfo* info = NULL)
    : LIR_Op(code, result, info)
    , _addr(addr)
    , _arguments(arguments) {}

 public:
  address addr() const                           { return _addr; }
  const LIR_OprList* arguments() const           { return _arguments; }
  virtual LIR_OpCall* as_OpCall()                { return this; }
};


// --------------------------------------------------
// LIR_OpJavaCall
// --------------------------------------------------
class LIR_OpJavaCall: public LIR_OpCall {
 friend class LIR_OpVisitState;

 private:
  ciMethod* _method;
  LIR_Opr   _receiver;
  LIR_Opr   _method_handle_invoke_SP_save_opr;  // Used in LIR_OpVisitState::visit to store the reference to FrameMap::method_handle_invoke_SP_save_opr.

 public:
  LIR_OpJavaCall(LIR_Code code, ciMethod* method,
                 LIR_Opr receiver, LIR_Opr result,
                 address addr, LIR_OprList* arguments,
                 CodeEmitInfo* info)
  : LIR_OpCall(code, addr, result, arguments, info)
  , _method(method)
  , _receiver(receiver)
  , _method_handle_invoke_SP_save_opr(LIR_OprFact::illegalOpr)
  { assert(is_in_range(code, begin_opJavaCall, end_opJavaCall), "code check"); }

  LIR_OpJavaCall(LIR_Code code, ciMethod* method,
                 LIR_Opr receiver, LIR_Opr result, intptr_t vtable_offset,
                 LIR_OprList* arguments, CodeEmitInfo* info)
  : LIR_OpCall(code, (address)vtable_offset, result, arguments, info)
  , _method(method)
  , _receiver(receiver)
  , _method_handle_invoke_SP_save_opr(LIR_OprFact::illegalOpr)
  { assert(is_in_range(code, begin_opJavaCall, end_opJavaCall), "code check"); }

  LIR_Opr receiver() const                       { return _receiver; }
  ciMethod* method() const                       { return _method;   }

  // JSR 292 support.
  bool is_invokedynamic() const                  { return code() == lir_dynamic_call; }
  bool is_method_handle_invoke() const {
    return method()->is_compiled_lambda_form() ||   // Java-generated lambda form
           method()->is_method_handle_intrinsic();  // JVM-generated MH intrinsic
  }

  virtual void emit_code(LIR_Assembler* masm);
  virtual LIR_OpJavaCall* as_OpJavaCall() { return this; }
  virtual void print_instr(outputStream* out) const PRODUCT_RETURN;
};

// --------------------------------------------------
// LIR_OpLabel
// --------------------------------------------------
// Location where a branch can continue
class LIR_OpLabel: public LIR_Op {
 friend class LIR_OpVisitState;

 private:
  Label* _label;
 public:
  LIR_OpLabel(Label* lbl)
   : LIR_Op(lir_label, LIR_OprFact::illegalOpr, NULL)
   , _label(lbl)                                 {}
  Label* label() const                           { return _label; }

  virtual void emit_code(LIR_Assembler* masm);
  virtual LIR_OpLabel* as_OpLabel() { return this; }
  virtual void print_instr(outputStream* out) const PRODUCT_RETURN;
};

// LIR_OpArrayCopy
class LIR_OpArrayCopy: public LIR_Op {
 friend class LIR_OpVisitState;

 private:
  ArrayCopyStub*  _stub;
  LIR_Opr   _src;
  LIR_Opr   _src_pos;
  LIR_Opr   _dst;
  LIR_Opr   _dst_pos;
  LIR_Opr   _length;
  LIR_Opr   _tmp;
  ciArrayKlass* _expected_type;
  int       _flags;

public:
  enum Flags {
    src_null_check         = 1 << 0,
    dst_null_check         = 1 << 1,
    src_pos_positive_check = 1 << 2,
    dst_pos_positive_check = 1 << 3,
    length_positive_check  = 1 << 4,
    src_range_check        = 1 << 5,
    dst_range_check        = 1 << 6,
    type_check             = 1 << 7,
    overlapping            = 1 << 8,
    unaligned              = 1 << 9,
    src_objarray           = 1 << 10,
    dst_objarray           = 1 << 11,
    all_flags              = (1 << 12) - 1
  };

  LIR_OpArrayCopy(LIR_Opr src, LIR_Opr src_pos, LIR_Opr dst, LIR_Opr dst_pos, LIR_Opr length, LIR_Opr tmp,
                  ciArrayKlass* expected_type, int flags, CodeEmitInfo* info);

  LIR_Opr src() const                            { return _src; }
  LIR_Opr src_pos() const                        { return _src_pos; }
  LIR_Opr dst() const                            { return _dst; }
  LIR_Opr dst_pos() const                        { return _dst_pos; }
  LIR_Opr length() const                         { return _length; }
  LIR_Opr tmp() const                            { return _tmp; }
  int flags() const                              { return _flags; }
  ciArrayKlass* expected_type() const            { return _expected_type; }
  ArrayCopyStub* stub() const                    { return _stub; }

  virtual void emit_code(LIR_Assembler* masm);
  virtual LIR_OpArrayCopy* as_OpArrayCopy() { return this; }
  void print_instr(outputStream* out) const PRODUCT_RETURN;
};

// LIR_OpUpdateCRC32
class LIR_OpUpdateCRC32: public LIR_Op {
  friend class LIR_OpVisitState;

private:
  LIR_Opr   _crc;
  LIR_Opr   _val;

public:

  LIR_OpUpdateCRC32(LIR_Opr crc, LIR_Opr val, LIR_Opr res);

  LIR_Opr crc() const                            { return _crc; }
  LIR_Opr val() const                            { return _val; }

  virtual void emit_code(LIR_Assembler* masm);
  virtual LIR_OpUpdateCRC32* as_OpUpdateCRC32()  { return this; }
  void print_instr(outputStream* out) const PRODUCT_RETURN;
};

// --------------------------------------------------
// LIR_Op0
// --------------------------------------------------
class LIR_Op0: public LIR_Op {
 friend class LIR_OpVisitState;

 public:
  LIR_Op0(LIR_Code code)
   : LIR_Op(code, LIR_OprFact::illegalOpr, NULL)  { assert(is_in_range(code, begin_op0, end_op0), "code check"); }
  LIR_Op0(LIR_Code code, LIR_Opr result, CodeEmitInfo* info = NULL)
   : LIR_Op(code, result, info)  { assert(is_in_range(code, begin_op0, end_op0), "code check"); }

  virtual void emit_code(LIR_Assembler* masm);
  virtual LIR_Op0* as_Op0() { return this; }
  virtual void print_instr(outputStream* out) const PRODUCT_RETURN;
};


// --------------------------------------------------
// LIR_Op1
// --------------------------------------------------

class LIR_Op1: public LIR_Op {
 friend class LIR_OpVisitState;

 protected:
  LIR_Opr         _opr;   // input operand
  BasicType       _type;  // Operand types
  LIR_PatchCode   _patch; // only required with patchin (NEEDS_CLEANUP: do we want a special instruction for patching?)

  static void print_patch_code(outputStream* out, LIR_PatchCode code);

  void set_kind(LIR_MoveKind kind) {
    assert(code() == lir_move, "must be");
    _flags = kind;
  }

 public:
  LIR_Op1(LIR_Code code, LIR_Opr opr, LIR_Opr result = LIR_OprFact::illegalOpr, BasicType type = T_ILLEGAL, LIR_PatchCode patch = lir_patch_none, CodeEmitInfo* info = NULL)
    : LIR_Op(code, result, info)
    , _opr(opr)
    , _type(type)
    , _patch(patch)                    { assert(is_in_range(code, begin_op1, end_op1), "code check"); }

  LIR_Op1(LIR_Code code, LIR_Opr opr, LIR_Opr result, BasicType type, LIR_PatchCode patch, CodeEmitInfo* info, LIR_MoveKind kind)
    : LIR_Op(code, result, info)
    , _opr(opr)
    , _type(type)
    , _patch(patch)                    {
    assert(code == lir_move, "must be");
    set_kind(kind);
  }

  LIR_Op1(LIR_Code code, LIR_Opr opr, CodeEmitInfo* info)
    : LIR_Op(code, LIR_OprFact::illegalOpr, info)
    , _opr(opr)
    , _type(T_ILLEGAL)
    , _patch(lir_patch_none)           { assert(is_in_range(code, begin_op1, end_op1), "code check"); }

  LIR_Opr in_opr()           const               { return _opr;   }
  LIR_PatchCode patch_code() const               { return _patch; }
  BasicType type()           const               { return _type;  }

  LIR_MoveKind move_kind() const {
    assert(code() == lir_move, "must be");
    return (LIR_MoveKind)_flags;
  }

  virtual bool is_patching() { return _patch != lir_patch_none; }
  virtual void emit_code(LIR_Assembler* masm);
  virtual LIR_Op1* as_Op1() { return this; }
  virtual const char * name() const PRODUCT_RETURN0;

  void set_in_opr(LIR_Opr opr) { _opr = opr; }

  virtual void print_instr(outputStream* out) const PRODUCT_RETURN;
  virtual void verify() const;
};


// for runtime calls
class LIR_OpRTCall: public LIR_OpCall {
 friend class LIR_OpVisitState;

 private:
  LIR_Opr _tmp;
 public:
  LIR_OpRTCall(address addr, LIR_Opr tmp,
               LIR_Opr result, LIR_OprList* arguments, CodeEmitInfo* info = NULL)
    : LIR_OpCall(lir_rtcall, addr, result, arguments, info)
    , _tmp(tmp) {}

  virtual void print_instr(outputStream* out) const PRODUCT_RETURN;
  virtual void emit_code(LIR_Assembler* masm);
  virtual LIR_OpRTCall* as_OpRTCall() { return this; }

  LIR_Opr tmp() const                            { return _tmp; }

  virtual void verify() const;
};


class LIR_OpBranch: public LIR_Op {
 friend class LIR_OpVisitState;

 private:
  LIR_Condition _cond;
  Label*        _label;
  BlockBegin*   _block;  // if this is a branch to a block, this is the block
  BlockBegin*   _ublock; // if this is a float-branch, this is the unorderd block
  CodeStub*     _stub;   // if this is a branch to a stub, this is the stub

 public:
  LIR_OpBranch(LIR_Condition cond, Label* lbl)
    : LIR_Op(lir_branch, LIR_OprFact::illegalOpr, (CodeEmitInfo*) NULL)
    , _cond(cond)
    , _label(lbl)
    , _block(NULL)
    , _ublock(NULL)
    , _stub(NULL) { }

  LIR_OpBranch(LIR_Condition cond, BlockBegin* block);
  LIR_OpBranch(LIR_Condition cond, CodeStub* stub);

  // for unordered comparisons
  LIR_OpBranch(LIR_Condition cond, BlockBegin* block, BlockBegin* ublock);

  LIR_Condition cond()        const              { return _cond;        }
  Label*        label()       const              { return _label;       }
  BlockBegin*   block()       const              { return _block;       }
  BlockBegin*   ublock()      const              { return _ublock;      }
  CodeStub*     stub()        const              { return _stub;       }

  void          change_block(BlockBegin* b);
  void          change_ublock(BlockBegin* b);
  void          negate_cond();

  virtual void emit_code(LIR_Assembler* masm);
  virtual LIR_OpBranch* as_OpBranch() { return this; }
  virtual void print_instr(outputStream* out) const PRODUCT_RETURN;
};

class LIR_OpReturn: public LIR_Op1 {
 friend class LIR_OpVisitState;

 private:
  C1SafepointPollStub* _stub;

 public:
  LIR_OpReturn(LIR_Opr opr);

  C1SafepointPollStub* stub() const { return _stub; }
  virtual LIR_OpReturn* as_OpReturn() { return this; }
};

class ConversionStub;

class LIR_OpConvert: public LIR_Op1 {
 friend class LIR_OpVisitState;

 private:
   Bytecodes::Code _bytecode;
   ConversionStub* _stub;

 public:
   LIR_OpConvert(Bytecodes::Code code, LIR_Opr opr, LIR_Opr result, ConversionStub* stub)
     : LIR_Op1(lir_convert, opr, result)
     , _bytecode(code)
     , _stub(stub)                               {}

  Bytecodes::Code bytecode() const               { return _bytecode; }
  ConversionStub* stub() const                   { return _stub; }

  virtual void emit_code(LIR_Assembler* masm);
  virtual LIR_OpConvert* as_OpConvert() { return this; }
  virtual void print_instr(outputStream* out) const PRODUCT_RETURN;

  static void print_bytecode(outputStream* out, Bytecodes::Code code) PRODUCT_RETURN;
};


// LIR_OpAllocObj
class LIR_OpAllocObj : public LIR_Op1 {
 friend class LIR_OpVisitState;

 private:
  LIR_Opr _tmp1;
  LIR_Opr _tmp2;
  LIR_Opr _tmp3;
  LIR_Opr _tmp4;
  int     _hdr_size;
  int     _obj_size;
  CodeStub* _stub;
  bool    _init_check;

 public:
  LIR_OpAllocObj(LIR_Opr klass, LIR_Opr result,
                 LIR_Opr t1, LIR_Opr t2, LIR_Opr t3, LIR_Opr t4,
                 int hdr_size, int obj_size, bool init_check, CodeStub* stub)
    : LIR_Op1(lir_alloc_object, klass, result)
    , _tmp1(t1)
    , _tmp2(t2)
    , _tmp3(t3)
    , _tmp4(t4)
    , _hdr_size(hdr_size)
    , _obj_size(obj_size)
    , _stub(stub)
    , _init_check(init_check)                    { }

  LIR_Opr klass()        const                   { return in_opr();     }
  LIR_Opr obj()          const                   { return result_opr(); }
  LIR_Opr tmp1()         const                   { return _tmp1;        }
  LIR_Opr tmp2()         const                   { return _tmp2;        }
  LIR_Opr tmp3()         const                   { return _tmp3;        }
  LIR_Opr tmp4()         const                   { return _tmp4;        }
  int     header_size()  const                   { return _hdr_size;    }
  int     object_size()  const                   { return _obj_size;    }
  bool    init_check()   const                   { return _init_check;  }
  CodeStub* stub()       const                   { return _stub;        }

  virtual void emit_code(LIR_Assembler* masm);
  virtual LIR_OpAllocObj * as_OpAllocObj () { return this; }
  virtual void print_instr(outputStream* out) const PRODUCT_RETURN;
};


// LIR_OpRoundFP
class LIR_OpRoundFP : public LIR_Op1 {
 friend class LIR_OpVisitState;

 private:
  LIR_Opr _tmp;

 public:
  LIR_OpRoundFP(LIR_Opr reg, LIR_Opr stack_loc_temp, LIR_Opr result)
    : LIR_Op1(lir_roundfp, reg, result)
    , _tmp(stack_loc_temp) {}

  LIR_Opr tmp() const                            { return _tmp; }
  virtual LIR_OpRoundFP* as_OpRoundFP()          { return this; }
  void print_instr(outputStream* out) const PRODUCT_RETURN;
};

// LIR_OpTypeCheck
class LIR_OpTypeCheck: public LIR_Op {
 friend class LIR_OpVisitState;

 private:
  LIR_Opr       _object;
  LIR_Opr       _array;
  ciKlass*      _klass;
  LIR_Opr       _tmp1;
  LIR_Opr       _tmp2;
  LIR_Opr       _tmp3;
  bool          _fast_check;
  CodeEmitInfo* _info_for_patch;
  CodeEmitInfo* _info_for_exception;
  CodeStub*     _stub;
  ciMethod*     _profiled_method;
  int           _profiled_bci;
  bool          _should_profile;

public:
  LIR_OpTypeCheck(LIR_Code code, LIR_Opr result, LIR_Opr object, ciKlass* klass,
                  LIR_Opr tmp1, LIR_Opr tmp2, LIR_Opr tmp3, bool fast_check,
                  CodeEmitInfo* info_for_exception, CodeEmitInfo* info_for_patch, CodeStub* stub);
  LIR_OpTypeCheck(LIR_Code code, LIR_Opr object, LIR_Opr array,
                  LIR_Opr tmp1, LIR_Opr tmp2, LIR_Opr tmp3, CodeEmitInfo* info_for_exception);

  LIR_Opr object() const                         { return _object;         }
  LIR_Opr array() const                          { assert(code() == lir_store_check, "not valid"); return _array;         }
  LIR_Opr tmp1() const                           { return _tmp1;           }
  LIR_Opr tmp2() const                           { return _tmp2;           }
  LIR_Opr tmp3() const                           { return _tmp3;           }
  ciKlass* klass() const                         { assert(code() == lir_instanceof || code() == lir_checkcast, "not valid"); return _klass;          }
  bool fast_check() const                        { assert(code() == lir_instanceof || code() == lir_checkcast, "not valid"); return _fast_check;     }
  CodeEmitInfo* info_for_patch() const           { return _info_for_patch;  }
  CodeEmitInfo* info_for_exception() const       { return _info_for_exception; }
  CodeStub* stub() const                         { return _stub;           }

  // MethodData* profiling
  void set_profiled_method(ciMethod *method)     { _profiled_method = method; }
  void set_profiled_bci(int bci)                 { _profiled_bci = bci;       }
  void set_should_profile(bool b)                { _should_profile = b;       }
  ciMethod* profiled_method() const              { return _profiled_method;   }
  int       profiled_bci() const                 { return _profiled_bci;      }
  bool      should_profile() const               { return _should_profile;    }

  virtual bool is_patching() { return _info_for_patch != NULL; }
  virtual void emit_code(LIR_Assembler* masm);
  virtual LIR_OpTypeCheck* as_OpTypeCheck() { return this; }
  void print_instr(outputStream* out) const PRODUCT_RETURN;
};

// LIR_Op2
class LIR_Op2: public LIR_Op {
 friend class LIR_OpVisitState;

  int  _fpu_stack_size; // for sin/cos implementation on Intel

 protected:
  LIR_Opr   _opr1;
  LIR_Opr   _opr2;
  BasicType _type;
  LIR_Opr   _tmp1;
  LIR_Opr   _tmp2;
  LIR_Opr   _tmp3;
  LIR_Opr   _tmp4;
  LIR_Opr   _tmp5;
  LIR_Condition _condition;

  void verify() const;

 public:
  LIR_Op2(LIR_Code code, LIR_Condition condition, LIR_Opr opr1, LIR_Opr opr2, CodeEmitInfo* info = NULL)
    : LIR_Op(code, LIR_OprFact::illegalOpr, info)
    , _fpu_stack_size(0)
    , _opr1(opr1)
    , _opr2(opr2)
    , _type(T_ILLEGAL)
    , _tmp1(LIR_OprFact::illegalOpr)
    , _tmp2(LIR_OprFact::illegalOpr)
    , _tmp3(LIR_OprFact::illegalOpr)
    , _tmp4(LIR_OprFact::illegalOpr)
    , _tmp5(LIR_OprFact::illegalOpr)
    , _condition(condition) {
    assert(code == lir_cmp || code == lir_assert, "code check");
  }

  LIR_Op2(LIR_Code code, LIR_Condition condition, LIR_Opr opr1, LIR_Opr opr2, LIR_Opr result, BasicType type)
    : LIR_Op(code, result, NULL)
    , _fpu_stack_size(0)
    , _opr1(opr1)
    , _opr2(opr2)
    , _type(type)
    , _tmp1(LIR_OprFact::illegalOpr)
    , _tmp2(LIR_OprFact::illegalOpr)
    , _tmp3(LIR_OprFact::illegalOpr)
    , _tmp4(LIR_OprFact::illegalOpr)
    , _tmp5(LIR_OprFact::illegalOpr)
    , _condition(condition) {
    assert(code == lir_cmove, "code check");
    assert(type != T_ILLEGAL, "cmove should have type");
  }

  LIR_Op2(LIR_Code code, LIR_Opr opr1, LIR_Opr opr2, LIR_Opr result = LIR_OprFact::illegalOpr,
          CodeEmitInfo* info = NULL, BasicType type = T_ILLEGAL)
    : LIR_Op(code, result, info)
    , _fpu_stack_size(0)
    , _opr1(opr1)
    , _opr2(opr2)
    , _type(type)
    , _tmp1(LIR_OprFact::illegalOpr)
    , _tmp2(LIR_OprFact::illegalOpr)
    , _tmp3(LIR_OprFact::illegalOpr)
    , _tmp4(LIR_OprFact::illegalOpr)
    , _tmp5(LIR_OprFact::illegalOpr)
    , _condition(lir_cond_unknown) {
    assert(code != lir_cmp && is_in_range(code, begin_op2, end_op2), "code check");
  }

  LIR_Op2(LIR_Code code, LIR_Opr opr1, LIR_Opr opr2, LIR_Opr result, LIR_Opr tmp1, LIR_Opr tmp2 = LIR_OprFact::illegalOpr,
          LIR_Opr tmp3 = LIR_OprFact::illegalOpr, LIR_Opr tmp4 = LIR_OprFact::illegalOpr, LIR_Opr tmp5 = LIR_OprFact::illegalOpr)
    : LIR_Op(code, result, NULL)
    , _fpu_stack_size(0)
    , _opr1(opr1)
    , _opr2(opr2)
    , _type(T_ILLEGAL)
    , _tmp1(tmp1)
    , _tmp2(tmp2)
    , _tmp3(tmp3)
    , _tmp4(tmp4)
    , _tmp5(tmp5)
    , _condition(lir_cond_unknown) {
    assert(code != lir_cmp && is_in_range(code, begin_op2, end_op2), "code check");
  }

  LIR_Opr in_opr1() const                        { return _opr1; }
  LIR_Opr in_opr2() const                        { return _opr2; }
  BasicType type()  const                        { return _type; }
  LIR_Opr tmp1_opr() const                       { return _tmp1; }
  LIR_Opr tmp2_opr() const                       { return _tmp2; }
  LIR_Opr tmp3_opr() const                       { return _tmp3; }
  LIR_Opr tmp4_opr() const                       { return _tmp4; }
  LIR_Opr tmp5_opr() const                       { return _tmp5; }
  LIR_Condition condition() const  {
    assert(code() == lir_cmp || code() == lir_cmove || code() == lir_assert, "only valid for cmp and cmove and assert"); return _condition;
  }
  void set_condition(LIR_Condition condition) {
    assert(code() == lir_cmp || code() == lir_cmove, "only valid for cmp and cmove");  _condition = condition;
  }

  void set_fpu_stack_size(int size)              { _fpu_stack_size = size; }
  int  fpu_stack_size() const                    { return _fpu_stack_size; }

  void set_in_opr1(LIR_Opr opr)                  { _opr1 = opr; }
  void set_in_opr2(LIR_Opr opr)                  { _opr2 = opr; }

  virtual void emit_code(LIR_Assembler* masm);
  virtual LIR_Op2* as_Op2() { return this; }
  virtual void print_instr(outputStream* out) const PRODUCT_RETURN;
};

class LIR_OpAllocArray : public LIR_Op {
 friend class LIR_OpVisitState;

 private:
  LIR_Opr   _klass;
  LIR_Opr   _len;
  LIR_Opr   _tmp1;
  LIR_Opr   _tmp2;
  LIR_Opr   _tmp3;
  LIR_Opr   _tmp4;
  BasicType _type;
  CodeStub* _stub;

 public:
  LIR_OpAllocArray(LIR_Opr klass, LIR_Opr len, LIR_Opr result, LIR_Opr t1, LIR_Opr t2, LIR_Opr t3, LIR_Opr t4, BasicType type, CodeStub* stub)
    : LIR_Op(lir_alloc_array, result, NULL)
    , _klass(klass)
    , _len(len)
    , _tmp1(t1)
    , _tmp2(t2)
    , _tmp3(t3)
    , _tmp4(t4)
    , _type(type)
    , _stub(stub) {}

  LIR_Opr   klass()   const                      { return _klass;       }
  LIR_Opr   len()     const                      { return _len;         }
  LIR_Opr   obj()     const                      { return result_opr(); }
  LIR_Opr   tmp1()    const                      { return _tmp1;        }
  LIR_Opr   tmp2()    const                      { return _tmp2;        }
  LIR_Opr   tmp3()    const                      { return _tmp3;        }
  LIR_Opr   tmp4()    const                      { return _tmp4;        }
  BasicType type()    const                      { return _type;        }
  CodeStub* stub()    const                      { return _stub;        }

  virtual void emit_code(LIR_Assembler* masm);
  virtual LIR_OpAllocArray * as_OpAllocArray () { return this; }
  virtual void print_instr(outputStream* out) const PRODUCT_RETURN;
};


class LIR_Op3: public LIR_Op {
 friend class LIR_OpVisitState;

 private:
  LIR_Opr _opr1;
  LIR_Opr _opr2;
  LIR_Opr _opr3;
 public:
  LIR_Op3(LIR_Code code, LIR_Opr opr1, LIR_Opr opr2, LIR_Opr opr3, LIR_Opr result, CodeEmitInfo* info = NULL)
    : LIR_Op(code, result, info)
    , _opr1(opr1)
    , _opr2(opr2)
    , _opr3(opr3)                                { assert(is_in_range(code, begin_op3, end_op3), "code check"); }
  LIR_Opr in_opr1() const                        { return _opr1; }
  LIR_Opr in_opr2() const                        { return _opr2; }
  LIR_Opr in_opr3() const                        { return _opr3; }

  virtual void emit_code(LIR_Assembler* masm);
  virtual LIR_Op3* as_Op3() { return this; }
  virtual void print_instr(outputStream* out) const PRODUCT_RETURN;
};


//--------------------------------
class LabelObj: public CompilationResourceObj {
 private:
  Label _label;
 public:
  LabelObj()                                     {}
  Label* label()                                 { return &_label; }
};


class LIR_OpLock: public LIR_Op {
 friend class LIR_OpVisitState;

 private:
  LIR_Opr _hdr;
  LIR_Opr _obj;
  LIR_Opr _lock;
  LIR_Opr _scratch;
  CodeStub* _stub;
 public:
  LIR_OpLock(LIR_Code code, LIR_Opr hdr, LIR_Opr obj, LIR_Opr lock, LIR_Opr scratch, CodeStub* stub, CodeEmitInfo* info)
    : LIR_Op(code, LIR_OprFact::illegalOpr, info)
    , _hdr(hdr)
    , _obj(obj)
    , _lock(lock)
    , _scratch(scratch)
    , _stub(stub)                      {}

  LIR_Opr hdr_opr() const                        { return _hdr; }
  LIR_Opr obj_opr() const                        { return _obj; }
  LIR_Opr lock_opr() const                       { return _lock; }
  LIR_Opr scratch_opr() const                    { return _scratch; }
  CodeStub* stub() const                         { return _stub; }

  virtual void emit_code(LIR_Assembler* masm);
  virtual LIR_OpLock* as_OpLock() { return this; }
  void print_instr(outputStream* out) const PRODUCT_RETURN;
};

class LIR_OpLoadKlass: public LIR_Op {
  friend class LIR_OpVisitState;

 private:
  LIR_Opr _obj;
  CodeStub* _stub;
<<<<<<< HEAD
  CodeEmitInfo* _info;
 public:
  LIR_OpLoadKlass(LIR_Opr obj, LIR_Opr result, CodeStub* stub, CodeEmitInfo* info)
    : LIR_Op(lir_load_klass, result, NULL)
    , _obj(obj)
    , _stub(stub)
    , _info(info) {}

  LIR_Opr obj()        const { return _obj;  }
  CodeStub* stub()     const { return _stub; }
  CodeEmitInfo* info() const { return _info; }
=======
 public:
  LIR_OpLoadKlass(LIR_Opr obj, LIR_Opr result, CodeEmitInfo* info, CodeStub* stub)
    : LIR_Op(lir_load_klass, result, info)
    , _obj(obj)
    , _stub(stub) {}

  LIR_Opr obj()        const { return _obj;  }
  CodeStub* stub()     const { return _stub; }
>>>>>>> 4aff2deb

  virtual LIR_OpLoadKlass* as_OpLoadKlass() { return this; }
  virtual void emit_code(LIR_Assembler* masm);
  void print_instr(outputStream* out) const PRODUCT_RETURN;
};

class LIR_OpDelay: public LIR_Op {
 friend class LIR_OpVisitState;

 private:
  LIR_Op* _op;

 public:
  LIR_OpDelay(LIR_Op* op, CodeEmitInfo* info):
    LIR_Op(lir_delay_slot, LIR_OprFact::illegalOpr, info),
    _op(op) {
    assert(op->code() == lir_nop, "should be filling with nops");
  }
  virtual void emit_code(LIR_Assembler* masm);
  virtual LIR_OpDelay* as_OpDelay() { return this; }
  void print_instr(outputStream* out) const PRODUCT_RETURN;
  LIR_Op* delay_op() const { return _op; }
  CodeEmitInfo* call_info() const { return info(); }
};

#ifdef ASSERT
// LIR_OpAssert
class LIR_OpAssert : public LIR_Op2 {
 friend class LIR_OpVisitState;

 private:
  const char* _msg;
  bool        _halt;

 public:
  LIR_OpAssert(LIR_Condition condition, LIR_Opr opr1, LIR_Opr opr2, const char* msg, bool halt)
    : LIR_Op2(lir_assert, condition, opr1, opr2)
    , _msg(msg)
    , _halt(halt) {
  }

  const char* msg() const                        { return _msg; }
  bool        halt() const                       { return _halt; }

  virtual void emit_code(LIR_Assembler* masm);
  virtual LIR_OpAssert* as_OpAssert()            { return this; }
  virtual void print_instr(outputStream* out) const PRODUCT_RETURN;
};
#endif

// LIR_OpCompareAndSwap
class LIR_OpCompareAndSwap : public LIR_Op {
 friend class LIR_OpVisitState;

 private:
  LIR_Opr _addr;
  LIR_Opr _cmp_value;
  LIR_Opr _new_value;
  LIR_Opr _tmp1;
  LIR_Opr _tmp2;

 public:
  LIR_OpCompareAndSwap(LIR_Code code, LIR_Opr addr, LIR_Opr cmp_value, LIR_Opr new_value,
                       LIR_Opr t1, LIR_Opr t2, LIR_Opr result)
    : LIR_Op(code, result, NULL)  // no result, no info
    , _addr(addr)
    , _cmp_value(cmp_value)
    , _new_value(new_value)
    , _tmp1(t1)
    , _tmp2(t2)                                  { }

  LIR_Opr addr()        const                    { return _addr;  }
  LIR_Opr cmp_value()   const                    { return _cmp_value; }
  LIR_Opr new_value()   const                    { return _new_value; }
  LIR_Opr tmp1()        const                    { return _tmp1;      }
  LIR_Opr tmp2()        const                    { return _tmp2;      }

  virtual void emit_code(LIR_Assembler* masm);
  virtual LIR_OpCompareAndSwap * as_OpCompareAndSwap () { return this; }
  virtual void print_instr(outputStream* out) const PRODUCT_RETURN;
};

// LIR_OpProfileCall
class LIR_OpProfileCall : public LIR_Op {
 friend class LIR_OpVisitState;

 private:
  ciMethod* _profiled_method;
  int       _profiled_bci;
  ciMethod* _profiled_callee;
  LIR_Opr   _mdo;
  LIR_Opr   _recv;
  LIR_Opr   _tmp1;
  ciKlass*  _known_holder;

 public:
  // Destroys recv
  LIR_OpProfileCall(ciMethod* profiled_method, int profiled_bci, ciMethod* profiled_callee, LIR_Opr mdo, LIR_Opr recv, LIR_Opr t1, ciKlass* known_holder)
    : LIR_Op(lir_profile_call, LIR_OprFact::illegalOpr, NULL)  // no result, no info
    , _profiled_method(profiled_method)
    , _profiled_bci(profiled_bci)
    , _profiled_callee(profiled_callee)
    , _mdo(mdo)
    , _recv(recv)
    , _tmp1(t1)
    , _known_holder(known_holder)                { }

  ciMethod* profiled_method() const              { return _profiled_method;  }
  int       profiled_bci()    const              { return _profiled_bci;     }
  ciMethod* profiled_callee() const              { return _profiled_callee;  }
  LIR_Opr   mdo()             const              { return _mdo;              }
  LIR_Opr   recv()            const              { return _recv;             }
  LIR_Opr   tmp1()            const              { return _tmp1;             }
  ciKlass*  known_holder()    const              { return _known_holder;     }

  virtual void emit_code(LIR_Assembler* masm);
  virtual LIR_OpProfileCall* as_OpProfileCall() { return this; }
  virtual void print_instr(outputStream* out) const PRODUCT_RETURN;
  bool should_profile_receiver_type() const {
    bool callee_is_static = _profiled_callee->is_loaded() && _profiled_callee->is_static();
    Bytecodes::Code bc = _profiled_method->java_code_at_bci(_profiled_bci);
    bool call_is_virtual = (bc == Bytecodes::_invokevirtual && !_profiled_callee->can_be_statically_bound()) || bc == Bytecodes::_invokeinterface;
    return C1ProfileVirtualCalls && call_is_virtual && !callee_is_static;
  }
};

// LIR_OpProfileType
class LIR_OpProfileType : public LIR_Op {
 friend class LIR_OpVisitState;

 private:
  LIR_Opr      _mdp;
  LIR_Opr      _obj;
  LIR_Opr      _tmp;
  ciKlass*     _exact_klass;   // non NULL if we know the klass statically (no need to load it from _obj)
  intptr_t     _current_klass; // what the profiling currently reports
  bool         _not_null;      // true if we know statically that _obj cannot be null
  bool         _no_conflict;   // true if we're profling parameters, _exact_klass is not NULL and we know
                               // _exact_klass it the only possible type for this parameter in any context.

 public:
  // Destroys recv
  LIR_OpProfileType(LIR_Opr mdp, LIR_Opr obj, ciKlass* exact_klass, intptr_t current_klass, LIR_Opr tmp, bool not_null, bool no_conflict)
    : LIR_Op(lir_profile_type, LIR_OprFact::illegalOpr, NULL)  // no result, no info
    , _mdp(mdp)
    , _obj(obj)
    , _tmp(tmp)
    , _exact_klass(exact_klass)
    , _current_klass(current_klass)
    , _not_null(not_null)
    , _no_conflict(no_conflict) { }

  LIR_Opr      mdp()              const             { return _mdp;              }
  LIR_Opr      obj()              const             { return _obj;              }
  LIR_Opr      tmp()              const             { return _tmp;              }
  ciKlass*     exact_klass()      const             { return _exact_klass;      }
  intptr_t     current_klass()    const             { return _current_klass;    }
  bool         not_null()         const             { return _not_null;         }
  bool         no_conflict()      const             { return _no_conflict;      }

  virtual void emit_code(LIR_Assembler* masm);
  virtual LIR_OpProfileType* as_OpProfileType() { return this; }
  virtual void print_instr(outputStream* out) const PRODUCT_RETURN;
};

class LIR_InsertionBuffer;

//--------------------------------LIR_List---------------------------------------------------
// Maintains a list of LIR instructions (one instance of LIR_List per basic block)
// The LIR instructions are appended by the LIR_List class itself;
//
// Notes:
// - all offsets are(should be) in bytes
// - local positions are specified with an offset, with offset 0 being local 0

class LIR_List: public CompilationResourceObj {
 private:
  LIR_OpList  _operations;

  Compilation*  _compilation;
#ifndef PRODUCT
  BlockBegin*   _block;
#endif
#ifdef ASSERT
  const char *  _file;
  int           _line;
#endif

 public:
  void append(LIR_Op* op) {
    if (op->source() == NULL)
      op->set_source(_compilation->current_instruction());
#ifndef PRODUCT
    if (PrintIRWithLIR) {
      _compilation->maybe_print_current_instruction();
      op->print(); tty->cr();
    }
#endif // PRODUCT

    _operations.append(op);

#ifdef ASSERT
    op->verify();
    op->set_file_and_line(_file, _line);
    _file = NULL;
    _line = 0;
#endif
  }

  LIR_List(Compilation* compilation, BlockBegin* block = NULL);

#ifdef ASSERT
  void set_file_and_line(const char * file, int line);
#endif

  //---------- accessors ---------------
  LIR_OpList* instructions_list()                { return &_operations; }
  int         length() const                     { return _operations.length(); }
  LIR_Op*     at(int i) const                    { return _operations.at(i); }

  NOT_PRODUCT(BlockBegin* block() const          { return _block; });

  // insert LIR_Ops in buffer to right places in LIR_List
  void append(LIR_InsertionBuffer* buffer);

  //---------- mutators ---------------
  void insert_before(int i, LIR_List* op_list)   { _operations.insert_before(i, op_list->instructions_list()); }
  void insert_before(int i, LIR_Op* op)          { _operations.insert_before(i, op); }
  void remove_at(int i)                          { _operations.remove_at(i); }

  //---------- printing -------------
  void print_instructions() PRODUCT_RETURN;


  //---------- instructions -------------
  void call_opt_virtual(ciMethod* method, LIR_Opr receiver, LIR_Opr result,
                        address dest, LIR_OprList* arguments,
                        CodeEmitInfo* info) {
    append(new LIR_OpJavaCall(lir_optvirtual_call, method, receiver, result, dest, arguments, info));
  }
  void call_static(ciMethod* method, LIR_Opr result,
                   address dest, LIR_OprList* arguments, CodeEmitInfo* info) {
    append(new LIR_OpJavaCall(lir_static_call, method, LIR_OprFact::illegalOpr, result, dest, arguments, info));
  }
  void call_icvirtual(ciMethod* method, LIR_Opr receiver, LIR_Opr result,
                      address dest, LIR_OprList* arguments, CodeEmitInfo* info) {
    append(new LIR_OpJavaCall(lir_icvirtual_call, method, receiver, result, dest, arguments, info));
  }
  void call_dynamic(ciMethod* method, LIR_Opr receiver, LIR_Opr result,
                    address dest, LIR_OprList* arguments, CodeEmitInfo* info) {
    append(new LIR_OpJavaCall(lir_dynamic_call, method, receiver, result, dest, arguments, info));
  }

  void get_thread(LIR_Opr result)                { append(new LIR_Op0(lir_get_thread, result)); }
  void membar()                                  { append(new LIR_Op0(lir_membar)); }
  void membar_acquire()                          { append(new LIR_Op0(lir_membar_acquire)); }
  void membar_release()                          { append(new LIR_Op0(lir_membar_release)); }
  void membar_loadload()                         { append(new LIR_Op0(lir_membar_loadload)); }
  void membar_storestore()                       { append(new LIR_Op0(lir_membar_storestore)); }
  void membar_loadstore()                        { append(new LIR_Op0(lir_membar_loadstore)); }
  void membar_storeload()                        { append(new LIR_Op0(lir_membar_storeload)); }

  void nop()                                     { append(new LIR_Op0(lir_nop)); }

  void std_entry(LIR_Opr receiver)               { append(new LIR_Op0(lir_std_entry, receiver)); }
  void osr_entry(LIR_Opr osrPointer)             { append(new LIR_Op0(lir_osr_entry, osrPointer)); }

  void on_spin_wait()                            { append(new LIR_Op0(lir_on_spin_wait)); }

  void branch_destination(Label* lbl)            { append(new LIR_OpLabel(lbl)); }

  void leal(LIR_Opr from, LIR_Opr result_reg, LIR_PatchCode patch_code = lir_patch_none, CodeEmitInfo* info = NULL) { append(new LIR_Op1(lir_leal, from, result_reg, T_ILLEGAL, patch_code, info)); }

  // result is a stack location for old backend and vreg for UseLinearScan
  // stack_loc_temp is an illegal register for old backend
  void roundfp(LIR_Opr reg, LIR_Opr stack_loc_temp, LIR_Opr result) { append(new LIR_OpRoundFP(reg, stack_loc_temp, result)); }
  void move(LIR_Opr src, LIR_Opr dst, CodeEmitInfo* info = NULL) { append(new LIR_Op1(lir_move, src, dst, dst->type(), lir_patch_none, info)); }
  void move(LIR_Address* src, LIR_Opr dst, CodeEmitInfo* info = NULL) { append(new LIR_Op1(lir_move, LIR_OprFact::address(src), dst, src->type(), lir_patch_none, info)); }
  void move(LIR_Opr src, LIR_Address* dst, CodeEmitInfo* info = NULL) { append(new LIR_Op1(lir_move, src, LIR_OprFact::address(dst), dst->type(), lir_patch_none, info)); }
  void move_wide(LIR_Address* src, LIR_Opr dst, CodeEmitInfo* info = NULL) {
    if (UseCompressedOops) {
      append(new LIR_Op1(lir_move, LIR_OprFact::address(src), dst, src->type(), lir_patch_none, info, lir_move_wide));
    } else {
      move(src, dst, info);
    }
  }
  void move_wide(LIR_Opr src, LIR_Address* dst, CodeEmitInfo* info = NULL) {
    if (UseCompressedOops) {
      append(new LIR_Op1(lir_move, src, LIR_OprFact::address(dst), dst->type(), lir_patch_none, info, lir_move_wide));
    } else {
      move(src, dst, info);
    }
  }
  void volatile_move(LIR_Opr src, LIR_Opr dst, BasicType type, CodeEmitInfo* info = NULL, LIR_PatchCode patch_code = lir_patch_none) { append(new LIR_Op1(lir_move, src, dst, type, patch_code, info, lir_move_volatile)); }

  void oop2reg  (jobject o, LIR_Opr reg)         { assert(reg->type() == T_OBJECT, "bad reg"); append(new LIR_Op1(lir_move, LIR_OprFact::oopConst(o),    reg));   }
  void oop2reg_patch(jobject o, LIR_Opr reg, CodeEmitInfo* info);

  void metadata2reg  (Metadata* o, LIR_Opr reg)  { assert(reg->type() == T_METADATA, "bad reg"); append(new LIR_Op1(lir_move, LIR_OprFact::metadataConst(o), reg));   }
  void klass2reg_patch(Metadata* o, LIR_Opr reg, CodeEmitInfo* info);

  void safepoint(LIR_Opr tmp, CodeEmitInfo* info)  { append(new LIR_Op1(lir_safepoint, tmp, info)); }
  void return_op(LIR_Opr result)                   { append(new LIR_OpReturn(result)); }

  void convert(Bytecodes::Code code, LIR_Opr left, LIR_Opr dst, ConversionStub* stub = NULL/*, bool is_32bit = false*/) { append(new LIR_OpConvert(code, left, dst, stub)); }

  void logical_and (LIR_Opr left, LIR_Opr right, LIR_Opr dst) { append(new LIR_Op2(lir_logic_and,  left, right, dst)); }
  void logical_or  (LIR_Opr left, LIR_Opr right, LIR_Opr dst) { append(new LIR_Op2(lir_logic_or,   left, right, dst)); }
  void logical_xor (LIR_Opr left, LIR_Opr right, LIR_Opr dst) { append(new LIR_Op2(lir_logic_xor,  left, right, dst)); }

  void null_check(LIR_Opr opr, CodeEmitInfo* info, bool deoptimize_on_null = false);
  void throw_exception(LIR_Opr exceptionPC, LIR_Opr exceptionOop, CodeEmitInfo* info) {
    append(new LIR_Op2(lir_throw, exceptionPC, exceptionOop, LIR_OprFact::illegalOpr, info));
  }
  void unwind_exception(LIR_Opr exceptionOop) {
    append(new LIR_Op1(lir_unwind, exceptionOop));
  }

  void push(LIR_Opr opr)                                   { append(new LIR_Op1(lir_push, opr)); }
  void pop(LIR_Opr reg)                                    { append(new LIR_Op1(lir_pop,  reg)); }

  void cmp(LIR_Condition condition, LIR_Opr left, LIR_Opr right, CodeEmitInfo* info = NULL) {
    append(new LIR_Op2(lir_cmp, condition, left, right, info));
  }
  void cmp(LIR_Condition condition, LIR_Opr left, int right, CodeEmitInfo* info = NULL) {
    cmp(condition, left, LIR_OprFact::intConst(right), info);
  }

  void cmp_mem_int(LIR_Condition condition, LIR_Opr base, int disp, int c, CodeEmitInfo* info);
  void cmp_reg_mem(LIR_Condition condition, LIR_Opr reg, LIR_Address* addr, CodeEmitInfo* info);

  void cmove(LIR_Condition condition, LIR_Opr src1, LIR_Opr src2, LIR_Opr dst, BasicType type) {
    append(new LIR_Op2(lir_cmove, condition, src1, src2, dst, type));
  }

  void cas_long(LIR_Opr addr, LIR_Opr cmp_value, LIR_Opr new_value,
                LIR_Opr t1, LIR_Opr t2, LIR_Opr result = LIR_OprFact::illegalOpr);
  void cas_obj(LIR_Opr addr, LIR_Opr cmp_value, LIR_Opr new_value,
               LIR_Opr t1, LIR_Opr t2, LIR_Opr result = LIR_OprFact::illegalOpr);
  void cas_int(LIR_Opr addr, LIR_Opr cmp_value, LIR_Opr new_value,
               LIR_Opr t1, LIR_Opr t2, LIR_Opr result = LIR_OprFact::illegalOpr);

  void abs (LIR_Opr from, LIR_Opr to, LIR_Opr tmp)                { append(new LIR_Op2(lir_abs , from, tmp, to)); }
  void negate(LIR_Opr from, LIR_Opr to, LIR_Opr tmp = LIR_OprFact::illegalOpr)              { append(new LIR_Op2(lir_neg, from, tmp, to)); }
  void sqrt(LIR_Opr from, LIR_Opr to, LIR_Opr tmp)                { append(new LIR_Op2(lir_sqrt, from, tmp, to)); }
  void fmad(LIR_Opr from, LIR_Opr from1, LIR_Opr from2, LIR_Opr to) { append(new LIR_Op3(lir_fmad, from, from1, from2, to)); }
  void fmaf(LIR_Opr from, LIR_Opr from1, LIR_Opr from2, LIR_Opr to) { append(new LIR_Op3(lir_fmaf, from, from1, from2, to)); }
  void log10 (LIR_Opr from, LIR_Opr to, LIR_Opr tmp)              { append(new LIR_Op2(lir_log10, from, LIR_OprFact::illegalOpr, to, tmp)); }
  void tan (LIR_Opr from, LIR_Opr to, LIR_Opr tmp1, LIR_Opr tmp2) { append(new LIR_Op2(lir_tan , from, tmp1, to, tmp2)); }

  void add (LIR_Opr left, LIR_Opr right, LIR_Opr res)      { append(new LIR_Op2(lir_add, left, right, res)); }
  void sub (LIR_Opr left, LIR_Opr right, LIR_Opr res, CodeEmitInfo* info = NULL) { append(new LIR_Op2(lir_sub, left, right, res, info)); }
  void mul (LIR_Opr left, LIR_Opr right, LIR_Opr res) { append(new LIR_Op2(lir_mul, left, right, res)); }
  void mul (LIR_Opr left, LIR_Opr right, LIR_Opr res, LIR_Opr tmp) { append(new LIR_Op2(lir_mul, left, right, res, tmp)); }
  void div (LIR_Opr left, LIR_Opr right, LIR_Opr res, CodeEmitInfo* info = NULL)      { append(new LIR_Op2(lir_div, left, right, res, info)); }
  void div (LIR_Opr left, LIR_Opr right, LIR_Opr res, LIR_Opr tmp) { append(new LIR_Op2(lir_div, left, right, res, tmp)); }
  void rem (LIR_Opr left, LIR_Opr right, LIR_Opr res, CodeEmitInfo* info = NULL)      { append(new LIR_Op2(lir_rem, left, right, res, info)); }

  void volatile_load_mem_reg(LIR_Address* address, LIR_Opr dst, CodeEmitInfo* info, LIR_PatchCode patch_code = lir_patch_none);
  void volatile_load_unsafe_reg(LIR_Opr base, LIR_Opr offset, LIR_Opr dst, BasicType type, CodeEmitInfo* info, LIR_PatchCode patch_code);

  void load(LIR_Address* addr, LIR_Opr src, CodeEmitInfo* info = NULL, LIR_PatchCode patch_code = lir_patch_none);

  void store_mem_int(jint v,    LIR_Opr base, int offset_in_bytes, BasicType type, CodeEmitInfo* info, LIR_PatchCode patch_code = lir_patch_none);
  void store_mem_oop(jobject o, LIR_Opr base, int offset_in_bytes, BasicType type, CodeEmitInfo* info, LIR_PatchCode patch_code = lir_patch_none);
  void store(LIR_Opr src, LIR_Address* addr, CodeEmitInfo* info = NULL, LIR_PatchCode patch_code = lir_patch_none);
  void volatile_store_mem_reg(LIR_Opr src, LIR_Address* address, CodeEmitInfo* info, LIR_PatchCode patch_code = lir_patch_none);
  void volatile_store_unsafe_reg(LIR_Opr src, LIR_Opr base, LIR_Opr offset, BasicType type, CodeEmitInfo* info, LIR_PatchCode patch_code);

  void idiv(LIR_Opr left, LIR_Opr right, LIR_Opr res, LIR_Opr tmp, CodeEmitInfo* info);
  void idiv(LIR_Opr left, int   right, LIR_Opr res, LIR_Opr tmp, CodeEmitInfo* info);
  void irem(LIR_Opr left, LIR_Opr right, LIR_Opr res, LIR_Opr tmp, CodeEmitInfo* info);
  void irem(LIR_Opr left, int   right, LIR_Opr res, LIR_Opr tmp, CodeEmitInfo* info);

  void allocate_object(LIR_Opr dst, LIR_Opr t1, LIR_Opr t2, LIR_Opr t3, LIR_Opr t4, int header_size, int object_size, LIR_Opr klass, bool init_check, CodeStub* stub);
  void allocate_array(LIR_Opr dst, LIR_Opr len, LIR_Opr t1,LIR_Opr t2, LIR_Opr t3,LIR_Opr t4, BasicType type, LIR_Opr klass, CodeStub* stub);

  // jump is an unconditional branch
  void jump(BlockBegin* block) {
    append(new LIR_OpBranch(lir_cond_always, block));
  }
  void jump(CodeStub* stub) {
    append(new LIR_OpBranch(lir_cond_always, stub));
  }
  void branch(LIR_Condition cond, Label* lbl) {
    append(new LIR_OpBranch(cond, lbl));
  }
  // Should not be used for fp comparisons
  void branch(LIR_Condition cond, BlockBegin* block) {
    append(new LIR_OpBranch(cond, block));
  }
  // Should not be used for fp comparisons
  void branch(LIR_Condition cond, CodeStub* stub) {
    append(new LIR_OpBranch(cond, stub));
  }
  // Should only be used for fp comparisons
  void branch(LIR_Condition cond, BlockBegin* block, BlockBegin* unordered) {
    append(new LIR_OpBranch(cond, block, unordered));
  }

  void shift_left(LIR_Opr value, LIR_Opr count, LIR_Opr dst, LIR_Opr tmp);
  void shift_right(LIR_Opr value, LIR_Opr count, LIR_Opr dst, LIR_Opr tmp);
  void unsigned_shift_right(LIR_Opr value, LIR_Opr count, LIR_Opr dst, LIR_Opr tmp);

  void shift_left(LIR_Opr value, int count, LIR_Opr dst)       { shift_left(value, LIR_OprFact::intConst(count), dst, LIR_OprFact::illegalOpr); }
  void shift_right(LIR_Opr value, int count, LIR_Opr dst)      { shift_right(value, LIR_OprFact::intConst(count), dst, LIR_OprFact::illegalOpr); }
  void unsigned_shift_right(LIR_Opr value, int count, LIR_Opr dst) { unsigned_shift_right(value, LIR_OprFact::intConst(count), dst, LIR_OprFact::illegalOpr); }

  void lcmp2int(LIR_Opr left, LIR_Opr right, LIR_Opr dst)        { append(new LIR_Op2(lir_cmp_l2i,  left, right, dst)); }
  void fcmp2int(LIR_Opr left, LIR_Opr right, LIR_Opr dst, bool is_unordered_less);

  void call_runtime_leaf(address routine, LIR_Opr tmp, LIR_Opr result, LIR_OprList* arguments) {
    append(new LIR_OpRTCall(routine, tmp, result, arguments));
  }

  void call_runtime(address routine, LIR_Opr tmp, LIR_Opr result,
                    LIR_OprList* arguments, CodeEmitInfo* info) {
    append(new LIR_OpRTCall(routine, tmp, result, arguments, info));
  }

  void load_stack_address_monitor(int monitor_ix, LIR_Opr dst)  { append(new LIR_Op1(lir_monaddr, LIR_OprFact::intConst(monitor_ix), dst)); }
  void unlock_object(LIR_Opr hdr, LIR_Opr obj, LIR_Opr lock, LIR_Opr scratch, CodeStub* stub);
  void lock_object(LIR_Opr hdr, LIR_Opr obj, LIR_Opr lock, LIR_Opr scratch, CodeStub* stub, CodeEmitInfo* info);

  void breakpoint()                                                  { append(new LIR_Op0(lir_breakpoint)); }

  void arraycopy(LIR_Opr src, LIR_Opr src_pos, LIR_Opr dst, LIR_Opr dst_pos, LIR_Opr length, LIR_Opr tmp, ciArrayKlass* expected_type, int flags, CodeEmitInfo* info) { append(new LIR_OpArrayCopy(src, src_pos, dst, dst_pos, length, tmp, expected_type, flags, info)); }

  void update_crc32(LIR_Opr crc, LIR_Opr val, LIR_Opr res)  { append(new LIR_OpUpdateCRC32(crc, val, res)); }

  void instanceof(LIR_Opr result, LIR_Opr object, ciKlass* klass, LIR_Opr tmp1, LIR_Opr tmp2, LIR_Opr tmp3, bool fast_check, CodeEmitInfo* info_for_patch, ciMethod* profiled_method, int profiled_bci);
  void store_check(LIR_Opr object, LIR_Opr array, LIR_Opr tmp1, LIR_Opr tmp2, LIR_Opr tmp3, CodeEmitInfo* info_for_exception, ciMethod* profiled_method, int profiled_bci);

  void checkcast (LIR_Opr result, LIR_Opr object, ciKlass* klass,
                  LIR_Opr tmp1, LIR_Opr tmp2, LIR_Opr tmp3, bool fast_check,
                  CodeEmitInfo* info_for_exception, CodeEmitInfo* info_for_patch, CodeStub* stub,
                  ciMethod* profiled_method, int profiled_bci);
  // MethodData* profiling
  void profile_call(ciMethod* method, int bci, ciMethod* callee, LIR_Opr mdo, LIR_Opr recv, LIR_Opr t1, ciKlass* cha_klass) {
    append(new LIR_OpProfileCall(method, bci, callee, mdo, recv, t1, cha_klass));
  }
  void profile_type(LIR_Address* mdp, LIR_Opr obj, ciKlass* exact_klass, intptr_t current_klass, LIR_Opr tmp, bool not_null, bool no_conflict) {
    append(new LIR_OpProfileType(LIR_OprFact::address(mdp), obj, exact_klass, current_klass, tmp, not_null, no_conflict));
  }

  void xadd(LIR_Opr src, LIR_Opr add, LIR_Opr res, LIR_Opr tmp) { append(new LIR_Op2(lir_xadd, src, add, res, tmp)); }
  void xchg(LIR_Opr src, LIR_Opr set, LIR_Opr res, LIR_Opr tmp) { append(new LIR_Op2(lir_xchg, src, set, res, tmp)); }

<<<<<<< HEAD
  void load_klass(LIR_Opr obj, LIR_Opr result, CodeStub* stub, CodeEmitInfo* info) { append(new LIR_OpLoadKlass(obj, result, stub, info)); }
=======
  void load_klass(LIR_Opr obj, LIR_Opr result, CodeEmitInfo* info, CodeStub* stub) { append(new LIR_OpLoadKlass(obj, result, info, stub)); }
>>>>>>> 4aff2deb

#ifdef ASSERT
  void lir_assert(LIR_Condition condition, LIR_Opr opr1, LIR_Opr opr2, const char* msg, bool halt) { append(new LIR_OpAssert(condition, opr1, opr2, msg, halt)); }
#endif
};

void print_LIR(BlockList* blocks);

class LIR_InsertionBuffer : public CompilationResourceObj {
 private:
  LIR_List*   _lir;   // the lir list where ops of this buffer should be inserted later (NULL when uninitialized)

  // list of insertion points. index and count are stored alternately:
  // _index_and_count[i * 2]:     the index into lir list where "count" ops should be inserted
  // _index_and_count[i * 2 + 1]: the number of ops to be inserted at index
  intStack    _index_and_count;

  // the LIR_Ops to be inserted
  LIR_OpList  _ops;

  void append_new(int index, int count)  { _index_and_count.append(index); _index_and_count.append(count); }
  void set_index_at(int i, int value)    { _index_and_count.at_put((i << 1),     value); }
  void set_count_at(int i, int value)    { _index_and_count.at_put((i << 1) + 1, value); }

#ifdef ASSERT
  void verify();
#endif
 public:
  LIR_InsertionBuffer() : _lir(NULL), _index_and_count(8), _ops(8) { }

  // must be called before using the insertion buffer
  void init(LIR_List* lir)  { assert(!initialized(), "already initialized"); _lir = lir; _index_and_count.clear(); _ops.clear(); }
  bool initialized() const  { return _lir != NULL; }
  // called automatically when the buffer is appended to the LIR_List
  void finish()             { _lir = NULL; }

  // accessors
  LIR_List*  lir_list() const             { return _lir; }
  int number_of_insertion_points() const  { return _index_and_count.length() >> 1; }
  int index_at(int i) const               { return _index_and_count.at((i << 1));     }
  int count_at(int i) const               { return _index_and_count.at((i << 1) + 1); }

  int number_of_ops() const               { return _ops.length(); }
  LIR_Op* op_at(int i) const              { return _ops.at(i); }

  // append an instruction to the buffer
  void append(int index, LIR_Op* op);

  // instruction
  void move(int index, LIR_Opr src, LIR_Opr dst, CodeEmitInfo* info = NULL) { append(index, new LIR_Op1(lir_move, src, dst, dst->type(), lir_patch_none, info)); }
};


//
// LIR_OpVisitState is used for manipulating LIR_Ops in an abstract way.
// Calling a LIR_Op's visit function with a LIR_OpVisitState causes
// information about the input, output and temporaries used by the
// op to be recorded.  It also records whether the op has call semantics
// and also records all the CodeEmitInfos used by this op.
//


class LIR_OpVisitState: public StackObj {
 public:
  typedef enum { inputMode, firstMode = inputMode, tempMode, outputMode, numModes, invalidMode = -1 } OprMode;

  enum {
    maxNumberOfOperands = 20,
    maxNumberOfInfos = 4
  };

 private:
  LIR_Op*          _op;

  // optimization: the operands and infos are not stored in a variable-length
  //               list, but in a fixed-size array to save time of size checks and resizing
  int              _oprs_len[numModes];
  LIR_Opr*         _oprs_new[numModes][maxNumberOfOperands];
  int _info_len;
  CodeEmitInfo*    _info_new[maxNumberOfInfos];

  bool             _has_call;
  bool             _has_slow_case;


  // only include register operands
  // addresses are decomposed to the base and index registers
  // constants and stack operands are ignored
  void append(LIR_Opr& opr, OprMode mode) {
    assert(opr->is_valid(), "should not call this otherwise");
    assert(mode >= 0 && mode < numModes, "bad mode");

    if (opr->is_register()) {
       assert(_oprs_len[mode] < maxNumberOfOperands, "array overflow");
      _oprs_new[mode][_oprs_len[mode]++] = &opr;

    } else if (opr->is_pointer()) {
      LIR_Address* address = opr->as_address_ptr();
      if (address != NULL) {
        // special handling for addresses: add base and index register of the address
        // both are always input operands or temp if we want to extend
        // their liveness!
        if (mode == outputMode) {
          mode = inputMode;
        }
        assert (mode == inputMode || mode == tempMode, "input or temp only for addresses");
        if (address->_base->is_valid()) {
          assert(address->_base->is_register(), "must be");
          assert(_oprs_len[mode] < maxNumberOfOperands, "array overflow");
          _oprs_new[mode][_oprs_len[mode]++] = &address->_base;
        }
        if (address->_index->is_valid()) {
          assert(address->_index->is_register(), "must be");
          assert(_oprs_len[mode] < maxNumberOfOperands, "array overflow");
          _oprs_new[mode][_oprs_len[mode]++] = &address->_index;
        }

      } else {
        assert(opr->is_constant(), "constant operands are not processed");
      }
    } else {
      assert(opr->is_stack(), "stack operands are not processed");
    }
  }

  void append(CodeEmitInfo* info) {
    assert(info != NULL, "should not call this otherwise");
    assert(_info_len < maxNumberOfInfos, "array overflow");
    _info_new[_info_len++] = info;
  }

 public:
  LIR_OpVisitState()         { reset(); }

  LIR_Op* op() const         { return _op; }
  void set_op(LIR_Op* op)    { reset(); _op = op; }

  bool has_call() const      { return _has_call; }
  bool has_slow_case() const { return _has_slow_case; }

  void reset() {
    _op = NULL;
    _has_call = false;
    _has_slow_case = false;

    _oprs_len[inputMode] = 0;
    _oprs_len[tempMode] = 0;
    _oprs_len[outputMode] = 0;
    _info_len = 0;
  }


  int opr_count(OprMode mode) const {
    assert(mode >= 0 && mode < numModes, "bad mode");
    return _oprs_len[mode];
  }

  LIR_Opr opr_at(OprMode mode, int index) const {
    assert(mode >= 0 && mode < numModes, "bad mode");
    assert(index >= 0 && index < _oprs_len[mode], "index out of bound");
    return *_oprs_new[mode][index];
  }

  void set_opr_at(OprMode mode, int index, LIR_Opr opr) const {
    assert(mode >= 0 && mode < numModes, "bad mode");
    assert(index >= 0 && index < _oprs_len[mode], "index out of bound");
    *_oprs_new[mode][index] = opr;
  }

  int info_count() const {
    return _info_len;
  }

  CodeEmitInfo* info_at(int index) const {
    assert(index < _info_len, "index out of bounds");
    return _info_new[index];
  }

  XHandlers* all_xhandler();

  // collects all register operands of the instruction
  void visit(LIR_Op* op);

#ifdef ASSERT
  // check that an operation has no operands
  bool no_operands(LIR_Op* op);
#endif

  // LIR_Op visitor functions use these to fill in the state
  void do_input(LIR_Opr& opr)             { append(opr, LIR_OpVisitState::inputMode); }
  void do_output(LIR_Opr& opr)            { append(opr, LIR_OpVisitState::outputMode); }
  void do_temp(LIR_Opr& opr)              { append(opr, LIR_OpVisitState::tempMode); }
  void do_info(CodeEmitInfo* info)        { append(info); }

  void do_stub(CodeStub* stub);
  void do_call()                          { _has_call = true; }
  void do_slow_case()                     { _has_slow_case = true; }
  void do_slow_case(CodeEmitInfo* info) {
    _has_slow_case = true;
    append(info);
  }
};


inline LIR_Opr LIR_Opr::illegalOpr()   { return LIR_OprFact::illegalOpr; };

inline LIR_Opr LIR_Opr::nullOpr()   { return LIR_OprFact::nullOpr; };

#endif // SHARE_C1_C1_LIR_HPP<|MERGE_RESOLUTION|>--- conflicted
+++ resolved
@@ -1829,19 +1829,6 @@
  private:
   LIR_Opr _obj;
   CodeStub* _stub;
-<<<<<<< HEAD
-  CodeEmitInfo* _info;
- public:
-  LIR_OpLoadKlass(LIR_Opr obj, LIR_Opr result, CodeStub* stub, CodeEmitInfo* info)
-    : LIR_Op(lir_load_klass, result, NULL)
-    , _obj(obj)
-    , _stub(stub)
-    , _info(info) {}
-
-  LIR_Opr obj()        const { return _obj;  }
-  CodeStub* stub()     const { return _stub; }
-  CodeEmitInfo* info() const { return _info; }
-=======
  public:
   LIR_OpLoadKlass(LIR_Opr obj, LIR_Opr result, CodeEmitInfo* info, CodeStub* stub)
     : LIR_Op(lir_load_klass, result, info)
@@ -1850,7 +1837,6 @@
 
   LIR_Opr obj()        const { return _obj;  }
   CodeStub* stub()     const { return _stub; }
->>>>>>> 4aff2deb
 
   virtual LIR_OpLoadKlass* as_OpLoadKlass() { return this; }
   virtual void emit_code(LIR_Assembler* masm);
@@ -2299,11 +2285,7 @@
   void xadd(LIR_Opr src, LIR_Opr add, LIR_Opr res, LIR_Opr tmp) { append(new LIR_Op2(lir_xadd, src, add, res, tmp)); }
   void xchg(LIR_Opr src, LIR_Opr set, LIR_Opr res, LIR_Opr tmp) { append(new LIR_Op2(lir_xchg, src, set, res, tmp)); }
 
-<<<<<<< HEAD
-  void load_klass(LIR_Opr obj, LIR_Opr result, CodeStub* stub, CodeEmitInfo* info) { append(new LIR_OpLoadKlass(obj, result, stub, info)); }
-=======
   void load_klass(LIR_Opr obj, LIR_Opr result, CodeEmitInfo* info, CodeStub* stub) { append(new LIR_OpLoadKlass(obj, result, info, stub)); }
->>>>>>> 4aff2deb
 
 #ifdef ASSERT
   void lir_assert(LIR_Condition condition, LIR_Opr opr1, LIR_Opr opr2, const char* msg, bool halt) { append(new LIR_OpAssert(condition, opr1, opr2, msg, halt)); }
