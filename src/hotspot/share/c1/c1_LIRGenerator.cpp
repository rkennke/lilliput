/*
 * Copyright (c) 2005, 2021, Oracle and/or its affiliates. All rights reserved.
 * DO NOT ALTER OR REMOVE COPYRIGHT NOTICES OR THIS FILE HEADER.
 *
 * This code is free software; you can redistribute it and/or modify it
 * under the terms of the GNU General Public License version 2 only, as
 * published by the Free Software Foundation.
 *
 * This code is distributed in the hope that it will be useful, but WITHOUT
 * ANY WARRANTY; without even the implied warranty of MERCHANTABILITY or
 * FITNESS FOR A PARTICULAR PURPOSE.  See the GNU General Public License
 * version 2 for more details (a copy is included in the LICENSE file that
 * accompanied this code).
 *
 * You should have received a copy of the GNU General Public License version
 * 2 along with this work; if not, write to the Free Software Foundation,
 * Inc., 51 Franklin St, Fifth Floor, Boston, MA 02110-1301 USA.
 *
 * Please contact Oracle, 500 Oracle Parkway, Redwood Shores, CA 94065 USA
 * or visit www.oracle.com if you need additional information or have any
 * questions.
 *
 */

#include "precompiled.hpp"
#include "c1/c1_Compilation.hpp"
#include "c1/c1_Defs.hpp"
#include "c1/c1_FrameMap.hpp"
#include "c1/c1_Instruction.hpp"
#include "c1/c1_LIRAssembler.hpp"
#include "c1/c1_LIRGenerator.hpp"
#include "c1/c1_ValueStack.hpp"
#include "ci/ciArrayKlass.hpp"
#include "ci/ciInstance.hpp"
#include "ci/ciObjArray.hpp"
#include "ci/ciUtilities.hpp"
#include "gc/shared/barrierSet.hpp"
#include "gc/shared/c1/barrierSetC1.hpp"
#include "oops/klass.inline.hpp"
#include "runtime/sharedRuntime.hpp"
#include "runtime/stubRoutines.hpp"
#include "runtime/vm_version.hpp"
#include "utilities/bitMap.inline.hpp"
#include "utilities/macros.hpp"
#include "utilities/powerOfTwo.hpp"

#ifdef ASSERT
#define __ gen()->lir(__FILE__, __LINE__)->
#else
#define __ gen()->lir()->
#endif

#ifndef PATCHED_ADDR
#define PATCHED_ADDR  (max_jint)
#endif

void PhiResolverState::reset() {
  _virtual_operands.clear();
  _other_operands.clear();
  _vreg_table.clear();
}


//--------------------------------------------------------------
// PhiResolver

// Resolves cycles:
//
//  r1 := r2  becomes  temp := r1
//  r2 := r1           r1 := r2
//                     r2 := temp
// and orders moves:
//
//  r2 := r3  becomes  r1 := r2
//  r1 := r2           r2 := r3

PhiResolver::PhiResolver(LIRGenerator* gen)
 : _gen(gen)
 , _state(gen->resolver_state())
 , _temp(LIR_OprFact::illegalOpr)
{
  // reinitialize the shared state arrays
  _state.reset();
}


void PhiResolver::emit_move(LIR_Opr src, LIR_Opr dest) {
  assert(src->is_valid(), "");
  assert(dest->is_valid(), "");
  __ move(src, dest);
}


void PhiResolver::move_temp_to(LIR_Opr dest) {
  assert(_temp->is_valid(), "");
  emit_move(_temp, dest);
  NOT_PRODUCT(_temp = LIR_OprFact::illegalOpr);
}


void PhiResolver::move_to_temp(LIR_Opr src) {
  assert(_temp->is_illegal(), "");
  _temp = _gen->new_register(src->type());
  emit_move(src, _temp);
}


// Traverse assignment graph in depth first order and generate moves in post order
// ie. two assignments: b := c, a := b start with node c:
// Call graph: move(NULL, c) -> move(c, b) -> move(b, a)
// Generates moves in this order: move b to a and move c to b
// ie. cycle a := b, b := a start with node a
// Call graph: move(NULL, a) -> move(a, b) -> move(b, a)
// Generates moves in this order: move b to temp, move a to b, move temp to a
void PhiResolver::move(ResolveNode* src, ResolveNode* dest) {
  if (!dest->visited()) {
    dest->set_visited();
    for (int i = dest->no_of_destinations()-1; i >= 0; i --) {
      move(dest, dest->destination_at(i));
    }
  } else if (!dest->start_node()) {
    // cylce in graph detected
    assert(_loop == NULL, "only one loop valid!");
    _loop = dest;
    move_to_temp(src->operand());
    return;
  } // else dest is a start node

  if (!dest->assigned()) {
    if (_loop == dest) {
      move_temp_to(dest->operand());
      dest->set_assigned();
    } else if (src != NULL) {
      emit_move(src->operand(), dest->operand());
      dest->set_assigned();
    }
  }
}


PhiResolver::~PhiResolver() {
  int i;
  // resolve any cycles in moves from and to virtual registers
  for (i = virtual_operands().length() - 1; i >= 0; i --) {
    ResolveNode* node = virtual_operands().at(i);
    if (!node->visited()) {
      _loop = NULL;
      move(NULL, node);
      node->set_start_node();
      assert(_temp->is_illegal(), "move_temp_to() call missing");
    }
  }

  // generate move for move from non virtual register to abitrary destination
  for (i = other_operands().length() - 1; i >= 0; i --) {
    ResolveNode* node = other_operands().at(i);
    for (int j = node->no_of_destinations() - 1; j >= 0; j --) {
      emit_move(node->operand(), node->destination_at(j)->operand());
    }
  }
}


ResolveNode* PhiResolver::create_node(LIR_Opr opr, bool source) {
  ResolveNode* node;
  if (opr->is_virtual()) {
    int vreg_num = opr->vreg_number();
    node = vreg_table().at_grow(vreg_num, NULL);
    assert(node == NULL || node->operand() == opr, "");
    if (node == NULL) {
      node = new ResolveNode(opr);
      vreg_table().at_put(vreg_num, node);
    }
    // Make sure that all virtual operands show up in the list when
    // they are used as the source of a move.
    if (source && !virtual_operands().contains(node)) {
      virtual_operands().append(node);
    }
  } else {
    assert(source, "");
    node = new ResolveNode(opr);
    other_operands().append(node);
  }
  return node;
}


void PhiResolver::move(LIR_Opr src, LIR_Opr dest) {
  assert(dest->is_virtual(), "");
  // tty->print("move "); src->print(); tty->print(" to "); dest->print(); tty->cr();
  assert(src->is_valid(), "");
  assert(dest->is_valid(), "");
  ResolveNode* source = source_node(src);
  source->append(destination_node(dest));
}


//--------------------------------------------------------------
// LIRItem

void LIRItem::set_result(LIR_Opr opr) {
  assert(value()->operand()->is_illegal() || value()->operand()->is_constant(), "operand should never change");
  value()->set_operand(opr);

  if (opr->is_virtual()) {
    _gen->_instruction_for_operand.at_put_grow(opr->vreg_number(), value(), NULL);
  }

  _result = opr;
}

void LIRItem::load_item() {
  if (result()->is_illegal()) {
    // update the items result
    _result = value()->operand();
  }
  if (!result()->is_register()) {
    LIR_Opr reg = _gen->new_register(value()->type());
    __ move(result(), reg);
    if (result()->is_constant()) {
      _result = reg;
    } else {
      set_result(reg);
    }
  }
}


void LIRItem::load_for_store(BasicType type) {
  if (_gen->can_store_as_constant(value(), type)) {
    _result = value()->operand();
    if (!_result->is_constant()) {
      _result = LIR_OprFact::value_type(value()->type());
    }
  } else if (type == T_BYTE || type == T_BOOLEAN) {
    load_byte_item();
  } else {
    load_item();
  }
}

void LIRItem::load_item_force(LIR_Opr reg) {
  LIR_Opr r = result();
  if (r != reg) {
#if !defined(ARM) && !defined(E500V2)
    if (r->type() != reg->type()) {
      // moves between different types need an intervening spill slot
      r = _gen->force_to_spill(r, reg->type());
    }
#endif
    __ move(r, reg);
    _result = reg;
  }
}

ciObject* LIRItem::get_jobject_constant() const {
  ObjectType* oc = type()->as_ObjectType();
  if (oc) {
    return oc->constant_value();
  }
  return NULL;
}


jint LIRItem::get_jint_constant() const {
  assert(is_constant() && value() != NULL, "");
  assert(type()->as_IntConstant() != NULL, "type check");
  return type()->as_IntConstant()->value();
}


jint LIRItem::get_address_constant() const {
  assert(is_constant() && value() != NULL, "");
  assert(type()->as_AddressConstant() != NULL, "type check");
  return type()->as_AddressConstant()->value();
}


jfloat LIRItem::get_jfloat_constant() const {
  assert(is_constant() && value() != NULL, "");
  assert(type()->as_FloatConstant() != NULL, "type check");
  return type()->as_FloatConstant()->value();
}


jdouble LIRItem::get_jdouble_constant() const {
  assert(is_constant() && value() != NULL, "");
  assert(type()->as_DoubleConstant() != NULL, "type check");
  return type()->as_DoubleConstant()->value();
}


jlong LIRItem::get_jlong_constant() const {
  assert(is_constant() && value() != NULL, "");
  assert(type()->as_LongConstant() != NULL, "type check");
  return type()->as_LongConstant()->value();
}



//--------------------------------------------------------------


void LIRGenerator::block_do_prolog(BlockBegin* block) {
#ifndef PRODUCT
  if (PrintIRWithLIR) {
    block->print();
  }
#endif

  // set up the list of LIR instructions
  assert(block->lir() == NULL, "LIR list already computed for this block");
  _lir = new LIR_List(compilation(), block);
  block->set_lir(_lir);

  __ branch_destination(block->label());

  if (LIRTraceExecution &&
      Compilation::current()->hir()->start()->block_id() != block->block_id() &&
      !block->is_set(BlockBegin::exception_entry_flag)) {
    assert(block->lir()->instructions_list()->length() == 1, "should come right after br_dst");
    trace_block_entry(block);
  }
}


void LIRGenerator::block_do_epilog(BlockBegin* block) {
#ifndef PRODUCT
  if (PrintIRWithLIR) {
    tty->cr();
  }
#endif

  // LIR_Opr for unpinned constants shouldn't be referenced by other
  // blocks so clear them out after processing the block.
  for (int i = 0; i < _unpinned_constants.length(); i++) {
    _unpinned_constants.at(i)->clear_operand();
  }
  _unpinned_constants.trunc_to(0);

  // clear our any registers for other local constants
  _constants.trunc_to(0);
  _reg_for_constants.trunc_to(0);
}


void LIRGenerator::block_do(BlockBegin* block) {
  CHECK_BAILOUT();

  block_do_prolog(block);
  set_block(block);

  for (Instruction* instr = block; instr != NULL; instr = instr->next()) {
    if (instr->is_pinned()) do_root(instr);
  }

  set_block(NULL);
  block_do_epilog(block);
}


//-------------------------LIRGenerator-----------------------------

// This is where the tree-walk starts; instr must be root;
void LIRGenerator::do_root(Value instr) {
  CHECK_BAILOUT();

  InstructionMark im(compilation(), instr);

  assert(instr->is_pinned(), "use only with roots");
  assert(instr->subst() == instr, "shouldn't have missed substitution");

  instr->visit(this);

  assert(!instr->has_uses() || instr->operand()->is_valid() ||
         instr->as_Constant() != NULL || bailed_out(), "invalid item set");
}


// This is called for each node in tree; the walk stops if a root is reached
void LIRGenerator::walk(Value instr) {
  InstructionMark im(compilation(), instr);
  //stop walk when encounter a root
  if ((instr->is_pinned() && instr->as_Phi() == NULL) || instr->operand()->is_valid()) {
    assert(instr->operand() != LIR_OprFact::illegalOpr || instr->as_Constant() != NULL, "this root has not yet been visited");
  } else {
    assert(instr->subst() == instr, "shouldn't have missed substitution");
    instr->visit(this);
    // assert(instr->use_count() > 0 || instr->as_Phi() != NULL, "leaf instruction must have a use");
  }
}


CodeEmitInfo* LIRGenerator::state_for(Instruction* x, ValueStack* state, bool ignore_xhandler) {
  assert(state != NULL, "state must be defined");

#ifndef PRODUCT
  state->verify();
#endif

  ValueStack* s = state;
  for_each_state(s) {
    if (s->kind() == ValueStack::EmptyExceptionState) {
      assert(s->stack_size() == 0 && s->locals_size() == 0 && (s->locks_size() == 0 || s->locks_size() == 1), "state must be empty");
      continue;
    }

    int index;
    Value value;
    for_each_stack_value(s, index, value) {
      assert(value->subst() == value, "missed substitution");
      if (!value->is_pinned() && value->as_Constant() == NULL && value->as_Local() == NULL) {
        walk(value);
        assert(value->operand()->is_valid(), "must be evaluated now");
      }
    }

    int bci = s->bci();
    IRScope* scope = s->scope();
    ciMethod* method = scope->method();

    MethodLivenessResult liveness = method->liveness_at_bci(bci);
    if (bci == SynchronizationEntryBCI) {
      if (x->as_ExceptionObject() || x->as_Throw()) {
        // all locals are dead on exit from the synthetic unlocker
        liveness.clear();
      } else {
        assert(x->as_MonitorEnter() || x->as_ProfileInvoke(), "only other cases are MonitorEnter and ProfileInvoke");
      }
    }
    if (!liveness.is_valid()) {
      // Degenerate or breakpointed method.
      bailout("Degenerate or breakpointed method");
    } else {
      assert((int)liveness.size() == s->locals_size(), "error in use of liveness");
      for_each_local_value(s, index, value) {
        assert(value->subst() == value, "missed substition");
        if (liveness.at(index) && !value->type()->is_illegal()) {
          if (!value->is_pinned() && value->as_Constant() == NULL && value->as_Local() == NULL) {
            walk(value);
            assert(value->operand()->is_valid(), "must be evaluated now");
          }
        } else {
          // NULL out this local so that linear scan can assume that all non-NULL values are live.
          s->invalidate_local(index);
        }
      }
    }
  }

  return new CodeEmitInfo(state, ignore_xhandler ? NULL : x->exception_handlers(), x->check_flag(Instruction::DeoptimizeOnException));
}


CodeEmitInfo* LIRGenerator::state_for(Instruction* x) {
  return state_for(x, x->exception_state());
}


void LIRGenerator::klass2reg_with_patching(LIR_Opr r, ciMetadata* obj, CodeEmitInfo* info, bool need_resolve) {
  /* C2 relies on constant pool entries being resolved (ciTypeFlow), so if tiered compilation
   * is active and the class hasn't yet been resolved we need to emit a patch that resolves
   * the class. */
  if ((!CompilerConfig::is_c1_only_no_jvmci() && need_resolve) || !obj->is_loaded() || PatchALot) {
    assert(info != NULL, "info must be set if class is not loaded");
    __ klass2reg_patch(NULL, r, info);
  } else {
    // no patching needed
    __ metadata2reg(obj->constant_encoding(), r);
  }
}


void LIRGenerator::array_range_check(LIR_Opr array, LIR_Opr index,
                                    CodeEmitInfo* null_check_info, CodeEmitInfo* range_check_info) {
  CodeStub* stub = new RangeCheckStub(range_check_info, index, array);
  if (index->is_constant()) {
    cmp_mem_int(lir_cond_belowEqual, array, arrayOopDesc::length_offset_in_bytes(),
                index->as_jint(), null_check_info);
    __ branch(lir_cond_belowEqual, stub); // forward branch
  } else {
    cmp_reg_mem(lir_cond_aboveEqual, index, array,
                arrayOopDesc::length_offset_in_bytes(), T_INT, null_check_info);
    __ branch(lir_cond_aboveEqual, stub); // forward branch
  }
}

void LIRGenerator::arithmetic_op(Bytecodes::Code code, LIR_Opr result, LIR_Opr left, LIR_Opr right, LIR_Opr tmp_op, CodeEmitInfo* info) {
  LIR_Opr result_op = result;
  LIR_Opr left_op   = left;
  LIR_Opr right_op  = right;

  if (TwoOperandLIRForm && left_op != result_op) {
    assert(right_op != result_op, "malformed");
    __ move(left_op, result_op);
    left_op = result_op;
  }

  switch(code) {
    case Bytecodes::_dadd:
    case Bytecodes::_fadd:
    case Bytecodes::_ladd:
    case Bytecodes::_iadd:  __ add(left_op, right_op, result_op); break;
    case Bytecodes::_fmul:
    case Bytecodes::_lmul:  __ mul(left_op, right_op, result_op); break;

    case Bytecodes::_dmul:  __ mul(left_op, right_op, result_op, tmp_op); break;

    case Bytecodes::_imul:
      {
        bool did_strength_reduce = false;

        if (right->is_constant()) {
          jint c = right->as_jint();
          if (c > 0 && is_power_of_2(c)) {
            // do not need tmp here
            __ shift_left(left_op, exact_log2(c), result_op);
            did_strength_reduce = true;
          } else {
            did_strength_reduce = strength_reduce_multiply(left_op, c, result_op, tmp_op);
          }
        }
        // we couldn't strength reduce so just emit the multiply
        if (!did_strength_reduce) {
          __ mul(left_op, right_op, result_op);
        }
      }
      break;

    case Bytecodes::_dsub:
    case Bytecodes::_fsub:
    case Bytecodes::_lsub:
    case Bytecodes::_isub: __ sub(left_op, right_op, result_op); break;

    case Bytecodes::_fdiv: __ div (left_op, right_op, result_op); break;
    // ldiv and lrem are implemented with a direct runtime call

    case Bytecodes::_ddiv: __ div(left_op, right_op, result_op, tmp_op); break;

    case Bytecodes::_drem:
    case Bytecodes::_frem: __ rem (left_op, right_op, result_op); break;

    default: ShouldNotReachHere();
  }
}


void LIRGenerator::arithmetic_op_int(Bytecodes::Code code, LIR_Opr result, LIR_Opr left, LIR_Opr right, LIR_Opr tmp) {
  arithmetic_op(code, result, left, right, tmp);
}


void LIRGenerator::arithmetic_op_long(Bytecodes::Code code, LIR_Opr result, LIR_Opr left, LIR_Opr right, CodeEmitInfo* info) {
  arithmetic_op(code, result, left, right, LIR_OprFact::illegalOpr, info);
}


void LIRGenerator::arithmetic_op_fpu(Bytecodes::Code code, LIR_Opr result, LIR_Opr left, LIR_Opr right, LIR_Opr tmp) {
  arithmetic_op(code, result, left, right, tmp);
}


void LIRGenerator::shift_op(Bytecodes::Code code, LIR_Opr result_op, LIR_Opr value, LIR_Opr count, LIR_Opr tmp) {

  if (TwoOperandLIRForm && value != result_op
      // Only 32bit right shifts require two operand form on S390.
      S390_ONLY(&& (code == Bytecodes::_ishr || code == Bytecodes::_iushr))) {
    assert(count != result_op, "malformed");
    __ move(value, result_op);
    value = result_op;
  }

  assert(count->is_constant() || count->is_register(), "must be");
  switch(code) {
  case Bytecodes::_ishl:
  case Bytecodes::_lshl: __ shift_left(value, count, result_op, tmp); break;
  case Bytecodes::_ishr:
  case Bytecodes::_lshr: __ shift_right(value, count, result_op, tmp); break;
  case Bytecodes::_iushr:
  case Bytecodes::_lushr: __ unsigned_shift_right(value, count, result_op, tmp); break;
  default: ShouldNotReachHere();
  }
}


void LIRGenerator::logic_op (Bytecodes::Code code, LIR_Opr result_op, LIR_Opr left_op, LIR_Opr right_op) {
  if (TwoOperandLIRForm && left_op != result_op) {
    assert(right_op != result_op, "malformed");
    __ move(left_op, result_op);
    left_op = result_op;
  }

  switch(code) {
    case Bytecodes::_iand:
    case Bytecodes::_land:  __ logical_and(left_op, right_op, result_op); break;

    case Bytecodes::_ior:
    case Bytecodes::_lor:   __ logical_or(left_op, right_op, result_op);  break;

    case Bytecodes::_ixor:
    case Bytecodes::_lxor:  __ logical_xor(left_op, right_op, result_op); break;

    default: ShouldNotReachHere();
  }
}


void LIRGenerator::monitor_enter(LIR_Opr object, LIR_Opr lock, LIR_Opr hdr, LIR_Opr scratch, int monitor_no, CodeEmitInfo* info_for_exception, CodeEmitInfo* info) {
  if (!GenerateSynchronizationCode) return;
  // for slow path, use debug info for state after successful locking
  CodeStub* slow_path = new MonitorEnterStub(object, lock, info);
  __ load_stack_address_monitor(monitor_no, lock);
  // for handling NullPointerException, use debug info representing just the lock stack before this monitorenter
  __ lock_object(hdr, object, lock, scratch, slow_path, info_for_exception);
}


void LIRGenerator::monitor_exit(LIR_Opr object, LIR_Opr lock, LIR_Opr new_hdr, LIR_Opr scratch, int monitor_no) {
  if (!GenerateSynchronizationCode) return;
  // setup registers
  LIR_Opr hdr = lock;
  lock = new_hdr;
  CodeStub* slow_path = new MonitorExitStub(lock, UseFastLocking, monitor_no);
  __ load_stack_address_monitor(monitor_no, lock);
  __ unlock_object(hdr, object, lock, scratch, slow_path);
}

#ifndef PRODUCT
void LIRGenerator::print_if_not_loaded(const NewInstance* new_instance) {
  if (PrintNotLoaded && !new_instance->klass()->is_loaded()) {
    tty->print_cr("   ###class not loaded at new bci %d", new_instance->printable_bci());
  } else if (PrintNotLoaded && (!CompilerConfig::is_c1_only_no_jvmci() && new_instance->is_unresolved())) {
    tty->print_cr("   ###class not resolved at new bci %d", new_instance->printable_bci());
  }
}
#endif

void LIRGenerator::new_instance(LIR_Opr dst, ciInstanceKlass* klass, bool is_unresolved, LIR_Opr scratch1, LIR_Opr scratch2, LIR_Opr scratch3, LIR_Opr scratch4, LIR_Opr klass_reg, CodeEmitInfo* info) {
  klass2reg_with_patching(klass_reg, klass, info, is_unresolved);
  // If klass is not loaded we do not know if the klass has finalizers:
  if (UseFastNewInstance && klass->is_loaded()
      && !Klass::layout_helper_needs_slow_path(klass->layout_helper())) {

    Runtime1::StubID stub_id = klass->is_initialized() ? Runtime1::fast_new_instance_id : Runtime1::fast_new_instance_init_check_id;

    CodeStub* slow_path = new NewInstanceStub(klass_reg, dst, klass, info, stub_id);

    assert(klass->is_loaded(), "must be loaded");
    // allocate space for instance
    assert(klass->size_helper() > 0, "illegal instance size");
    const int instance_size = align_object_size(klass->size_helper());
    __ allocate_object(dst, scratch1, scratch2, scratch3, scratch4,
                       oopDesc::header_size(), instance_size, klass_reg, !klass->is_initialized(), slow_path);
  } else {
    CodeStub* slow_path = new NewInstanceStub(klass_reg, dst, klass, info, Runtime1::new_instance_id);
    __ branch(lir_cond_always, slow_path);
    __ branch_destination(slow_path->continuation());
  }
}


static bool is_constant_zero(Instruction* inst) {
  IntConstant* c = inst->type()->as_IntConstant();
  if (c) {
    return (c->value() == 0);
  }
  return false;
}


static bool positive_constant(Instruction* inst) {
  IntConstant* c = inst->type()->as_IntConstant();
  if (c) {
    return (c->value() >= 0);
  }
  return false;
}


static ciArrayKlass* as_array_klass(ciType* type) {
  if (type != NULL && type->is_array_klass() && type->is_loaded()) {
    return (ciArrayKlass*)type;
  } else {
    return NULL;
  }
}

static ciType* phi_declared_type(Phi* phi) {
  ciType* t = phi->operand_at(0)->declared_type();
  if (t == NULL) {
    return NULL;
  }
  for(int i = 1; i < phi->operand_count(); i++) {
    if (t != phi->operand_at(i)->declared_type()) {
      return NULL;
    }
  }
  return t;
}

void LIRGenerator::arraycopy_helper(Intrinsic* x, int* flagsp, ciArrayKlass** expected_typep) {
  Instruction* src     = x->argument_at(0);
  Instruction* src_pos = x->argument_at(1);
  Instruction* dst     = x->argument_at(2);
  Instruction* dst_pos = x->argument_at(3);
  Instruction* length  = x->argument_at(4);

  // first try to identify the likely type of the arrays involved
  ciArrayKlass* expected_type = NULL;
  bool is_exact = false, src_objarray = false, dst_objarray = false;
  {
    ciArrayKlass* src_exact_type    = as_array_klass(src->exact_type());
    ciArrayKlass* src_declared_type = as_array_klass(src->declared_type());
    Phi* phi;
    if (src_declared_type == NULL && (phi = src->as_Phi()) != NULL) {
      src_declared_type = as_array_klass(phi_declared_type(phi));
    }
    ciArrayKlass* dst_exact_type    = as_array_klass(dst->exact_type());
    ciArrayKlass* dst_declared_type = as_array_klass(dst->declared_type());
    if (dst_declared_type == NULL && (phi = dst->as_Phi()) != NULL) {
      dst_declared_type = as_array_klass(phi_declared_type(phi));
    }

    if (src_exact_type != NULL && src_exact_type == dst_exact_type) {
      // the types exactly match so the type is fully known
      is_exact = true;
      expected_type = src_exact_type;
    } else if (dst_exact_type != NULL && dst_exact_type->is_obj_array_klass()) {
      ciArrayKlass* dst_type = (ciArrayKlass*) dst_exact_type;
      ciArrayKlass* src_type = NULL;
      if (src_exact_type != NULL && src_exact_type->is_obj_array_klass()) {
        src_type = (ciArrayKlass*) src_exact_type;
      } else if (src_declared_type != NULL && src_declared_type->is_obj_array_klass()) {
        src_type = (ciArrayKlass*) src_declared_type;
      }
      if (src_type != NULL) {
        if (src_type->element_type()->is_subtype_of(dst_type->element_type())) {
          is_exact = true;
          expected_type = dst_type;
        }
      }
    }
    // at least pass along a good guess
    if (expected_type == NULL) expected_type = dst_exact_type;
    if (expected_type == NULL) expected_type = src_declared_type;
    if (expected_type == NULL) expected_type = dst_declared_type;

    src_objarray = (src_exact_type && src_exact_type->is_obj_array_klass()) || (src_declared_type && src_declared_type->is_obj_array_klass());
    dst_objarray = (dst_exact_type && dst_exact_type->is_obj_array_klass()) || (dst_declared_type && dst_declared_type->is_obj_array_klass());
  }

  // if a probable array type has been identified, figure out if any
  // of the required checks for a fast case can be elided.
  int flags = LIR_OpArrayCopy::all_flags;

  if (!src_objarray)
    flags &= ~LIR_OpArrayCopy::src_objarray;
  if (!dst_objarray)
    flags &= ~LIR_OpArrayCopy::dst_objarray;

  if (!x->arg_needs_null_check(0))
    flags &= ~LIR_OpArrayCopy::src_null_check;
  if (!x->arg_needs_null_check(2))
    flags &= ~LIR_OpArrayCopy::dst_null_check;


  if (expected_type != NULL) {
    Value length_limit = NULL;

    IfOp* ifop = length->as_IfOp();
    if (ifop != NULL) {
      // look for expressions like min(v, a.length) which ends up as
      //   x > y ? y : x  or  x >= y ? y : x
      if ((ifop->cond() == If::gtr || ifop->cond() == If::geq) &&
          ifop->x() == ifop->fval() &&
          ifop->y() == ifop->tval()) {
        length_limit = ifop->y();
      }
    }

    // try to skip null checks and range checks
    NewArray* src_array = src->as_NewArray();
    if (src_array != NULL) {
      flags &= ~LIR_OpArrayCopy::src_null_check;
      if (length_limit != NULL &&
          src_array->length() == length_limit &&
          is_constant_zero(src_pos)) {
        flags &= ~LIR_OpArrayCopy::src_range_check;
      }
    }

    NewArray* dst_array = dst->as_NewArray();
    if (dst_array != NULL) {
      flags &= ~LIR_OpArrayCopy::dst_null_check;
      if (length_limit != NULL &&
          dst_array->length() == length_limit &&
          is_constant_zero(dst_pos)) {
        flags &= ~LIR_OpArrayCopy::dst_range_check;
      }
    }

    // check from incoming constant values
    if (positive_constant(src_pos))
      flags &= ~LIR_OpArrayCopy::src_pos_positive_check;
    if (positive_constant(dst_pos))
      flags &= ~LIR_OpArrayCopy::dst_pos_positive_check;
    if (positive_constant(length))
      flags &= ~LIR_OpArrayCopy::length_positive_check;

    // see if the range check can be elided, which might also imply
    // that src or dst is non-null.
    ArrayLength* al = length->as_ArrayLength();
    if (al != NULL) {
      if (al->array() == src) {
        // it's the length of the source array
        flags &= ~LIR_OpArrayCopy::length_positive_check;
        flags &= ~LIR_OpArrayCopy::src_null_check;
        if (is_constant_zero(src_pos))
          flags &= ~LIR_OpArrayCopy::src_range_check;
      }
      if (al->array() == dst) {
        // it's the length of the destination array
        flags &= ~LIR_OpArrayCopy::length_positive_check;
        flags &= ~LIR_OpArrayCopy::dst_null_check;
        if (is_constant_zero(dst_pos))
          flags &= ~LIR_OpArrayCopy::dst_range_check;
      }
    }
    if (is_exact) {
      flags &= ~LIR_OpArrayCopy::type_check;
    }
  }

  IntConstant* src_int = src_pos->type()->as_IntConstant();
  IntConstant* dst_int = dst_pos->type()->as_IntConstant();
  if (src_int && dst_int) {
    int s_offs = src_int->value();
    int d_offs = dst_int->value();
    if (src_int->value() >= dst_int->value()) {
      flags &= ~LIR_OpArrayCopy::overlapping;
    }
    if (expected_type != NULL) {
      BasicType t = expected_type->element_type()->basic_type();
      int element_size = type2aelembytes(t);
      if (((arrayOopDesc::base_offset_in_bytes(t) + s_offs * element_size) % HeapWordSize == 0) &&
          ((arrayOopDesc::base_offset_in_bytes(t) + d_offs * element_size) % HeapWordSize == 0)) {
        flags &= ~LIR_OpArrayCopy::unaligned;
      }
    }
  } else if (src_pos == dst_pos || is_constant_zero(dst_pos)) {
    // src and dest positions are the same, or dst is zero so assume
    // nonoverlapping copy.
    flags &= ~LIR_OpArrayCopy::overlapping;
  }

  if (src == dst) {
    // moving within a single array so no type checks are needed
    if (flags & LIR_OpArrayCopy::type_check) {
      flags &= ~LIR_OpArrayCopy::type_check;
    }
  }
  *flagsp = flags;
  *expected_typep = (ciArrayKlass*)expected_type;
}


LIR_Opr LIRGenerator::round_item(LIR_Opr opr) {
  assert(opr->is_register(), "why spill if item is not register?");

  if (strict_fp_requires_explicit_rounding) {
#ifdef IA32
    if (UseSSE < 1 && opr->is_single_fpu()) {
      LIR_Opr result = new_register(T_FLOAT);
      set_vreg_flag(result, must_start_in_memory);
      assert(opr->is_register(), "only a register can be spilled");
      assert(opr->value_type()->is_float(), "rounding only for floats available");
      __ roundfp(opr, LIR_OprFact::illegalOpr, result);
      return result;
    }
#else
    Unimplemented();
#endif // IA32
  }
  return opr;
}


LIR_Opr LIRGenerator::force_to_spill(LIR_Opr value, BasicType t) {
  assert(type2size[t] == type2size[value->type()],
         "size mismatch: t=%s, value->type()=%s", type2name(t), type2name(value->type()));
  if (!value->is_register()) {
    // force into a register
    LIR_Opr r = new_register(value->type());
    __ move(value, r);
    value = r;
  }

  // create a spill location
  LIR_Opr tmp = new_register(t);
  set_vreg_flag(tmp, LIRGenerator::must_start_in_memory);

  // move from register to spill
  __ move(value, tmp);
  return tmp;
}

void LIRGenerator::profile_branch(If* if_instr, If::Condition cond) {
  if (if_instr->should_profile()) {
    ciMethod* method = if_instr->profiled_method();
    assert(method != NULL, "method should be set if branch is profiled");
    ciMethodData* md = method->method_data_or_null();
    assert(md != NULL, "Sanity");
    ciProfileData* data = md->bci_to_data(if_instr->profiled_bci());
    assert(data != NULL, "must have profiling data");
    assert(data->is_BranchData(), "need BranchData for two-way branches");
    int taken_count_offset     = md->byte_offset_of_slot(data, BranchData::taken_offset());
    int not_taken_count_offset = md->byte_offset_of_slot(data, BranchData::not_taken_offset());
    if (if_instr->is_swapped()) {
      int t = taken_count_offset;
      taken_count_offset = not_taken_count_offset;
      not_taken_count_offset = t;
    }

    LIR_Opr md_reg = new_register(T_METADATA);
    __ metadata2reg(md->constant_encoding(), md_reg);

    LIR_Opr data_offset_reg = new_pointer_register();
    __ cmove(lir_cond(cond),
             LIR_OprFact::intptrConst(taken_count_offset),
             LIR_OprFact::intptrConst(not_taken_count_offset),
             data_offset_reg, as_BasicType(if_instr->x()->type()));

    // MDO cells are intptr_t, so the data_reg width is arch-dependent.
    LIR_Opr data_reg = new_pointer_register();
    LIR_Address* data_addr = new LIR_Address(md_reg, data_offset_reg, data_reg->type());
    __ move(data_addr, data_reg);
    // Use leal instead of add to avoid destroying condition codes on x86
    LIR_Address* fake_incr_value = new LIR_Address(data_reg, DataLayout::counter_increment, T_INT);
    __ leal(LIR_OprFact::address(fake_incr_value), data_reg);
    __ move(data_reg, data_addr);
  }
}

// Phi technique:
// This is about passing live values from one basic block to the other.
// In code generated with Java it is rather rare that more than one
// value is on the stack from one basic block to the other.
// We optimize our technique for efficient passing of one value
// (of type long, int, double..) but it can be extended.
// When entering or leaving a basic block, all registers and all spill
// slots are release and empty. We use the released registers
// and spill slots to pass the live values from one block
// to the other. The topmost value, i.e., the value on TOS of expression
// stack is passed in registers. All other values are stored in spilling
// area. Every Phi has an index which designates its spill slot
// At exit of a basic block, we fill the register(s) and spill slots.
// At entry of a basic block, the block_prolog sets up the content of phi nodes
// and locks necessary registers and spilling slots.


// move current value to referenced phi function
void LIRGenerator::move_to_phi(PhiResolver* resolver, Value cur_val, Value sux_val) {
  Phi* phi = sux_val->as_Phi();
  // cur_val can be null without phi being null in conjunction with inlining
  if (phi != NULL && cur_val != NULL && cur_val != phi && !phi->is_illegal()) {
    Phi* cur_phi = cur_val->as_Phi();
    if (cur_phi != NULL && cur_phi->is_illegal()) {
      // Phi and local would need to get invalidated
      // (which is unexpected for Linear Scan).
      // But this case is very rare so we simply bail out.
      bailout("propagation of illegal phi");
      return;
    }
    LIR_Opr operand = cur_val->operand();
    if (operand->is_illegal()) {
      assert(cur_val->as_Constant() != NULL || cur_val->as_Local() != NULL,
             "these can be produced lazily");
      operand = operand_for_instruction(cur_val);
    }
    resolver->move(operand, operand_for_instruction(phi));
  }
}


// Moves all stack values into their PHI position
void LIRGenerator::move_to_phi(ValueStack* cur_state) {
  BlockBegin* bb = block();
  if (bb->number_of_sux() == 1) {
    BlockBegin* sux = bb->sux_at(0);
    assert(sux->number_of_preds() > 0, "invalid CFG");

    // a block with only one predecessor never has phi functions
    if (sux->number_of_preds() > 1) {
      PhiResolver resolver(this);

      ValueStack* sux_state = sux->state();
      Value sux_value;
      int index;

      assert(cur_state->scope() == sux_state->scope(), "not matching");
      assert(cur_state->locals_size() == sux_state->locals_size(), "not matching");
      assert(cur_state->stack_size() == sux_state->stack_size(), "not matching");

      for_each_stack_value(sux_state, index, sux_value) {
        move_to_phi(&resolver, cur_state->stack_at(index), sux_value);
      }

      for_each_local_value(sux_state, index, sux_value) {
        move_to_phi(&resolver, cur_state->local_at(index), sux_value);
      }

      assert(cur_state->caller_state() == sux_state->caller_state(), "caller states must be equal");
    }
  }
}


LIR_Opr LIRGenerator::new_register(BasicType type) {
  int vreg_num = _virtual_register_number;
  // Add a little fudge factor for the bailout since the bailout is only checked periodically. This allows us to hand out
  // a few extra registers before we really run out which helps to avoid to trip over assertions.
  if (vreg_num + 20 >= LIR_Opr::vreg_max) {
    bailout("out of virtual registers in LIR generator");
    if (vreg_num + 2 >= LIR_Opr::vreg_max) {
      // Wrap it around and continue until bailout really happens to avoid hitting assertions.
      _virtual_register_number = LIR_Opr::vreg_base;
      vreg_num = LIR_Opr::vreg_base;
    }
  }
  _virtual_register_number += 1;
  LIR_Opr vreg = LIR_OprFact::virtual_register(vreg_num, type);
  assert(vreg != LIR_OprFact::illegal(), "ran out of virtual registers");
  return vreg;
}


// Try to lock using register in hint
LIR_Opr LIRGenerator::rlock(Value instr) {
  return new_register(instr->type());
}


// does an rlock and sets result
LIR_Opr LIRGenerator::rlock_result(Value x) {
  LIR_Opr reg = rlock(x);
  set_result(x, reg);
  return reg;
}


// does an rlock and sets result
LIR_Opr LIRGenerator::rlock_result(Value x, BasicType type) {
  LIR_Opr reg;
  switch (type) {
  case T_BYTE:
  case T_BOOLEAN:
    reg = rlock_byte(type);
    break;
  default:
    reg = rlock(x);
    break;
  }

  set_result(x, reg);
  return reg;
}


//---------------------------------------------------------------------
ciObject* LIRGenerator::get_jobject_constant(Value value) {
  ObjectType* oc = value->type()->as_ObjectType();
  if (oc) {
    return oc->constant_value();
  }
  return NULL;
}


void LIRGenerator::do_ExceptionObject(ExceptionObject* x) {
  assert(block()->is_set(BlockBegin::exception_entry_flag), "ExceptionObject only allowed in exception handler block");
  assert(block()->next() == x, "ExceptionObject must be first instruction of block");

  // no moves are created for phi functions at the begin of exception
  // handlers, so assign operands manually here
  for_each_phi_fun(block(), phi,
                   if (!phi->is_illegal()) { operand_for_instruction(phi); });

  LIR_Opr thread_reg = getThreadPointer();
  __ move_wide(new LIR_Address(thread_reg, in_bytes(JavaThread::exception_oop_offset()), T_OBJECT),
               exceptionOopOpr());
  __ move_wide(LIR_OprFact::oopConst(NULL),
               new LIR_Address(thread_reg, in_bytes(JavaThread::exception_oop_offset()), T_OBJECT));
  __ move_wide(LIR_OprFact::oopConst(NULL),
               new LIR_Address(thread_reg, in_bytes(JavaThread::exception_pc_offset()), T_OBJECT));

  LIR_Opr result = new_register(T_OBJECT);
  __ move(exceptionOopOpr(), result);
  set_result(x, result);
}


//----------------------------------------------------------------------
//----------------------------------------------------------------------
//----------------------------------------------------------------------
//----------------------------------------------------------------------
//                        visitor functions
//----------------------------------------------------------------------
//----------------------------------------------------------------------
//----------------------------------------------------------------------
//----------------------------------------------------------------------

void LIRGenerator::do_Phi(Phi* x) {
  // phi functions are never visited directly
  ShouldNotReachHere();
}


// Code for a constant is generated lazily unless the constant is frequently used and can't be inlined.
void LIRGenerator::do_Constant(Constant* x) {
  if (x->state_before() != NULL) {
    // Any constant with a ValueStack requires patching so emit the patch here
    LIR_Opr reg = rlock_result(x);
    CodeEmitInfo* info = state_for(x, x->state_before());
    __ oop2reg_patch(NULL, reg, info);
  } else if (x->use_count() > 1 && !can_inline_as_constant(x)) {
    if (!x->is_pinned()) {
      // unpinned constants are handled specially so that they can be
      // put into registers when they are used multiple times within a
      // block.  After the block completes their operand will be
      // cleared so that other blocks can't refer to that register.
      set_result(x, load_constant(x));
    } else {
      LIR_Opr res = x->operand();
      if (!res->is_valid()) {
        res = LIR_OprFact::value_type(x->type());
      }
      if (res->is_constant()) {
        LIR_Opr reg = rlock_result(x);
        __ move(res, reg);
      } else {
        set_result(x, res);
      }
    }
  } else {
    set_result(x, LIR_OprFact::value_type(x->type()));
  }
}


void LIRGenerator::do_Local(Local* x) {
  // operand_for_instruction has the side effect of setting the result
  // so there's no need to do it here.
  operand_for_instruction(x);
}


void LIRGenerator::do_Return(Return* x) {
  if (compilation()->env()->dtrace_method_probes()) {
    BasicTypeList signature;
    signature.append(LP64_ONLY(T_LONG) NOT_LP64(T_INT));    // thread
    signature.append(T_METADATA); // Method*
    LIR_OprList* args = new LIR_OprList();
    args->append(getThreadPointer());
    LIR_Opr meth = new_register(T_METADATA);
    __ metadata2reg(method()->constant_encoding(), meth);
    args->append(meth);
    call_runtime(&signature, args, CAST_FROM_FN_PTR(address, SharedRuntime::dtrace_method_exit), voidType, NULL);
  }

  if (x->type()->is_void()) {
    __ return_op(LIR_OprFact::illegalOpr);
  } else {
    LIR_Opr reg = result_register_for(x->type(), /*callee=*/true);
    LIRItem result(x->result(), this);

    result.load_item_force(reg);
    __ return_op(result.result());
  }
  set_no_result(x);
}

// Examble: ref.get()
// Combination of LoadField and g1 pre-write barrier
void LIRGenerator::do_Reference_get(Intrinsic* x) {

  const int referent_offset = java_lang_ref_Reference::referent_offset();

  assert(x->number_of_arguments() == 1, "wrong type");

  LIRItem reference(x->argument_at(0), this);
  reference.load_item();

  // need to perform the null check on the reference objecy
  CodeEmitInfo* info = NULL;
  if (x->needs_null_check()) {
    info = state_for(x);
  }

  LIR_Opr result = rlock_result(x, T_OBJECT);
  access_load_at(IN_HEAP | ON_WEAK_OOP_REF, T_OBJECT,
                 reference, LIR_OprFact::intConst(referent_offset), result);
}

// Example: clazz.isInstance(object)
void LIRGenerator::do_isInstance(Intrinsic* x) {
  assert(x->number_of_arguments() == 2, "wrong type");

  // TODO could try to substitute this node with an equivalent InstanceOf
  // if clazz is known to be a constant Class. This will pick up newly found
  // constants after HIR construction. I'll leave this to a future change.

  // as a first cut, make a simple leaf call to runtime to stay platform independent.
  // could follow the aastore example in a future change.

  LIRItem clazz(x->argument_at(0), this);
  LIRItem object(x->argument_at(1), this);
  clazz.load_item();
  object.load_item();
  LIR_Opr result = rlock_result(x);

  // need to perform null check on clazz
  if (x->needs_null_check()) {
    CodeEmitInfo* info = state_for(x);
    __ null_check(clazz.result(), info);
  }

  LIR_Opr call_result = call_runtime(clazz.value(), object.value(),
                                     CAST_FROM_FN_PTR(address, Runtime1::is_instance_of),
                                     x->type(),
                                     NULL); // NULL CodeEmitInfo results in a leaf call
  __ move(call_result, result);
}

void LIRGenerator::load_klass(LIR_Opr obj, LIR_Opr klass, CodeEmitInfo* null_check_info) {
<<<<<<< HEAD
  CodeStub* slow_path = new LoadKlassStub(obj, klass);
  __ load_klass(obj, klass, slow_path, null_check_info);
  __ branch_destination(slow_path->continuation());
=======
  __ load_klass(obj, klass, null_check_info);
>>>>>>> 040b2c52
}

// Example: object.getClass ()
void LIRGenerator::do_getClass(Intrinsic* x) {
  assert(x->number_of_arguments() == 1, "wrong type");

  LIRItem rcvr(x->argument_at(0), this);
  rcvr.load_item();
  LIR_Opr temp = new_register(T_ADDRESS);
  LIR_Opr result = rlock_result(x);

  // need to perform the null check on the rcvr
  CodeEmitInfo* info = NULL;
  if (x->needs_null_check()) {
    info = state_for(x);
  }

  LIR_Opr klass = new_register(T_METADATA);
  load_klass(rcvr.result(), klass, info);
  __ move_wide(new LIR_Address(klass, in_bytes(Klass::java_mirror_offset()), T_ADDRESS), temp);
  // mirror = ((OopHandle)mirror)->resolve();
  access_load(IN_NATIVE, T_OBJECT,
              LIR_OprFact::address(new LIR_Address(temp, T_OBJECT)), result);
}

// java.lang.Class::isPrimitive()
void LIRGenerator::do_isPrimitive(Intrinsic* x) {
  assert(x->number_of_arguments() == 1, "wrong type");

  LIRItem rcvr(x->argument_at(0), this);
  rcvr.load_item();
  LIR_Opr temp = new_register(T_METADATA);
  LIR_Opr result = rlock_result(x);

  CodeEmitInfo* info = NULL;
  if (x->needs_null_check()) {
    info = state_for(x);
  }

  __ move(new LIR_Address(rcvr.result(), java_lang_Class::klass_offset(), T_ADDRESS), temp, info);
  __ cmp(lir_cond_notEqual, temp, LIR_OprFact::metadataConst(0));
  __ cmove(lir_cond_notEqual, LIR_OprFact::intConst(0), LIR_OprFact::intConst(1), result, T_BOOLEAN);
}

// Example: Foo.class.getModifiers()
void LIRGenerator::do_getModifiers(Intrinsic* x) {
  assert(x->number_of_arguments() == 1, "wrong type");

  LIRItem receiver(x->argument_at(0), this);
  receiver.load_item();
  LIR_Opr result = rlock_result(x);

  CodeEmitInfo* info = NULL;
  if (x->needs_null_check()) {
    info = state_for(x);
  }

  LabelObj* L_not_prim = new LabelObj();
  LabelObj* L_done = new LabelObj();

  LIR_Opr klass = new_register(T_METADATA);
  // Checking if it's a java mirror of primitive type
  __ move(new LIR_Address(receiver.result(), java_lang_Class::klass_offset(), T_ADDRESS), klass, info);
  __ cmp(lir_cond_notEqual, klass, LIR_OprFact::metadataConst(0));
  __ branch(lir_cond_notEqual, L_not_prim->label());
  __ move(LIR_OprFact::intConst(JVM_ACC_ABSTRACT | JVM_ACC_FINAL | JVM_ACC_PUBLIC), result);
  __ branch(lir_cond_always, L_done->label());

  __ branch_destination(L_not_prim->label());
  __ move(new LIR_Address(klass, in_bytes(Klass::modifier_flags_offset()), T_INT), result);
  __ branch_destination(L_done->label());
}

// Example: Thread.currentThread()
void LIRGenerator::do_currentThread(Intrinsic* x) {
  assert(x->number_of_arguments() == 0, "wrong type");
  LIR_Opr temp = new_register(T_ADDRESS);
  LIR_Opr reg = rlock_result(x);
  __ move(new LIR_Address(getThreadPointer(), in_bytes(JavaThread::threadObj_offset()), T_ADDRESS), temp);
  // threadObj = ((OopHandle)_threadObj)->resolve();
  access_load(IN_NATIVE, T_OBJECT,
              LIR_OprFact::address(new LIR_Address(temp, T_OBJECT)), reg);
}

void LIRGenerator::do_getObjectSize(Intrinsic* x) {
  assert(x->number_of_arguments() == 3, "wrong type");
  LIR_Opr result_reg = rlock_result(x);

  LIRItem value(x->argument_at(2), this);
  value.load_item();

  LIR_Opr klass = new_register(T_METADATA);
  load_klass(value.result(), klass, NULL);
  LIR_Opr layout = new_register(T_INT);
  __ move(new LIR_Address(klass, in_bytes(Klass::layout_helper_offset()), T_INT), layout);

  LabelObj* L_done = new LabelObj();
  LabelObj* L_array = new LabelObj();

  __ cmp(lir_cond_lessEqual, layout, 0);
  __ branch(lir_cond_lessEqual, L_array->label());

  // Instance case: the layout helper gives us instance size almost directly,
  // but we need to mask out the _lh_instance_slow_path_bit.
  __ convert(Bytecodes::_i2l, layout, result_reg);

  assert((int) Klass::_lh_instance_slow_path_bit < BytesPerLong, "clear bit");
  jlong mask = ~(jlong) right_n_bits(LogBytesPerLong);
  __ logical_and(result_reg, LIR_OprFact::longConst(mask), result_reg);

  __ branch(lir_cond_always, L_done->label());

  // Array case: size is round(header + element_size*arraylength).
  // Since arraylength is different for every array instance, we have to
  // compute the whole thing at runtime.

  __ branch_destination(L_array->label());

  int round_mask = MinObjAlignmentInBytes - 1;

  // Figure out header sizes first.
  LIR_Opr hss = LIR_OprFact::intConst(Klass::_lh_header_size_shift);
  LIR_Opr hsm = LIR_OprFact::intConst(Klass::_lh_header_size_mask);

  LIR_Opr header_size = new_register(T_INT);
  __ move(layout, header_size);
  LIR_Opr tmp = new_register(T_INT);
  __ unsigned_shift_right(header_size, hss, header_size, tmp);
  __ logical_and(header_size, hsm, header_size);
  __ add(header_size, LIR_OprFact::intConst(round_mask), header_size);

  // Figure out the array length in bytes
  assert(Klass::_lh_log2_element_size_shift == 0, "use shift in place");
  LIR_Opr l2esm = LIR_OprFact::intConst(Klass::_lh_log2_element_size_mask);
  __ logical_and(layout, l2esm, layout);

  LIR_Opr length_int = new_register(T_INT);
  __ move(new LIR_Address(value.result(), arrayOopDesc::length_offset_in_bytes(), T_INT), length_int);

#ifdef _LP64
  LIR_Opr length = new_register(T_LONG);
  __ convert(Bytecodes::_i2l, length_int, length);
#endif

  // Shift-left awkwardness. Normally it is just:
  //   __ shift_left(length, layout, length);
  // But C1 cannot perform shift_left with non-constant count, so we end up
  // doing the per-bit loop dance here. x86_32 also does not know how to shift
  // longs, so we have to act on ints.
  LabelObj* L_shift_loop = new LabelObj();
  LabelObj* L_shift_exit = new LabelObj();

  __ branch_destination(L_shift_loop->label());
  __ cmp(lir_cond_equal, layout, 0);
  __ branch(lir_cond_equal, L_shift_exit->label());

#ifdef _LP64
  __ shift_left(length, 1, length);
#else
  __ shift_left(length_int, 1, length_int);
#endif

  __ sub(layout, LIR_OprFact::intConst(1), layout);

  __ branch(lir_cond_always, L_shift_loop->label());
  __ branch_destination(L_shift_exit->label());

  // Mix all up, round, and push to the result.
#ifdef _LP64
  LIR_Opr header_size_long = new_register(T_LONG);
  __ convert(Bytecodes::_i2l, header_size, header_size_long);
  __ add(length, header_size_long, length);
  if (round_mask != 0) {
    __ logical_and(length, LIR_OprFact::longConst(~round_mask), length);
  }
  __ move(length, result_reg);
#else
  __ add(length_int, header_size, length_int);
  if (round_mask != 0) {
    __ logical_and(length_int, LIR_OprFact::intConst(~round_mask), length_int);
  }
  __ convert(Bytecodes::_i2l, length_int, result_reg);
#endif

  __ branch_destination(L_done->label());
}

void LIRGenerator::do_RegisterFinalizer(Intrinsic* x) {
  assert(x->number_of_arguments() == 1, "wrong type");
  LIRItem receiver(x->argument_at(0), this);

  receiver.load_item();
  BasicTypeList signature;
  signature.append(T_OBJECT); // receiver
  LIR_OprList* args = new LIR_OprList();
  args->append(receiver.result());
  CodeEmitInfo* info = state_for(x, x->state());
  call_runtime(&signature, args,
               CAST_FROM_FN_PTR(address, Runtime1::entry_for(Runtime1::register_finalizer_id)),
               voidType, info);

  set_no_result(x);
}


//------------------------local access--------------------------------------

LIR_Opr LIRGenerator::operand_for_instruction(Instruction* x) {
  if (x->operand()->is_illegal()) {
    Constant* c = x->as_Constant();
    if (c != NULL) {
      x->set_operand(LIR_OprFact::value_type(c->type()));
    } else {
      assert(x->as_Phi() || x->as_Local() != NULL, "only for Phi and Local");
      // allocate a virtual register for this local or phi
      x->set_operand(rlock(x));
      _instruction_for_operand.at_put_grow(x->operand()->vreg_number(), x, NULL);
    }
  }
  return x->operand();
}


Instruction* LIRGenerator::instruction_for_opr(LIR_Opr opr) {
  if (opr->is_virtual()) {
    return instruction_for_vreg(opr->vreg_number());
  }
  return NULL;
}


Instruction* LIRGenerator::instruction_for_vreg(int reg_num) {
  if (reg_num < _instruction_for_operand.length()) {
    return _instruction_for_operand.at(reg_num);
  }
  return NULL;
}


void LIRGenerator::set_vreg_flag(int vreg_num, VregFlag f) {
  if (_vreg_flags.size_in_bits() == 0) {
    BitMap2D temp(100, num_vreg_flags);
    _vreg_flags = temp;
  }
  _vreg_flags.at_put_grow(vreg_num, f, true);
}

bool LIRGenerator::is_vreg_flag_set(int vreg_num, VregFlag f) {
  if (!_vreg_flags.is_valid_index(vreg_num, f)) {
    return false;
  }
  return _vreg_flags.at(vreg_num, f);
}


// Block local constant handling.  This code is useful for keeping
// unpinned constants and constants which aren't exposed in the IR in
// registers.  Unpinned Constant instructions have their operands
// cleared when the block is finished so that other blocks can't end
// up referring to their registers.

LIR_Opr LIRGenerator::load_constant(Constant* x) {
  assert(!x->is_pinned(), "only for unpinned constants");
  _unpinned_constants.append(x);
  return load_constant(LIR_OprFact::value_type(x->type())->as_constant_ptr());
}


LIR_Opr LIRGenerator::load_constant(LIR_Const* c) {
  BasicType t = c->type();
  for (int i = 0; i < _constants.length(); i++) {
    LIR_Const* other = _constants.at(i);
    if (t == other->type()) {
      switch (t) {
      case T_INT:
      case T_FLOAT:
        if (c->as_jint_bits() != other->as_jint_bits()) continue;
        break;
      case T_LONG:
      case T_DOUBLE:
        if (c->as_jint_hi_bits() != other->as_jint_hi_bits()) continue;
        if (c->as_jint_lo_bits() != other->as_jint_lo_bits()) continue;
        break;
      case T_OBJECT:
        if (c->as_jobject() != other->as_jobject()) continue;
        break;
      default:
        break;
      }
      return _reg_for_constants.at(i);
    }
  }

  LIR_Opr result = new_register(t);
  __ move((LIR_Opr)c, result);
  _constants.append(c);
  _reg_for_constants.append(result);
  return result;
}

//------------------------field access--------------------------------------

void LIRGenerator::do_CompareAndSwap(Intrinsic* x, ValueType* type) {
  assert(x->number_of_arguments() == 4, "wrong type");
  LIRItem obj   (x->argument_at(0), this);  // object
  LIRItem offset(x->argument_at(1), this);  // offset of field
  LIRItem cmp   (x->argument_at(2), this);  // value to compare with field
  LIRItem val   (x->argument_at(3), this);  // replace field with val if matches cmp
  assert(obj.type()->tag() == objectTag, "invalid type");
  assert(cmp.type()->tag() == type->tag(), "invalid type");
  assert(val.type()->tag() == type->tag(), "invalid type");

  LIR_Opr result = access_atomic_cmpxchg_at(IN_HEAP, as_BasicType(type),
                                            obj, offset, cmp, val);
  set_result(x, result);
}

// Comment copied form templateTable_i486.cpp
// ----------------------------------------------------------------------------
// Volatile variables demand their effects be made known to all CPU's in
// order.  Store buffers on most chips allow reads & writes to reorder; the
// JMM's ReadAfterWrite.java test fails in -Xint mode without some kind of
// memory barrier (i.e., it's not sufficient that the interpreter does not
// reorder volatile references, the hardware also must not reorder them).
//
// According to the new Java Memory Model (JMM):
// (1) All volatiles are serialized wrt to each other.
// ALSO reads & writes act as aquire & release, so:
// (2) A read cannot let unrelated NON-volatile memory refs that happen after
// the read float up to before the read.  It's OK for non-volatile memory refs
// that happen before the volatile read to float down below it.
// (3) Similar a volatile write cannot let unrelated NON-volatile memory refs
// that happen BEFORE the write float down to after the write.  It's OK for
// non-volatile memory refs that happen after the volatile write to float up
// before it.
//
// We only put in barriers around volatile refs (they are expensive), not
// _between_ memory refs (that would require us to track the flavor of the
// previous memory refs).  Requirements (2) and (3) require some barriers
// before volatile stores and after volatile loads.  These nearly cover
// requirement (1) but miss the volatile-store-volatile-load case.  This final
// case is placed after volatile-stores although it could just as well go
// before volatile-loads.


void LIRGenerator::do_StoreField(StoreField* x) {
  bool needs_patching = x->needs_patching();
  bool is_volatile = x->field()->is_volatile();
  BasicType field_type = x->field_type();

  CodeEmitInfo* info = NULL;
  if (needs_patching) {
    assert(x->explicit_null_check() == NULL, "can't fold null check into patching field access");
    info = state_for(x, x->state_before());
  } else if (x->needs_null_check()) {
    NullCheck* nc = x->explicit_null_check();
    if (nc == NULL) {
      info = state_for(x);
    } else {
      info = state_for(nc);
    }
  }

  LIRItem object(x->obj(), this);
  LIRItem value(x->value(),  this);

  object.load_item();

  if (is_volatile || needs_patching) {
    // load item if field is volatile (fewer special cases for volatiles)
    // load item if field not initialized
    // load item if field not constant
    // because of code patching we cannot inline constants
    if (field_type == T_BYTE || field_type == T_BOOLEAN) {
      value.load_byte_item();
    } else  {
      value.load_item();
    }
  } else {
    value.load_for_store(field_type);
  }

  set_no_result(x);

#ifndef PRODUCT
  if (PrintNotLoaded && needs_patching) {
    tty->print_cr("   ###class not loaded at store_%s bci %d",
                  x->is_static() ?  "static" : "field", x->printable_bci());
  }
#endif

  if (x->needs_null_check() &&
      (needs_patching ||
       MacroAssembler::needs_explicit_null_check(x->offset()))) {
    // Emit an explicit null check because the offset is too large.
    // If the class is not loaded and the object is NULL, we need to deoptimize to throw a
    // NoClassDefFoundError in the interpreter instead of an implicit NPE from compiled code.
    __ null_check(object.result(), new CodeEmitInfo(info), /* deoptimize */ needs_patching);
  }

  DecoratorSet decorators = IN_HEAP;
  if (is_volatile) {
    decorators |= MO_SEQ_CST;
  }
  if (needs_patching) {
    decorators |= C1_NEEDS_PATCHING;
  }

  access_store_at(decorators, field_type, object, LIR_OprFact::intConst(x->offset()),
                  value.result(), info != NULL ? new CodeEmitInfo(info) : NULL, info);
}

void LIRGenerator::do_StoreIndexed(StoreIndexed* x) {
  assert(x->is_pinned(),"");
  bool needs_range_check = x->compute_needs_range_check();
  bool use_length = x->length() != NULL;
  bool obj_store = is_reference_type(x->elt_type());
  bool needs_store_check = obj_store && (x->value()->as_Constant() == NULL ||
                                         !get_jobject_constant(x->value())->is_null_object() ||
                                         x->should_profile());

  LIRItem array(x->array(), this);
  LIRItem index(x->index(), this);
  LIRItem value(x->value(), this);
  LIRItem length(this);

  array.load_item();
  index.load_nonconstant();

  if (use_length && needs_range_check) {
    length.set_instruction(x->length());
    length.load_item();

  }
  if (needs_store_check || x->check_boolean()) {
    value.load_item();
  } else {
    value.load_for_store(x->elt_type());
  }

  set_no_result(x);

  // the CodeEmitInfo must be duplicated for each different
  // LIR-instruction because spilling can occur anywhere between two
  // instructions and so the debug information must be different
  CodeEmitInfo* range_check_info = state_for(x);
  CodeEmitInfo* null_check_info = NULL;
  if (x->needs_null_check()) {
    null_check_info = new CodeEmitInfo(range_check_info);
  }

  if (GenerateRangeChecks && needs_range_check) {
    if (use_length) {
      __ cmp(lir_cond_belowEqual, length.result(), index.result());
      __ branch(lir_cond_belowEqual, new RangeCheckStub(range_check_info, index.result(), array.result()));
    } else {
      array_range_check(array.result(), index.result(), null_check_info, range_check_info);
      // range_check also does the null check
      null_check_info = NULL;
    }
  }

  if (GenerateArrayStoreCheck && needs_store_check) {
    CodeEmitInfo* store_check_info = new CodeEmitInfo(range_check_info);
    array_store_check(value.result(), array.result(), store_check_info, x->profiled_method(), x->profiled_bci());
  }

  DecoratorSet decorators = IN_HEAP | IS_ARRAY;
  if (x->check_boolean()) {
    decorators |= C1_MASK_BOOLEAN;
  }

  access_store_at(decorators, x->elt_type(), array, index.result(), value.result(),
                  NULL, null_check_info);
}

void LIRGenerator::access_load_at(DecoratorSet decorators, BasicType type,
                                  LIRItem& base, LIR_Opr offset, LIR_Opr result,
                                  CodeEmitInfo* patch_info, CodeEmitInfo* load_emit_info) {
  decorators |= ACCESS_READ;
  LIRAccess access(this, decorators, base, offset, type, patch_info, load_emit_info);
  if (access.is_raw()) {
    _barrier_set->BarrierSetC1::load_at(access, result);
  } else {
    _barrier_set->load_at(access, result);
  }
}

void LIRGenerator::access_load(DecoratorSet decorators, BasicType type,
                               LIR_Opr addr, LIR_Opr result) {
  decorators |= ACCESS_READ;
  LIRAccess access(this, decorators, LIR_OprFact::illegalOpr, LIR_OprFact::illegalOpr, type);
  access.set_resolved_addr(addr);
  if (access.is_raw()) {
    _barrier_set->BarrierSetC1::load(access, result);
  } else {
    _barrier_set->load(access, result);
  }
}

void LIRGenerator::access_store_at(DecoratorSet decorators, BasicType type,
                                   LIRItem& base, LIR_Opr offset, LIR_Opr value,
                                   CodeEmitInfo* patch_info, CodeEmitInfo* store_emit_info) {
  decorators |= ACCESS_WRITE;
  LIRAccess access(this, decorators, base, offset, type, patch_info, store_emit_info);
  if (access.is_raw()) {
    _barrier_set->BarrierSetC1::store_at(access, value);
  } else {
    _barrier_set->store_at(access, value);
  }
}

LIR_Opr LIRGenerator::access_atomic_cmpxchg_at(DecoratorSet decorators, BasicType type,
                                               LIRItem& base, LIRItem& offset, LIRItem& cmp_value, LIRItem& new_value) {
  decorators |= ACCESS_READ;
  decorators |= ACCESS_WRITE;
  // Atomic operations are SEQ_CST by default
  decorators |= ((decorators & MO_DECORATOR_MASK) == 0) ? MO_SEQ_CST : 0;
  LIRAccess access(this, decorators, base, offset, type);
  if (access.is_raw()) {
    return _barrier_set->BarrierSetC1::atomic_cmpxchg_at(access, cmp_value, new_value);
  } else {
    return _barrier_set->atomic_cmpxchg_at(access, cmp_value, new_value);
  }
}

LIR_Opr LIRGenerator::access_atomic_xchg_at(DecoratorSet decorators, BasicType type,
                                            LIRItem& base, LIRItem& offset, LIRItem& value) {
  decorators |= ACCESS_READ;
  decorators |= ACCESS_WRITE;
  // Atomic operations are SEQ_CST by default
  decorators |= ((decorators & MO_DECORATOR_MASK) == 0) ? MO_SEQ_CST : 0;
  LIRAccess access(this, decorators, base, offset, type);
  if (access.is_raw()) {
    return _barrier_set->BarrierSetC1::atomic_xchg_at(access, value);
  } else {
    return _barrier_set->atomic_xchg_at(access, value);
  }
}

LIR_Opr LIRGenerator::access_atomic_add_at(DecoratorSet decorators, BasicType type,
                                           LIRItem& base, LIRItem& offset, LIRItem& value) {
  decorators |= ACCESS_READ;
  decorators |= ACCESS_WRITE;
  // Atomic operations are SEQ_CST by default
  decorators |= ((decorators & MO_DECORATOR_MASK) == 0) ? MO_SEQ_CST : 0;
  LIRAccess access(this, decorators, base, offset, type);
  if (access.is_raw()) {
    return _barrier_set->BarrierSetC1::atomic_add_at(access, value);
  } else {
    return _barrier_set->atomic_add_at(access, value);
  }
}

void LIRGenerator::do_LoadField(LoadField* x) {
  bool needs_patching = x->needs_patching();
  bool is_volatile = x->field()->is_volatile();
  BasicType field_type = x->field_type();

  CodeEmitInfo* info = NULL;
  if (needs_patching) {
    assert(x->explicit_null_check() == NULL, "can't fold null check into patching field access");
    info = state_for(x, x->state_before());
  } else if (x->needs_null_check()) {
    NullCheck* nc = x->explicit_null_check();
    if (nc == NULL) {
      info = state_for(x);
    } else {
      info = state_for(nc);
    }
  }

  LIRItem object(x->obj(), this);

  object.load_item();

#ifndef PRODUCT
  if (PrintNotLoaded && needs_patching) {
    tty->print_cr("   ###class not loaded at load_%s bci %d",
                  x->is_static() ?  "static" : "field", x->printable_bci());
  }
#endif

  bool stress_deopt = StressLoopInvariantCodeMotion && info && info->deoptimize_on_exception();
  if (x->needs_null_check() &&
      (needs_patching ||
       MacroAssembler::needs_explicit_null_check(x->offset()) ||
       stress_deopt)) {
    LIR_Opr obj = object.result();
    if (stress_deopt) {
      obj = new_register(T_OBJECT);
      __ move(LIR_OprFact::oopConst(NULL), obj);
    }
    // Emit an explicit null check because the offset is too large.
    // If the class is not loaded and the object is NULL, we need to deoptimize to throw a
    // NoClassDefFoundError in the interpreter instead of an implicit NPE from compiled code.
    __ null_check(obj, new CodeEmitInfo(info), /* deoptimize */ needs_patching);
  }

  DecoratorSet decorators = IN_HEAP;
  if (is_volatile) {
    decorators |= MO_SEQ_CST;
  }
  if (needs_patching) {
    decorators |= C1_NEEDS_PATCHING;
  }

  LIR_Opr result = rlock_result(x, field_type);
  access_load_at(decorators, field_type,
                 object, LIR_OprFact::intConst(x->offset()), result,
                 info ? new CodeEmitInfo(info) : NULL, info);
}

// int/long jdk.internal.util.Preconditions.checkIndex
void LIRGenerator::do_PreconditionsCheckIndex(Intrinsic* x, BasicType type) {
  assert(x->number_of_arguments() == 3, "wrong type");
  LIRItem index(x->argument_at(0), this);
  LIRItem length(x->argument_at(1), this);
  LIRItem oobef(x->argument_at(2), this);

  index.load_item();
  length.load_item();
  oobef.load_item();

  LIR_Opr result = rlock_result(x);
  // x->state() is created from copy_state_for_exception, it does not contains arguments
  // we should prepare them before entering into interpreter mode due to deoptimization.
  ValueStack* state = x->state();
  for (int i = 0; i < x->number_of_arguments(); i++) {
    Value arg = x->argument_at(i);
    state->push(arg->type(), arg);
  }
  CodeEmitInfo* info = state_for(x, state);

  LIR_Opr len = length.result();
  LIR_Opr zero;
  if (type == T_INT) {
    zero = LIR_OprFact::intConst(0);
    if (length.result()->is_constant()){
      len = LIR_OprFact::intConst(length.result()->as_jint());
    }
  } else {
    assert(type == T_LONG, "sanity check");
    zero = LIR_OprFact::longConst(0);
    if (length.result()->is_constant()){
      len = LIR_OprFact::longConst(length.result()->as_jlong());
    }
  }
  // C1 can not handle the case that comparing index with constant value while condition
  // is neither lir_cond_equal nor lir_cond_notEqual, see LIR_Assembler::comp_op.
  LIR_Opr zero_reg = new_register(type);
  __ move(zero, zero_reg);
#if defined(X86) && !defined(_LP64)
  // BEWARE! On 32-bit x86 cmp clobbers its left argument so we need a temp copy.
  LIR_Opr index_copy = new_register(index.type());
  // index >= 0
  __ move(index.result(), index_copy);
  __ cmp(lir_cond_less, index_copy, zero_reg);
  __ branch(lir_cond_less, new DeoptimizeStub(info, Deoptimization::Reason_range_check,
                                                    Deoptimization::Action_make_not_entrant));
  // index < length
  __ move(index.result(), index_copy);
  __ cmp(lir_cond_greaterEqual, index_copy, len);
  __ branch(lir_cond_greaterEqual, new DeoptimizeStub(info, Deoptimization::Reason_range_check,
                                                            Deoptimization::Action_make_not_entrant));
#else
  // index >= 0
  __ cmp(lir_cond_less, index.result(), zero_reg);
  __ branch(lir_cond_less, new DeoptimizeStub(info, Deoptimization::Reason_range_check,
                                                    Deoptimization::Action_make_not_entrant));
  // index < length
  __ cmp(lir_cond_greaterEqual, index.result(), len);
  __ branch(lir_cond_greaterEqual, new DeoptimizeStub(info, Deoptimization::Reason_range_check,
                                                            Deoptimization::Action_make_not_entrant));
#endif
  __ move(index.result(), result);
}

//------------------------array access--------------------------------------


void LIRGenerator::do_ArrayLength(ArrayLength* x) {
  LIRItem array(x->array(), this);
  array.load_item();
  LIR_Opr reg = rlock_result(x);

  CodeEmitInfo* info = NULL;
  if (x->needs_null_check()) {
    NullCheck* nc = x->explicit_null_check();
    if (nc == NULL) {
      info = state_for(x);
    } else {
      info = state_for(nc);
    }
    if (StressLoopInvariantCodeMotion && info->deoptimize_on_exception()) {
      LIR_Opr obj = new_register(T_OBJECT);
      __ move(LIR_OprFact::oopConst(NULL), obj);
      __ null_check(obj, new CodeEmitInfo(info));
    }
  }
  __ load(new LIR_Address(array.result(), arrayOopDesc::length_offset_in_bytes(), T_INT), reg, info, lir_patch_none);
}


void LIRGenerator::do_LoadIndexed(LoadIndexed* x) {
  bool use_length = x->length() != NULL;
  LIRItem array(x->array(), this);
  LIRItem index(x->index(), this);
  LIRItem length(this);
  bool needs_range_check = x->compute_needs_range_check();

  if (use_length && needs_range_check) {
    length.set_instruction(x->length());
    length.load_item();
  }

  array.load_item();
  if (index.is_constant() && can_inline_as_constant(x->index())) {
    // let it be a constant
    index.dont_load_item();
  } else {
    index.load_item();
  }

  CodeEmitInfo* range_check_info = state_for(x);
  CodeEmitInfo* null_check_info = NULL;
  if (x->needs_null_check()) {
    NullCheck* nc = x->explicit_null_check();
    if (nc != NULL) {
      null_check_info = state_for(nc);
    } else {
      null_check_info = range_check_info;
    }
    if (StressLoopInvariantCodeMotion && null_check_info->deoptimize_on_exception()) {
      LIR_Opr obj = new_register(T_OBJECT);
      __ move(LIR_OprFact::oopConst(NULL), obj);
      __ null_check(obj, new CodeEmitInfo(null_check_info));
    }
  }

  if (GenerateRangeChecks && needs_range_check) {
    if (StressLoopInvariantCodeMotion && range_check_info->deoptimize_on_exception()) {
      __ branch(lir_cond_always, new RangeCheckStub(range_check_info, index.result(), array.result()));
    } else if (use_length) {
      // TODO: use a (modified) version of array_range_check that does not require a
      //       constant length to be loaded to a register
      __ cmp(lir_cond_belowEqual, length.result(), index.result());
      __ branch(lir_cond_belowEqual, new RangeCheckStub(range_check_info, index.result(), array.result()));
    } else {
      array_range_check(array.result(), index.result(), null_check_info, range_check_info);
      // The range check performs the null check, so clear it out for the load
      null_check_info = NULL;
    }
  }

  DecoratorSet decorators = IN_HEAP | IS_ARRAY;

  LIR_Opr result = rlock_result(x, x->elt_type());
  access_load_at(decorators, x->elt_type(),
                 array, index.result(), result,
                 NULL, null_check_info);
}


void LIRGenerator::do_NullCheck(NullCheck* x) {
  if (x->can_trap()) {
    LIRItem value(x->obj(), this);
    value.load_item();
    CodeEmitInfo* info = state_for(x);
    __ null_check(value.result(), info);
  }
}


void LIRGenerator::do_TypeCast(TypeCast* x) {
  LIRItem value(x->obj(), this);
  value.load_item();
  // the result is the same as from the node we are casting
  set_result(x, value.result());
}


void LIRGenerator::do_Throw(Throw* x) {
  LIRItem exception(x->exception(), this);
  exception.load_item();
  set_no_result(x);
  LIR_Opr exception_opr = exception.result();
  CodeEmitInfo* info = state_for(x, x->state());

#ifndef PRODUCT
  if (PrintC1Statistics) {
    increment_counter(Runtime1::throw_count_address(), T_INT);
  }
#endif

  // check if the instruction has an xhandler in any of the nested scopes
  bool unwind = false;
  if (info->exception_handlers()->length() == 0) {
    // this throw is not inside an xhandler
    unwind = true;
  } else {
    // get some idea of the throw type
    bool type_is_exact = true;
    ciType* throw_type = x->exception()->exact_type();
    if (throw_type == NULL) {
      type_is_exact = false;
      throw_type = x->exception()->declared_type();
    }
    if (throw_type != NULL && throw_type->is_instance_klass()) {
      ciInstanceKlass* throw_klass = (ciInstanceKlass*)throw_type;
      unwind = !x->exception_handlers()->could_catch(throw_klass, type_is_exact);
    }
  }

  // do null check before moving exception oop into fixed register
  // to avoid a fixed interval with an oop during the null check.
  // Use a copy of the CodeEmitInfo because debug information is
  // different for null_check and throw.
  if (x->exception()->as_NewInstance() == NULL && x->exception()->as_ExceptionObject() == NULL) {
    // if the exception object wasn't created using new then it might be null.
    __ null_check(exception_opr, new CodeEmitInfo(info, x->state()->copy(ValueStack::ExceptionState, x->state()->bci())));
  }

  if (compilation()->env()->jvmti_can_post_on_exceptions()) {
    // we need to go through the exception lookup path to get JVMTI
    // notification done
    unwind = false;
  }

  // move exception oop into fixed register
  __ move(exception_opr, exceptionOopOpr());

  if (unwind) {
    __ unwind_exception(exceptionOopOpr());
  } else {
    __ throw_exception(exceptionPcOpr(), exceptionOopOpr(), info);
  }
}


void LIRGenerator::do_RoundFP(RoundFP* x) {
  assert(strict_fp_requires_explicit_rounding, "not required");

  LIRItem input(x->input(), this);
  input.load_item();
  LIR_Opr input_opr = input.result();
  assert(input_opr->is_register(), "why round if value is not in a register?");
  assert(input_opr->is_single_fpu() || input_opr->is_double_fpu(), "input should be floating-point value");
  if (input_opr->is_single_fpu()) {
    set_result(x, round_item(input_opr)); // This code path not currently taken
  } else {
    LIR_Opr result = new_register(T_DOUBLE);
    set_vreg_flag(result, must_start_in_memory);
    __ roundfp(input_opr, LIR_OprFact::illegalOpr, result);
    set_result(x, result);
  }
}


void LIRGenerator::do_UnsafeGet(UnsafeGet* x) {
  BasicType type = x->basic_type();
  LIRItem src(x->object(), this);
  LIRItem off(x->offset(), this);

  off.load_item();
  src.load_item();

  DecoratorSet decorators = IN_HEAP | C1_UNSAFE_ACCESS;

  if (x->is_volatile()) {
    decorators |= MO_SEQ_CST;
  }
  if (type == T_BOOLEAN) {
    decorators |= C1_MASK_BOOLEAN;
  }
  if (is_reference_type(type)) {
    decorators |= ON_UNKNOWN_OOP_REF;
  }

  LIR_Opr result = rlock_result(x, type);
  if (!x->is_raw()) {
    access_load_at(decorators, type, src, off.result(), result);
  } else {
    // Currently it is only used in GraphBuilder::setup_osr_entry_block.
    // It reads the value from [src + offset] directly.
#ifdef _LP64
    LIR_Opr offset = new_register(T_LONG);
    __ convert(Bytecodes::_i2l, off.result(), offset);
#else
    LIR_Opr offset = off.result();
#endif
    LIR_Address* addr = new LIR_Address(src.result(), offset, type);
    if (is_reference_type(type)) {
      __ move_wide(addr, result);
    } else {
      __ move(addr, result);
    }
  }
}


void LIRGenerator::do_UnsafePut(UnsafePut* x) {
  BasicType type = x->basic_type();
  LIRItem src(x->object(), this);
  LIRItem off(x->offset(), this);
  LIRItem data(x->value(), this);

  src.load_item();
  if (type == T_BOOLEAN || type == T_BYTE) {
    data.load_byte_item();
  } else {
    data.load_item();
  }
  off.load_item();

  set_no_result(x);

  DecoratorSet decorators = IN_HEAP | C1_UNSAFE_ACCESS;
  if (is_reference_type(type)) {
    decorators |= ON_UNKNOWN_OOP_REF;
  }
  if (x->is_volatile()) {
    decorators |= MO_SEQ_CST;
  }
  access_store_at(decorators, type, src, off.result(), data.result());
}

void LIRGenerator::do_UnsafeGetAndSet(UnsafeGetAndSet* x) {
  BasicType type = x->basic_type();
  LIRItem src(x->object(), this);
  LIRItem off(x->offset(), this);
  LIRItem value(x->value(), this);

  DecoratorSet decorators = IN_HEAP | C1_UNSAFE_ACCESS | MO_SEQ_CST;

  if (is_reference_type(type)) {
    decorators |= ON_UNKNOWN_OOP_REF;
  }

  LIR_Opr result;
  if (x->is_add()) {
    result = access_atomic_add_at(decorators, type, src, off, value);
  } else {
    result = access_atomic_xchg_at(decorators, type, src, off, value);
  }
  set_result(x, result);
}

void LIRGenerator::do_SwitchRanges(SwitchRangeArray* x, LIR_Opr value, BlockBegin* default_sux) {
  int lng = x->length();

  for (int i = 0; i < lng; i++) {
    C1SwitchRange* one_range = x->at(i);
    int low_key = one_range->low_key();
    int high_key = one_range->high_key();
    BlockBegin* dest = one_range->sux();
    if (low_key == high_key) {
      __ cmp(lir_cond_equal, value, low_key);
      __ branch(lir_cond_equal, dest);
    } else if (high_key - low_key == 1) {
      __ cmp(lir_cond_equal, value, low_key);
      __ branch(lir_cond_equal, dest);
      __ cmp(lir_cond_equal, value, high_key);
      __ branch(lir_cond_equal, dest);
    } else {
      LabelObj* L = new LabelObj();
      __ cmp(lir_cond_less, value, low_key);
      __ branch(lir_cond_less, L->label());
      __ cmp(lir_cond_lessEqual, value, high_key);
      __ branch(lir_cond_lessEqual, dest);
      __ branch_destination(L->label());
    }
  }
  __ jump(default_sux);
}


SwitchRangeArray* LIRGenerator::create_lookup_ranges(TableSwitch* x) {
  SwitchRangeList* res = new SwitchRangeList();
  int len = x->length();
  if (len > 0) {
    BlockBegin* sux = x->sux_at(0);
    int key = x->lo_key();
    BlockBegin* default_sux = x->default_sux();
    C1SwitchRange* range = new C1SwitchRange(key, sux);
    for (int i = 0; i < len; i++, key++) {
      BlockBegin* new_sux = x->sux_at(i);
      if (sux == new_sux) {
        // still in same range
        range->set_high_key(key);
      } else {
        // skip tests which explicitly dispatch to the default
        if (sux != default_sux) {
          res->append(range);
        }
        range = new C1SwitchRange(key, new_sux);
      }
      sux = new_sux;
    }
    if (res->length() == 0 || res->last() != range)  res->append(range);
  }
  return res;
}


// we expect the keys to be sorted by increasing value
SwitchRangeArray* LIRGenerator::create_lookup_ranges(LookupSwitch* x) {
  SwitchRangeList* res = new SwitchRangeList();
  int len = x->length();
  if (len > 0) {
    BlockBegin* default_sux = x->default_sux();
    int key = x->key_at(0);
    BlockBegin* sux = x->sux_at(0);
    C1SwitchRange* range = new C1SwitchRange(key, sux);
    for (int i = 1; i < len; i++) {
      int new_key = x->key_at(i);
      BlockBegin* new_sux = x->sux_at(i);
      if (key+1 == new_key && sux == new_sux) {
        // still in same range
        range->set_high_key(new_key);
      } else {
        // skip tests which explicitly dispatch to the default
        if (range->sux() != default_sux) {
          res->append(range);
        }
        range = new C1SwitchRange(new_key, new_sux);
      }
      key = new_key;
      sux = new_sux;
    }
    if (res->length() == 0 || res->last() != range)  res->append(range);
  }
  return res;
}


void LIRGenerator::do_TableSwitch(TableSwitch* x) {
  LIRItem tag(x->tag(), this);
  tag.load_item();
  set_no_result(x);

  if (x->is_safepoint()) {
    __ safepoint(safepoint_poll_register(), state_for(x, x->state_before()));
  }

  // move values into phi locations
  move_to_phi(x->state());

  int lo_key = x->lo_key();
  int len = x->length();
  assert(lo_key <= (lo_key + (len - 1)), "integer overflow");
  LIR_Opr value = tag.result();

  if (compilation()->env()->comp_level() == CompLevel_full_profile && UseSwitchProfiling) {
    ciMethod* method = x->state()->scope()->method();
    ciMethodData* md = method->method_data_or_null();
    assert(md != NULL, "Sanity");
    ciProfileData* data = md->bci_to_data(x->state()->bci());
    assert(data != NULL, "must have profiling data");
    assert(data->is_MultiBranchData(), "bad profile data?");
    int default_count_offset = md->byte_offset_of_slot(data, MultiBranchData::default_count_offset());
    LIR_Opr md_reg = new_register(T_METADATA);
    __ metadata2reg(md->constant_encoding(), md_reg);
    LIR_Opr data_offset_reg = new_pointer_register();
    LIR_Opr tmp_reg = new_pointer_register();

    __ move(LIR_OprFact::intptrConst(default_count_offset), data_offset_reg);
    for (int i = 0; i < len; i++) {
      int count_offset = md->byte_offset_of_slot(data, MultiBranchData::case_count_offset(i));
      __ cmp(lir_cond_equal, value, i + lo_key);
      __ move(data_offset_reg, tmp_reg);
      __ cmove(lir_cond_equal,
               LIR_OprFact::intptrConst(count_offset),
               tmp_reg,
               data_offset_reg, T_INT);
    }

    LIR_Opr data_reg = new_pointer_register();
    LIR_Address* data_addr = new LIR_Address(md_reg, data_offset_reg, data_reg->type());
    __ move(data_addr, data_reg);
    __ add(data_reg, LIR_OprFact::intptrConst(1), data_reg);
    __ move(data_reg, data_addr);
  }

  if (UseTableRanges) {
    do_SwitchRanges(create_lookup_ranges(x), value, x->default_sux());
  } else {
    for (int i = 0; i < len; i++) {
      __ cmp(lir_cond_equal, value, i + lo_key);
      __ branch(lir_cond_equal, x->sux_at(i));
    }
    __ jump(x->default_sux());
  }
}


void LIRGenerator::do_LookupSwitch(LookupSwitch* x) {
  LIRItem tag(x->tag(), this);
  tag.load_item();
  set_no_result(x);

  if (x->is_safepoint()) {
    __ safepoint(safepoint_poll_register(), state_for(x, x->state_before()));
  }

  // move values into phi locations
  move_to_phi(x->state());

  LIR_Opr value = tag.result();
  int len = x->length();

  if (compilation()->env()->comp_level() == CompLevel_full_profile && UseSwitchProfiling) {
    ciMethod* method = x->state()->scope()->method();
    ciMethodData* md = method->method_data_or_null();
    assert(md != NULL, "Sanity");
    ciProfileData* data = md->bci_to_data(x->state()->bci());
    assert(data != NULL, "must have profiling data");
    assert(data->is_MultiBranchData(), "bad profile data?");
    int default_count_offset = md->byte_offset_of_slot(data, MultiBranchData::default_count_offset());
    LIR_Opr md_reg = new_register(T_METADATA);
    __ metadata2reg(md->constant_encoding(), md_reg);
    LIR_Opr data_offset_reg = new_pointer_register();
    LIR_Opr tmp_reg = new_pointer_register();

    __ move(LIR_OprFact::intptrConst(default_count_offset), data_offset_reg);
    for (int i = 0; i < len; i++) {
      int count_offset = md->byte_offset_of_slot(data, MultiBranchData::case_count_offset(i));
      __ cmp(lir_cond_equal, value, x->key_at(i));
      __ move(data_offset_reg, tmp_reg);
      __ cmove(lir_cond_equal,
               LIR_OprFact::intptrConst(count_offset),
               tmp_reg,
               data_offset_reg, T_INT);
    }

    LIR_Opr data_reg = new_pointer_register();
    LIR_Address* data_addr = new LIR_Address(md_reg, data_offset_reg, data_reg->type());
    __ move(data_addr, data_reg);
    __ add(data_reg, LIR_OprFact::intptrConst(1), data_reg);
    __ move(data_reg, data_addr);
  }

  if (UseTableRanges) {
    do_SwitchRanges(create_lookup_ranges(x), value, x->default_sux());
  } else {
    int len = x->length();
    for (int i = 0; i < len; i++) {
      __ cmp(lir_cond_equal, value, x->key_at(i));
      __ branch(lir_cond_equal, x->sux_at(i));
    }
    __ jump(x->default_sux());
  }
}


void LIRGenerator::do_Goto(Goto* x) {
  set_no_result(x);

  if (block()->next()->as_OsrEntry()) {
    // need to free up storage used for OSR entry point
    LIR_Opr osrBuffer = block()->next()->operand();
    BasicTypeList signature;
    signature.append(NOT_LP64(T_INT) LP64_ONLY(T_LONG)); // pass a pointer to osrBuffer
    CallingConvention* cc = frame_map()->c_calling_convention(&signature);
    __ move(osrBuffer, cc->args()->at(0));
    __ call_runtime_leaf(CAST_FROM_FN_PTR(address, SharedRuntime::OSR_migration_end),
                         getThreadTemp(), LIR_OprFact::illegalOpr, cc->args());
  }

  if (x->is_safepoint()) {
    ValueStack* state = x->state_before() ? x->state_before() : x->state();

    // increment backedge counter if needed
    CodeEmitInfo* info = state_for(x, state);
    increment_backedge_counter(info, x->profiled_bci());
    CodeEmitInfo* safepoint_info = state_for(x, state);
    __ safepoint(safepoint_poll_register(), safepoint_info);
  }

  // Gotos can be folded Ifs, handle this case.
  if (x->should_profile()) {
    ciMethod* method = x->profiled_method();
    assert(method != NULL, "method should be set if branch is profiled");
    ciMethodData* md = method->method_data_or_null();
    assert(md != NULL, "Sanity");
    ciProfileData* data = md->bci_to_data(x->profiled_bci());
    assert(data != NULL, "must have profiling data");
    int offset;
    if (x->direction() == Goto::taken) {
      assert(data->is_BranchData(), "need BranchData for two-way branches");
      offset = md->byte_offset_of_slot(data, BranchData::taken_offset());
    } else if (x->direction() == Goto::not_taken) {
      assert(data->is_BranchData(), "need BranchData for two-way branches");
      offset = md->byte_offset_of_slot(data, BranchData::not_taken_offset());
    } else {
      assert(data->is_JumpData(), "need JumpData for branches");
      offset = md->byte_offset_of_slot(data, JumpData::taken_offset());
    }
    LIR_Opr md_reg = new_register(T_METADATA);
    __ metadata2reg(md->constant_encoding(), md_reg);

    increment_counter(new LIR_Address(md_reg, offset,
                                      NOT_LP64(T_INT) LP64_ONLY(T_LONG)), DataLayout::counter_increment);
  }

  // emit phi-instruction move after safepoint since this simplifies
  // describing the state as the safepoint.
  move_to_phi(x->state());

  __ jump(x->default_sux());
}

/**
 * Emit profiling code if needed for arguments, parameters, return value types
 *
 * @param md                    MDO the code will update at runtime
 * @param md_base_offset        common offset in the MDO for this profile and subsequent ones
 * @param md_offset             offset in the MDO (on top of md_base_offset) for this profile
 * @param profiled_k            current profile
 * @param obj                   IR node for the object to be profiled
 * @param mdp                   register to hold the pointer inside the MDO (md + md_base_offset).
 *                              Set once we find an update to make and use for next ones.
 * @param not_null              true if we know obj cannot be null
 * @param signature_at_call_k   signature at call for obj
 * @param callee_signature_k    signature of callee for obj
 *                              at call and callee signatures differ at method handle call
 * @return                      the only klass we know will ever be seen at this profile point
 */
ciKlass* LIRGenerator::profile_type(ciMethodData* md, int md_base_offset, int md_offset, intptr_t profiled_k,
                                    Value obj, LIR_Opr& mdp, bool not_null, ciKlass* signature_at_call_k,
                                    ciKlass* callee_signature_k) {
  ciKlass* result = NULL;
  bool do_null = !not_null && !TypeEntries::was_null_seen(profiled_k);
  bool do_update = !TypeEntries::is_type_unknown(profiled_k);
  // known not to be null or null bit already set and already set to
  // unknown: nothing we can do to improve profiling
  if (!do_null && !do_update) {
    return result;
  }

  ciKlass* exact_klass = NULL;
  Compilation* comp = Compilation::current();
  if (do_update) {
    // try to find exact type, using CHA if possible, so that loading
    // the klass from the object can be avoided
    ciType* type = obj->exact_type();
    if (type == NULL) {
      type = obj->declared_type();
      type = comp->cha_exact_type(type);
    }
    assert(type == NULL || type->is_klass(), "type should be class");
    exact_klass = (type != NULL && type->is_loaded()) ? (ciKlass*)type : NULL;

    do_update = exact_klass == NULL || ciTypeEntries::valid_ciklass(profiled_k) != exact_klass;
  }

  if (!do_null && !do_update) {
    return result;
  }

  ciKlass* exact_signature_k = NULL;
  if (do_update) {
    // Is the type from the signature exact (the only one possible)?
    exact_signature_k = signature_at_call_k->exact_klass();
    if (exact_signature_k == NULL) {
      exact_signature_k = comp->cha_exact_type(signature_at_call_k);
    } else {
      result = exact_signature_k;
      // Known statically. No need to emit any code: prevent
      // LIR_Assembler::emit_profile_type() from emitting useless code
      profiled_k = ciTypeEntries::with_status(result, profiled_k);
    }
    // exact_klass and exact_signature_k can be both non NULL but
    // different if exact_klass is loaded after the ciObject for
    // exact_signature_k is created.
    if (exact_klass == NULL && exact_signature_k != NULL && exact_klass != exact_signature_k) {
      // sometimes the type of the signature is better than the best type
      // the compiler has
      exact_klass = exact_signature_k;
    }
    if (callee_signature_k != NULL &&
        callee_signature_k != signature_at_call_k) {
      ciKlass* improved_klass = callee_signature_k->exact_klass();
      if (improved_klass == NULL) {
        improved_klass = comp->cha_exact_type(callee_signature_k);
      }
      if (exact_klass == NULL && improved_klass != NULL && exact_klass != improved_klass) {
        exact_klass = exact_signature_k;
      }
    }
    do_update = exact_klass == NULL || ciTypeEntries::valid_ciklass(profiled_k) != exact_klass;
  }

  if (!do_null && !do_update) {
    return result;
  }

  if (mdp == LIR_OprFact::illegalOpr) {
    mdp = new_register(T_METADATA);
    __ metadata2reg(md->constant_encoding(), mdp);
    if (md_base_offset != 0) {
      LIR_Address* base_type_address = new LIR_Address(mdp, md_base_offset, T_ADDRESS);
      mdp = new_pointer_register();
      __ leal(LIR_OprFact::address(base_type_address), mdp);
    }
  }
  LIRItem value(obj, this);
  value.load_item();
  __ profile_type(new LIR_Address(mdp, md_offset, T_METADATA),
                  value.result(), exact_klass, profiled_k, new_pointer_register(), not_null, exact_signature_k != NULL);
  return result;
}

// profile parameters on entry to the root of the compilation
void LIRGenerator::profile_parameters(Base* x) {
  if (compilation()->profile_parameters()) {
    CallingConvention* args = compilation()->frame_map()->incoming_arguments();
    ciMethodData* md = scope()->method()->method_data_or_null();
    assert(md != NULL, "Sanity");

    if (md->parameters_type_data() != NULL) {
      ciParametersTypeData* parameters_type_data = md->parameters_type_data();
      ciTypeStackSlotEntries* parameters =  parameters_type_data->parameters();
      LIR_Opr mdp = LIR_OprFact::illegalOpr;
      for (int java_index = 0, i = 0, j = 0; j < parameters_type_data->number_of_parameters(); i++) {
        LIR_Opr src = args->at(i);
        assert(!src->is_illegal(), "check");
        BasicType t = src->type();
        if (is_reference_type(t)) {
          intptr_t profiled_k = parameters->type(j);
          Local* local = x->state()->local_at(java_index)->as_Local();
          ciKlass* exact = profile_type(md, md->byte_offset_of_slot(parameters_type_data, ParametersTypeData::type_offset(0)),
                                        in_bytes(ParametersTypeData::type_offset(j)) - in_bytes(ParametersTypeData::type_offset(0)),
                                        profiled_k, local, mdp, false, local->declared_type()->as_klass(), NULL);
          // If the profile is known statically set it once for all and do not emit any code
          if (exact != NULL) {
            md->set_parameter_type(j, exact);
          }
          j++;
        }
        java_index += type2size[t];
      }
    }
  }
}

void LIRGenerator::do_Base(Base* x) {
  __ std_entry(LIR_OprFact::illegalOpr);
  // Emit moves from physical registers / stack slots to virtual registers
  CallingConvention* args = compilation()->frame_map()->incoming_arguments();
  IRScope* irScope = compilation()->hir()->top_scope();
  int java_index = 0;
  for (int i = 0; i < args->length(); i++) {
    LIR_Opr src = args->at(i);
    assert(!src->is_illegal(), "check");
    BasicType t = src->type();

    // Types which are smaller than int are passed as int, so
    // correct the type which passed.
    switch (t) {
    case T_BYTE:
    case T_BOOLEAN:
    case T_SHORT:
    case T_CHAR:
      t = T_INT;
      break;
    default:
      break;
    }

    LIR_Opr dest = new_register(t);
    __ move(src, dest);

    // Assign new location to Local instruction for this local
    Local* local = x->state()->local_at(java_index)->as_Local();
    assert(local != NULL, "Locals for incoming arguments must have been created");
#ifndef __SOFTFP__
    // The java calling convention passes double as long and float as int.
    assert(as_ValueType(t)->tag() == local->type()->tag(), "check");
#endif // __SOFTFP__
    local->set_operand(dest);
    _instruction_for_operand.at_put_grow(dest->vreg_number(), local, NULL);
    java_index += type2size[t];
  }

  if (compilation()->env()->dtrace_method_probes()) {
    BasicTypeList signature;
    signature.append(LP64_ONLY(T_LONG) NOT_LP64(T_INT));    // thread
    signature.append(T_METADATA); // Method*
    LIR_OprList* args = new LIR_OprList();
    args->append(getThreadPointer());
    LIR_Opr meth = new_register(T_METADATA);
    __ metadata2reg(method()->constant_encoding(), meth);
    args->append(meth);
    call_runtime(&signature, args, CAST_FROM_FN_PTR(address, SharedRuntime::dtrace_method_entry), voidType, NULL);
  }

  if (method()->is_synchronized()) {
    LIR_Opr obj;
    if (method()->is_static()) {
      obj = new_register(T_OBJECT);
      __ oop2reg(method()->holder()->java_mirror()->constant_encoding(), obj);
    } else {
      Local* receiver = x->state()->local_at(0)->as_Local();
      assert(receiver != NULL, "must already exist");
      obj = receiver->operand();
    }
    assert(obj->is_valid(), "must be valid");

    if (method()->is_synchronized() && GenerateSynchronizationCode) {
      LIR_Opr lock = syncLockOpr();
      __ load_stack_address_monitor(0, lock);

      CodeEmitInfo* info = new CodeEmitInfo(scope()->start()->state()->copy(ValueStack::StateBefore, SynchronizationEntryBCI), NULL, x->check_flag(Instruction::DeoptimizeOnException));
      CodeStub* slow_path = new MonitorEnterStub(obj, lock, info);

      // receiver is guaranteed non-NULL so don't need CodeEmitInfo
      __ lock_object(syncTempOpr(), obj, lock, new_register(T_OBJECT), slow_path, NULL);
    }
  }
  if (compilation()->age_code()) {
    CodeEmitInfo* info = new CodeEmitInfo(scope()->start()->state()->copy(ValueStack::StateBefore, 0), NULL, false);
    decrement_age(info);
  }
  // increment invocation counters if needed
  if (!method()->is_accessor()) { // Accessors do not have MDOs, so no counting.
    profile_parameters(x);
    CodeEmitInfo* info = new CodeEmitInfo(scope()->start()->state()->copy(ValueStack::StateBefore, SynchronizationEntryBCI), NULL, false);
    increment_invocation_counter(info);
  }

  // all blocks with a successor must end with an unconditional jump
  // to the successor even if they are consecutive
  __ jump(x->default_sux());
}


void LIRGenerator::do_OsrEntry(OsrEntry* x) {
  // construct our frame and model the production of incoming pointer
  // to the OSR buffer.
  __ osr_entry(LIR_Assembler::osrBufferPointer());
  LIR_Opr result = rlock_result(x);
  __ move(LIR_Assembler::osrBufferPointer(), result);
}


void LIRGenerator::invoke_load_arguments(Invoke* x, LIRItemList* args, const LIR_OprList* arg_list) {
  assert(args->length() == arg_list->length(),
         "args=%d, arg_list=%d", args->length(), arg_list->length());
  for (int i = x->has_receiver() ? 1 : 0; i < args->length(); i++) {
    LIRItem* param = args->at(i);
    LIR_Opr loc = arg_list->at(i);
    if (loc->is_register()) {
      param->load_item_force(loc);
    } else {
      LIR_Address* addr = loc->as_address_ptr();
      param->load_for_store(addr->type());
      if (addr->type() == T_OBJECT) {
        __ move_wide(param->result(), addr);
      } else
        __ move(param->result(), addr);
    }
  }

  if (x->has_receiver()) {
    LIRItem* receiver = args->at(0);
    LIR_Opr loc = arg_list->at(0);
    if (loc->is_register()) {
      receiver->load_item_force(loc);
    } else {
      assert(loc->is_address(), "just checking");
      receiver->load_for_store(T_OBJECT);
      __ move_wide(receiver->result(), loc->as_address_ptr());
    }
  }
}


// Visits all arguments, returns appropriate items without loading them
LIRItemList* LIRGenerator::invoke_visit_arguments(Invoke* x) {
  LIRItemList* argument_items = new LIRItemList();
  if (x->has_receiver()) {
    LIRItem* receiver = new LIRItem(x->receiver(), this);
    argument_items->append(receiver);
  }
  for (int i = 0; i < x->number_of_arguments(); i++) {
    LIRItem* param = new LIRItem(x->argument_at(i), this);
    argument_items->append(param);
  }
  return argument_items;
}


// The invoke with receiver has following phases:
//   a) traverse and load/lock receiver;
//   b) traverse all arguments -> item-array (invoke_visit_argument)
//   c) push receiver on stack
//   d) load each of the items and push on stack
//   e) unlock receiver
//   f) move receiver into receiver-register %o0
//   g) lock result registers and emit call operation
//
// Before issuing a call, we must spill-save all values on stack
// that are in caller-save register. "spill-save" moves those registers
// either in a free callee-save register or spills them if no free
// callee save register is available.
//
// The problem is where to invoke spill-save.
// - if invoked between e) and f), we may lock callee save
//   register in "spill-save" that destroys the receiver register
//   before f) is executed
// - if we rearrange f) to be earlier (by loading %o0) it
//   may destroy a value on the stack that is currently in %o0
//   and is waiting to be spilled
// - if we keep the receiver locked while doing spill-save,
//   we cannot spill it as it is spill-locked
//
void LIRGenerator::do_Invoke(Invoke* x) {
  CallingConvention* cc = frame_map()->java_calling_convention(x->signature(), true);

  LIR_OprList* arg_list = cc->args();
  LIRItemList* args = invoke_visit_arguments(x);
  LIR_Opr receiver = LIR_OprFact::illegalOpr;

  // setup result register
  LIR_Opr result_register = LIR_OprFact::illegalOpr;
  if (x->type() != voidType) {
    result_register = result_register_for(x->type());
  }

  CodeEmitInfo* info = state_for(x, x->state());

  invoke_load_arguments(x, args, arg_list);

  if (x->has_receiver()) {
    args->at(0)->load_item_force(LIR_Assembler::receiverOpr());
    receiver = args->at(0)->result();
  }

  // emit invoke code
  assert(receiver->is_illegal() || receiver->is_equal(LIR_Assembler::receiverOpr()), "must match");

  // JSR 292
  // Preserve the SP over MethodHandle call sites, if needed.
  ciMethod* target = x->target();
  bool is_method_handle_invoke = (// %%% FIXME: Are both of these relevant?
                                  target->is_method_handle_intrinsic() ||
                                  target->is_compiled_lambda_form());
  if (is_method_handle_invoke) {
    info->set_is_method_handle_invoke(true);
    if(FrameMap::method_handle_invoke_SP_save_opr() != LIR_OprFact::illegalOpr) {
        __ move(FrameMap::stack_pointer(), FrameMap::method_handle_invoke_SP_save_opr());
    }
  }

  switch (x->code()) {
    case Bytecodes::_invokestatic:
      __ call_static(target, result_register,
                     SharedRuntime::get_resolve_static_call_stub(),
                     arg_list, info);
      break;
    case Bytecodes::_invokespecial:
    case Bytecodes::_invokevirtual:
    case Bytecodes::_invokeinterface:
      // for loaded and final (method or class) target we still produce an inline cache,
      // in order to be able to call mixed mode
      if (x->code() == Bytecodes::_invokespecial || x->target_is_final()) {
        __ call_opt_virtual(target, receiver, result_register,
                            SharedRuntime::get_resolve_opt_virtual_call_stub(),
                            arg_list, info);
      } else {
        __ call_icvirtual(target, receiver, result_register,
                          SharedRuntime::get_resolve_virtual_call_stub(),
                          arg_list, info);
      }
      break;
    case Bytecodes::_invokedynamic: {
      __ call_dynamic(target, receiver, result_register,
                      SharedRuntime::get_resolve_static_call_stub(),
                      arg_list, info);
      break;
    }
    default:
      fatal("unexpected bytecode: %s", Bytecodes::name(x->code()));
      break;
  }

  // JSR 292
  // Restore the SP after MethodHandle call sites, if needed.
  if (is_method_handle_invoke
      && FrameMap::method_handle_invoke_SP_save_opr() != LIR_OprFact::illegalOpr) {
    __ move(FrameMap::method_handle_invoke_SP_save_opr(), FrameMap::stack_pointer());
  }

  if (result_register->is_valid()) {
    LIR_Opr result = rlock_result(x);
    __ move(result_register, result);
  }
}


void LIRGenerator::do_FPIntrinsics(Intrinsic* x) {
  assert(x->number_of_arguments() == 1, "wrong type");
  LIRItem value       (x->argument_at(0), this);
  LIR_Opr reg = rlock_result(x);
  value.load_item();
  LIR_Opr tmp = force_to_spill(value.result(), as_BasicType(x->type()));
  __ move(tmp, reg);
}



// Code for  :  x->x() {x->cond()} x->y() ? x->tval() : x->fval()
void LIRGenerator::do_IfOp(IfOp* x) {
#ifdef ASSERT
  {
    ValueTag xtag = x->x()->type()->tag();
    ValueTag ttag = x->tval()->type()->tag();
    assert(xtag == intTag || xtag == objectTag, "cannot handle others");
    assert(ttag == addressTag || ttag == intTag || ttag == objectTag || ttag == longTag, "cannot handle others");
    assert(ttag == x->fval()->type()->tag(), "cannot handle others");
  }
#endif

  LIRItem left(x->x(), this);
  LIRItem right(x->y(), this);
  left.load_item();
  if (can_inline_as_constant(right.value())) {
    right.dont_load_item();
  } else {
    right.load_item();
  }

  LIRItem t_val(x->tval(), this);
  LIRItem f_val(x->fval(), this);
  t_val.dont_load_item();
  f_val.dont_load_item();
  LIR_Opr reg = rlock_result(x);

  __ cmp(lir_cond(x->cond()), left.result(), right.result());
  __ cmove(lir_cond(x->cond()), t_val.result(), f_val.result(), reg, as_BasicType(x->x()->type()));
}

#ifdef JFR_HAVE_INTRINSICS

void LIRGenerator::do_getEventWriter(Intrinsic* x) {
  LabelObj* L_end = new LabelObj();

  // FIXME T_ADDRESS should actually be T_METADATA but it can't because the
  // meaning of these two is mixed up (see JDK-8026837).
  LIR_Address* jobj_addr = new LIR_Address(getThreadPointer(),
                                           in_bytes(THREAD_LOCAL_WRITER_OFFSET_JFR),
                                           T_ADDRESS);
  LIR_Opr result = rlock_result(x);
  __ move(LIR_OprFact::oopConst(NULL), result);
  LIR_Opr jobj = new_register(T_METADATA);
  __ move_wide(jobj_addr, jobj);
  __ cmp(lir_cond_equal, jobj, LIR_OprFact::metadataConst(0));
  __ branch(lir_cond_equal, L_end->label());

  access_load(IN_NATIVE, T_OBJECT, LIR_OprFact::address(new LIR_Address(jobj, T_OBJECT)), result);

  __ branch_destination(L_end->label());
}

#endif


void LIRGenerator::do_RuntimeCall(address routine, Intrinsic* x) {
  assert(x->number_of_arguments() == 0, "wrong type");
  // Enforce computation of _reserved_argument_area_size which is required on some platforms.
  BasicTypeList signature;
  CallingConvention* cc = frame_map()->c_calling_convention(&signature);
  LIR_Opr reg = result_register_for(x->type());
  __ call_runtime_leaf(routine, getThreadTemp(),
                       reg, new LIR_OprList());
  LIR_Opr result = rlock_result(x);
  __ move(reg, result);
}



void LIRGenerator::do_Intrinsic(Intrinsic* x) {
  switch (x->id()) {
  case vmIntrinsics::_intBitsToFloat      :
  case vmIntrinsics::_doubleToRawLongBits :
  case vmIntrinsics::_longBitsToDouble    :
  case vmIntrinsics::_floatToRawIntBits   : {
    do_FPIntrinsics(x);
    break;
  }

#ifdef JFR_HAVE_INTRINSICS
  case vmIntrinsics::_getEventWriter:
    do_getEventWriter(x);
    break;
  case vmIntrinsics::_counterTime:
    do_RuntimeCall(CAST_FROM_FN_PTR(address, JFR_TIME_FUNCTION), x);
    break;
#endif

  case vmIntrinsics::_currentTimeMillis:
    do_RuntimeCall(CAST_FROM_FN_PTR(address, os::javaTimeMillis), x);
    break;

  case vmIntrinsics::_nanoTime:
    do_RuntimeCall(CAST_FROM_FN_PTR(address, os::javaTimeNanos), x);
    break;

  case vmIntrinsics::_Object_init:    do_RegisterFinalizer(x); break;
  case vmIntrinsics::_isInstance:     do_isInstance(x);    break;
  case vmIntrinsics::_isPrimitive:    do_isPrimitive(x);   break;
  case vmIntrinsics::_getModifiers:   do_getModifiers(x);  break;
  case vmIntrinsics::_getClass:       do_getClass(x);      break;
  case vmIntrinsics::_currentThread:  do_currentThread(x); break;
  case vmIntrinsics::_getObjectSize:  do_getObjectSize(x); break;

  case vmIntrinsics::_dlog:           // fall through
  case vmIntrinsics::_dlog10:         // fall through
  case vmIntrinsics::_dabs:           // fall through
  case vmIntrinsics::_dsqrt:          // fall through
  case vmIntrinsics::_dsqrt_strict:   // fall through
  case vmIntrinsics::_dtan:           // fall through
  case vmIntrinsics::_dsin :          // fall through
  case vmIntrinsics::_dcos :          // fall through
  case vmIntrinsics::_dexp :          // fall through
  case vmIntrinsics::_dpow :          do_MathIntrinsic(x); break;
  case vmIntrinsics::_arraycopy:      do_ArrayCopy(x);     break;

  case vmIntrinsics::_fmaD:           do_FmaIntrinsic(x); break;
  case vmIntrinsics::_fmaF:           do_FmaIntrinsic(x); break;

  case vmIntrinsics::_Preconditions_checkIndex:
    do_PreconditionsCheckIndex(x, T_INT);
    break;
  case vmIntrinsics::_Preconditions_checkLongIndex:
    do_PreconditionsCheckIndex(x, T_LONG);
    break;

  case vmIntrinsics::_compareAndSetReference:
    do_CompareAndSwap(x, objectType);
    break;
  case vmIntrinsics::_compareAndSetInt:
    do_CompareAndSwap(x, intType);
    break;
  case vmIntrinsics::_compareAndSetLong:
    do_CompareAndSwap(x, longType);
    break;

  case vmIntrinsics::_loadFence :
    __ membar_acquire();
    break;
  case vmIntrinsics::_storeFence:
    __ membar_release();
    break;
  case vmIntrinsics::_storeStoreFence:
    __ membar_storestore();
    break;
  case vmIntrinsics::_fullFence :
    __ membar();
    break;
  case vmIntrinsics::_onSpinWait:
    __ on_spin_wait();
    break;
  case vmIntrinsics::_Reference_get:
    do_Reference_get(x);
    break;

  case vmIntrinsics::_updateCRC32:
  case vmIntrinsics::_updateBytesCRC32:
  case vmIntrinsics::_updateByteBufferCRC32:
    do_update_CRC32(x);
    break;

  case vmIntrinsics::_updateBytesCRC32C:
  case vmIntrinsics::_updateDirectByteBufferCRC32C:
    do_update_CRC32C(x);
    break;

  case vmIntrinsics::_vectorizedMismatch:
    do_vectorizedMismatch(x);
    break;

  case vmIntrinsics::_blackhole:
    do_blackhole(x);
    break;

  default: ShouldNotReachHere(); break;
  }
}

void LIRGenerator::profile_arguments(ProfileCall* x) {
  if (compilation()->profile_arguments()) {
    int bci = x->bci_of_invoke();
    ciMethodData* md = x->method()->method_data_or_null();
    assert(md != NULL, "Sanity");
    ciProfileData* data = md->bci_to_data(bci);
    if (data != NULL) {
      if ((data->is_CallTypeData() && data->as_CallTypeData()->has_arguments()) ||
          (data->is_VirtualCallTypeData() && data->as_VirtualCallTypeData()->has_arguments())) {
        ByteSize extra = data->is_CallTypeData() ? CallTypeData::args_data_offset() : VirtualCallTypeData::args_data_offset();
        int base_offset = md->byte_offset_of_slot(data, extra);
        LIR_Opr mdp = LIR_OprFact::illegalOpr;
        ciTypeStackSlotEntries* args = data->is_CallTypeData() ? ((ciCallTypeData*)data)->args() : ((ciVirtualCallTypeData*)data)->args();

        Bytecodes::Code bc = x->method()->java_code_at_bci(bci);
        int start = 0;
        int stop = data->is_CallTypeData() ? ((ciCallTypeData*)data)->number_of_arguments() : ((ciVirtualCallTypeData*)data)->number_of_arguments();
        if (x->callee()->is_loaded() && x->callee()->is_static() && Bytecodes::has_receiver(bc)) {
          // first argument is not profiled at call (method handle invoke)
          assert(x->method()->raw_code_at_bci(bci) == Bytecodes::_invokehandle, "invokehandle expected");
          start = 1;
        }
        ciSignature* callee_signature = x->callee()->signature();
        // method handle call to virtual method
        bool has_receiver = x->callee()->is_loaded() && !x->callee()->is_static() && !Bytecodes::has_receiver(bc);
        ciSignatureStream callee_signature_stream(callee_signature, has_receiver ? x->callee()->holder() : NULL);

        bool ignored_will_link;
        ciSignature* signature_at_call = NULL;
        x->method()->get_method_at_bci(bci, ignored_will_link, &signature_at_call);
        ciSignatureStream signature_at_call_stream(signature_at_call);

        // if called through method handle invoke, some arguments may have been popped
        for (int i = 0; i < stop && i+start < x->nb_profiled_args(); i++) {
          int off = in_bytes(TypeEntriesAtCall::argument_type_offset(i)) - in_bytes(TypeEntriesAtCall::args_data_offset());
          ciKlass* exact = profile_type(md, base_offset, off,
              args->type(i), x->profiled_arg_at(i+start), mdp,
              !x->arg_needs_null_check(i+start),
              signature_at_call_stream.next_klass(), callee_signature_stream.next_klass());
          if (exact != NULL) {
            md->set_argument_type(bci, i, exact);
          }
        }
      } else {
#ifdef ASSERT
        Bytecodes::Code code = x->method()->raw_code_at_bci(x->bci_of_invoke());
        int n = x->nb_profiled_args();
        assert(MethodData::profile_parameters() && (MethodData::profile_arguments_jsr292_only() ||
            (x->inlined() && ((code == Bytecodes::_invokedynamic && n <= 1) || (code == Bytecodes::_invokehandle && n <= 2)))),
            "only at JSR292 bytecodes");
#endif
      }
    }
  }
}

// profile parameters on entry to an inlined method
void LIRGenerator::profile_parameters_at_call(ProfileCall* x) {
  if (compilation()->profile_parameters() && x->inlined()) {
    ciMethodData* md = x->callee()->method_data_or_null();
    if (md != NULL) {
      ciParametersTypeData* parameters_type_data = md->parameters_type_data();
      if (parameters_type_data != NULL) {
        ciTypeStackSlotEntries* parameters =  parameters_type_data->parameters();
        LIR_Opr mdp = LIR_OprFact::illegalOpr;
        bool has_receiver = !x->callee()->is_static();
        ciSignature* sig = x->callee()->signature();
        ciSignatureStream sig_stream(sig, has_receiver ? x->callee()->holder() : NULL);
        int i = 0; // to iterate on the Instructions
        Value arg = x->recv();
        bool not_null = false;
        int bci = x->bci_of_invoke();
        Bytecodes::Code bc = x->method()->java_code_at_bci(bci);
        // The first parameter is the receiver so that's what we start
        // with if it exists. One exception is method handle call to
        // virtual method: the receiver is in the args list
        if (arg == NULL || !Bytecodes::has_receiver(bc)) {
          i = 1;
          arg = x->profiled_arg_at(0);
          not_null = !x->arg_needs_null_check(0);
        }
        int k = 0; // to iterate on the profile data
        for (;;) {
          intptr_t profiled_k = parameters->type(k);
          ciKlass* exact = profile_type(md, md->byte_offset_of_slot(parameters_type_data, ParametersTypeData::type_offset(0)),
                                        in_bytes(ParametersTypeData::type_offset(k)) - in_bytes(ParametersTypeData::type_offset(0)),
                                        profiled_k, arg, mdp, not_null, sig_stream.next_klass(), NULL);
          // If the profile is known statically set it once for all and do not emit any code
          if (exact != NULL) {
            md->set_parameter_type(k, exact);
          }
          k++;
          if (k >= parameters_type_data->number_of_parameters()) {
#ifdef ASSERT
            int extra = 0;
            if (MethodData::profile_arguments() && TypeProfileParmsLimit != -1 &&
                x->nb_profiled_args() >= TypeProfileParmsLimit &&
                x->recv() != NULL && Bytecodes::has_receiver(bc)) {
              extra += 1;
            }
            assert(i == x->nb_profiled_args() - extra || (TypeProfileParmsLimit != -1 && TypeProfileArgsLimit > TypeProfileParmsLimit), "unused parameters?");
#endif
            break;
          }
          arg = x->profiled_arg_at(i);
          not_null = !x->arg_needs_null_check(i);
          i++;
        }
      }
    }
  }
}

void LIRGenerator::do_ProfileCall(ProfileCall* x) {
  // Need recv in a temporary register so it interferes with the other temporaries
  LIR_Opr recv = LIR_OprFact::illegalOpr;
  LIR_Opr mdo = new_register(T_METADATA);
  // tmp is used to hold the counters on SPARC
  LIR_Opr tmp = new_pointer_register();

  if (x->nb_profiled_args() > 0) {
    profile_arguments(x);
  }

  // profile parameters on inlined method entry including receiver
  if (x->recv() != NULL || x->nb_profiled_args() > 0) {
    profile_parameters_at_call(x);
  }

  if (x->recv() != NULL) {
    LIRItem value(x->recv(), this);
    value.load_item();
    recv = new_register(T_OBJECT);
    __ move(value.result(), recv);
  }
  __ profile_call(x->method(), x->bci_of_invoke(), x->callee(), mdo, recv, tmp, x->known_holder());
}

void LIRGenerator::do_ProfileReturnType(ProfileReturnType* x) {
  int bci = x->bci_of_invoke();
  ciMethodData* md = x->method()->method_data_or_null();
  assert(md != NULL, "Sanity");
  ciProfileData* data = md->bci_to_data(bci);
  if (data != NULL) {
    assert(data->is_CallTypeData() || data->is_VirtualCallTypeData(), "wrong profile data type");
    ciReturnTypeEntry* ret = data->is_CallTypeData() ? ((ciCallTypeData*)data)->ret() : ((ciVirtualCallTypeData*)data)->ret();
    LIR_Opr mdp = LIR_OprFact::illegalOpr;

    bool ignored_will_link;
    ciSignature* signature_at_call = NULL;
    x->method()->get_method_at_bci(bci, ignored_will_link, &signature_at_call);

    // The offset within the MDO of the entry to update may be too large
    // to be used in load/store instructions on some platforms. So have
    // profile_type() compute the address of the profile in a register.
    ciKlass* exact = profile_type(md, md->byte_offset_of_slot(data, ret->type_offset()), 0,
        ret->type(), x->ret(), mdp,
        !x->needs_null_check(),
        signature_at_call->return_type()->as_klass(),
        x->callee()->signature()->return_type()->as_klass());
    if (exact != NULL) {
      md->set_return_type(bci, exact);
    }
  }
}

void LIRGenerator::do_ProfileInvoke(ProfileInvoke* x) {
  // We can safely ignore accessors here, since c2 will inline them anyway,
  // accessors are also always mature.
  if (!x->inlinee()->is_accessor()) {
    CodeEmitInfo* info = state_for(x, x->state(), true);
    // Notify the runtime very infrequently only to take care of counter overflows
    int freq_log = Tier23InlineeNotifyFreqLog;
    double scale;
    if (_method->has_option_value(CompileCommand::CompileThresholdScaling, scale)) {
      freq_log = CompilerConfig::scaled_freq_log(freq_log, scale);
    }
    increment_event_counter_impl(info, x->inlinee(), LIR_OprFact::intConst(InvocationCounter::count_increment), right_n_bits(freq_log), InvocationEntryBci, false, true);
  }
}

void LIRGenerator::increment_backedge_counter_conditionally(LIR_Condition cond, LIR_Opr left, LIR_Opr right, CodeEmitInfo* info, int left_bci, int right_bci, int bci) {
  if (compilation()->is_profiling()) {
#if defined(X86) && !defined(_LP64)
    // BEWARE! On 32-bit x86 cmp clobbers its left argument so we need a temp copy.
    LIR_Opr left_copy = new_register(left->type());
    __ move(left, left_copy);
    __ cmp(cond, left_copy, right);
#else
    __ cmp(cond, left, right);
#endif
    LIR_Opr step = new_register(T_INT);
    LIR_Opr plus_one = LIR_OprFact::intConst(InvocationCounter::count_increment);
    LIR_Opr zero = LIR_OprFact::intConst(0);
    __ cmove(cond,
        (left_bci < bci) ? plus_one : zero,
        (right_bci < bci) ? plus_one : zero,
        step, left->type());
    increment_backedge_counter(info, step, bci);
  }
}


void LIRGenerator::increment_event_counter(CodeEmitInfo* info, LIR_Opr step, int bci, bool backedge) {
  int freq_log = 0;
  int level = compilation()->env()->comp_level();
  if (level == CompLevel_limited_profile) {
    freq_log = (backedge ? Tier2BackedgeNotifyFreqLog : Tier2InvokeNotifyFreqLog);
  } else if (level == CompLevel_full_profile) {
    freq_log = (backedge ? Tier3BackedgeNotifyFreqLog : Tier3InvokeNotifyFreqLog);
  } else {
    ShouldNotReachHere();
  }
  // Increment the appropriate invocation/backedge counter and notify the runtime.
  double scale;
  if (_method->has_option_value(CompileCommand::CompileThresholdScaling, scale)) {
    freq_log = CompilerConfig::scaled_freq_log(freq_log, scale);
  }
  increment_event_counter_impl(info, info->scope()->method(), step, right_n_bits(freq_log), bci, backedge, true);
}

void LIRGenerator::decrement_age(CodeEmitInfo* info) {
  ciMethod* method = info->scope()->method();
  MethodCounters* mc_adr = method->ensure_method_counters();
  if (mc_adr != NULL) {
    LIR_Opr mc = new_pointer_register();
    __ move(LIR_OprFact::intptrConst(mc_adr), mc);
    int offset = in_bytes(MethodCounters::nmethod_age_offset());
    LIR_Address* counter = new LIR_Address(mc, offset, T_INT);
    LIR_Opr result = new_register(T_INT);
    __ load(counter, result);
    __ sub(result, LIR_OprFact::intConst(1), result);
    __ store(result, counter);
    // DeoptimizeStub will reexecute from the current state in code info.
    CodeStub* deopt = new DeoptimizeStub(info, Deoptimization::Reason_tenured,
                                         Deoptimization::Action_make_not_entrant);
    __ cmp(lir_cond_lessEqual, result, LIR_OprFact::intConst(0));
    __ branch(lir_cond_lessEqual, deopt);
  }
}


void LIRGenerator::increment_event_counter_impl(CodeEmitInfo* info,
                                                ciMethod *method, LIR_Opr step, int frequency,
                                                int bci, bool backedge, bool notify) {
  assert(frequency == 0 || is_power_of_2(frequency + 1), "Frequency must be x^2 - 1 or 0");
  int level = _compilation->env()->comp_level();
  assert(level > CompLevel_simple, "Shouldn't be here");

  int offset = -1;
  LIR_Opr counter_holder;
  if (level == CompLevel_limited_profile) {
    MethodCounters* counters_adr = method->ensure_method_counters();
    if (counters_adr == NULL) {
      bailout("method counters allocation failed");
      return;
    }
    counter_holder = new_pointer_register();
    __ move(LIR_OprFact::intptrConst(counters_adr), counter_holder);
    offset = in_bytes(backedge ? MethodCounters::backedge_counter_offset() :
                                 MethodCounters::invocation_counter_offset());
  } else if (level == CompLevel_full_profile) {
    counter_holder = new_register(T_METADATA);
    offset = in_bytes(backedge ? MethodData::backedge_counter_offset() :
                                 MethodData::invocation_counter_offset());
    ciMethodData* md = method->method_data_or_null();
    assert(md != NULL, "Sanity");
    __ metadata2reg(md->constant_encoding(), counter_holder);
  } else {
    ShouldNotReachHere();
  }
  LIR_Address* counter = new LIR_Address(counter_holder, offset, T_INT);
  LIR_Opr result = new_register(T_INT);
  __ load(counter, result);
  __ add(result, step, result);
  __ store(result, counter);
  if (notify && (!backedge || UseOnStackReplacement)) {
    LIR_Opr meth = LIR_OprFact::metadataConst(method->constant_encoding());
    // The bci for info can point to cmp for if's we want the if bci
    CodeStub* overflow = new CounterOverflowStub(info, bci, meth);
    int freq = frequency << InvocationCounter::count_shift;
    if (freq == 0) {
      if (!step->is_constant()) {
        __ cmp(lir_cond_notEqual, step, LIR_OprFact::intConst(0));
        __ branch(lir_cond_notEqual, overflow);
      } else {
        __ branch(lir_cond_always, overflow);
      }
    } else {
      LIR_Opr mask = load_immediate(freq, T_INT);
      if (!step->is_constant()) {
        // If step is 0, make sure the overflow check below always fails
        __ cmp(lir_cond_notEqual, step, LIR_OprFact::intConst(0));
        __ cmove(lir_cond_notEqual, result, LIR_OprFact::intConst(InvocationCounter::count_increment), result, T_INT);
      }
      __ logical_and(result, mask, result);
      __ cmp(lir_cond_equal, result, LIR_OprFact::intConst(0));
      __ branch(lir_cond_equal, overflow);
    }
    __ branch_destination(overflow->continuation());
  }
}

void LIRGenerator::do_RuntimeCall(RuntimeCall* x) {
  LIR_OprList* args = new LIR_OprList(x->number_of_arguments());
  BasicTypeList* signature = new BasicTypeList(x->number_of_arguments());

  if (x->pass_thread()) {
    signature->append(LP64_ONLY(T_LONG) NOT_LP64(T_INT));    // thread
    args->append(getThreadPointer());
  }

  for (int i = 0; i < x->number_of_arguments(); i++) {
    Value a = x->argument_at(i);
    LIRItem* item = new LIRItem(a, this);
    item->load_item();
    args->append(item->result());
    signature->append(as_BasicType(a->type()));
  }

  LIR_Opr result = call_runtime(signature, args, x->entry(), x->type(), NULL);
  if (x->type() == voidType) {
    set_no_result(x);
  } else {
    __ move(result, rlock_result(x));
  }
}

#ifdef ASSERT
void LIRGenerator::do_Assert(Assert *x) {
  ValueTag tag = x->x()->type()->tag();
  If::Condition cond = x->cond();

  LIRItem xitem(x->x(), this);
  LIRItem yitem(x->y(), this);
  LIRItem* xin = &xitem;
  LIRItem* yin = &yitem;

  assert(tag == intTag, "Only integer assertions are valid!");

  xin->load_item();
  yin->dont_load_item();

  set_no_result(x);

  LIR_Opr left = xin->result();
  LIR_Opr right = yin->result();

  __ lir_assert(lir_cond(x->cond()), left, right, x->message(), true);
}
#endif

void LIRGenerator::do_RangeCheckPredicate(RangeCheckPredicate *x) {


  Instruction *a = x->x();
  Instruction *b = x->y();
  if (!a || StressRangeCheckElimination) {
    assert(!b || StressRangeCheckElimination, "B must also be null");

    CodeEmitInfo *info = state_for(x, x->state());
    CodeStub* stub = new PredicateFailedStub(info);

    __ jump(stub);
  } else if (a->type()->as_IntConstant() && b->type()->as_IntConstant()) {
    int a_int = a->type()->as_IntConstant()->value();
    int b_int = b->type()->as_IntConstant()->value();

    bool ok = false;

    switch(x->cond()) {
      case Instruction::eql: ok = (a_int == b_int); break;
      case Instruction::neq: ok = (a_int != b_int); break;
      case Instruction::lss: ok = (a_int < b_int); break;
      case Instruction::leq: ok = (a_int <= b_int); break;
      case Instruction::gtr: ok = (a_int > b_int); break;
      case Instruction::geq: ok = (a_int >= b_int); break;
      case Instruction::aeq: ok = ((unsigned int)a_int >= (unsigned int)b_int); break;
      case Instruction::beq: ok = ((unsigned int)a_int <= (unsigned int)b_int); break;
      default: ShouldNotReachHere();
    }

    if (ok) {

      CodeEmitInfo *info = state_for(x, x->state());
      CodeStub* stub = new PredicateFailedStub(info);

      __ jump(stub);
    }
  } else {

    ValueTag tag = x->x()->type()->tag();
    If::Condition cond = x->cond();
    LIRItem xitem(x->x(), this);
    LIRItem yitem(x->y(), this);
    LIRItem* xin = &xitem;
    LIRItem* yin = &yitem;

    assert(tag == intTag, "Only integer deoptimizations are valid!");

    xin->load_item();
    yin->dont_load_item();
    set_no_result(x);

    LIR_Opr left = xin->result();
    LIR_Opr right = yin->result();

    CodeEmitInfo *info = state_for(x, x->state());
    CodeStub* stub = new PredicateFailedStub(info);

    __ cmp(lir_cond(cond), left, right);
    __ branch(lir_cond(cond), stub);
  }
}

void LIRGenerator::do_blackhole(Intrinsic *x) {
  assert(!x->has_receiver(), "Should have been checked before: only static methods here");
  for (int c = 0; c < x->number_of_arguments(); c++) {
    // Load the argument
    LIRItem vitem(x->argument_at(c), this);
    vitem.load_item();
    // ...and leave it unused.
  }
}

LIR_Opr LIRGenerator::call_runtime(Value arg1, address entry, ValueType* result_type, CodeEmitInfo* info) {
  LIRItemList args(1);
  LIRItem value(arg1, this);
  args.append(&value);
  BasicTypeList signature;
  signature.append(as_BasicType(arg1->type()));

  return call_runtime(&signature, &args, entry, result_type, info);
}


LIR_Opr LIRGenerator::call_runtime(Value arg1, Value arg2, address entry, ValueType* result_type, CodeEmitInfo* info) {
  LIRItemList args(2);
  LIRItem value1(arg1, this);
  LIRItem value2(arg2, this);
  args.append(&value1);
  args.append(&value2);
  BasicTypeList signature;
  signature.append(as_BasicType(arg1->type()));
  signature.append(as_BasicType(arg2->type()));

  return call_runtime(&signature, &args, entry, result_type, info);
}


LIR_Opr LIRGenerator::call_runtime(BasicTypeArray* signature, LIR_OprList* args,
                                   address entry, ValueType* result_type, CodeEmitInfo* info) {
  // get a result register
  LIR_Opr phys_reg = LIR_OprFact::illegalOpr;
  LIR_Opr result = LIR_OprFact::illegalOpr;
  if (result_type->tag() != voidTag) {
    result = new_register(result_type);
    phys_reg = result_register_for(result_type);
  }

  // move the arguments into the correct location
  CallingConvention* cc = frame_map()->c_calling_convention(signature);
  assert(cc->length() == args->length(), "argument mismatch");
  for (int i = 0; i < args->length(); i++) {
    LIR_Opr arg = args->at(i);
    LIR_Opr loc = cc->at(i);
    if (loc->is_register()) {
      __ move(arg, loc);
    } else {
      LIR_Address* addr = loc->as_address_ptr();
//           if (!can_store_as_constant(arg)) {
//             LIR_Opr tmp = new_register(arg->type());
//             __ move(arg, tmp);
//             arg = tmp;
//           }
      __ move(arg, addr);
    }
  }

  if (info) {
    __ call_runtime(entry, getThreadTemp(), phys_reg, cc->args(), info);
  } else {
    __ call_runtime_leaf(entry, getThreadTemp(), phys_reg, cc->args());
  }
  if (result->is_valid()) {
    __ move(phys_reg, result);
  }
  return result;
}


LIR_Opr LIRGenerator::call_runtime(BasicTypeArray* signature, LIRItemList* args,
                                   address entry, ValueType* result_type, CodeEmitInfo* info) {
  // get a result register
  LIR_Opr phys_reg = LIR_OprFact::illegalOpr;
  LIR_Opr result = LIR_OprFact::illegalOpr;
  if (result_type->tag() != voidTag) {
    result = new_register(result_type);
    phys_reg = result_register_for(result_type);
  }

  // move the arguments into the correct location
  CallingConvention* cc = frame_map()->c_calling_convention(signature);

  assert(cc->length() == args->length(), "argument mismatch");
  for (int i = 0; i < args->length(); i++) {
    LIRItem* arg = args->at(i);
    LIR_Opr loc = cc->at(i);
    if (loc->is_register()) {
      arg->load_item_force(loc);
    } else {
      LIR_Address* addr = loc->as_address_ptr();
      arg->load_for_store(addr->type());
      __ move(arg->result(), addr);
    }
  }

  if (info) {
    __ call_runtime(entry, getThreadTemp(), phys_reg, cc->args(), info);
  } else {
    __ call_runtime_leaf(entry, getThreadTemp(), phys_reg, cc->args());
  }
  if (result->is_valid()) {
    __ move(phys_reg, result);
  }
  return result;
}

void LIRGenerator::do_MemBar(MemBar* x) {
  LIR_Code code = x->code();
  switch(code) {
  case lir_membar_acquire   : __ membar_acquire(); break;
  case lir_membar_release   : __ membar_release(); break;
  case lir_membar           : __ membar(); break;
  case lir_membar_loadload  : __ membar_loadload(); break;
  case lir_membar_storestore: __ membar_storestore(); break;
  case lir_membar_loadstore : __ membar_loadstore(); break;
  case lir_membar_storeload : __ membar_storeload(); break;
  default                   : ShouldNotReachHere(); break;
  }
}

LIR_Opr LIRGenerator::mask_boolean(LIR_Opr array, LIR_Opr value, CodeEmitInfo*& null_check_info) {
  LIR_Opr value_fixed = rlock_byte(T_BYTE);
  if (TwoOperandLIRForm) {
    __ move(value, value_fixed);
    __ logical_and(value_fixed, LIR_OprFact::intConst(1), value_fixed);
  } else {
    __ logical_and(value, LIR_OprFact::intConst(1), value_fixed);
  }
  LIR_Opr klass = new_register(T_METADATA);
  load_klass(array, klass, null_check_info);
  null_check_info = NULL;
  LIR_Opr layout = new_register(T_INT);
  __ move(new LIR_Address(klass, in_bytes(Klass::layout_helper_offset()), T_INT), layout);
  int diffbit = Klass::layout_helper_boolean_diffbit();
  __ logical_and(layout, LIR_OprFact::intConst(diffbit), layout);
  __ cmp(lir_cond_notEqual, layout, LIR_OprFact::intConst(0));
  __ cmove(lir_cond_notEqual, value_fixed, value, value_fixed, T_BYTE);
  value = value_fixed;
  return value;
}<|MERGE_RESOLUTION|>--- conflicted
+++ resolved
@@ -1232,13 +1232,9 @@
 }
 
 void LIRGenerator::load_klass(LIR_Opr obj, LIR_Opr klass, CodeEmitInfo* null_check_info) {
-<<<<<<< HEAD
   CodeStub* slow_path = new LoadKlassStub(obj, klass);
   __ load_klass(obj, klass, slow_path, null_check_info);
   __ branch_destination(slow_path->continuation());
-=======
-  __ load_klass(obj, klass, null_check_info);
->>>>>>> 040b2c52
 }
 
 // Example: object.getClass ()
