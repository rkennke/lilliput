/*
 * Copyright (c) 2000, 2021, Oracle and/or its affiliates. All rights reserved.
 * Copyright (c) 2012, 2021 SAP SE. All rights reserved.
 * DO NOT ALTER OR REMOVE COPYRIGHT NOTICES OR THIS FILE HEADER.
 *
 * This code is free software; you can redistribute it and/or modify it
 * under the terms of the GNU General Public License version 2 only, as
 * published by the Free Software Foundation.
 *
 * This code is distributed in the hope that it will be useful, but WITHOUT
 * ANY WARRANTY; without even the implied warranty of MERCHANTABILITY or
 * FITNESS FOR A PARTICULAR PURPOSE.  See the GNU General Public License
 * version 2 for more details (a copy is included in the LICENSE file that
 * accompanied this code).
 *
 * You should have received a copy of the GNU General Public License version
 * 2 along with this work; if not, write to the Free Software Foundation,
 * Inc., 51 Franklin St, Fifth Floor, Boston, MA 02110-1301 USA.
 *
 * Please contact Oracle, 500 Oracle Parkway, Redwood Shores, CA 94065 USA
 * or visit www.oracle.com if you need additional information or have any
 * questions.
 *
 */

#include "precompiled.hpp"
#include "asm/macroAssembler.inline.hpp"
#include "c1/c1_Compilation.hpp"
#include "c1/c1_LIRAssembler.hpp"
#include "c1/c1_MacroAssembler.hpp"
#include "c1/c1_Runtime1.hpp"
#include "c1/c1_ValueStack.hpp"
#include "ci/ciArrayKlass.hpp"
#include "ci/ciInstance.hpp"
#include "gc/shared/collectedHeap.hpp"
#include "memory/universe.hpp"
#include "nativeInst_ppc.hpp"
#include "oops/compressedOops.hpp"
#include "oops/objArrayKlass.hpp"
#include "runtime/frame.inline.hpp"
#include "runtime/safepointMechanism.inline.hpp"
#include "runtime/sharedRuntime.hpp"
#include "runtime/stubRoutines.hpp"
#include "runtime/vm_version.hpp"
#include "utilities/powerOfTwo.hpp"

#define __ _masm->


const ConditionRegister LIR_Assembler::BOOL_RESULT = CCR5;


bool LIR_Assembler::is_small_constant(LIR_Opr opr) {
  Unimplemented(); return false; // Currently not used on this platform.
}


LIR_Opr LIR_Assembler::receiverOpr() {
  return FrameMap::R3_oop_opr;
}


LIR_Opr LIR_Assembler::osrBufferPointer() {
  return FrameMap::R3_opr;
}


// This specifies the stack pointer decrement needed to build the frame.
int LIR_Assembler::initial_frame_size_in_bytes() const {
  return in_bytes(frame_map()->framesize_in_bytes());
}


// Inline cache check: the inline cached class is in inline_cache_reg;
// we fetch the class of the receiver and compare it with the cached class.
// If they do not match we jump to slow case.
int LIR_Assembler::check_icache() {
  int offset = __ offset();
  __ inline_cache_check(R3_ARG1, R19_inline_cache_reg);
  return offset;
}

void LIR_Assembler::clinit_barrier(ciMethod* method) {
  assert(!method->holder()->is_not_initialized(), "initialization should have been started");

  Label L_skip_barrier;
  Register klass = R20;

  metadata2reg(method->holder()->constant_encoding(), klass);
  __ clinit_barrier(klass, R16_thread, &L_skip_barrier /*L_fast_path*/);

  __ load_const_optimized(klass, SharedRuntime::get_handle_wrong_method_stub(), R0);
  __ mtctr(klass);
  __ bctr();

  __ bind(L_skip_barrier);
}

void LIR_Assembler::osr_entry() {
  // On-stack-replacement entry sequence:
  //
  //   1. Create a new compiled activation.
  //   2. Initialize local variables in the compiled activation. The expression
  //      stack must be empty at the osr_bci; it is not initialized.
  //   3. Jump to the continuation address in compiled code to resume execution.

  // OSR entry point
  offsets()->set_value(CodeOffsets::OSR_Entry, code_offset());
  BlockBegin* osr_entry = compilation()->hir()->osr_entry();
  ValueStack* entry_state = osr_entry->end()->state();
  int number_of_locks = entry_state->locks_size();

  // Create a frame for the compiled activation.
  __ build_frame(initial_frame_size_in_bytes(), bang_size_in_bytes());

  // OSR buffer is
  //
  // locals[nlocals-1..0]
  // monitors[number_of_locks-1..0]
  //
  // Locals is a direct copy of the interpreter frame so in the osr buffer
  // the first slot in the local array is the last local from the interpreter
  // and the last slot is local[0] (receiver) from the interpreter.
  //
  // Similarly with locks. The first lock slot in the osr buffer is the nth lock
  // from the interpreter frame, the nth lock slot in the osr buffer is 0th lock
  // in the interpreter frame (the method lock if a sync method).

  // Initialize monitors in the compiled activation.
  //   R3: pointer to osr buffer
  //
  // All other registers are dead at this point and the locals will be
  // copied into place by code emitted in the IR.

  Register OSR_buf = osrBufferPointer()->as_register();
  { assert(frame::interpreter_frame_monitor_size() == BasicObjectLock::size(), "adjust code below");
    int monitor_offset = BytesPerWord * method()->max_locals() +
      (2 * BytesPerWord) * (number_of_locks - 1);
    // SharedRuntime::OSR_migration_begin() packs BasicObjectLocks in
    // the OSR buffer using 2 word entries: first the lock and then
    // the oop.
    for (int i = 0; i < number_of_locks; i++) {
      int slot_offset = monitor_offset - ((i * 2) * BytesPerWord);
#ifdef ASSERT
      // Verify the interpreter's monitor has a non-null object.
      {
        Label L;
        __ ld(R0, slot_offset + 1*BytesPerWord, OSR_buf);
        __ cmpdi(CCR0, R0, 0);
        __ bne(CCR0, L);
        __ stop("locked object is NULL");
        __ bind(L);
      }
#endif // ASSERT
      // Copy the lock field into the compiled activation.
      Address ml = frame_map()->address_for_monitor_lock(i),
              mo = frame_map()->address_for_monitor_object(i);
      assert(ml.index() == noreg && mo.index() == noreg, "sanity");
      __ ld(R0, slot_offset + 0, OSR_buf);
      __ std(R0, ml.disp(), ml.base());
      __ ld(R0, slot_offset + 1*BytesPerWord, OSR_buf);
      __ std(R0, mo.disp(), mo.base());
    }
  }
}


int LIR_Assembler::emit_exception_handler() {
  // If the last instruction is a call (typically to do a throw which
  // is coming at the end after block reordering) the return address
  // must still point into the code area in order to avoid assertion
  // failures when searching for the corresponding bci => add a nop
  // (was bug 5/14/1999 - gri).
  __ nop();

  // Generate code for the exception handler.
  address handler_base = __ start_a_stub(exception_handler_size());

  if (handler_base == NULL) {
    // Not enough space left for the handler.
    bailout("exception handler overflow");
    return -1;
  }

  int offset = code_offset();
  address entry_point = CAST_FROM_FN_PTR(address, Runtime1::entry_for(Runtime1::handle_exception_from_callee_id));
  //__ load_const_optimized(R0, entry_point);
  __ add_const_optimized(R0, R29_TOC, MacroAssembler::offset_to_global_toc(entry_point));
  __ mtctr(R0);
  __ bctr();

  guarantee(code_offset() - offset <= exception_handler_size(), "overflow");
  __ end_a_stub();

  return offset;
}


// Emit the code to remove the frame from the stack in the exception
// unwind path.
int LIR_Assembler::emit_unwind_handler() {
  _masm->block_comment("Unwind handler");

  int offset = code_offset();
  bool preserve_exception = method()->is_synchronized() || compilation()->env()->dtrace_method_probes();
  const Register Rexception = R3 /*LIRGenerator::exceptionOopOpr()*/, Rexception_save = R31;

  // Fetch the exception from TLS and clear out exception related thread state.
  __ ld(Rexception, in_bytes(JavaThread::exception_oop_offset()), R16_thread);
  __ li(R0, 0);
  __ std(R0, in_bytes(JavaThread::exception_oop_offset()), R16_thread);
  __ std(R0, in_bytes(JavaThread::exception_pc_offset()), R16_thread);

  __ bind(_unwind_handler_entry);
  __ verify_not_null_oop(Rexception);
  if (preserve_exception) { __ mr(Rexception_save, Rexception); }

  // Perform needed unlocking
  MonitorExitStub* stub = NULL;
  if (method()->is_synchronized()) {
    monitor_address(0, FrameMap::R4_opr);
    stub = new MonitorExitStub(FrameMap::R4_opr, true, 0);
    __ unlock_object(R5, R6, R4, *stub->entry());
    __ bind(*stub->continuation());
  }

  if (compilation()->env()->dtrace_method_probes()) {
    Unimplemented();
  }

  // Dispatch to the unwind logic.
  address unwind_stub = Runtime1::entry_for(Runtime1::unwind_exception_id);
  //__ load_const_optimized(R0, unwind_stub);
  __ add_const_optimized(R0, R29_TOC, MacroAssembler::offset_to_global_toc(unwind_stub));
  if (preserve_exception) { __ mr(Rexception, Rexception_save); }
  __ mtctr(R0);
  __ bctr();

  // Emit the slow path assembly.
  if (stub != NULL) {
    stub->emit_code(this);
  }

  return offset;
}


int LIR_Assembler::emit_deopt_handler() {
  // If the last instruction is a call (typically to do a throw which
  // is coming at the end after block reordering) the return address
  // must still point into the code area in order to avoid assertion
  // failures when searching for the corresponding bci => add a nop
  // (was bug 5/14/1999 - gri).
  __ nop();

  // Generate code for deopt handler.
  address handler_base = __ start_a_stub(deopt_handler_size());

  if (handler_base == NULL) {
    // Not enough space left for the handler.
    bailout("deopt handler overflow");
    return -1;
  }

  int offset = code_offset();
  __ bl64_patchable(SharedRuntime::deopt_blob()->unpack(), relocInfo::runtime_call_type);

  guarantee(code_offset() - offset <= deopt_handler_size(), "overflow");
  __ end_a_stub();

  return offset;
}


void LIR_Assembler::jobject2reg(jobject o, Register reg) {
  if (o == NULL) {
    __ li(reg, 0);
  } else {
    AddressLiteral addrlit = __ constant_oop_address(o);
    __ load_const(reg, addrlit, (reg != R0) ? R0 : noreg);
  }
}


void LIR_Assembler::jobject2reg_with_patching(Register reg, CodeEmitInfo *info) {
  // Allocate a new index in table to hold the object once it's been patched.
  int oop_index = __ oop_recorder()->allocate_oop_index(NULL);
  PatchingStub* patch = new PatchingStub(_masm, patching_id(info), oop_index);

  AddressLiteral addrlit((address)NULL, oop_Relocation::spec(oop_index));
  __ load_const(reg, addrlit, R0);

  patching_epilog(patch, lir_patch_normal, reg, info);
}


void LIR_Assembler::metadata2reg(Metadata* o, Register reg) {
  AddressLiteral md = __ constant_metadata_address(o); // Notify OOP recorder (don't need the relocation)
  __ load_const_optimized(reg, md.value(), (reg != R0) ? R0 : noreg);
}


void LIR_Assembler::klass2reg_with_patching(Register reg, CodeEmitInfo *info) {
  // Allocate a new index in table to hold the klass once it's been patched.
  int index = __ oop_recorder()->allocate_metadata_index(NULL);
  PatchingStub* patch = new PatchingStub(_masm, PatchingStub::load_klass_id, index);

  AddressLiteral addrlit((address)NULL, metadata_Relocation::spec(index));
  assert(addrlit.rspec().type() == relocInfo::metadata_type, "must be an metadata reloc");
  __ load_const(reg, addrlit, R0);

  patching_epilog(patch, lir_patch_normal, reg, info);
}


void LIR_Assembler::arithmetic_idiv(LIR_Code code, LIR_Opr left, LIR_Opr right, LIR_Opr temp, LIR_Opr result, CodeEmitInfo* info) {
  const bool is_int = result->is_single_cpu();
  Register Rdividend = is_int ? left->as_register() : left->as_register_lo();
  Register Rdivisor  = noreg;
  Register Rscratch  = temp->as_register();
  Register Rresult   = is_int ? result->as_register() : result->as_register_lo();
  long divisor = -1;

  if (right->is_register()) {
    Rdivisor = is_int ? right->as_register() : right->as_register_lo();
  } else {
    divisor = is_int ? right->as_constant_ptr()->as_jint()
                     : right->as_constant_ptr()->as_jlong();
  }

  assert(Rdividend != Rscratch, "");
  assert(Rdivisor  != Rscratch, "");
  assert(code == lir_idiv || code == lir_irem, "Must be irem or idiv");

  if (Rdivisor == noreg) {
    if (divisor == 1) { // stupid, but can happen
      if (code == lir_idiv) {
        __ mr_if_needed(Rresult, Rdividend);
      } else {
        __ li(Rresult, 0);
      }

    } else if (is_power_of_2(divisor)) {
      // Convert division by a power of two into some shifts and logical operations.
      int log2 = log2i_exact(divisor);

      // Round towards 0.
      if (divisor == 2) {
        if (is_int) {
          __ srwi(Rscratch, Rdividend, 31);
        } else {
          __ srdi(Rscratch, Rdividend, 63);
        }
      } else {
        if (is_int) {
          __ srawi(Rscratch, Rdividend, 31);
        } else {
          __ sradi(Rscratch, Rdividend, 63);
        }
        __ clrldi(Rscratch, Rscratch, 64-log2);
      }
      __ add(Rscratch, Rdividend, Rscratch);

      if (code == lir_idiv) {
        if (is_int) {
          __ srawi(Rresult, Rscratch, log2);
        } else {
          __ sradi(Rresult, Rscratch, log2);
        }
      } else { // lir_irem
        __ clrrdi(Rscratch, Rscratch, log2);
        __ sub(Rresult, Rdividend, Rscratch);
      }

    } else if (divisor == -1) {
      if (code == lir_idiv) {
        __ neg(Rresult, Rdividend);
      } else {
        __ li(Rresult, 0);
      }

    } else {
      __ load_const_optimized(Rscratch, divisor);
      if (code == lir_idiv) {
        if (is_int) {
          __ divw(Rresult, Rdividend, Rscratch); // Can't divide minint/-1.
        } else {
          __ divd(Rresult, Rdividend, Rscratch); // Can't divide minint/-1.
        }
      } else {
        assert(Rscratch != R0, "need both");
        if (is_int) {
          __ divw(R0, Rdividend, Rscratch); // Can't divide minint/-1.
          __ mullw(Rscratch, R0, Rscratch);
        } else {
          __ divd(R0, Rdividend, Rscratch); // Can't divide minint/-1.
          __ mulld(Rscratch, R0, Rscratch);
        }
        __ sub(Rresult, Rdividend, Rscratch);
      }

    }
    return;
  }

  Label regular, done;
  if (is_int) {
    __ cmpwi(CCR0, Rdivisor, -1);
  } else {
    __ cmpdi(CCR0, Rdivisor, -1);
  }
  __ bne(CCR0, regular);
  if (code == lir_idiv) {
    __ neg(Rresult, Rdividend);
    __ b(done);
    __ bind(regular);
    if (is_int) {
      __ divw(Rresult, Rdividend, Rdivisor); // Can't divide minint/-1.
    } else {
      __ divd(Rresult, Rdividend, Rdivisor); // Can't divide minint/-1.
    }
  } else { // lir_irem
    __ li(Rresult, 0);
    __ b(done);
    __ bind(regular);
    if (is_int) {
      __ divw(Rscratch, Rdividend, Rdivisor); // Can't divide minint/-1.
      __ mullw(Rscratch, Rscratch, Rdivisor);
    } else {
      __ divd(Rscratch, Rdividend, Rdivisor); // Can't divide minint/-1.
      __ mulld(Rscratch, Rscratch, Rdivisor);
    }
    __ sub(Rresult, Rdividend, Rscratch);
  }
  __ bind(done);
}


void LIR_Assembler::emit_op3(LIR_Op3* op) {
  switch (op->code()) {
  case lir_idiv:
  case lir_irem:
    arithmetic_idiv(op->code(), op->in_opr1(), op->in_opr2(), op->in_opr3(),
                    op->result_opr(), op->info());
    break;
  case lir_fmad:
    __ fmadd(op->result_opr()->as_double_reg(), op->in_opr1()->as_double_reg(),
             op->in_opr2()->as_double_reg(), op->in_opr3()->as_double_reg());
    break;
  case lir_fmaf:
    __ fmadds(op->result_opr()->as_float_reg(), op->in_opr1()->as_float_reg(),
              op->in_opr2()->as_float_reg(), op->in_opr3()->as_float_reg());
    break;
  default: ShouldNotReachHere(); break;
  }
}


void LIR_Assembler::emit_opBranch(LIR_OpBranch* op) {
#ifdef ASSERT
  assert(op->block() == NULL || op->block()->label() == op->label(), "wrong label");
  if (op->block() != NULL)  _branch_target_blocks.append(op->block());
  if (op->ublock() != NULL) _branch_target_blocks.append(op->ublock());
  assert(op->info() == NULL, "shouldn't have CodeEmitInfo");
#endif

  Label *L = op->label();
  if (op->cond() == lir_cond_always) {
    __ b(*L);
  } else {
    Label done;
    bool is_unordered = false;
    if (op->code() == lir_cond_float_branch) {
      assert(op->ublock() != NULL, "must have unordered successor");
      is_unordered = true;
    } else {
      assert(op->code() == lir_branch, "just checking");
    }

    bool positive = false;
    Assembler::Condition cond = Assembler::equal;
    switch (op->cond()) {
      case lir_cond_equal:        positive = true ; cond = Assembler::equal  ; is_unordered = false; break;
      case lir_cond_notEqual:     positive = false; cond = Assembler::equal  ; is_unordered = false; break;
      case lir_cond_less:         positive = true ; cond = Assembler::less   ; break;
      case lir_cond_belowEqual:   assert(op->code() != lir_cond_float_branch, ""); // fallthru
      case lir_cond_lessEqual:    positive = false; cond = Assembler::greater; break;
      case lir_cond_greater:      positive = true ; cond = Assembler::greater; break;
      case lir_cond_aboveEqual:   assert(op->code() != lir_cond_float_branch, ""); // fallthru
      case lir_cond_greaterEqual: positive = false; cond = Assembler::less   ; break;
      default:                    ShouldNotReachHere();
    }
    int bo = positive ? Assembler::bcondCRbiIs1 : Assembler::bcondCRbiIs0;
    int bi = Assembler::bi0(BOOL_RESULT, cond);
    if (is_unordered) {
      if (positive) {
        if (op->ublock() == op->block()) {
          __ bc_far_optimized(Assembler::bcondCRbiIs1, __ bi0(BOOL_RESULT, Assembler::summary_overflow), *L);
        }
      } else {
        if (op->ublock() != op->block()) { __ bso(BOOL_RESULT, done); }
      }
    }
    __ bc_far_optimized(bo, bi, *L);
    __ bind(done);
  }
}


void LIR_Assembler::emit_opConvert(LIR_OpConvert* op) {
  Bytecodes::Code code = op->bytecode();
  LIR_Opr src = op->in_opr(),
          dst = op->result_opr();

  switch(code) {
    case Bytecodes::_i2l: {
      __ extsw(dst->as_register_lo(), src->as_register());
      break;
    }
    case Bytecodes::_l2i: {
      __ mr_if_needed(dst->as_register(), src->as_register_lo()); // high bits are garbage
      break;
    }
    case Bytecodes::_i2b: {
      __ extsb(dst->as_register(), src->as_register());
      break;
    }
    case Bytecodes::_i2c: {
      __ clrldi(dst->as_register(), src->as_register(), 64-16);
      break;
    }
    case Bytecodes::_i2s: {
      __ extsh(dst->as_register(), src->as_register());
      break;
    }
    case Bytecodes::_i2d:
    case Bytecodes::_l2d: {
      bool src_in_memory = !VM_Version::has_mtfprd();
      FloatRegister rdst = dst->as_double_reg();
      FloatRegister rsrc;
      if (src_in_memory) {
        rsrc = src->as_double_reg(); // via mem
      } else {
        // move src to dst register
        if (code == Bytecodes::_i2d) {
          __ mtfprwa(rdst, src->as_register());
        } else {
          __ mtfprd(rdst, src->as_register_lo());
        }
        rsrc = rdst;
      }
      __ fcfid(rdst, rsrc);
      break;
    }
    case Bytecodes::_i2f:
    case Bytecodes::_l2f: {
      bool src_in_memory = !VM_Version::has_mtfprd();
      FloatRegister rdst = dst->as_float_reg();
      FloatRegister rsrc;
      if (src_in_memory) {
        rsrc = src->as_double_reg(); // via mem
      } else {
        // move src to dst register
        if (code == Bytecodes::_i2f) {
          __ mtfprwa(rdst, src->as_register());
        } else {
          __ mtfprd(rdst, src->as_register_lo());
        }
        rsrc = rdst;
      }
      if (VM_Version::has_fcfids()) {
        __ fcfids(rdst, rsrc);
      } else {
        assert(code == Bytecodes::_i2f, "fcfid+frsp needs fixup code to avoid rounding incompatibility");
        __ fcfid(rdst, rsrc);
        __ frsp(rdst, rdst);
      }
      break;
    }
    case Bytecodes::_f2d: {
      __ fmr_if_needed(dst->as_double_reg(), src->as_float_reg());
      break;
    }
    case Bytecodes::_d2f: {
      __ frsp(dst->as_float_reg(), src->as_double_reg());
      break;
    }
    case Bytecodes::_d2i:
    case Bytecodes::_f2i: {
      bool dst_in_memory = !VM_Version::has_mtfprd();
      FloatRegister rsrc = (code == Bytecodes::_d2i) ? src->as_double_reg() : src->as_float_reg();
      Address       addr = dst_in_memory ? frame_map()->address_for_slot(dst->double_stack_ix()) : NULL;
      Label L;
      // Result must be 0 if value is NaN; test by comparing value to itself.
      __ fcmpu(CCR0, rsrc, rsrc);
      if (dst_in_memory) {
        __ li(R0, 0); // 0 in case of NAN
        __ std(R0, addr.disp(), addr.base());
      } else {
        __ li(dst->as_register(), 0);
      }
      __ bso(CCR0, L);
      __ fctiwz(rsrc, rsrc); // USE_KILL
      if (dst_in_memory) {
        __ stfd(rsrc, addr.disp(), addr.base());
      } else {
        __ mffprd(dst->as_register(), rsrc);
      }
      __ bind(L);
      break;
    }
    case Bytecodes::_d2l:
    case Bytecodes::_f2l: {
      bool dst_in_memory = !VM_Version::has_mtfprd();
      FloatRegister rsrc = (code == Bytecodes::_d2l) ? src->as_double_reg() : src->as_float_reg();
      Address       addr = dst_in_memory ? frame_map()->address_for_slot(dst->double_stack_ix()) : NULL;
      Label L;
      // Result must be 0 if value is NaN; test by comparing value to itself.
      __ fcmpu(CCR0, rsrc, rsrc);
      if (dst_in_memory) {
        __ li(R0, 0); // 0 in case of NAN
        __ std(R0, addr.disp(), addr.base());
      } else {
        __ li(dst->as_register_lo(), 0);
      }
      __ bso(CCR0, L);
      __ fctidz(rsrc, rsrc); // USE_KILL
      if (dst_in_memory) {
        __ stfd(rsrc, addr.disp(), addr.base());
      } else {
        __ mffprd(dst->as_register_lo(), rsrc);
      }
      __ bind(L);
      break;
    }

    default: ShouldNotReachHere();
  }
}


void LIR_Assembler::align_call(LIR_Code) {
  // do nothing since all instructions are word aligned on ppc
}


bool LIR_Assembler::emit_trampoline_stub_for_call(address target, Register Rtoc) {
  int start_offset = __ offset();
  // Put the entry point as a constant into the constant pool.
  const address entry_point_toc_addr   = __ address_constant(target, RelocationHolder::none);
  if (entry_point_toc_addr == NULL) {
    bailout("const section overflow");
    return false;
  }
  const int     entry_point_toc_offset = __ offset_to_method_toc(entry_point_toc_addr);

  // Emit the trampoline stub which will be related to the branch-and-link below.
  address stub = __ emit_trampoline_stub(entry_point_toc_offset, start_offset, Rtoc);
  if (!stub) {
    bailout("no space for trampoline stub");
    return false;
  }
  return true;
}


void LIR_Assembler::call(LIR_OpJavaCall* op, relocInfo::relocType rtype) {
  assert(rtype==relocInfo::opt_virtual_call_type || rtype==relocInfo::static_call_type, "unexpected rtype");

  bool success = emit_trampoline_stub_for_call(op->addr());
  if (!success) { return; }

  __ relocate(rtype);
  // Note: At this point we do not have the address of the trampoline
  // stub, and the entry point might be too far away for bl, so __ pc()
  // serves as dummy and the bl will be patched later.
  __ code()->set_insts_mark();
  __ bl(__ pc());
  add_call_info(code_offset(), op->info());
}


void LIR_Assembler::ic_call(LIR_OpJavaCall* op) {
  __ calculate_address_from_global_toc(R2_TOC, __ method_toc());

  // Virtual call relocation will point to ic load.
  address virtual_call_meta_addr = __ pc();
  // Load a clear inline cache.
  AddressLiteral empty_ic((address) Universe::non_oop_word());
  bool success = __ load_const_from_method_toc(R19_inline_cache_reg, empty_ic, R2_TOC);
  if (!success) {
    bailout("const section overflow");
    return;
  }
  // Call to fixup routine. Fixup routine uses ScopeDesc info
  // to determine who we intended to call.
  __ relocate(virtual_call_Relocation::spec(virtual_call_meta_addr));

  success = emit_trampoline_stub_for_call(op->addr(), R2_TOC);
  if (!success) { return; }

  // Note: At this point we do not have the address of the trampoline
  // stub, and the entry point might be too far away for bl, so __ pc()
  // serves as dummy and the bl will be patched later.
  __ bl(__ pc());
  add_call_info(code_offset(), op->info());
}

void LIR_Assembler::explicit_null_check(Register addr, CodeEmitInfo* info) {
  ImplicitNullCheckStub* stub = new ImplicitNullCheckStub(code_offset(), info);
  __ null_check(addr, stub->entry());
  append_code_stub(stub);
}


// Attention: caller must encode oop if needed
int LIR_Assembler::store(LIR_Opr from_reg, Register base, int offset, BasicType type, bool wide) {
  int store_offset;
  if (!Assembler::is_simm16(offset)) {
    // For offsets larger than a simm16 we setup the offset.
    assert(wide && !from_reg->is_same_register(FrameMap::R0_opr), "large offset only supported in special case");
    __ load_const_optimized(R0, offset);
    store_offset = store(from_reg, base, R0, type, wide);
  } else {
    store_offset = code_offset();
    switch (type) {
      case T_BOOLEAN: // fall through
      case T_BYTE  : __ stb(from_reg->as_register(), offset, base); break;
      case T_CHAR  :
      case T_SHORT : __ sth(from_reg->as_register(), offset, base); break;
      case T_INT   : __ stw(from_reg->as_register(), offset, base); break;
      case T_LONG  : __ std(from_reg->as_register_lo(), offset, base); break;
      case T_ADDRESS:
      case T_METADATA: __ std(from_reg->as_register(), offset, base); break;
      case T_ARRAY : // fall through
      case T_OBJECT:
        {
          if (UseCompressedOops && !wide) {
            // Encoding done in caller
            __ stw(from_reg->as_register(), offset, base);
            __ verify_coop(from_reg->as_register(), FILE_AND_LINE);
          } else {
            __ std(from_reg->as_register(), offset, base);
            __ verify_oop(from_reg->as_register(), FILE_AND_LINE);
          }
          break;
        }
      case T_FLOAT : __ stfs(from_reg->as_float_reg(), offset, base); break;
      case T_DOUBLE: __ stfd(from_reg->as_double_reg(), offset, base); break;
      default      : ShouldNotReachHere();
    }
  }
  return store_offset;
}


// Attention: caller must encode oop if needed
int LIR_Assembler::store(LIR_Opr from_reg, Register base, Register disp, BasicType type, bool wide) {
  int store_offset = code_offset();
  switch (type) {
    case T_BOOLEAN: // fall through
    case T_BYTE  : __ stbx(from_reg->as_register(), base, disp); break;
    case T_CHAR  :
    case T_SHORT : __ sthx(from_reg->as_register(), base, disp); break;
    case T_INT   : __ stwx(from_reg->as_register(), base, disp); break;
    case T_LONG  :
#ifdef _LP64
      __ stdx(from_reg->as_register_lo(), base, disp);
#else
      Unimplemented();
#endif
      break;
    case T_ADDRESS:
      __ stdx(from_reg->as_register(), base, disp);
      break;
    case T_ARRAY : // fall through
    case T_OBJECT:
      {
        if (UseCompressedOops && !wide) {
          // Encoding done in caller.
          __ stwx(from_reg->as_register(), base, disp);
          __ verify_coop(from_reg->as_register(), FILE_AND_LINE); // kills R0
        } else {
          __ stdx(from_reg->as_register(), base, disp);
          __ verify_oop(from_reg->as_register(), FILE_AND_LINE); // kills R0
        }
        break;
      }
    case T_FLOAT : __ stfsx(from_reg->as_float_reg(), base, disp); break;
    case T_DOUBLE: __ stfdx(from_reg->as_double_reg(), base, disp); break;
    default      : ShouldNotReachHere();
  }
  return store_offset;
}


int LIR_Assembler::load(Register base, int offset, LIR_Opr to_reg, BasicType type, bool wide) {
  int load_offset;
  if (!Assembler::is_simm16(offset)) {
    // For offsets larger than a simm16 we setup the offset.
    __ load_const_optimized(R0, offset);
    load_offset = load(base, R0, to_reg, type, wide);
  } else {
    load_offset = code_offset();
    switch(type) {
      case T_BOOLEAN: // fall through
      case T_BYTE  :   __ lbz(to_reg->as_register(), offset, base);
                       __ extsb(to_reg->as_register(), to_reg->as_register()); break;
      case T_CHAR  :   __ lhz(to_reg->as_register(), offset, base); break;
      case T_SHORT :   __ lha(to_reg->as_register(), offset, base); break;
      case T_INT   :   __ lwa(to_reg->as_register(), offset, base); break;
      case T_LONG  :   __ ld(to_reg->as_register_lo(), offset, base); break;
      case T_METADATA: __ ld(to_reg->as_register(), offset, base); break;
      case T_ADDRESS:
        __ ld(to_reg->as_register(), offset, base);
        break;
      case T_ARRAY : // fall through
      case T_OBJECT:
        {
          if (UseCompressedOops && !wide) {
            __ lwz(to_reg->as_register(), offset, base);
            __ decode_heap_oop(to_reg->as_register());
          } else {
            __ ld(to_reg->as_register(), offset, base);
          }
          __ verify_oop(to_reg->as_register(), FILE_AND_LINE);
          break;
        }
      case T_FLOAT:  __ lfs(to_reg->as_float_reg(), offset, base); break;
      case T_DOUBLE: __ lfd(to_reg->as_double_reg(), offset, base); break;
      default      : ShouldNotReachHere();
    }
  }
  return load_offset;
}


int LIR_Assembler::load(Register base, Register disp, LIR_Opr to_reg, BasicType type, bool wide) {
  int load_offset = code_offset();
  switch(type) {
    case T_BOOLEAN: // fall through
    case T_BYTE  :  __ lbzx(to_reg->as_register(), base, disp);
                    __ extsb(to_reg->as_register(), to_reg->as_register()); break;
    case T_CHAR  :  __ lhzx(to_reg->as_register(), base, disp); break;
    case T_SHORT :  __ lhax(to_reg->as_register(), base, disp); break;
    case T_INT   :  __ lwax(to_reg->as_register(), base, disp); break;
    case T_ADDRESS: __ ldx(to_reg->as_register(), base, disp); break;
    case T_ARRAY : // fall through
    case T_OBJECT:
      {
        if (UseCompressedOops && !wide) {
          __ lwzx(to_reg->as_register(), base, disp);
          __ decode_heap_oop(to_reg->as_register());
        } else {
          __ ldx(to_reg->as_register(), base, disp);
        }
        __ verify_oop(to_reg->as_register(), FILE_AND_LINE);
        break;
      }
    case T_FLOAT:  __ lfsx(to_reg->as_float_reg() , base, disp); break;
    case T_DOUBLE: __ lfdx(to_reg->as_double_reg(), base, disp); break;
    case T_LONG  :
#ifdef _LP64
      __ ldx(to_reg->as_register_lo(), base, disp);
#else
      Unimplemented();
#endif
      break;
    default      : ShouldNotReachHere();
  }
  return load_offset;
}


void LIR_Assembler::const2stack(LIR_Opr src, LIR_Opr dest) {
  LIR_Const* c = src->as_constant_ptr();
  Register src_reg = R0;
  switch (c->type()) {
    case T_INT:
    case T_FLOAT: {
      int value = c->as_jint_bits();
      __ load_const_optimized(src_reg, value);
      Address addr = frame_map()->address_for_slot(dest->single_stack_ix());
      __ stw(src_reg, addr.disp(), addr.base());
      break;
    }
    case T_ADDRESS: {
      int value = c->as_jint_bits();
      __ load_const_optimized(src_reg, value);
      Address addr = frame_map()->address_for_slot(dest->single_stack_ix());
      __ std(src_reg, addr.disp(), addr.base());
      break;
    }
    case T_OBJECT: {
      jobject2reg(c->as_jobject(), src_reg);
      Address addr = frame_map()->address_for_slot(dest->single_stack_ix());
      __ std(src_reg, addr.disp(), addr.base());
      break;
    }
    case T_LONG:
    case T_DOUBLE: {
      int value = c->as_jlong_bits();
      __ load_const_optimized(src_reg, value);
      Address addr = frame_map()->address_for_double_slot(dest->double_stack_ix());
      __ std(src_reg, addr.disp(), addr.base());
      break;
    }
    default:
      Unimplemented();
  }
}


void LIR_Assembler::const2mem(LIR_Opr src, LIR_Opr dest, BasicType type, CodeEmitInfo* info, bool wide) {
  LIR_Const* c = src->as_constant_ptr();
  LIR_Address* addr = dest->as_address_ptr();
  Register base = addr->base()->as_pointer_register();
  LIR_Opr tmp = LIR_OprFact::illegalOpr;
  int offset = -1;
  // Null check for large offsets in LIRGenerator::do_StoreField.
  bool needs_explicit_null_check = !ImplicitNullChecks;

  if (info != NULL && needs_explicit_null_check) {
    explicit_null_check(base, info);
  }

  switch (c->type()) {
    case T_FLOAT: type = T_INT;
    case T_INT:
    case T_ADDRESS: {
      tmp = FrameMap::R0_opr;
      __ load_const_optimized(tmp->as_register(), c->as_jint_bits());
      break;
    }
    case T_DOUBLE: type = T_LONG;
    case T_LONG: {
      tmp = FrameMap::R0_long_opr;
      __ load_const_optimized(tmp->as_register_lo(), c->as_jlong_bits());
      break;
    }
    case T_OBJECT: {
      tmp = FrameMap::R0_opr;
      if (UseCompressedOops && !wide && c->as_jobject() != NULL) {
        AddressLiteral oop_addr = __ constant_oop_address(c->as_jobject());
        __ lis(R0, oop_addr.value() >> 16); // Don't care about sign extend (will use stw).
        __ relocate(oop_addr.rspec(), /*compressed format*/ 1);
        __ ori(R0, R0, oop_addr.value() & 0xffff);
      } else {
        jobject2reg(c->as_jobject(), R0);
      }
      break;
    }
    default:
      Unimplemented();
  }

  // Handle either reg+reg or reg+disp address.
  if (addr->index()->is_valid()) {
    assert(addr->disp() == 0, "must be zero");
    offset = store(tmp, base, addr->index()->as_pointer_register(), type, wide);
  } else {
    assert(Assembler::is_simm16(addr->disp()), "can't handle larger addresses");
    offset = store(tmp, base, addr->disp(), type, wide);
  }

  if (info != NULL) {
    assert(offset != -1, "offset should've been set");
    if (!needs_explicit_null_check) {
      add_debug_info_for_null_check(offset, info);
    }
  }
}


void LIR_Assembler::const2reg(LIR_Opr src, LIR_Opr dest, LIR_PatchCode patch_code, CodeEmitInfo* info) {
  LIR_Const* c = src->as_constant_ptr();
  LIR_Opr to_reg = dest;

  switch (c->type()) {
    case T_INT: {
      assert(patch_code == lir_patch_none, "no patching handled here");
      __ load_const_optimized(dest->as_register(), c->as_jint(), R0);
      break;
    }
    case T_ADDRESS: {
      assert(patch_code == lir_patch_none, "no patching handled here");
      __ load_const_optimized(dest->as_register(), c->as_jint(), R0);  // Yes, as_jint ...
      break;
    }
    case T_LONG: {
      assert(patch_code == lir_patch_none, "no patching handled here");
      __ load_const_optimized(dest->as_register_lo(), c->as_jlong(), R0);
      break;
    }

    case T_OBJECT: {
      if (patch_code == lir_patch_none) {
        jobject2reg(c->as_jobject(), to_reg->as_register());
      } else {
        jobject2reg_with_patching(to_reg->as_register(), info);
      }
      break;
    }

    case T_METADATA:
      {
        if (patch_code == lir_patch_none) {
          metadata2reg(c->as_metadata(), to_reg->as_register());
        } else {
          klass2reg_with_patching(to_reg->as_register(), info);
        }
      }
      break;

    case T_FLOAT:
      {
        if (to_reg->is_single_fpu()) {
          address const_addr = __ float_constant(c->as_jfloat());
          if (const_addr == NULL) {
            bailout("const section overflow");
            break;
          }
          RelocationHolder rspec = internal_word_Relocation::spec(const_addr);
          __ relocate(rspec);
          __ load_const(R0, const_addr);
          __ lfsx(to_reg->as_float_reg(), R0);
        } else {
          assert(to_reg->is_single_cpu(), "Must be a cpu register.");
          __ load_const_optimized(to_reg->as_register(), jint_cast(c->as_jfloat()), R0);
        }
      }
      break;

    case T_DOUBLE:
      {
        if (to_reg->is_double_fpu()) {
          address const_addr = __ double_constant(c->as_jdouble());
          if (const_addr == NULL) {
            bailout("const section overflow");
            break;
          }
          RelocationHolder rspec = internal_word_Relocation::spec(const_addr);
          __ relocate(rspec);
          __ load_const(R0, const_addr);
          __ lfdx(to_reg->as_double_reg(), R0);
        } else {
          assert(to_reg->is_double_cpu(), "Must be a long register.");
          __ load_const_optimized(to_reg->as_register_lo(), jlong_cast(c->as_jdouble()), R0);
        }
      }
      break;

    default:
      ShouldNotReachHere();
  }
}


Address LIR_Assembler::as_Address(LIR_Address* addr) {
  Unimplemented(); return Address();
}


inline RegisterOrConstant index_or_disp(LIR_Address* addr) {
  if (addr->index()->is_illegal()) {
    return (RegisterOrConstant)(addr->disp());
  } else {
    return (RegisterOrConstant)(addr->index()->as_pointer_register());
  }
}


void LIR_Assembler::stack2stack(LIR_Opr src, LIR_Opr dest, BasicType type) {
  const Register tmp = R0;
  switch (type) {
    case T_INT:
    case T_FLOAT: {
      Address from = frame_map()->address_for_slot(src->single_stack_ix());
      Address to   = frame_map()->address_for_slot(dest->single_stack_ix());
      __ lwz(tmp, from.disp(), from.base());
      __ stw(tmp, to.disp(), to.base());
      break;
    }
    case T_ADDRESS:
    case T_OBJECT: {
      Address from = frame_map()->address_for_slot(src->single_stack_ix());
      Address to   = frame_map()->address_for_slot(dest->single_stack_ix());
      __ ld(tmp, from.disp(), from.base());
      __ std(tmp, to.disp(), to.base());
      break;
    }
    case T_LONG:
    case T_DOUBLE: {
      Address from = frame_map()->address_for_double_slot(src->double_stack_ix());
      Address to   = frame_map()->address_for_double_slot(dest->double_stack_ix());
      __ ld(tmp, from.disp(), from.base());
      __ std(tmp, to.disp(), to.base());
      break;
    }

    default:
      ShouldNotReachHere();
  }
}


Address LIR_Assembler::as_Address_hi(LIR_Address* addr) {
  Unimplemented(); return Address();
}


Address LIR_Assembler::as_Address_lo(LIR_Address* addr) {
  Unimplemented(); return Address();
}


void LIR_Assembler::mem2reg(LIR_Opr src_opr, LIR_Opr dest, BasicType type,
                            LIR_PatchCode patch_code, CodeEmitInfo* info, bool wide) {

  assert(type != T_METADATA, "load of metadata ptr not supported");
  LIR_Address* addr = src_opr->as_address_ptr();
  LIR_Opr to_reg = dest;

  Register src = addr->base()->as_pointer_register();
  Register disp_reg = noreg;
  int disp_value = addr->disp();
  bool needs_patching = (patch_code != lir_patch_none);
  // null check for large offsets in LIRGenerator::do_LoadField
  bool needs_explicit_null_check = !os::zero_page_read_protected() || !ImplicitNullChecks;

  if (info != NULL && needs_explicit_null_check) {
    explicit_null_check(src, info);
  }

  if (addr->base()->type() == T_OBJECT) {
    __ verify_oop(src, FILE_AND_LINE);
  }

  PatchingStub* patch = NULL;
  if (needs_patching) {
    patch = new PatchingStub(_masm, PatchingStub::access_field_id);
    assert(!to_reg->is_double_cpu() ||
           patch_code == lir_patch_none ||
           patch_code == lir_patch_normal, "patching doesn't match register");
  }

  if (addr->index()->is_illegal()) {
    if (!Assembler::is_simm16(disp_value)) {
      if (needs_patching) {
        __ load_const32(R0, 0); // patchable int
      } else {
        __ load_const_optimized(R0, disp_value);
      }
      disp_reg = R0;
    }
  } else {
    disp_reg = addr->index()->as_pointer_register();
    assert(disp_value == 0, "can't handle 3 operand addresses");
  }

  // Remember the offset of the load. The patching_epilog must be done
  // before the call to add_debug_info, otherwise the PcDescs don't get
  // entered in increasing order.
  int offset;

  if (disp_reg == noreg) {
    assert(Assembler::is_simm16(disp_value), "should have set this up");
    offset = load(src, disp_value, to_reg, type, wide);
  } else {
    offset = load(src, disp_reg, to_reg, type, wide);
  }

  if (patch != NULL) {
    patching_epilog(patch, patch_code, src, info);
  }
  if (info != NULL && !needs_explicit_null_check) {
    add_debug_info_for_null_check(offset, info);
  }
}


void LIR_Assembler::stack2reg(LIR_Opr src, LIR_Opr dest, BasicType type) {
  Address addr;
  if (src->is_single_word()) {
    addr = frame_map()->address_for_slot(src->single_stack_ix());
  } else if (src->is_double_word())  {
    addr = frame_map()->address_for_double_slot(src->double_stack_ix());
  }

  load(addr.base(), addr.disp(), dest, dest->type(), true /*wide*/);
}


void LIR_Assembler::reg2stack(LIR_Opr from_reg, LIR_Opr dest, BasicType type, bool pop_fpu_stack) {
  Address addr;
  if (dest->is_single_word()) {
    addr = frame_map()->address_for_slot(dest->single_stack_ix());
  } else if (dest->is_double_word())  {
    addr = frame_map()->address_for_slot(dest->double_stack_ix());
  }

  store(from_reg, addr.base(), addr.disp(), from_reg->type(), true /*wide*/);
}


void LIR_Assembler::reg2reg(LIR_Opr from_reg, LIR_Opr to_reg) {
  if (from_reg->is_float_kind() && to_reg->is_float_kind()) {
    if (from_reg->is_double_fpu()) {
      // double to double moves
      assert(to_reg->is_double_fpu(), "should match");
      __ fmr_if_needed(to_reg->as_double_reg(), from_reg->as_double_reg());
    } else {
      // float to float moves
      assert(to_reg->is_single_fpu(), "should match");
      __ fmr_if_needed(to_reg->as_float_reg(), from_reg->as_float_reg());
    }
  } else if (!from_reg->is_float_kind() && !to_reg->is_float_kind()) {
    if (from_reg->is_double_cpu()) {
      __ mr_if_needed(to_reg->as_pointer_register(), from_reg->as_pointer_register());
    } else if (to_reg->is_double_cpu()) {
      // int to int moves
      __ mr_if_needed(to_reg->as_register_lo(), from_reg->as_register());
    } else {
      // int to int moves
      __ mr_if_needed(to_reg->as_register(), from_reg->as_register());
    }
  } else {
    ShouldNotReachHere();
  }
  if (is_reference_type(to_reg->type())) {
    __ verify_oop(to_reg->as_register(), FILE_AND_LINE);
  }
}


void LIR_Assembler::reg2mem(LIR_Opr from_reg, LIR_Opr dest, BasicType type,
                            LIR_PatchCode patch_code, CodeEmitInfo* info, bool pop_fpu_stack,
                            bool wide) {
  assert(type != T_METADATA, "store of metadata ptr not supported");
  LIR_Address* addr = dest->as_address_ptr();

  Register src = addr->base()->as_pointer_register();
  Register disp_reg = noreg;
  int disp_value = addr->disp();
  bool needs_patching = (patch_code != lir_patch_none);
  bool compress_oop = (is_reference_type(type)) && UseCompressedOops && !wide &&
                      CompressedOops::mode() != CompressedOops::UnscaledNarrowOop;
  bool load_disp = addr->index()->is_illegal() && !Assembler::is_simm16(disp_value);
  bool use_R29 = compress_oop && load_disp; // Avoid register conflict, also do null check before killing R29.
  // Null check for large offsets in LIRGenerator::do_StoreField.
  bool needs_explicit_null_check = !ImplicitNullChecks || use_R29;

  if (info != NULL && needs_explicit_null_check) {
    explicit_null_check(src, info);
  }

  if (addr->base()->is_oop_register()) {
    __ verify_oop(src, FILE_AND_LINE);
  }

  PatchingStub* patch = NULL;
  if (needs_patching) {
    patch = new PatchingStub(_masm, PatchingStub::access_field_id);
    assert(!from_reg->is_double_cpu() ||
           patch_code == lir_patch_none ||
           patch_code == lir_patch_normal, "patching doesn't match register");
  }

  if (addr->index()->is_illegal()) {
    if (load_disp) {
      disp_reg = use_R29 ? R29_TOC : R0;
      if (needs_patching) {
        __ load_const32(disp_reg, 0); // patchable int
      } else {
        __ load_const_optimized(disp_reg, disp_value);
      }
    }
  } else {
    disp_reg = addr->index()->as_pointer_register();
    assert(disp_value == 0, "can't handle 3 operand addresses");
  }

  // remember the offset of the store. The patching_epilog must be done
  // before the call to add_debug_info_for_null_check, otherwise the PcDescs don't get
  // entered in increasing order.
  int offset;

  if (compress_oop) {
    Register co = __ encode_heap_oop(R0, from_reg->as_register());
    from_reg = FrameMap::as_opr(co);
  }

  if (disp_reg == noreg) {
    assert(Assembler::is_simm16(disp_value), "should have set this up");
    offset = store(from_reg, src, disp_value, type, wide);
  } else {
    offset = store(from_reg, src, disp_reg, type, wide);
  }

  if (use_R29) {
    __ load_const_optimized(R29_TOC, MacroAssembler::global_toc(), R0); // reinit
  }

  if (patch != NULL) {
    patching_epilog(patch, patch_code, src, info);
  }

  if (info != NULL && !needs_explicit_null_check) {
    add_debug_info_for_null_check(offset, info);
  }
}


void LIR_Assembler::return_op(LIR_Opr result, C1SafepointPollStub* code_stub) {
  const Register return_pc = R31;  // Must survive C-call to enable_stack_reserved_zone().
  const Register temp      = R12;

  // Pop the stack before the safepoint code.
  int frame_size = initial_frame_size_in_bytes();
  if (Assembler::is_simm(frame_size, 16)) {
    __ addi(R1_SP, R1_SP, frame_size);
  } else {
    __ pop_frame();
  }

  // Restore return pc relative to callers' sp.
  __ ld(return_pc, _abi0(lr), R1_SP);
  // Move return pc to LR.
  __ mtlr(return_pc);

  if (StackReservedPages > 0 && compilation()->has_reserved_stack_access()) {
    __ reserved_stack_check(return_pc);
  }

  // We need to mark the code position where the load from the safepoint
  // polling page was emitted as relocInfo::poll_return_type here.
  if (!UseSIGTRAP) {
    code_stub->set_safepoint_offset(__ offset());
    __ relocate(relocInfo::poll_return_type);
  }
  __ safepoint_poll(*code_stub->entry(), temp, true /* at_return */, true /* in_nmethod */);

  // Return.
  __ blr();
}


int LIR_Assembler::safepoint_poll(LIR_Opr tmp, CodeEmitInfo* info) {
  const Register poll_addr = tmp->as_register();
  __ ld(poll_addr, in_bytes(JavaThread::polling_page_offset()), R16_thread);
  if (info != NULL) {
    add_debug_info_for_branch(info);
  }
  int offset = __ offset();
  __ relocate(relocInfo::poll_type);
  __ load_from_polling_page(poll_addr);

  return offset;
}


void LIR_Assembler::emit_static_call_stub() {
  address call_pc = __ pc();
  address stub = __ start_a_stub(static_call_stub_size());
  if (stub == NULL) {
    bailout("static call stub overflow");
    return;
  }

  // For java_to_interp stubs we use R11_scratch1 as scratch register
  // and in call trampoline stubs we use R12_scratch2. This way we
  // can distinguish them (see is_NativeCallTrampolineStub_at()).
  const Register reg_scratch = R11_scratch1;

  // Create a static stub relocation which relates this stub
  // with the call instruction at insts_call_instruction_offset in the
  // instructions code-section.
  int start = __ offset();
  __ relocate(static_stub_Relocation::spec(call_pc));

  // Now, create the stub's code:
  // - load the TOC
  // - load the inline cache oop from the constant pool
  // - load the call target from the constant pool
  // - call
  __ calculate_address_from_global_toc(reg_scratch, __ method_toc());
  AddressLiteral ic = __ allocate_metadata_address((Metadata *)NULL);
  bool success = __ load_const_from_method_toc(R19_inline_cache_reg, ic, reg_scratch, /*fixed_size*/ true);

  if (ReoptimizeCallSequences) {
    __ b64_patchable((address)-1, relocInfo::none);
  } else {
    AddressLiteral a((address)-1);
    success = success && __ load_const_from_method_toc(reg_scratch, a, reg_scratch, /*fixed_size*/ true);
    __ mtctr(reg_scratch);
    __ bctr();
  }
  if (!success) {
    bailout("const section overflow");
    return;
  }

  assert(__ offset() - start <= static_call_stub_size(), "stub too big");
  __ end_a_stub();
}


void LIR_Assembler::comp_op(LIR_Condition condition, LIR_Opr opr1, LIR_Opr opr2, LIR_Op2* op) {
  bool unsigned_comp = (condition == lir_cond_belowEqual || condition == lir_cond_aboveEqual);
  if (opr1->is_single_fpu()) {
    __ fcmpu(BOOL_RESULT, opr1->as_float_reg(), opr2->as_float_reg());
  } else if (opr1->is_double_fpu()) {
    __ fcmpu(BOOL_RESULT, opr1->as_double_reg(), opr2->as_double_reg());
  } else if (opr1->is_single_cpu()) {
    if (opr2->is_constant()) {
      switch (opr2->as_constant_ptr()->type()) {
        case T_INT:
          {
            jint con = opr2->as_constant_ptr()->as_jint();
            if (unsigned_comp) {
              if (Assembler::is_uimm(con, 16)) {
                __ cmplwi(BOOL_RESULT, opr1->as_register(), con);
              } else {
                __ load_const_optimized(R0, con);
                __ cmplw(BOOL_RESULT, opr1->as_register(), R0);
              }
            } else {
              if (Assembler::is_simm(con, 16)) {
                __ cmpwi(BOOL_RESULT, opr1->as_register(), con);
              } else {
                __ load_const_optimized(R0, con);
                __ cmpw(BOOL_RESULT, opr1->as_register(), R0);
              }
            }
          }
          break;

        case T_OBJECT:
          // There are only equal/notequal comparisons on objects.
          {
            assert(condition == lir_cond_equal || condition == lir_cond_notEqual, "oops");
            jobject con = opr2->as_constant_ptr()->as_jobject();
            if (con == NULL) {
              __ cmpdi(BOOL_RESULT, opr1->as_register(), 0);
            } else {
              jobject2reg(con, R0);
              __ cmpd(BOOL_RESULT, opr1->as_register(), R0);
            }
          }
          break;

        case T_METADATA:
          // We only need, for now, comparison with NULL for metadata.
          {
            assert(condition == lir_cond_equal || condition == lir_cond_notEqual, "oops");
            Metadata* p = opr2->as_constant_ptr()->as_metadata();
            if (p == NULL) {
              __ cmpdi(BOOL_RESULT, opr1->as_register(), 0);
            } else {
              ShouldNotReachHere();
            }
          }
          break;

        default:
          ShouldNotReachHere();
          break;
      }
    } else {
      assert(opr1->type() != T_ADDRESS && opr2->type() != T_ADDRESS, "currently unsupported");
      if (is_reference_type(opr1->type())) {
        // There are only equal/notequal comparisons on objects.
        assert(condition == lir_cond_equal || condition == lir_cond_notEqual, "oops");
        __ cmpd(BOOL_RESULT, opr1->as_register(), opr2->as_register());
      } else {
        if (unsigned_comp) {
          __ cmplw(BOOL_RESULT, opr1->as_register(), opr2->as_register());
        } else {
          __ cmpw(BOOL_RESULT, opr1->as_register(), opr2->as_register());
        }
      }
    }
  } else if (opr1->is_double_cpu()) {
    if (opr2->is_constant()) {
      jlong con = opr2->as_constant_ptr()->as_jlong();
      if (unsigned_comp) {
        if (Assembler::is_uimm(con, 16)) {
          __ cmpldi(BOOL_RESULT, opr1->as_register_lo(), con);
        } else {
          __ load_const_optimized(R0, con);
          __ cmpld(BOOL_RESULT, opr1->as_register_lo(), R0);
        }
      } else {
        if (Assembler::is_simm(con, 16)) {
          __ cmpdi(BOOL_RESULT, opr1->as_register_lo(), con);
        } else {
          __ load_const_optimized(R0, con);
          __ cmpd(BOOL_RESULT, opr1->as_register_lo(), R0);
        }
      }
    } else if (opr2->is_register()) {
      if (unsigned_comp) {
        __ cmpld(BOOL_RESULT, opr1->as_register_lo(), opr2->as_register_lo());
      } else {
        __ cmpd(BOOL_RESULT, opr1->as_register_lo(), opr2->as_register_lo());
      }
    } else {
      ShouldNotReachHere();
    }
  } else {
    ShouldNotReachHere();
  }
}


void LIR_Assembler::comp_fl2i(LIR_Code code, LIR_Opr left, LIR_Opr right, LIR_Opr dst, LIR_Op2* op){
  const Register Rdst = dst->as_register();
  if (code == lir_cmp_fd2i || code == lir_ucmp_fd2i) {
    bool is_unordered_less = (code == lir_ucmp_fd2i);
    if (left->is_single_fpu()) {
      __ fcmpu(CCR0, left->as_float_reg(), right->as_float_reg());
    } else if (left->is_double_fpu()) {
      __ fcmpu(CCR0, left->as_double_reg(), right->as_double_reg());
    } else {
      ShouldNotReachHere();
    }
    __ set_cmpu3(Rdst, is_unordered_less); // is_unordered_less ? -1 : 1
  } else if (code == lir_cmp_l2i) {
    __ cmpd(CCR0, left->as_register_lo(), right->as_register_lo());
    __ set_cmp3(Rdst);  // set result as follows: <: -1, =: 0, >: 1
  } else {
    ShouldNotReachHere();
  }
}


inline void load_to_reg(LIR_Assembler *lasm, LIR_Opr src, LIR_Opr dst) {
  if (src->is_constant()) {
    lasm->const2reg(src, dst, lir_patch_none, NULL);
  } else if (src->is_register()) {
    lasm->reg2reg(src, dst);
  } else if (src->is_stack()) {
    lasm->stack2reg(src, dst, dst->type());
  } else {
    ShouldNotReachHere();
  }
}


void LIR_Assembler::cmove(LIR_Condition condition, LIR_Opr opr1, LIR_Opr opr2, LIR_Opr result, BasicType type) {
  if (opr1->is_equal(opr2) || opr1->is_same_register(opr2)) {
    load_to_reg(this, opr1, result); // Condition doesn't matter.
    return;
  }

  bool positive = false;
  Assembler::Condition cond = Assembler::equal;
  switch (condition) {
    case lir_cond_equal:        positive = true ; cond = Assembler::equal  ; break;
    case lir_cond_notEqual:     positive = false; cond = Assembler::equal  ; break;
    case lir_cond_less:         positive = true ; cond = Assembler::less   ; break;
    case lir_cond_belowEqual:
    case lir_cond_lessEqual:    positive = false; cond = Assembler::greater; break;
    case lir_cond_greater:      positive = true ; cond = Assembler::greater; break;
    case lir_cond_aboveEqual:
    case lir_cond_greaterEqual: positive = false; cond = Assembler::less   ; break;
    default:                    ShouldNotReachHere();
  }

  // Try to use isel on >=Power7.
  if (VM_Version::has_isel() && result->is_cpu_register()) {
    bool o1_is_reg = opr1->is_cpu_register(), o2_is_reg = opr2->is_cpu_register();
    const Register result_reg = result->is_single_cpu() ? result->as_register() : result->as_register_lo();

    // We can use result_reg to load one operand if not already in register.
    Register first  = o1_is_reg ? (opr1->is_single_cpu() ? opr1->as_register() : opr1->as_register_lo()) : result_reg,
             second = o2_is_reg ? (opr2->is_single_cpu() ? opr2->as_register() : opr2->as_register_lo()) : result_reg;

    if (first != second) {
      if (!o1_is_reg) {
        load_to_reg(this, opr1, result);
      }

      if (!o2_is_reg) {
        load_to_reg(this, opr2, result);
      }

      __ isel(result_reg, BOOL_RESULT, cond, !positive, first, second);
      return;
    }
  } // isel

  load_to_reg(this, opr1, result);

  Label skip;
  int bo = positive ? Assembler::bcondCRbiIs1 : Assembler::bcondCRbiIs0;
  int bi = Assembler::bi0(BOOL_RESULT, cond);
  __ bc(bo, bi, skip);

  load_to_reg(this, opr2, result);
  __ bind(skip);
}


void LIR_Assembler::arith_op(LIR_Code code, LIR_Opr left, LIR_Opr right, LIR_Opr dest,
                             CodeEmitInfo* info, bool pop_fpu_stack) {
  assert(info == NULL, "unused on this code path");
  assert(left->is_register(), "wrong items state");
  assert(dest->is_register(), "wrong items state");

  if (right->is_register()) {
    if (dest->is_float_kind()) {

      FloatRegister lreg, rreg, res;
      if (right->is_single_fpu()) {
        lreg = left->as_float_reg();
        rreg = right->as_float_reg();
        res  = dest->as_float_reg();
        switch (code) {
          case lir_add: __ fadds(res, lreg, rreg); break;
          case lir_sub: __ fsubs(res, lreg, rreg); break;
          case lir_mul: __ fmuls(res, lreg, rreg); break;
          case lir_div: __ fdivs(res, lreg, rreg); break;
          default: ShouldNotReachHere();
        }
      } else {
        lreg = left->as_double_reg();
        rreg = right->as_double_reg();
        res  = dest->as_double_reg();
        switch (code) {
          case lir_add: __ fadd(res, lreg, rreg); break;
          case lir_sub: __ fsub(res, lreg, rreg); break;
          case lir_mul: __ fmul(res, lreg, rreg); break;
          case lir_div: __ fdiv(res, lreg, rreg); break;
          default: ShouldNotReachHere();
        }
      }

    } else if (dest->is_double_cpu()) {

      Register dst_lo = dest->as_register_lo();
      Register op1_lo = left->as_pointer_register();
      Register op2_lo = right->as_pointer_register();

      switch (code) {
        case lir_add: __ add(dst_lo, op1_lo, op2_lo); break;
        case lir_sub: __ sub(dst_lo, op1_lo, op2_lo); break;
        case lir_mul: __ mulld(dst_lo, op1_lo, op2_lo); break;
        default: ShouldNotReachHere();
      }
    } else {
      assert (right->is_single_cpu(), "Just Checking");

      Register lreg = left->as_register();
      Register res  = dest->as_register();
      Register rreg = right->as_register();
      switch (code) {
        case lir_add:  __ add  (res, lreg, rreg); break;
        case lir_sub:  __ sub  (res, lreg, rreg); break;
        case lir_mul:  __ mullw(res, lreg, rreg); break;
        default: ShouldNotReachHere();
      }
    }
  } else {
    assert (right->is_constant(), "must be constant");

    if (dest->is_single_cpu()) {
      Register lreg = left->as_register();
      Register res  = dest->as_register();
      int    simm16 = right->as_constant_ptr()->as_jint();

      switch (code) {
        case lir_sub:  assert(Assembler::is_simm16(-simm16), "cannot encode"); // see do_ArithmeticOp_Int
                       simm16 = -simm16;
        case lir_add:  if (res == lreg && simm16 == 0) break;
                       __ addi(res, lreg, simm16); break;
        case lir_mul:  if (res == lreg && simm16 == 1) break;
                       __ mulli(res, lreg, simm16); break;
        default: ShouldNotReachHere();
      }
    } else {
      Register lreg = left->as_pointer_register();
      Register res  = dest->as_register_lo();
      long con = right->as_constant_ptr()->as_jlong();
      assert(Assembler::is_simm16(con), "must be simm16");

      switch (code) {
        case lir_sub:  assert(Assembler::is_simm16(-con), "cannot encode");  // see do_ArithmeticOp_Long
                       con = -con;
        case lir_add:  if (res == lreg && con == 0) break;
                       __ addi(res, lreg, (int)con); break;
        case lir_mul:  if (res == lreg && con == 1) break;
                       __ mulli(res, lreg, (int)con); break;
        default: ShouldNotReachHere();
      }
    }
  }
}


void LIR_Assembler::intrinsic_op(LIR_Code code, LIR_Opr value, LIR_Opr thread, LIR_Opr dest, LIR_Op* op) {
  switch (code) {
    case lir_sqrt: {
      __ fsqrt(dest->as_double_reg(), value->as_double_reg());
      break;
    }
    case lir_abs: {
      __ fabs(dest->as_double_reg(), value->as_double_reg());
      break;
    }
    default: {
      ShouldNotReachHere();
      break;
    }
  }
}


void LIR_Assembler::logic_op(LIR_Code code, LIR_Opr left, LIR_Opr right, LIR_Opr dest) {
  if (right->is_constant()) { // see do_LogicOp
    long uimm;
    Register d, l;
    if (dest->is_single_cpu()) {
      uimm = right->as_constant_ptr()->as_jint();
      d = dest->as_register();
      l = left->as_register();
    } else {
      uimm = right->as_constant_ptr()->as_jlong();
      d = dest->as_register_lo();
      l = left->as_register_lo();
    }
    long uimms  = (unsigned long)uimm >> 16,
         uimmss = (unsigned long)uimm >> 32;

    switch (code) {
      case lir_logic_and:
        if (uimmss != 0 || (uimms != 0 && (uimm & 0xFFFF) != 0) || is_power_of_2(uimm)) {
          __ andi(d, l, uimm); // special cases
        } else if (uimms != 0) { __ andis_(d, l, uimms); }
        else { __ andi_(d, l, uimm); }
        break;

      case lir_logic_or:
        if (uimms != 0) { assert((uimm & 0xFFFF) == 0, "sanity"); __ oris(d, l, uimms); }
        else { __ ori(d, l, uimm); }
        break;

      case lir_logic_xor:
        if (uimm == -1) { __ nand(d, l, l); } // special case
        else if (uimms != 0) { assert((uimm & 0xFFFF) == 0, "sanity"); __ xoris(d, l, uimms); }
        else { __ xori(d, l, uimm); }
        break;

      default: ShouldNotReachHere();
    }
  } else {
    assert(right->is_register(), "right should be in register");

    if (dest->is_single_cpu()) {
      switch (code) {
        case lir_logic_and: __ andr(dest->as_register(), left->as_register(), right->as_register()); break;
        case lir_logic_or:  __ orr (dest->as_register(), left->as_register(), right->as_register()); break;
        case lir_logic_xor: __ xorr(dest->as_register(), left->as_register(), right->as_register()); break;
        default: ShouldNotReachHere();
      }
    } else {
      Register l = (left->is_single_cpu() && left->is_oop_register()) ? left->as_register() :
                                                                        left->as_register_lo();
      Register r = (right->is_single_cpu() && right->is_oop_register()) ? right->as_register() :
                                                                          right->as_register_lo();

      switch (code) {
        case lir_logic_and: __ andr(dest->as_register_lo(), l, r); break;
        case lir_logic_or:  __ orr (dest->as_register_lo(), l, r); break;
        case lir_logic_xor: __ xorr(dest->as_register_lo(), l, r); break;
        default: ShouldNotReachHere();
      }
    }
  }
}


int LIR_Assembler::shift_amount(BasicType t) {
  int elem_size = type2aelembytes(t);
  switch (elem_size) {
    case 1 : return 0;
    case 2 : return 1;
    case 4 : return 2;
    case 8 : return 3;
  }
  ShouldNotReachHere();
  return -1;
}


void LIR_Assembler::throw_op(LIR_Opr exceptionPC, LIR_Opr exceptionOop, CodeEmitInfo* info) {
  info->add_register_oop(exceptionOop);

  // Reuse the debug info from the safepoint poll for the throw op itself.
  address pc_for_athrow = __ pc();
  int pc_for_athrow_offset = __ offset();
  //RelocationHolder rspec = internal_word_Relocation::spec(pc_for_athrow);
  //__ relocate(rspec);
  //__ load_const(exceptionPC->as_register(), pc_for_athrow, R0);
  __ calculate_address_from_global_toc(exceptionPC->as_register(), pc_for_athrow, true, true, /*add_relocation*/ true);
  add_call_info(pc_for_athrow_offset, info); // for exception handler

  address stub = Runtime1::entry_for(compilation()->has_fpu_code() ? Runtime1::handle_exception_id
                                                                   : Runtime1::handle_exception_nofpu_id);
  //__ load_const_optimized(R0, stub);
  __ add_const_optimized(R0, R29_TOC, MacroAssembler::offset_to_global_toc(stub));
  __ mtctr(R0);
  __ bctr();
}


void LIR_Assembler::unwind_op(LIR_Opr exceptionOop) {
  // Note: Not used with EnableDebuggingOnDemand.
  assert(exceptionOop->as_register() == R3, "should match");
  __ b(_unwind_handler_entry);
}


void LIR_Assembler::emit_arraycopy(LIR_OpArrayCopy* op) {
  Register src = op->src()->as_register();
  Register dst = op->dst()->as_register();
  Register src_pos = op->src_pos()->as_register();
  Register dst_pos = op->dst_pos()->as_register();
  Register length  = op->length()->as_register();
  Register tmp = op->tmp()->as_register();
  Register tmp2 = R0;

  int flags = op->flags();
  ciArrayKlass* default_type = op->expected_type();
  BasicType basic_type = default_type != NULL ? default_type->element_type()->basic_type() : T_ILLEGAL;
  if (basic_type == T_ARRAY) basic_type = T_OBJECT;

  // Set up the arraycopy stub information.
  ArrayCopyStub* stub = op->stub();
  const int frame_resize = frame::abi_reg_args_size - sizeof(frame::jit_abi); // C calls need larger frame.

  // Always do stub if no type information is available. It's ok if
  // the known type isn't loaded since the code sanity checks
  // in debug mode and the type isn't required when we know the exact type
  // also check that the type is an array type.
  if (op->expected_type() == NULL) {
    assert(src->is_nonvolatile() && src_pos->is_nonvolatile() && dst->is_nonvolatile() && dst_pos->is_nonvolatile() &&
           length->is_nonvolatile(), "must preserve");
    address copyfunc_addr = StubRoutines::generic_arraycopy();
    assert(copyfunc_addr != NULL, "generic arraycopy stub required");

    // 3 parms are int. Convert to long.
    __ mr(R3_ARG1, src);
    __ extsw(R4_ARG2, src_pos);
    __ mr(R5_ARG3, dst);
    __ extsw(R6_ARG4, dst_pos);
    __ extsw(R7_ARG5, length);

#ifndef PRODUCT
    if (PrintC1Statistics) {
      address counter = (address)&Runtime1::_generic_arraycopystub_cnt;
      int simm16_offs = __ load_const_optimized(tmp, counter, tmp2, true);
      __ lwz(R11_scratch1, simm16_offs, tmp);
      __ addi(R11_scratch1, R11_scratch1, 1);
      __ stw(R11_scratch1, simm16_offs, tmp);
    }
#endif
    __ call_c_with_frame_resize(copyfunc_addr, /*stub does not need resized frame*/ 0);

    __ nand(tmp, R3_RET, R3_RET);
    __ subf(length, tmp, length);
    __ add(src_pos, tmp, src_pos);
    __ add(dst_pos, tmp, dst_pos);

    __ cmpwi(CCR0, R3_RET, 0);
    __ bc_far_optimized(Assembler::bcondCRbiIs1, __ bi0(CCR0, Assembler::less), *stub->entry());
    __ bind(*stub->continuation());
    return;
  }

  assert(default_type != NULL && default_type->is_array_klass(), "must be true at this point");
  Label cont, slow, copyfunc;

  bool simple_check_flag_set = flags & (LIR_OpArrayCopy::src_null_check |
                                        LIR_OpArrayCopy::dst_null_check |
                                        LIR_OpArrayCopy::src_pos_positive_check |
                                        LIR_OpArrayCopy::dst_pos_positive_check |
                                        LIR_OpArrayCopy::length_positive_check);

  // Use only one conditional branch for simple checks.
  if (simple_check_flag_set) {
    ConditionRegister combined_check = CCR1, tmp_check = CCR1;

    // Make sure src and dst are non-null.
    if (flags & LIR_OpArrayCopy::src_null_check) {
      __ cmpdi(combined_check, src, 0);
      tmp_check = CCR0;
    }

    if (flags & LIR_OpArrayCopy::dst_null_check) {
      __ cmpdi(tmp_check, dst, 0);
      if (tmp_check != combined_check) {
        __ cror(combined_check, Assembler::equal, tmp_check, Assembler::equal);
      }
      tmp_check = CCR0;
    }

    // Clear combined_check.eq if not already used.
    if (tmp_check == combined_check) {
      __ crandc(combined_check, Assembler::equal, combined_check, Assembler::equal);
      tmp_check = CCR0;
    }

    if (flags & LIR_OpArrayCopy::src_pos_positive_check) {
      // Test src_pos register.
      __ cmpwi(tmp_check, src_pos, 0);
      __ cror(combined_check, Assembler::equal, tmp_check, Assembler::less);
    }

    if (flags & LIR_OpArrayCopy::dst_pos_positive_check) {
      // Test dst_pos register.
      __ cmpwi(tmp_check, dst_pos, 0);
      __ cror(combined_check, Assembler::equal, tmp_check, Assembler::less);
    }

    if (flags & LIR_OpArrayCopy::length_positive_check) {
      // Make sure length isn't negative.
      __ cmpwi(tmp_check, length, 0);
      __ cror(combined_check, Assembler::equal, tmp_check, Assembler::less);
    }

    __ beq(combined_check, slow);
  }

  // If the compiler was not able to prove that exact type of the source or the destination
  // of the arraycopy is an array type, check at runtime if the source or the destination is
  // an instance type.
  if (flags & LIR_OpArrayCopy::type_check) {
    if (!(flags & LIR_OpArrayCopy::dst_objarray)) {
      __ load_klass(tmp, dst);
      __ lwz(tmp2, in_bytes(Klass::layout_helper_offset()), tmp);
      __ cmpwi(CCR0, tmp2, Klass::_lh_neutral_value);
      __ bge(CCR0, slow);
    }

    if (!(flags & LIR_OpArrayCopy::src_objarray)) {
      __ load_klass(tmp, src);
      __ lwz(tmp2, in_bytes(Klass::layout_helper_offset()), tmp);
      __ cmpwi(CCR0, tmp2, Klass::_lh_neutral_value);
      __ bge(CCR0, slow);
    }
  }

  // Higher 32bits must be null.
  __ extsw(length, length);

  __ extsw(src_pos, src_pos);
  if (flags & LIR_OpArrayCopy::src_range_check) {
    __ lwz(tmp2, arrayOopDesc::length_offset_in_bytes(), src);
    __ add(tmp, length, src_pos);
    __ cmpld(CCR0, tmp2, tmp);
    __ ble(CCR0, slow);
  }

  __ extsw(dst_pos, dst_pos);
  if (flags & LIR_OpArrayCopy::dst_range_check) {
    __ lwz(tmp2, arrayOopDesc::length_offset_in_bytes(), dst);
    __ add(tmp, length, dst_pos);
    __ cmpld(CCR0, tmp2, tmp);
    __ ble(CCR0, slow);
  }

  int shift = shift_amount(basic_type);

  if (!(flags & LIR_OpArrayCopy::type_check)) {
    __ b(cont);
  } else {
    // We don't know the array types are compatible.
    if (basic_type != T_OBJECT) {
      // Simple test for basic type arrays.
      if (UseCompressedClassPointers) {
        // We don't need decode because we just need to compare.
        __ lwz(tmp, oopDesc::klass_offset_in_bytes(), src);
        __ lwz(tmp2, oopDesc::klass_offset_in_bytes(), dst);
        __ cmpw(CCR0, tmp, tmp2);
      } else {
        __ ld(tmp, oopDesc::klass_offset_in_bytes(), src);
        __ ld(tmp2, oopDesc::klass_offset_in_bytes(), dst);
        __ cmpd(CCR0, tmp, tmp2);
      }
      __ beq(CCR0, cont);
    } else {
      // For object arrays, if src is a sub class of dst then we can
      // safely do the copy.
      address copyfunc_addr = StubRoutines::checkcast_arraycopy();

      const Register sub_klass = R5, super_klass = R4; // like CheckCast/InstanceOf
      assert_different_registers(tmp, tmp2, sub_klass, super_klass);

      __ load_klass(sub_klass, src);
      __ load_klass(super_klass, dst);

      __ check_klass_subtype_fast_path(sub_klass, super_klass, tmp, tmp2,
                                       &cont, copyfunc_addr != NULL ? &copyfunc : &slow, NULL);

      address slow_stc = Runtime1::entry_for(Runtime1::slow_subtype_check_id);
      //__ load_const_optimized(tmp, slow_stc, tmp2);
      __ calculate_address_from_global_toc(tmp, slow_stc, true, true, false);
      __ mtctr(tmp);
      __ bctrl(); // sets CR0
      __ beq(CCR0, cont);

      if (copyfunc_addr != NULL) { // Use stub if available.
        __ bind(copyfunc);
        // Src is not a sub class of dst so we have to do a
        // per-element check.
        int mask = LIR_OpArrayCopy::src_objarray|LIR_OpArrayCopy::dst_objarray;
        if ((flags & mask) != mask) {
          assert(flags & mask, "one of the two should be known to be an object array");

          if (!(flags & LIR_OpArrayCopy::src_objarray)) {
            __ load_klass(tmp, src);
          } else if (!(flags & LIR_OpArrayCopy::dst_objarray)) {
            __ load_klass(tmp, dst);
          }

          __ lwz(tmp2, in_bytes(Klass::layout_helper_offset()), tmp);

          jint objArray_lh = Klass::array_layout_helper(T_OBJECT);
          __ load_const_optimized(tmp, objArray_lh);
          __ cmpw(CCR0, tmp, tmp2);
          __ bne(CCR0, slow);
        }

        Register src_ptr = R3_ARG1;
        Register dst_ptr = R4_ARG2;
        Register len     = R5_ARG3;
        Register chk_off = R6_ARG4;
        Register super_k = R7_ARG5;

        __ addi(src_ptr, src, arrayOopDesc::base_offset_in_bytes(basic_type));
        __ addi(dst_ptr, dst, arrayOopDesc::base_offset_in_bytes(basic_type));
        if (shift == 0) {
          __ add(src_ptr, src_pos, src_ptr);
          __ add(dst_ptr, dst_pos, dst_ptr);
        } else {
          __ sldi(tmp, src_pos, shift);
          __ sldi(tmp2, dst_pos, shift);
          __ add(src_ptr, tmp, src_ptr);
          __ add(dst_ptr, tmp2, dst_ptr);
        }

        __ load_klass(tmp, dst);
        __ mr(len, length);

        int ek_offset = in_bytes(ObjArrayKlass::element_klass_offset());
        __ ld(super_k, ek_offset, tmp);

        int sco_offset = in_bytes(Klass::super_check_offset_offset());
        __ lwz(chk_off, sco_offset, super_k);

        __ call_c_with_frame_resize(copyfunc_addr, /*stub does not need resized frame*/ 0);

#ifndef PRODUCT
        if (PrintC1Statistics) {
          Label failed;
          __ cmpwi(CCR0, R3_RET, 0);
          __ bne(CCR0, failed);
          address counter = (address)&Runtime1::_arraycopy_checkcast_cnt;
          int simm16_offs = __ load_const_optimized(tmp, counter, tmp2, true);
          __ lwz(R11_scratch1, simm16_offs, tmp);
          __ addi(R11_scratch1, R11_scratch1, 1);
          __ stw(R11_scratch1, simm16_offs, tmp);
          __ bind(failed);
        }
#endif

        __ nand(tmp, R3_RET, R3_RET);
        __ cmpwi(CCR0, R3_RET, 0);
        __ beq(CCR0, *stub->continuation());

#ifndef PRODUCT
        if (PrintC1Statistics) {
          address counter = (address)&Runtime1::_arraycopy_checkcast_attempt_cnt;
          int simm16_offs = __ load_const_optimized(tmp, counter, tmp2, true);
          __ lwz(R11_scratch1, simm16_offs, tmp);
          __ addi(R11_scratch1, R11_scratch1, 1);
          __ stw(R11_scratch1, simm16_offs, tmp);
        }
#endif

        __ subf(length, tmp, length);
        __ add(src_pos, tmp, src_pos);
        __ add(dst_pos, tmp, dst_pos);
      }
    }
  }
  __ bind(slow);
  __ b(*stub->entry());
  __ bind(cont);

#ifdef ASSERT
  if (basic_type != T_OBJECT || !(flags & LIR_OpArrayCopy::type_check)) {
    // Sanity check the known type with the incoming class. For the
    // primitive case the types must match exactly with src.klass and
    // dst.klass each exactly matching the default type. For the
    // object array case, if no type check is needed then either the
    // dst type is exactly the expected type and the src type is a
    // subtype which we can't check or src is the same array as dst
    // but not necessarily exactly of type default_type.
    Label known_ok, halt;
    metadata2reg(op->expected_type()->constant_encoding(), tmp);
    if (UseCompressedClassPointers) {
      // Tmp holds the default type. It currently comes uncompressed after the
      // load of a constant, so encode it.
      __ encode_klass_not_null(tmp);
      // Load the raw value of the dst klass, since we will be comparing
      // uncompressed values directly.
      __ lwz(tmp2, oopDesc::klass_offset_in_bytes(), dst);
      __ cmpw(CCR0, tmp, tmp2);
      if (basic_type != T_OBJECT) {
        __ bne(CCR0, halt);
        // Load the raw value of the src klass.
        __ lwz(tmp2, oopDesc::klass_offset_in_bytes(), src);
        __ cmpw(CCR0, tmp, tmp2);
        __ beq(CCR0, known_ok);
      } else {
        __ beq(CCR0, known_ok);
        __ cmpw(CCR0, src, dst);
        __ beq(CCR0, known_ok);
      }
    } else {
      __ ld(tmp2, oopDesc::klass_offset_in_bytes(), dst);
      __ cmpd(CCR0, tmp, tmp2);
      if (basic_type != T_OBJECT) {
        __ bne(CCR0, halt);
        // Load the raw value of the src klass.
        __ ld(tmp2, oopDesc::klass_offset_in_bytes(), src);
        __ cmpd(CCR0, tmp, tmp2);
        __ beq(CCR0, known_ok);
      } else {
        __ beq(CCR0, known_ok);
        __ cmpd(CCR0, src, dst);
        __ beq(CCR0, known_ok);
      }
    }
    __ bind(halt);
    __ stop("incorrect type information in arraycopy");
    __ bind(known_ok);
  }
#endif

#ifndef PRODUCT
  if (PrintC1Statistics) {
    address counter = Runtime1::arraycopy_count_address(basic_type);
    int simm16_offs = __ load_const_optimized(tmp, counter, tmp2, true);
    __ lwz(R11_scratch1, simm16_offs, tmp);
    __ addi(R11_scratch1, R11_scratch1, 1);
    __ stw(R11_scratch1, simm16_offs, tmp);
  }
#endif

  Register src_ptr = R3_ARG1;
  Register dst_ptr = R4_ARG2;
  Register len     = R5_ARG3;

  __ addi(src_ptr, src, arrayOopDesc::base_offset_in_bytes(basic_type));
  __ addi(dst_ptr, dst, arrayOopDesc::base_offset_in_bytes(basic_type));
  if (shift == 0) {
    __ add(src_ptr, src_pos, src_ptr);
    __ add(dst_ptr, dst_pos, dst_ptr);
  } else {
    __ sldi(tmp, src_pos, shift);
    __ sldi(tmp2, dst_pos, shift);
    __ add(src_ptr, tmp, src_ptr);
    __ add(dst_ptr, tmp2, dst_ptr);
  }

  bool disjoint = (flags & LIR_OpArrayCopy::overlapping) == 0;
  bool aligned = (flags & LIR_OpArrayCopy::unaligned) == 0;
  const char *name;
  address entry = StubRoutines::select_arraycopy_function(basic_type, aligned, disjoint, name, false);

  // Arraycopy stubs takes a length in number of elements, so don't scale it.
  __ mr(len, length);
  __ call_c_with_frame_resize(entry, /*stub does not need resized frame*/ 0);

  __ bind(*stub->continuation());
}


void LIR_Assembler::shift_op(LIR_Code code, LIR_Opr left, LIR_Opr count, LIR_Opr dest, LIR_Opr tmp) {
  if (dest->is_single_cpu()) {
    __ rldicl(tmp->as_register(), count->as_register(), 0, 64-5);
#ifdef _LP64
    if (left->type() == T_OBJECT) {
      switch (code) {
        case lir_shl:  __ sld(dest->as_register(), left->as_register(), tmp->as_register()); break;
        case lir_shr:  __ srad(dest->as_register(), left->as_register(), tmp->as_register()); break;
        case lir_ushr: __ srd(dest->as_register(), left->as_register(), tmp->as_register()); break;
        default: ShouldNotReachHere();
      }
    } else
#endif
      switch (code) {
        case lir_shl:  __ slw(dest->as_register(), left->as_register(), tmp->as_register()); break;
        case lir_shr:  __ sraw(dest->as_register(), left->as_register(), tmp->as_register()); break;
        case lir_ushr: __ srw(dest->as_register(), left->as_register(), tmp->as_register()); break;
        default: ShouldNotReachHere();
      }
  } else {
    __ rldicl(tmp->as_register(), count->as_register(), 0, 64-6);
    switch (code) {
      case lir_shl:  __ sld(dest->as_register_lo(), left->as_register_lo(), tmp->as_register()); break;
      case lir_shr:  __ srad(dest->as_register_lo(), left->as_register_lo(), tmp->as_register()); break;
      case lir_ushr: __ srd(dest->as_register_lo(), left->as_register_lo(), tmp->as_register()); break;
      default: ShouldNotReachHere();
    }
  }
}


void LIR_Assembler::shift_op(LIR_Code code, LIR_Opr left, jint count, LIR_Opr dest) {
#ifdef _LP64
  if (left->type() == T_OBJECT) {
    count = count & 63;  // Shouldn't shift by more than sizeof(intptr_t).
    if (count == 0) { __ mr_if_needed(dest->as_register_lo(), left->as_register()); }
    else {
      switch (code) {
        case lir_shl:  __ sldi(dest->as_register_lo(), left->as_register(), count); break;
        case lir_shr:  __ sradi(dest->as_register_lo(), left->as_register(), count); break;
        case lir_ushr: __ srdi(dest->as_register_lo(), left->as_register(), count); break;
        default: ShouldNotReachHere();
      }
    }
    return;
  }
#endif

  if (dest->is_single_cpu()) {
    count = count & 0x1F; // Java spec
    if (count == 0) { __ mr_if_needed(dest->as_register(), left->as_register()); }
    else {
      switch (code) {
        case lir_shl: __ slwi(dest->as_register(), left->as_register(), count); break;
        case lir_shr:  __ srawi(dest->as_register(), left->as_register(), count); break;
        case lir_ushr: __ srwi(dest->as_register(), left->as_register(), count); break;
        default: ShouldNotReachHere();
      }
    }
  } else if (dest->is_double_cpu()) {
    count = count & 63; // Java spec
    if (count == 0) { __ mr_if_needed(dest->as_pointer_register(), left->as_pointer_register()); }
    else {
      switch (code) {
        case lir_shl:  __ sldi(dest->as_pointer_register(), left->as_pointer_register(), count); break;
        case lir_shr:  __ sradi(dest->as_pointer_register(), left->as_pointer_register(), count); break;
        case lir_ushr: __ srdi(dest->as_pointer_register(), left->as_pointer_register(), count); break;
        default: ShouldNotReachHere();
      }
    }
  } else {
    ShouldNotReachHere();
  }
}


void LIR_Assembler::emit_alloc_obj(LIR_OpAllocObj* op) {
  if (op->init_check()) {
    if (!os::zero_page_read_protected() || !ImplicitNullChecks) {
      explicit_null_check(op->klass()->as_register(), op->stub()->info());
    } else {
      add_debug_info_for_null_check_here(op->stub()->info());
    }
    __ lbz(op->tmp1()->as_register(),
           in_bytes(InstanceKlass::init_state_offset()), op->klass()->as_register());
    __ cmpwi(CCR0, op->tmp1()->as_register(), InstanceKlass::fully_initialized);
    __ bc_far_optimized(Assembler::bcondCRbiIs0, __ bi0(CCR0, Assembler::equal), *op->stub()->entry());
  }
  __ allocate_object(op->obj()->as_register(),
                     op->tmp1()->as_register(),
                     op->tmp2()->as_register(),
                     op->tmp3()->as_register(),
                     op->header_size(),
                     op->object_size(),
                     op->klass()->as_register(),
                     *op->stub()->entry());

  __ bind(*op->stub()->continuation());
  __ verify_oop(op->obj()->as_register(), FILE_AND_LINE);
}


void LIR_Assembler::emit_alloc_array(LIR_OpAllocArray* op) {
  LP64_ONLY( __ extsw(op->len()->as_register(), op->len()->as_register()); )
  if (UseSlowPath ||
      (!UseFastNewObjectArray && (is_reference_type(op->type()))) ||
      (!UseFastNewTypeArray   && (!is_reference_type(op->type())))) {
    __ b(*op->stub()->entry());
  } else {
    __ allocate_array(op->obj()->as_register(),
                      op->len()->as_register(),
                      op->tmp1()->as_register(),
                      op->tmp2()->as_register(),
                      op->tmp3()->as_register(),
                      arrayOopDesc::header_size(op->type()),
                      type2aelembytes(op->type()),
                      op->klass()->as_register(),
                      *op->stub()->entry());
  }
  __ bind(*op->stub()->continuation());
}


void LIR_Assembler::type_profile_helper(Register mdo, int mdo_offset_bias,
                                        ciMethodData *md, ciProfileData *data,
                                        Register recv, Register tmp1, Label* update_done) {
  uint i;
  for (i = 0; i < VirtualCallData::row_limit(); i++) {
    Label next_test;
    // See if the receiver is receiver[n].
    __ ld(tmp1, md->byte_offset_of_slot(data, ReceiverTypeData::receiver_offset(i)) - mdo_offset_bias, mdo);
    __ verify_klass_ptr(tmp1);
    __ cmpd(CCR0, recv, tmp1);
    __ bne(CCR0, next_test);

    __ ld(tmp1, md->byte_offset_of_slot(data, ReceiverTypeData::receiver_count_offset(i)) - mdo_offset_bias, mdo);
    __ addi(tmp1, tmp1, DataLayout::counter_increment);
    __ std(tmp1, md->byte_offset_of_slot(data, ReceiverTypeData::receiver_count_offset(i)) - mdo_offset_bias, mdo);
    __ b(*update_done);

    __ bind(next_test);
  }

  // Didn't find receiver; find next empty slot and fill it in.
  for (i = 0; i < VirtualCallData::row_limit(); i++) {
    Label next_test;
    __ ld(tmp1, md->byte_offset_of_slot(data, ReceiverTypeData::receiver_offset(i)) - mdo_offset_bias, mdo);
    __ cmpdi(CCR0, tmp1, 0);
    __ bne(CCR0, next_test);
    __ li(tmp1, DataLayout::counter_increment);
    __ std(recv, md->byte_offset_of_slot(data, ReceiverTypeData::receiver_offset(i)) - mdo_offset_bias, mdo);
    __ std(tmp1, md->byte_offset_of_slot(data, ReceiverTypeData::receiver_count_offset(i)) - mdo_offset_bias, mdo);
    __ b(*update_done);

    __ bind(next_test);
  }
}


void LIR_Assembler::setup_md_access(ciMethod* method, int bci,
                                    ciMethodData*& md, ciProfileData*& data, int& mdo_offset_bias) {
  md = method->method_data_or_null();
  assert(md != NULL, "Sanity");
  data = md->bci_to_data(bci);
  assert(data != NULL,       "need data for checkcast");
  assert(data->is_ReceiverTypeData(), "need ReceiverTypeData for type check");
  if (!Assembler::is_simm16(md->byte_offset_of_slot(data, DataLayout::header_offset()) + data->size_in_bytes())) {
    // The offset is large so bias the mdo by the base of the slot so
    // that the ld can use simm16s to reference the slots of the data.
    mdo_offset_bias = md->byte_offset_of_slot(data, DataLayout::header_offset());
  }
}


void LIR_Assembler::emit_typecheck_helper(LIR_OpTypeCheck *op, Label* success, Label* failure, Label* obj_is_null) {
  const Register obj = op->object()->as_register(); // Needs to live in this register at safepoint (patching stub).
  Register k_RInfo = op->tmp1()->as_register();
  Register klass_RInfo = op->tmp2()->as_register();
  Register Rtmp1 = op->tmp3()->as_register();
  Register dst = op->result_opr()->as_register();
  ciKlass* k = op->klass();
  bool should_profile = op->should_profile();
  // Attention: do_temp(opTypeCheck->_object) is not used, i.e. obj may be same as one of the temps.
  bool reg_conflict = false;
  if (obj == k_RInfo) {
    k_RInfo = dst;
    reg_conflict = true;
  } else if (obj == klass_RInfo) {
    klass_RInfo = dst;
    reg_conflict = true;
  } else if (obj == Rtmp1) {
    Rtmp1 = dst;
    reg_conflict = true;
  }
  assert_different_registers(obj, k_RInfo, klass_RInfo, Rtmp1);

  __ cmpdi(CCR0, obj, 0);

  ciMethodData* md = NULL;
  ciProfileData* data = NULL;
  int mdo_offset_bias = 0;
  if (should_profile) {
    ciMethod* method = op->profiled_method();
    assert(method != NULL, "Should have method");
    setup_md_access(method, op->profiled_bci(), md, data, mdo_offset_bias);

    Register mdo      = k_RInfo;
    Register data_val = Rtmp1;
    Label not_null;
    __ bne(CCR0, not_null);
    metadata2reg(md->constant_encoding(), mdo);
    __ add_const_optimized(mdo, mdo, mdo_offset_bias, R0);
    __ lbz(data_val, md->byte_offset_of_slot(data, DataLayout::flags_offset()) - mdo_offset_bias, mdo);
    __ ori(data_val, data_val, BitData::null_seen_byte_constant());
    __ stb(data_val, md->byte_offset_of_slot(data, DataLayout::flags_offset()) - mdo_offset_bias, mdo);
    __ b(*obj_is_null);
    __ bind(not_null);
  } else {
    __ beq(CCR0, *obj_is_null);
  }

  // get object class
  __ load_klass(klass_RInfo, obj);

  if (k->is_loaded()) {
    metadata2reg(k->constant_encoding(), k_RInfo);
  } else {
    klass2reg_with_patching(k_RInfo, op->info_for_patch());
  }

  Label profile_cast_failure, failure_restore_obj, profile_cast_success;
  Label *failure_target = should_profile ? &profile_cast_failure : failure;
  Label *success_target = should_profile ? &profile_cast_success : success;

  if (op->fast_check()) {
    assert_different_registers(klass_RInfo, k_RInfo);
    __ cmpd(CCR0, k_RInfo, klass_RInfo);
    if (should_profile) {
      __ bne(CCR0, *failure_target);
      // Fall through to success case.
    } else {
      __ beq(CCR0, *success);
      // Fall through to failure case.
    }
  } else {
    bool need_slow_path = true;
    if (k->is_loaded()) {
      if ((int) k->super_check_offset() != in_bytes(Klass::secondary_super_cache_offset())) {
        need_slow_path = false;
      }
      // Perform the fast part of the checking logic.
      __ check_klass_subtype_fast_path(klass_RInfo, k_RInfo, Rtmp1, R0, (need_slow_path ? success_target : NULL),
                                       failure_target, NULL, RegisterOrConstant(k->super_check_offset()));
    } else {
      // Perform the fast part of the checking logic.
      __ check_klass_subtype_fast_path(klass_RInfo, k_RInfo, Rtmp1, R0, success_target, failure_target);
    }
    if (!need_slow_path) {
      if (!should_profile) { __ b(*success); }
    } else {
      // Call out-of-line instance of __ check_klass_subtype_slow_path(...):
      address entry = Runtime1::entry_for(Runtime1::slow_subtype_check_id);
      // Stub needs fixed registers (tmp1-3).
      Register original_k_RInfo = op->tmp1()->as_register();
      Register original_klass_RInfo = op->tmp2()->as_register();
      Register original_Rtmp1 = op->tmp3()->as_register();
      bool keep_obj_alive = reg_conflict && (op->code() == lir_checkcast);
      bool keep_klass_RInfo_alive = (obj == original_klass_RInfo) && should_profile;
      if (keep_obj_alive && (obj != original_Rtmp1)) { __ mr(R0, obj); }
      __ mr_if_needed(original_k_RInfo, k_RInfo);
      __ mr_if_needed(original_klass_RInfo, klass_RInfo);
      if (keep_obj_alive) { __ mr(dst, (obj == original_Rtmp1) ? obj : R0); }
      //__ load_const_optimized(original_Rtmp1, entry, R0);
      __ calculate_address_from_global_toc(original_Rtmp1, entry, true, true, false);
      __ mtctr(original_Rtmp1);
      __ bctrl(); // sets CR0
      if (keep_obj_alive) {
        if (keep_klass_RInfo_alive) { __ mr(R0, obj); }
        __ mr(obj, dst);
      }
      if (should_profile) {
        __ bne(CCR0, *failure_target);
        if (keep_klass_RInfo_alive) { __ mr(klass_RInfo, keep_obj_alive ? R0 : obj); }
        // Fall through to success case.
      } else {
        __ beq(CCR0, *success);
        // Fall through to failure case.
      }
    }
  }

  if (should_profile) {
    Register mdo = k_RInfo, recv = klass_RInfo;
    assert_different_registers(mdo, recv, Rtmp1);
    __ bind(profile_cast_success);
    metadata2reg(md->constant_encoding(), mdo);
    __ add_const_optimized(mdo, mdo, mdo_offset_bias, R0);
    type_profile_helper(mdo, mdo_offset_bias, md, data, recv, Rtmp1, success);
    __ b(*success);

    // Cast failure case.
    __ bind(profile_cast_failure);
    metadata2reg(md->constant_encoding(), mdo);
    __ add_const_optimized(mdo, mdo, mdo_offset_bias, R0);
    __ ld(Rtmp1, md->byte_offset_of_slot(data, CounterData::count_offset()) - mdo_offset_bias, mdo);
    __ addi(Rtmp1, Rtmp1, -DataLayout::counter_increment);
    __ std(Rtmp1, md->byte_offset_of_slot(data, CounterData::count_offset()) - mdo_offset_bias, mdo);
  }

  __ bind(*failure);
}


void LIR_Assembler::emit_opTypeCheck(LIR_OpTypeCheck* op) {
  LIR_Code code = op->code();
  if (code == lir_store_check) {
    Register value = op->object()->as_register();
    Register array = op->array()->as_register();
    Register k_RInfo = op->tmp1()->as_register();
    Register klass_RInfo = op->tmp2()->as_register();
    Register Rtmp1 = op->tmp3()->as_register();
    bool should_profile = op->should_profile();

    __ verify_oop(value, FILE_AND_LINE);
    CodeStub* stub = op->stub();
    // Check if it needs to be profiled.
    ciMethodData* md = NULL;
    ciProfileData* data = NULL;
    int mdo_offset_bias = 0;
    if (should_profile) {
      ciMethod* method = op->profiled_method();
      assert(method != NULL, "Should have method");
      setup_md_access(method, op->profiled_bci(), md, data, mdo_offset_bias);
    }
    Label profile_cast_success, failure, done;
    Label *success_target = should_profile ? &profile_cast_success : &done;

    __ cmpdi(CCR0, value, 0);
    if (should_profile) {
      Label not_null;
      __ bne(CCR0, not_null);
      Register mdo      = k_RInfo;
      Register data_val = Rtmp1;
      metadata2reg(md->constant_encoding(), mdo);
      __ add_const_optimized(mdo, mdo, mdo_offset_bias, R0);
      __ lbz(data_val, md->byte_offset_of_slot(data, DataLayout::flags_offset()) - mdo_offset_bias, mdo);
      __ ori(data_val, data_val, BitData::null_seen_byte_constant());
      __ stb(data_val, md->byte_offset_of_slot(data, DataLayout::flags_offset()) - mdo_offset_bias, mdo);
      __ b(done);
      __ bind(not_null);
    } else {
      __ beq(CCR0, done);
    }
    if (!os::zero_page_read_protected() || !ImplicitNullChecks) {
      explicit_null_check(array, op->info_for_exception());
    } else {
      add_debug_info_for_null_check_here(op->info_for_exception());
    }
    __ load_klass(k_RInfo, array);
    __ load_klass(klass_RInfo, value);

    // Get instance klass.
    __ ld(k_RInfo, in_bytes(ObjArrayKlass::element_klass_offset()), k_RInfo);
    // Perform the fast part of the checking logic.
    __ check_klass_subtype_fast_path(klass_RInfo, k_RInfo, Rtmp1, R0, success_target, &failure, NULL);

    // Call out-of-line instance of __ check_klass_subtype_slow_path(...):
    const address slow_path = Runtime1::entry_for(Runtime1::slow_subtype_check_id);
    //__ load_const_optimized(R0, slow_path);
    __ add_const_optimized(R0, R29_TOC, MacroAssembler::offset_to_global_toc(slow_path));
    __ mtctr(R0);
    __ bctrl(); // sets CR0
    if (!should_profile) {
      __ beq(CCR0, done);
      __ bind(failure);
    } else {
      __ bne(CCR0, failure);
      // Fall through to the success case.

      Register mdo  = klass_RInfo, recv = k_RInfo, tmp1 = Rtmp1;
      assert_different_registers(value, mdo, recv, tmp1);
      __ bind(profile_cast_success);
      metadata2reg(md->constant_encoding(), mdo);
      __ add_const_optimized(mdo, mdo, mdo_offset_bias, R0);
      __ load_klass(recv, value);
      type_profile_helper(mdo, mdo_offset_bias, md, data, recv, tmp1, &done);
      __ b(done);

      // Cast failure case.
      __ bind(failure);
      metadata2reg(md->constant_encoding(), mdo);
      __ add_const_optimized(mdo, mdo, mdo_offset_bias, R0);
      Address data_addr(mdo, md->byte_offset_of_slot(data, CounterData::count_offset()) - mdo_offset_bias);
      __ ld(tmp1, md->byte_offset_of_slot(data, CounterData::count_offset()) - mdo_offset_bias, mdo);
      __ addi(tmp1, tmp1, -DataLayout::counter_increment);
      __ std(tmp1, md->byte_offset_of_slot(data, CounterData::count_offset()) - mdo_offset_bias, mdo);
    }
    __ b(*stub->entry());
    __ bind(done);

  } else if (code == lir_checkcast) {
    Label success, failure;
    emit_typecheck_helper(op, &success, /*fallthru*/&failure, &success);
    __ b(*op->stub()->entry());
    __ align(32, 12);
    __ bind(success);
    __ mr_if_needed(op->result_opr()->as_register(), op->object()->as_register());
  } else if (code == lir_instanceof) {
    Register dst = op->result_opr()->as_register();
    Label success, failure, done;
    emit_typecheck_helper(op, &success, /*fallthru*/&failure, &failure);
    __ li(dst, 0);
    __ b(done);
    __ align(32, 12);
    __ bind(success);
    __ li(dst, 1);
    __ bind(done);
  } else {
    ShouldNotReachHere();
  }
}


void LIR_Assembler::emit_compare_and_swap(LIR_OpCompareAndSwap* op) {
  Register addr = op->addr()->as_pointer_register();
  Register cmp_value = noreg, new_value = noreg;
  bool is_64bit = false;

  if (op->code() == lir_cas_long) {
    cmp_value = op->cmp_value()->as_register_lo();
    new_value = op->new_value()->as_register_lo();
    is_64bit = true;
  } else if (op->code() == lir_cas_int || op->code() == lir_cas_obj) {
    cmp_value = op->cmp_value()->as_register();
    new_value = op->new_value()->as_register();
    if (op->code() == lir_cas_obj) {
      if (UseCompressedOops) {
        Register t1 = op->tmp1()->as_register();
        Register t2 = op->tmp2()->as_register();
        cmp_value = __ encode_heap_oop(t1, cmp_value);
        new_value = __ encode_heap_oop(t2, new_value);
      } else {
        is_64bit = true;
      }
    }
  } else {
    Unimplemented();
  }

  if (is_64bit) {
    __ cmpxchgd(BOOL_RESULT, /*current_value=*/R0, cmp_value, new_value, addr,
                MacroAssembler::MemBarNone,
                MacroAssembler::cmpxchgx_hint_atomic_update(),
                noreg, NULL, /*check without ldarx first*/true);
  } else {
    __ cmpxchgw(BOOL_RESULT, /*current_value=*/R0, cmp_value, new_value, addr,
                MacroAssembler::MemBarNone,
                MacroAssembler::cmpxchgx_hint_atomic_update(),
                noreg, /*check without ldarx first*/true);
  }

  if (support_IRIW_for_not_multiple_copy_atomic_cpu) {
    __ isync();
  } else {
    __ sync();
  }
}

void LIR_Assembler::breakpoint() {
  __ illtrap();
}


void LIR_Assembler::push(LIR_Opr opr) {
  Unimplemented();
}

void LIR_Assembler::pop(LIR_Opr opr) {
  Unimplemented();
}


void LIR_Assembler::monitor_address(int monitor_no, LIR_Opr dst_opr) {
  Address mon_addr = frame_map()->address_for_monitor_lock(monitor_no);
  Register dst = dst_opr->as_register();
  Register reg = mon_addr.base();
  int offset = mon_addr.disp();
  // Compute pointer to BasicLock.
  __ add_const_optimized(dst, reg, offset);
}


void LIR_Assembler::emit_lock(LIR_OpLock* op) {
  Register obj = op->obj_opr()->as_register();
  Register hdr = op->hdr_opr()->as_register();
  Register lock = op->lock_opr()->as_register();

  // Obj may not be an oop.
  if (op->code() == lir_lock) {
    MonitorEnterStub* stub = (MonitorEnterStub*)op->stub();
    if (UseFastLocking) {
      assert(BasicLock::displaced_header_offset_in_bytes() == 0, "lock_reg must point to the displaced header");
      // Add debug info for NullPointerException only if one is possible.
      if (op->info() != NULL) {
        if (!os::zero_page_read_protected() || !ImplicitNullChecks) {
          explicit_null_check(obj, op->info());
        } else {
          add_debug_info_for_null_check_here(op->info());
        }
      }
      __ lock_object(hdr, obj, lock, op->scratch_opr()->as_register(), *op->stub()->entry());
    } else {
      // always do slow locking
      // note: The slow locking code could be inlined here, however if we use
      //       slow locking, speed doesn't matter anyway and this solution is
      //       simpler and requires less duplicated code - additionally, the
      //       slow locking code is the same in either case which simplifies
      //       debugging.
      __ b(*op->stub()->entry());
    }
  } else {
    assert (op->code() == lir_unlock, "Invalid code, expected lir_unlock");
    if (UseFastLocking) {
      assert(BasicLock::displaced_header_offset_in_bytes() == 0, "lock_reg must point to the displaced header");
      __ unlock_object(hdr, obj, lock, *op->stub()->entry());
    } else {
      // always do slow unlocking
      // note: The slow unlocking code could be inlined here, however if we use
      //       slow unlocking, speed doesn't matter anyway and this solution is
      //       simpler and requires less duplicated code - additionally, the
      //       slow unlocking code is the same in either case which simplifies
      //       debugging.
      __ b(*op->stub()->entry());
    }
  }
  __ bind(*op->stub()->continuation());
}

void LIR_Assembler::emit_load_klass(LIR_OpLoadKlass* op) {
  Register obj = op->obj()->as_pointer_register();
  Register result = op->result_opr()->as_pointer_register();
<<<<<<< HEAD
=======

  CodeEmitInfo* info = op->info();
  if (info != NULL) {
    if (info != NULL) {
      if (!os::zero_page_read_protected() || !ImplicitNullChecks) {
        explicit_null_check(obj, info);
      } else {
        add_debug_info_for_null_check_here(info);
      }
    }
  }

>>>>>>> 040b2c52
  if (UseCompressedClassPointers) {
    __ lwz(result, oopDesc::klass_offset_in_bytes(), obj);
    __ decode_klass_not_null(result);
  } else {
    __ ld(result, oopDesc::klass_offset_in_bytes(), obj);
  }
}

void LIR_Assembler::emit_profile_call(LIR_OpProfileCall* op) {
  ciMethod* method = op->profiled_method();
  int bci          = op->profiled_bci();
  ciMethod* callee = op->profiled_callee();

  // Update counter for all call types.
  ciMethodData* md = method->method_data_or_null();
  assert(md != NULL, "Sanity");
  ciProfileData* data = md->bci_to_data(bci);
  assert(data != NULL && data->is_CounterData(), "need CounterData for calls");
  assert(op->mdo()->is_single_cpu(),  "mdo must be allocated");
  Register mdo = op->mdo()->as_register();
#ifdef _LP64
  assert(op->tmp1()->is_double_cpu(), "tmp1 must be allocated");
  Register tmp1 = op->tmp1()->as_register_lo();
#else
  assert(op->tmp1()->is_single_cpu(), "tmp1 must be allocated");
  Register tmp1 = op->tmp1()->as_register();
#endif
  metadata2reg(md->constant_encoding(), mdo);
  int mdo_offset_bias = 0;
  if (!Assembler::is_simm16(md->byte_offset_of_slot(data, CounterData::count_offset()) +
                            data->size_in_bytes())) {
    // The offset is large so bias the mdo by the base of the slot so
    // that the ld can use simm16s to reference the slots of the data.
    mdo_offset_bias = md->byte_offset_of_slot(data, CounterData::count_offset());
    __ add_const_optimized(mdo, mdo, mdo_offset_bias, R0);
  }

  // Perform additional virtual call profiling for invokevirtual and
  // invokeinterface bytecodes
  if (op->should_profile_receiver_type()) {
    assert(op->recv()->is_single_cpu(), "recv must be allocated");
    Register recv = op->recv()->as_register();
    assert_different_registers(mdo, tmp1, recv);
    assert(data->is_VirtualCallData(), "need VirtualCallData for virtual calls");
    ciKlass* known_klass = op->known_holder();
    if (C1OptimizeVirtualCallProfiling && known_klass != NULL) {
      // We know the type that will be seen at this call site; we can
      // statically update the MethodData* rather than needing to do
      // dynamic tests on the receiver type.

      // NOTE: we should probably put a lock around this search to
      // avoid collisions by concurrent compilations.
      ciVirtualCallData* vc_data = (ciVirtualCallData*) data;
      uint i;
      for (i = 0; i < VirtualCallData::row_limit(); i++) {
        ciKlass* receiver = vc_data->receiver(i);
        if (known_klass->equals(receiver)) {
          __ ld(tmp1, md->byte_offset_of_slot(data, VirtualCallData::receiver_count_offset(i)) - mdo_offset_bias, mdo);
          __ addi(tmp1, tmp1, DataLayout::counter_increment);
          __ std(tmp1, md->byte_offset_of_slot(data, VirtualCallData::receiver_count_offset(i)) - mdo_offset_bias, mdo);
          return;
        }
      }

      // Receiver type not found in profile data; select an empty slot.

      // Note that this is less efficient than it should be because it
      // always does a write to the receiver part of the
      // VirtualCallData rather than just the first time.
      for (i = 0; i < VirtualCallData::row_limit(); i++) {
        ciKlass* receiver = vc_data->receiver(i);
        if (receiver == NULL) {
          metadata2reg(known_klass->constant_encoding(), tmp1);
          __ std(tmp1, md->byte_offset_of_slot(data, VirtualCallData::receiver_offset(i)) - mdo_offset_bias, mdo);

          __ ld(tmp1, md->byte_offset_of_slot(data, VirtualCallData::receiver_count_offset(i)) - mdo_offset_bias, mdo);
          __ addi(tmp1, tmp1, DataLayout::counter_increment);
          __ std(tmp1, md->byte_offset_of_slot(data, VirtualCallData::receiver_count_offset(i)) - mdo_offset_bias, mdo);
          return;
        }
      }
    } else {
      __ load_klass(recv, recv);
      Label update_done;
      type_profile_helper(mdo, mdo_offset_bias, md, data, recv, tmp1, &update_done);
      // Receiver did not match any saved receiver and there is no empty row for it.
      // Increment total counter to indicate polymorphic case.
      __ ld(tmp1, md->byte_offset_of_slot(data, CounterData::count_offset()) - mdo_offset_bias, mdo);
      __ addi(tmp1, tmp1, DataLayout::counter_increment);
      __ std(tmp1, md->byte_offset_of_slot(data, CounterData::count_offset()) - mdo_offset_bias, mdo);

      __ bind(update_done);
    }
  } else {
    // Static call
    __ ld(tmp1, md->byte_offset_of_slot(data, CounterData::count_offset()) - mdo_offset_bias, mdo);
    __ addi(tmp1, tmp1, DataLayout::counter_increment);
    __ std(tmp1, md->byte_offset_of_slot(data, CounterData::count_offset()) - mdo_offset_bias, mdo);
  }
}


void LIR_Assembler::align_backward_branch_target() {
  __ align(32, 12); // Insert up to 3 nops to align with 32 byte boundary.
}


void LIR_Assembler::emit_delay(LIR_OpDelay* op) {
  Unimplemented();
}


void LIR_Assembler::negate(LIR_Opr left, LIR_Opr dest, LIR_Opr tmp) {
  // tmp must be unused
  assert(tmp->is_illegal(), "wasting a register if tmp is allocated");
  assert(left->is_register(), "can only handle registers");

  if (left->is_single_cpu()) {
    __ neg(dest->as_register(), left->as_register());
  } else if (left->is_single_fpu()) {
    __ fneg(dest->as_float_reg(), left->as_float_reg());
  } else if (left->is_double_fpu()) {
    __ fneg(dest->as_double_reg(), left->as_double_reg());
  } else {
    assert (left->is_double_cpu(), "Must be a long");
    __ neg(dest->as_register_lo(), left->as_register_lo());
  }
}


void LIR_Assembler::rt_call(LIR_Opr result, address dest,
                            const LIR_OprList* args, LIR_Opr tmp, CodeEmitInfo* info) {
  // Stubs: Called via rt_call, but dest is a stub address (no function descriptor).
  if (dest == Runtime1::entry_for(Runtime1::register_finalizer_id) ||
      dest == Runtime1::entry_for(Runtime1::new_multi_array_id   )) {
    //__ load_const_optimized(R0, dest);
    __ add_const_optimized(R0, R29_TOC, MacroAssembler::offset_to_global_toc(dest));
    __ mtctr(R0);
    __ bctrl();
    assert(info != NULL, "sanity");
    add_call_info_here(info);
    return;
  }

  __ call_c_with_frame_resize(dest, /*no resizing*/ 0);
  if (info != NULL) {
    add_call_info_here(info);
  }
}


void LIR_Assembler::volatile_move_op(LIR_Opr src, LIR_Opr dest, BasicType type, CodeEmitInfo* info) {
  ShouldNotReachHere(); // Not needed on _LP64.
}

void LIR_Assembler::membar() {
  __ fence();
}

void LIR_Assembler::membar_acquire() {
  __ acquire();
}

void LIR_Assembler::membar_release() {
  __ release();
}

void LIR_Assembler::membar_loadload() {
  __ membar(Assembler::LoadLoad);
}

void LIR_Assembler::membar_storestore() {
  __ membar(Assembler::StoreStore);
}

void LIR_Assembler::membar_loadstore() {
  __ membar(Assembler::LoadStore);
}

void LIR_Assembler::membar_storeload() {
  __ membar(Assembler::StoreLoad);
}

void LIR_Assembler::on_spin_wait() {
  Unimplemented();
}

void LIR_Assembler::leal(LIR_Opr addr_opr, LIR_Opr dest, LIR_PatchCode patch_code, CodeEmitInfo* info) {
  LIR_Address* addr = addr_opr->as_address_ptr();
  assert(addr->scale() == LIR_Address::times_1, "no scaling on this platform");

  if (addr->index()->is_illegal()) {
    if (patch_code != lir_patch_none) {
      PatchingStub* patch = new PatchingStub(_masm, PatchingStub::access_field_id);
      __ load_const32(R0, 0); // patchable int
      __ add(dest->as_pointer_register(), addr->base()->as_pointer_register(), R0);
      patching_epilog(patch, patch_code, addr->base()->as_register(), info);
    } else {
      __ add_const_optimized(dest->as_pointer_register(), addr->base()->as_pointer_register(), addr->disp());
    }
  } else {
    assert(patch_code == lir_patch_none, "Patch code not supported");
    assert(addr->disp() == 0, "can't have both: index and disp");
    __ add(dest->as_pointer_register(), addr->index()->as_pointer_register(), addr->base()->as_pointer_register());
  }
}


void LIR_Assembler::get_thread(LIR_Opr result_reg) {
  ShouldNotReachHere();
}


#ifdef ASSERT
// Emit run-time assertion.
void LIR_Assembler::emit_assert(LIR_OpAssert* op) {
  Unimplemented();
}
#endif


void LIR_Assembler::peephole(LIR_List* lir) {
  // Optimize instruction pairs before emitting.
  LIR_OpList* inst = lir->instructions_list();
  for (int i = 1; i < inst->length(); i++) {
    LIR_Op* op = inst->at(i);

    // 2 register-register-moves
    if (op->code() == lir_move) {
      LIR_Opr in2  = ((LIR_Op1*)op)->in_opr(),
              res2 = ((LIR_Op1*)op)->result_opr();
      if (in2->is_register() && res2->is_register()) {
        LIR_Op* prev = inst->at(i - 1);
        if (prev && prev->code() == lir_move) {
          LIR_Opr in1  = ((LIR_Op1*)prev)->in_opr(),
                  res1 = ((LIR_Op1*)prev)->result_opr();
          if (in1->is_same_register(res2) && in2->is_same_register(res1)) {
            inst->remove_at(i);
          }
        }
      }
    }

  }
  return;
}


void LIR_Assembler::atomic_op(LIR_Code code, LIR_Opr src, LIR_Opr data, LIR_Opr dest, LIR_Opr tmp) {
  const LIR_Address *addr = src->as_address_ptr();
  assert(addr->disp() == 0 && addr->index()->is_illegal(), "use leal!");
  const Register Rptr = addr->base()->as_pointer_register(),
                 Rtmp = tmp->as_register();
  Register Rco = noreg;
  if (UseCompressedOops && data->is_oop()) {
    Rco = __ encode_heap_oop(Rtmp, data->as_register());
  }

  Label Lretry;
  __ bind(Lretry);

  if (data->type() == T_INT) {
    const Register Rold = dest->as_register(),
                   Rsrc = data->as_register();
    assert_different_registers(Rptr, Rtmp, Rold, Rsrc);
    __ lwarx(Rold, Rptr, MacroAssembler::cmpxchgx_hint_atomic_update());
    if (code == lir_xadd) {
      __ add(Rtmp, Rsrc, Rold);
      __ stwcx_(Rtmp, Rptr);
    } else {
      __ stwcx_(Rsrc, Rptr);
    }
  } else if (data->is_oop()) {
    assert(code == lir_xchg, "xadd for oops");
    const Register Rold = dest->as_register();
    if (UseCompressedOops) {
      assert_different_registers(Rptr, Rold, Rco);
      __ lwarx(Rold, Rptr, MacroAssembler::cmpxchgx_hint_atomic_update());
      __ stwcx_(Rco, Rptr);
    } else {
      const Register Robj = data->as_register();
      assert_different_registers(Rptr, Rold, Robj);
      __ ldarx(Rold, Rptr, MacroAssembler::cmpxchgx_hint_atomic_update());
      __ stdcx_(Robj, Rptr);
    }
  } else if (data->type() == T_LONG) {
    const Register Rold = dest->as_register_lo(),
                   Rsrc = data->as_register_lo();
    assert_different_registers(Rptr, Rtmp, Rold, Rsrc);
    __ ldarx(Rold, Rptr, MacroAssembler::cmpxchgx_hint_atomic_update());
    if (code == lir_xadd) {
      __ add(Rtmp, Rsrc, Rold);
      __ stdcx_(Rtmp, Rptr);
    } else {
      __ stdcx_(Rsrc, Rptr);
    }
  } else {
    ShouldNotReachHere();
  }

  if (UseStaticBranchPredictionInCompareAndSwapPPC64) {
    __ bne_predict_not_taken(CCR0, Lretry);
  } else {
    __ bne(                  CCR0, Lretry);
  }

  if (UseCompressedOops && data->is_oop()) {
    __ decode_heap_oop(dest->as_register());
  }
}


void LIR_Assembler::emit_profile_type(LIR_OpProfileType* op) {
  Register obj = op->obj()->as_register();
  Register tmp = op->tmp()->as_pointer_register();
  LIR_Address* mdo_addr = op->mdp()->as_address_ptr();
  ciKlass* exact_klass = op->exact_klass();
  intptr_t current_klass = op->current_klass();
  bool not_null = op->not_null();
  bool no_conflict = op->no_conflict();

  Label Lupdate, Ldo_update, Ldone;

  bool do_null = !not_null;
  bool exact_klass_set = exact_klass != NULL && ciTypeEntries::valid_ciklass(current_klass) == exact_klass;
  bool do_update = !TypeEntries::is_type_unknown(current_klass) && !exact_klass_set;

  assert(do_null || do_update, "why are we here?");
  assert(!TypeEntries::was_null_seen(current_klass) || do_update, "why are we here?");

  __ verify_oop(obj, FILE_AND_LINE);

  if (do_null) {
    if (!TypeEntries::was_null_seen(current_klass)) {
      __ cmpdi(CCR0, obj, 0);
      __ bne(CCR0, Lupdate);
      __ ld(R0, index_or_disp(mdo_addr), mdo_addr->base()->as_pointer_register());
      __ ori(R0, R0, TypeEntries::null_seen);
      if (do_update) {
        __ b(Ldo_update);
      } else {
        __ std(R0, index_or_disp(mdo_addr), mdo_addr->base()->as_pointer_register());
      }
    } else {
      if (do_update) {
        __ cmpdi(CCR0, obj, 0);
        __ beq(CCR0, Ldone);
      }
    }
#ifdef ASSERT
  } else {
    __ cmpdi(CCR0, obj, 0);
    __ bne(CCR0, Lupdate);
    __ stop("unexpect null obj");
#endif
  }

  __ bind(Lupdate);
  if (do_update) {
    Label Lnext;
    const Register klass = R29_TOC; // kill and reload
    bool klass_reg_used = false;
#ifdef ASSERT
    if (exact_klass != NULL) {
      Label ok;
      klass_reg_used = true;
      __ load_klass(klass, obj);
      metadata2reg(exact_klass->constant_encoding(), R0);
      __ cmpd(CCR0, klass, R0);
      __ beq(CCR0, ok);
      __ stop("exact klass and actual klass differ");
      __ bind(ok);
    }
#endif

    if (!no_conflict) {
      if (exact_klass == NULL || TypeEntries::is_type_none(current_klass)) {
        klass_reg_used = true;
        if (exact_klass != NULL) {
          __ ld(tmp, index_or_disp(mdo_addr), mdo_addr->base()->as_pointer_register());
          metadata2reg(exact_klass->constant_encoding(), klass);
        } else {
          __ load_klass(klass, obj);
          __ ld(tmp, index_or_disp(mdo_addr), mdo_addr->base()->as_pointer_register()); // may kill obj
        }

        // Like InterpreterMacroAssembler::profile_obj_type
        __ clrrdi(R0, tmp, exact_log2(-TypeEntries::type_klass_mask));
        // Basically same as andi(R0, tmp, TypeEntries::type_klass_mask);
        __ cmpd(CCR1, R0, klass);
        // Klass seen before, nothing to do (regardless of unknown bit).
        //beq(CCR1, do_nothing);

        __ andi_(R0, klass, TypeEntries::type_unknown);
        // Already unknown. Nothing to do anymore.
        //bne(CCR0, do_nothing);
        __ crorc(CCR0, Assembler::equal, CCR1, Assembler::equal); // cr0 eq = cr1 eq or cr0 ne
        __ beq(CCR0, Lnext);

        if (TypeEntries::is_type_none(current_klass)) {
          __ clrrdi_(R0, tmp, exact_log2(-TypeEntries::type_mask));
          __ orr(R0, klass, tmp); // Combine klass and null_seen bit (only used if (tmp & type_mask)==0).
          __ beq(CCR0, Ldo_update); // First time here. Set profile type.
        }

      } else {
        assert(ciTypeEntries::valid_ciklass(current_klass) != NULL &&
               ciTypeEntries::valid_ciklass(current_klass) != exact_klass, "conflict only");

        __ ld(tmp, index_or_disp(mdo_addr), mdo_addr->base()->as_pointer_register());
        __ andi_(R0, tmp, TypeEntries::type_unknown);
        // Already unknown. Nothing to do anymore.
        __ bne(CCR0, Lnext);
      }

      // Different than before. Cannot keep accurate profile.
      __ ori(R0, tmp, TypeEntries::type_unknown);
    } else {
      // There's a single possible klass at this profile point
      assert(exact_klass != NULL, "should be");
      __ ld(tmp, index_or_disp(mdo_addr), mdo_addr->base()->as_pointer_register());

      if (TypeEntries::is_type_none(current_klass)) {
        klass_reg_used = true;
        metadata2reg(exact_klass->constant_encoding(), klass);

        __ clrrdi(R0, tmp, exact_log2(-TypeEntries::type_klass_mask));
        // Basically same as andi(R0, tmp, TypeEntries::type_klass_mask);
        __ cmpd(CCR1, R0, klass);
        // Klass seen before, nothing to do (regardless of unknown bit).
        __ beq(CCR1, Lnext);
#ifdef ASSERT
        {
          Label ok;
          __ clrrdi_(R0, tmp, exact_log2(-TypeEntries::type_mask));
          __ beq(CCR0, ok); // First time here.

          __ stop("unexpected profiling mismatch");
          __ bind(ok);
        }
#endif
        // First time here. Set profile type.
        __ orr(R0, klass, tmp); // Combine klass and null_seen bit (only used if (tmp & type_mask)==0).
      } else {
        assert(ciTypeEntries::valid_ciklass(current_klass) != NULL &&
               ciTypeEntries::valid_ciklass(current_klass) != exact_klass, "inconsistent");

        // Already unknown. Nothing to do anymore.
        __ andi_(R0, tmp, TypeEntries::type_unknown);
        __ bne(CCR0, Lnext);

        // Different than before. Cannot keep accurate profile.
        __ ori(R0, tmp, TypeEntries::type_unknown);
      }
    }

    __ bind(Ldo_update);
    __ std(R0, index_or_disp(mdo_addr), mdo_addr->base()->as_pointer_register());

    __ bind(Lnext);
    if (klass_reg_used) { __ load_const_optimized(R29_TOC, MacroAssembler::global_toc(), R0); } // reinit
  }
  __ bind(Ldone);
}


void LIR_Assembler::emit_updatecrc32(LIR_OpUpdateCRC32* op) {
  assert(op->crc()->is_single_cpu(), "crc must be register");
  assert(op->val()->is_single_cpu(), "byte value must be register");
  assert(op->result_opr()->is_single_cpu(), "result must be register");
  Register crc = op->crc()->as_register();
  Register val = op->val()->as_register();
  Register res = op->result_opr()->as_register();

  assert_different_registers(val, crc, res);

  __ load_const_optimized(res, StubRoutines::crc_table_addr(), R0);
  __ kernel_crc32_singleByteReg(crc, val, res, true);
  __ mr(res, crc);
}

#undef __<|MERGE_RESOLUTION|>--- conflicted
+++ resolved
@@ -2730,21 +2730,16 @@
 void LIR_Assembler::emit_load_klass(LIR_OpLoadKlass* op) {
   Register obj = op->obj()->as_pointer_register();
   Register result = op->result_opr()->as_pointer_register();
-<<<<<<< HEAD
-=======
 
   CodeEmitInfo* info = op->info();
   if (info != NULL) {
-    if (info != NULL) {
-      if (!os::zero_page_read_protected() || !ImplicitNullChecks) {
-        explicit_null_check(obj, info);
-      } else {
-        add_debug_info_for_null_check_here(info);
-      }
-    }
-  }
-
->>>>>>> 040b2c52
+    if (!os::zero_page_read_protected() || !ImplicitNullChecks) {
+      explicit_null_check(obj, info);
+    } else {
+      add_debug_info_for_null_check_here(info);
+    }
+  }
+
   if (UseCompressedClassPointers) {
     __ lwz(result, oopDesc::klass_offset_in_bytes(), obj);
     __ decode_klass_not_null(result);
