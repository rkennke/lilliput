/*
 * Copyright (c) 1999, 2023, Oracle and/or its affiliates. All rights reserved.
 * Copyright (c) 2014, Red Hat Inc. All rights reserved.
 * Copyright (c) 2020, 2022, Huawei Technologies Co., Ltd. All rights reserved.
 * DO NOT ALTER OR REMOVE COPYRIGHT NOTICES OR THIS FILE HEADER.
 *
 * This code is free software; you can redistribute it and/or modify it
 * under the terms of the GNU General Public License version 2 only, as
 * published by the Free Software Foundation.
 *
 * This code is distributed in the hope that it will be useful, but WITHOUT
 * ANY WARRANTY; without even the implied warranty of MERCHANTABILITY or
 * FITNESS FOR A PARTICULAR PURPOSE.  See the GNU General Public License
 * version 2 for more details (a copy is included in the LICENSE file that
 * accompanied this code).
 *
 * You should have received a copy of the GNU General Public License version
 * 2 along with this work; if not, write to the Free Software Foundation,
 * Inc., 51 Franklin St, Fifth Floor, Boston, MA 02110-1301 USA.
 *
 * Please contact Oracle, 500 Oracle Parkway, Redwood Shores, CA 94065 USA
 * or visit www.oracle.com if you need additional information or have any
 * questions.
 *
 */

#include "precompiled.hpp"
#include "c1/c1_LIR.hpp"
#include "c1/c1_MacroAssembler.hpp"
#include "c1/c1_Runtime1.hpp"
#include "classfile/systemDictionary.hpp"
#include "gc/shared/barrierSetAssembler.hpp"
#include "gc/shared/collectedHeap.hpp"
#include "interpreter/interpreter.hpp"
#include "oops/arrayOop.hpp"
#include "oops/markWord.hpp"
#include "runtime/basicLock.hpp"
#include "runtime/os.hpp"
#include "runtime/sharedRuntime.hpp"
#include "runtime/stubRoutines.hpp"

void C1_MacroAssembler::float_cmp(bool is_float, int unordered_result,
                                  FloatRegister freg0, FloatRegister freg1,
                                  Register result) {
  if (is_float) {
    float_compare(result, freg0, freg1, unordered_result);
  } else {
    double_compare(result, freg0, freg1, unordered_result);
  }
}

int C1_MacroAssembler::lock_object(Register hdr, Register obj, Register disp_hdr, Label& slow_case) {
  const int aligned_mask = BytesPerWord - 1;
  const int hdr_offset = oopDesc::mark_offset_in_bytes();
  assert_different_registers(hdr, obj, disp_hdr);
  int null_check_offset = -1;

  verify_oop(obj);

  // save object being locked into the BasicObjectLock
  sd(obj, Address(disp_hdr, BasicObjectLock::obj_offset_in_bytes()));

  null_check_offset = offset();

  if (DiagnoseSyncOnValueBasedClasses != 0) {
    load_klass(hdr, obj);
    lwu(hdr, Address(hdr, Klass::access_flags_offset()));
    test_bit(t0, hdr, exact_log2(JVM_ACC_IS_VALUE_BASED_CLASS));
    bnez(t0, slow_case, true /* is_far */);
  }

  // Load object header
  ld(hdr, Address(obj, hdr_offset));

<<<<<<< HEAD
  if (UseFastLocking) {
    fast_lock(obj, hdr, t0, t1, slow_case);
  } else {
    // and mark it as unlocked
    jori(hdr, hdr, markWord::unlocked_value);
=======
  if (LockingMode == LM_LIGHTWEIGHT) {
    fast_lock(obj, hdr, t0, t1, slow_case);
  } else if (LockingMode == LM_LEGACY) {
    Label done;
    // and mark it as unlocked
    ori(hdr, hdr, markWord::unlocked_value);
>>>>>>> cc9f7ad9
    // save unlocked object header into the displaced header location on the stack
    sd(hdr, Address(disp_hdr, 0));
    // test if object header is still the same (i.e. unlocked), and if so, store the
    // displaced header address in the object header - if it is not the same, get the
    // object header instead
    la(t1, Address(obj, hdr_offset));
    cmpxchgptr(hdr, disp_hdr, t1, t0, done, /*fallthough*/nullptr);
    // if the object header was the same, we're done
    // if the object header was not the same, it is now in the hdr register
    // => test if it is a stack pointer into the same stack (recursive locking), i.e.:
    //
    // 1) (hdr & aligned_mask) == 0
    // 2) sp <= hdr
    // 3) hdr <= sp + page_size
    //
    // these 3 tests can be done by evaluating the following expression:
    //
    // (hdr -sp) & (aligned_mask - page_size)
    //
    // assuming both the stack pointer and page_size have their least
    // significant 2 bits cleared and page_size is a power of 2
    sub(hdr, hdr, sp);
    mv(t0, aligned_mask - (int)os::vm_page_size());
    andr(hdr, hdr, t0);
    // for recursive locking, the result is zero => save it in the displaced header
    // location (null in the displaced hdr location indicates recursive locking)
    sd(hdr, Address(disp_hdr, 0));
    // otherwise we don't care about the result and handle locking via runtime call
    bnez(hdr, slow_case, /* is_far */ true);
    // done
    bind(done);
  }
<<<<<<< HEAD
=======

>>>>>>> cc9f7ad9
  increment(Address(xthread, JavaThread::held_monitor_count_offset()));
  return null_check_offset;
}

void C1_MacroAssembler::unlock_object(Register hdr, Register obj, Register disp_hdr, Label& slow_case) {
  const int aligned_mask = BytesPerWord - 1;
  const int hdr_offset = oopDesc::mark_offset_in_bytes();
  assert(hdr != obj && hdr != disp_hdr && obj != disp_hdr, "registers must be different");
  Label done;

<<<<<<< HEAD
  if (UseFastLocking) {
    // load object
    ld(obj, Address(disp_hdr, BasicObjectLock::obj_offset_in_bytes()));
    verify_oop(obj);
    ld(hdr, Address(obj, oopDesc::mark_offset_in_bytes()));
    fast_unlock(obj, hdr, t0, t1, slow_case);
  } else {
=======
  if (LockingMode != LM_LIGHTWEIGHT) {
>>>>>>> cc9f7ad9
    // load displaced header
    ld(hdr, Address(disp_hdr, 0));
    // if the loaded hdr is null we had recursive locking
    // if we had recursive locking, we are done
    beqz(hdr, done);
<<<<<<< HEAD
    // load object
    ld(obj, Address(disp_hdr, BasicObjectLock::obj_offset_in_bytes()));
    verify_oop(obj);
=======
  }

  // load object
  ld(obj, Address(disp_hdr, BasicObjectLock::obj_offset_in_bytes()));
  verify_oop(obj);

  if (LockingMode == LM_LIGHTWEIGHT) {
    ld(hdr, Address(obj, oopDesc::mark_offset_in_bytes()));
    andi(t0, hdr, markWord::monitor_value);
    bnez(t0, slow_case, /* is_far */ true);
    fast_unlock(obj, hdr, t0, t1, slow_case);
  } else if (LockingMode == LM_LEGACY) {
>>>>>>> cc9f7ad9
    // test if object header is pointing to the displaced header, and if so, restore
    // the displaced header in the object - if the object header is not pointing to
    // the displaced header, get the object header instead
    // if the object header was not pointing to the displaced header,
    // we do unlocking via runtime call
    if (hdr_offset) {
      la(t0, Address(obj, hdr_offset));
      cmpxchgptr(disp_hdr, hdr, t0, t1, done, &slow_case);
    } else {
      cmpxchgptr(disp_hdr, hdr, obj, t1, done, &slow_case);
    }
    // done
    bind(done);
  }
<<<<<<< HEAD
=======

>>>>>>> cc9f7ad9
  decrement(Address(xthread, JavaThread::held_monitor_count_offset()));
}

// Defines obj, preserves var_size_in_bytes
void C1_MacroAssembler::try_allocate(Register obj, Register var_size_in_bytes, int con_size_in_bytes, Register tmp1, Register tmp2, Label& slow_case) {
  if (UseTLAB) {
    tlab_allocate(obj, var_size_in_bytes, con_size_in_bytes, tmp1, tmp2, slow_case, /* is_far */ true);
  } else {
    j(slow_case);
  }
}

void C1_MacroAssembler::initialize_header(Register obj, Register klass, Register len, Register tmp1, Register tmp2) {
  assert_different_registers(obj, klass, len, tmp1, tmp2);
  // This assumes that all prototype bits fitr in an int32_t
  mv(tmp1, (int32_t)(intptr_t)markWord::prototype().value());
  sd(tmp1, Address(obj, oopDesc::mark_offset_in_bytes()));

  if (UseCompressedClassPointers) { // Take care not to kill klass
    encode_klass_not_null(tmp1, klass, tmp2);
    sw(tmp1, Address(obj, oopDesc::klass_offset_in_bytes()));
  } else {
    sd(klass, Address(obj, oopDesc::klass_offset_in_bytes()));
  }

  if (len->is_valid()) {
    sw(len, Address(obj, arrayOopDesc::length_offset_in_bytes()));
  } else if (UseCompressedClassPointers) {
    store_klass_gap(obj, zr);
  }
}

// preserves obj, destroys len_in_bytes
void C1_MacroAssembler::initialize_body(Register obj, Register len_in_bytes, int hdr_size_in_bytes, Register tmp) {
  assert(hdr_size_in_bytes >= 0, "header size must be positive or 0");
  Label done;

  // len_in_bytes is positive and ptr sized
  sub(len_in_bytes, len_in_bytes, hdr_size_in_bytes);
  beqz(len_in_bytes, done);

  // Preserve obj
  if (hdr_size_in_bytes) {
    add(obj, obj, hdr_size_in_bytes);
  }
  zero_memory(obj, len_in_bytes, tmp);
  if (hdr_size_in_bytes) {
    sub(obj, obj, hdr_size_in_bytes);
  }

  bind(done);
}

void C1_MacroAssembler::allocate_object(Register obj, Register tmp1, Register tmp2, int header_size, int object_size, Register klass, Label& slow_case) {
  assert_different_registers(obj, tmp1, tmp2);
  assert(header_size >= 0 && object_size >= header_size, "illegal sizes");

  try_allocate(obj, noreg, object_size * BytesPerWord, tmp1, tmp2, slow_case);

  initialize_object(obj, klass, noreg, object_size * HeapWordSize, tmp1, tmp2, UseTLAB);
}

void C1_MacroAssembler::initialize_object(Register obj, Register klass, Register var_size_in_bytes, int con_size_in_bytes, Register tmp1, Register tmp2, bool is_tlab_allocated) {
  assert((con_size_in_bytes & MinObjAlignmentInBytesMask) == 0,
         "con_size_in_bytes is not multiple of alignment");
  const int hdr_size_in_bytes = instanceOopDesc::header_size() * HeapWordSize;

  initialize_header(obj, klass, noreg, tmp1, tmp2);

  if (!(UseTLAB && ZeroTLAB && is_tlab_allocated)) {
    // clear rest of allocated space
    const Register index = tmp2;
    // 16: multiplier for threshold
    const int threshold = 16 * BytesPerWord;    // approximate break even point for code size (see comments below)
    if (var_size_in_bytes != noreg) {
      mv(index, var_size_in_bytes);
      initialize_body(obj, index, hdr_size_in_bytes, tmp1);
    } else if (con_size_in_bytes <= threshold) {
      // use explicit null stores
      int i = hdr_size_in_bytes;
      if (i < con_size_in_bytes && (con_size_in_bytes % (2 * BytesPerWord))) { // 2: multiplier for BytesPerWord
        sd(zr, Address(obj, i));
        i += BytesPerWord;
      }
      for (; i < con_size_in_bytes; i += BytesPerWord) {
        sd(zr, Address(obj, i));
      }
    } else if (con_size_in_bytes > hdr_size_in_bytes) {
      block_comment("zero memory");
      // use loop to null out the fields
      int words = (con_size_in_bytes - hdr_size_in_bytes) / BytesPerWord;
      mv(index, words / 8); // 8: byte size

      const int unroll = 8; // Number of sd(zr) instructions we'll unroll
      int remainder = words % unroll;
      la(t0, Address(obj, hdr_size_in_bytes + remainder * BytesPerWord));

      Label entry_point, loop;
      j(entry_point);

      bind(loop);
      sub(index, index, 1);
      for (int i = -unroll; i < 0; i++) {
        if (-i == remainder) {
          bind(entry_point);
        }
        sd(zr, Address(t0, i * wordSize));
      }
      if (remainder == 0) {
        bind(entry_point);
      }
      add(t0, t0, unroll * wordSize);
      bnez(index, loop);
    }
  }

  membar(MacroAssembler::StoreStore);

  if (CURRENT_ENV->dtrace_alloc_probes()) {
    assert(obj == x10, "must be");
    far_call(RuntimeAddress(Runtime1::entry_for(Runtime1::dtrace_object_alloc_id)));
  }

  verify_oop(obj);
}

void C1_MacroAssembler::allocate_array(Register obj, Register len, Register tmp1, Register tmp2, int header_size, int f, Register klass, Label& slow_case) {
  assert_different_registers(obj, len, tmp1, tmp2, klass);

  // determine alignment mask
  assert(!(BytesPerWord & 1), "must be multiple of 2 for masking code to work");

  // check for negative or excessive length
  mv(t0, (int32_t)max_array_allocation_length);
  bgeu(len, t0, slow_case, /* is_far */ true);

  const Register arr_size = tmp2; // okay to be the same
  // align object end
  mv(arr_size, (int32_t)header_size * BytesPerWord + MinObjAlignmentInBytesMask);
  shadd(arr_size, len, arr_size, t0, f);
  andi(arr_size, arr_size, ~(uint)MinObjAlignmentInBytesMask);

  try_allocate(obj, arr_size, 0, tmp1, tmp2, slow_case);

  initialize_header(obj, klass, len, tmp1, tmp2);

  // clear rest of allocated space
  const Register len_zero = len;
  initialize_body(obj, arr_size, header_size * BytesPerWord, len_zero);

  membar(MacroAssembler::StoreStore);

  if (CURRENT_ENV->dtrace_alloc_probes()) {
    assert(obj == x10, "must be");
    far_call(RuntimeAddress(Runtime1::entry_for(Runtime1::dtrace_object_alloc_id)));
  }

  verify_oop(obj);
}

void C1_MacroAssembler::inline_cache_check(Register receiver, Register iCache, Label &L) {
  verify_oop(receiver);
  // explicit null check not needed since load from [klass_offset] causes a trap
  // check against inline cache
  assert(!MacroAssembler::needs_explicit_null_check(oopDesc::klass_offset_in_bytes()), "must add explicit null check");
  assert_different_registers(receiver, iCache, t0, t2);
  cmp_klass(receiver, iCache, t0, t2 /* call-clobbered t2 as a tmp */, L);
}

void C1_MacroAssembler::build_frame(int framesize, int bang_size_in_bytes, int max_monitors) {
  assert(bang_size_in_bytes >= framesize, "stack bang size incorrect");
  // Make sure there is enough stack space for this method's activation.
  // Note that we do this before creating a frame.
  generate_stack_overflow_check(bang_size_in_bytes);
  MacroAssembler::build_frame(framesize);

  // Insert nmethod entry barrier into frame.
  BarrierSetAssembler* bs = BarrierSet::barrier_set()->barrier_set_assembler();
  bs->nmethod_entry_barrier(this, nullptr /* slow_path */, nullptr /* continuation */, nullptr /* guard */);
}

void C1_MacroAssembler::remove_frame(int framesize) {
  MacroAssembler::remove_frame(framesize);
}


void C1_MacroAssembler::verified_entry(bool breakAtEntry) {
  // If we have to make this method not-entrant we'll overwrite its
  // first instruction with a jump. For this action to be legal we
  // must ensure that this first instruction is a J, JAL or NOP.
  // Make it a NOP.
  IncompressibleRegion ir(this);  // keep the nop as 4 bytes for patching.
  assert_alignment(pc());
  nop();  // 4 bytes
}

void C1_MacroAssembler::load_parameter(int offset_in_words, Register reg) {
  //  fp + -2: link
  //     + -1: return address
  //     +  0: argument with offset 0
  //     +  1: argument with offset 1
  //     +  2: ...
  ld(reg, Address(fp, offset_in_words * BytesPerWord));
}

#ifndef PRODUCT

void C1_MacroAssembler::verify_stack_oop(int stack_offset) {
  if (!VerifyOops) {
    return;
  }
  verify_oop_addr(Address(sp, stack_offset));
}

void C1_MacroAssembler::verify_not_null_oop(Register r) {
  if (!VerifyOops) return;
  Label not_null;
  bnez(r, not_null);
  stop("non-null oop required");
  bind(not_null);
  verify_oop(r);
}

void C1_MacroAssembler::invalidate_registers(bool inv_x10, bool inv_x9, bool inv_x12, bool inv_x13, bool inv_x14, bool inv_x15) {
#ifdef ASSERT
  static int nn;
  if (inv_x10) { mv(x10, 0xDEAD); }
  if (inv_x9)  { mv(x9, 0xDEAD);  }
  if (inv_x12) { mv(x12, nn++);   }
  if (inv_x13) { mv(x13, 0xDEAD); }
  if (inv_x14) { mv(x14, 0xDEAD); }
  if (inv_x15) { mv(x15, 0xDEAD); }
#endif // ASSERT
}
#endif // ifndef PRODUCT

typedef void (C1_MacroAssembler::*c1_cond_branch_insn)(Register op1, Register op2, Label& label, bool is_far);
typedef void (C1_MacroAssembler::*c1_float_cond_branch_insn)(FloatRegister op1, FloatRegister op2,
              Label& label, bool is_far, bool is_unordered);

static c1_cond_branch_insn c1_cond_branch[] =
{
  /* SHORT branches */
  (c1_cond_branch_insn)&MacroAssembler::beq,
  (c1_cond_branch_insn)&MacroAssembler::bne,
  (c1_cond_branch_insn)&MacroAssembler::blt,
  (c1_cond_branch_insn)&MacroAssembler::ble,
  (c1_cond_branch_insn)&MacroAssembler::bge,
  (c1_cond_branch_insn)&MacroAssembler::bgt,
  (c1_cond_branch_insn)&MacroAssembler::bleu, // lir_cond_belowEqual
  (c1_cond_branch_insn)&MacroAssembler::bgeu  // lir_cond_aboveEqual
};

static c1_float_cond_branch_insn c1_float_cond_branch[] =
{
  /* FLOAT branches */
  (c1_float_cond_branch_insn)&MacroAssembler::float_beq,
  (c1_float_cond_branch_insn)&MacroAssembler::float_bne,
  (c1_float_cond_branch_insn)&MacroAssembler::float_blt,
  (c1_float_cond_branch_insn)&MacroAssembler::float_ble,
  (c1_float_cond_branch_insn)&MacroAssembler::float_bge,
  (c1_float_cond_branch_insn)&MacroAssembler::float_bgt,
  nullptr, // lir_cond_belowEqual
  nullptr, // lir_cond_aboveEqual

  /* DOUBLE branches */
  (c1_float_cond_branch_insn)&MacroAssembler::double_beq,
  (c1_float_cond_branch_insn)&MacroAssembler::double_bne,
  (c1_float_cond_branch_insn)&MacroAssembler::double_blt,
  (c1_float_cond_branch_insn)&MacroAssembler::double_ble,
  (c1_float_cond_branch_insn)&MacroAssembler::double_bge,
  (c1_float_cond_branch_insn)&MacroAssembler::double_bgt,
  nullptr, // lir_cond_belowEqual
  nullptr  // lir_cond_aboveEqual
};

void C1_MacroAssembler::c1_cmp_branch(int cmpFlag, Register op1, Register op2, Label& label,
                                      BasicType type, bool is_far) {
  if (type == T_OBJECT || type == T_ARRAY) {
    assert(cmpFlag == lir_cond_equal || cmpFlag == lir_cond_notEqual, "Should be equal or notEqual");
    if (cmpFlag == lir_cond_equal) {
      beq(op1, op2, label, is_far);
    } else {
      bne(op1, op2, label, is_far);
    }
  } else {
    assert(cmpFlag >= 0 && cmpFlag < (int)(sizeof(c1_cond_branch) / sizeof(c1_cond_branch[0])),
           "invalid c1 conditional branch index");
    (this->*c1_cond_branch[cmpFlag])(op1, op2, label, is_far);
  }
}

void C1_MacroAssembler::c1_float_cmp_branch(int cmpFlag, FloatRegister op1, FloatRegister op2, Label& label,
                                            bool is_far, bool is_unordered) {
  assert(cmpFlag >= 0 &&
         cmpFlag < (int)(sizeof(c1_float_cond_branch) / sizeof(c1_float_cond_branch[0])),
         "invalid c1 float conditional branch index");
  (this->*c1_float_cond_branch[cmpFlag])(op1, op2, label, is_far, is_unordered);
}<|MERGE_RESOLUTION|>--- conflicted
+++ resolved
@@ -72,20 +72,12 @@
   // Load object header
   ld(hdr, Address(obj, hdr_offset));
 
-<<<<<<< HEAD
-  if (UseFastLocking) {
-    fast_lock(obj, hdr, t0, t1, slow_case);
-  } else {
-    // and mark it as unlocked
-    jori(hdr, hdr, markWord::unlocked_value);
-=======
   if (LockingMode == LM_LIGHTWEIGHT) {
     fast_lock(obj, hdr, t0, t1, slow_case);
   } else if (LockingMode == LM_LEGACY) {
     Label done;
     // and mark it as unlocked
     ori(hdr, hdr, markWord::unlocked_value);
->>>>>>> cc9f7ad9
     // save unlocked object header into the displaced header location on the stack
     sd(hdr, Address(disp_hdr, 0));
     // test if object header is still the same (i.e. unlocked), and if so, store the
@@ -118,10 +110,7 @@
     // done
     bind(done);
   }
-<<<<<<< HEAD
-=======
-
->>>>>>> cc9f7ad9
+
   increment(Address(xthread, JavaThread::held_monitor_count_offset()));
   return null_check_offset;
 }
@@ -132,27 +121,12 @@
   assert(hdr != obj && hdr != disp_hdr && obj != disp_hdr, "registers must be different");
   Label done;
 
-<<<<<<< HEAD
-  if (UseFastLocking) {
-    // load object
-    ld(obj, Address(disp_hdr, BasicObjectLock::obj_offset_in_bytes()));
-    verify_oop(obj);
-    ld(hdr, Address(obj, oopDesc::mark_offset_in_bytes()));
-    fast_unlock(obj, hdr, t0, t1, slow_case);
-  } else {
-=======
   if (LockingMode != LM_LIGHTWEIGHT) {
->>>>>>> cc9f7ad9
     // load displaced header
     ld(hdr, Address(disp_hdr, 0));
     // if the loaded hdr is null we had recursive locking
     // if we had recursive locking, we are done
     beqz(hdr, done);
-<<<<<<< HEAD
-    // load object
-    ld(obj, Address(disp_hdr, BasicObjectLock::obj_offset_in_bytes()));
-    verify_oop(obj);
-=======
   }
 
   // load object
@@ -165,7 +139,6 @@
     bnez(t0, slow_case, /* is_far */ true);
     fast_unlock(obj, hdr, t0, t1, slow_case);
   } else if (LockingMode == LM_LEGACY) {
->>>>>>> cc9f7ad9
     // test if object header is pointing to the displaced header, and if so, restore
     // the displaced header in the object - if the object header is not pointing to
     // the displaced header, get the object header instead
@@ -180,10 +153,7 @@
     // done
     bind(done);
   }
-<<<<<<< HEAD
-=======
-
->>>>>>> cc9f7ad9
+
   decrement(Address(xthread, JavaThread::held_monitor_count_offset()));
 }
 
@@ -353,7 +323,7 @@
   cmp_klass(receiver, iCache, t0, t2 /* call-clobbered t2 as a tmp */, L);
 }
 
-void C1_MacroAssembler::build_frame(int framesize, int bang_size_in_bytes, int max_monitors) {
+void C1_MacroAssembler::build_frame(int framesize, int bang_size_in_bytes) {
   assert(bang_size_in_bytes >= framesize, "stack bang size incorrect");
   // Make sure there is enough stack space for this method's activation.
   // Note that we do this before creating a frame.
