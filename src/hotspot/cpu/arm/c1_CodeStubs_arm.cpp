--- conflicted
+++ resolved
@@ -245,10 +245,7 @@
 
 void LoadKlassStub::emit_code(LIR_Assembler* ce) {
   // Currently not needed.
-<<<<<<< HEAD
-=======
   Unimplemented();
->>>>>>> 4aff2deb
 }
 
 // Call return is directly after patch word
