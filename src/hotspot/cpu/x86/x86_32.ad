--- conflicted
+++ resolved
@@ -13764,11 +13764,7 @@
 %}
 
 instruct cmpFastLock(eFlagsReg cr, eRegP object, eBXRegP box, eAXRegI tmp, eRegP scr, eRegP thread) %{
-<<<<<<< HEAD
-  predicate(LockingMode != LM_PLACEHOLDER && !Compile::current()->use_rtm());
-=======
   predicate(LockingMode != LM_LIGHTWEIGHT && LockingMode != LM_PLACEHOLDER && !Compile::current()->use_rtm());
->>>>>>> c96cdd69
   match(Set cr (FastLock object box));
   effect(TEMP tmp, TEMP scr, USE_KILL box, TEMP thread);
   ins_cost(300);
@@ -13782,11 +13778,7 @@
 %}
 
 instruct cmpFastUnlock(eFlagsReg cr, eRegP object, eAXRegP box, eRegP tmp ) %{
-<<<<<<< HEAD
-  predicate(LockingMode != LM_PLACEHOLDER);
-=======
   predicate(LockingMode != LM_LIGHTWEIGHT && LockingMode != LM_PLACEHOLDER);
->>>>>>> c96cdd69
   match(Set cr (FastUnlock object box));
   effect(TEMP tmp, USE_KILL box);
   ins_cost(300);
@@ -13797,8 +13789,6 @@
   ins_pipe(pipe_slow);
 %}
 
-<<<<<<< HEAD
-=======
 instruct cmpFastLockLightweight(eFlagsReg cr, eRegP object, eBXRegP box, eAXRegI eax_reg, eRegP tmp, eRegP thread) %{
   predicate(LockingMode == LM_LIGHTWEIGHT);
   match(Set cr (FastLock object box));
@@ -13825,7 +13815,6 @@
   ins_pipe(pipe_slow);
 %}
 
->>>>>>> c96cdd69
 instruct cmpFastLockPlaceholder(eFlagsReg cr, eRegP object, eBXRegP box, eAXRegI tmp, eRegP scr, eRegP thread) %{
   predicate(LockingMode == LM_PLACEHOLDER);
   match(Set cr (FastLock object box));
