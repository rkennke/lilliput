/*
 * Copyright (c) 1997, 2023, Oracle and/or its affiliates. All rights reserved.
 * DO NOT ALTER OR REMOVE COPYRIGHT NOTICES OR THIS FILE HEADER.
 *
 * This code is free software; you can redistribute it and/or modify it
 * under the terms of the GNU General Public License version 2 only, as
 * published by the Free Software Foundation.
 *
 * This code is distributed in the hope that it will be useful, but WITHOUT
 * ANY WARRANTY; without even the implied warranty of MERCHANTABILITY or
 * FITNESS FOR A PARTICULAR PURPOSE.  See the GNU General Public License
 * version 2 for more details (a copy is included in the LICENSE file that
 * accompanied this code).
 *
 * You should have received a copy of the GNU General Public License version
 * 2 along with this work; if not, write to the Free Software Foundation,
 * Inc., 51 Franklin St, Fifth Floor, Boston, MA 02110-1301 USA.
 *
 * Please contact Oracle, 500 Oracle Parkway, Redwood Shores, CA 94065 USA
 * or visit www.oracle.com if you need additional information or have any
 * questions.
 *
 */

#ifndef CPU_X86_MACROASSEMBLER_X86_HPP
#define CPU_X86_MACROASSEMBLER_X86_HPP

#include "asm/assembler.hpp"
#include "asm/register.hpp"
#include "code/vmreg.inline.hpp"
#include "compiler/oopMap.hpp"
#include "utilities/macros.hpp"
#include "runtime/rtmLocking.hpp"
#include "runtime/vm_version.hpp"

// MacroAssembler extends Assembler by frequently used macros.
//
// Instructions for which a 'better' code sequence exists depending
// on arguments should also go in here.

class MacroAssembler: public Assembler {
  friend class LIR_Assembler;
  friend class Runtime1;      // as_Address()

 public:
  // Support for VM calls
  //
  // This is the base routine called by the different versions of call_VM_leaf. The interpreter
  // may customize this version by overriding it for its purposes (e.g., to save/restore
  // additional registers when doing a VM call).

  virtual void call_VM_leaf_base(
    address entry_point,               // the entry point
    int     number_of_arguments        // the number of arguments to pop after the call
  );

 protected:
  // This is the base routine called by the different versions of call_VM. The interpreter
  // may customize this version by overriding it for its purposes (e.g., to save/restore
  // additional registers when doing a VM call).
  //
  // If no java_thread register is specified (noreg) than rdi will be used instead. call_VM_base
  // returns the register which contains the thread upon return. If a thread register has been
  // specified, the return value will correspond to that register. If no last_java_sp is specified
  // (noreg) than rsp will be used instead.
  virtual void call_VM_base(           // returns the register containing the thread upon return
    Register oop_result,               // where an oop-result ends up if any; use noreg otherwise
    Register java_thread,              // the thread if computed before     ; use noreg otherwise
    Register last_java_sp,             // to set up last_Java_frame in stubs; use noreg otherwise
    address  entry_point,              // the entry point
    int      number_of_arguments,      // the number of arguments (w/o thread) to pop after the call
    bool     check_exceptions          // whether to check for pending exceptions after return
  );

  void call_VM_helper(Register oop_result, address entry_point, int number_of_arguments, bool check_exceptions = true);

  // helpers for FPU flag access
  // tmp is a temporary register, if none is available use noreg
  void save_rax   (Register tmp);
  void restore_rax(Register tmp);

 public:

  enum KlassDecodeMode {
    KlassDecodeNone,
    KlassDecodeZero,
    KlassDecodeXor,
    KlassDecodeAdd
  };

  // Return the current narrow Klass pointer decode mode. Initialized on first call.
  static KlassDecodeMode klass_decode_mode();

  // Given an arbitrary base address, return the KlassDecodeMode that would be used. Return KlassDecodeNone
  // if base address is not valid for encoding.
  static KlassDecodeMode klass_decode_mode_for_base(address base);

  // Returns a static string
  static const char* describe_klass_decode_mode(KlassDecodeMode mode);

 private:
  static KlassDecodeMode _klass_decode_mode;

 public:
  MacroAssembler(CodeBuffer* code) : Assembler(code) {}

 // These routines should emit JVMTI PopFrame and ForceEarlyReturn handling code.
 // The implementation is only non-empty for the InterpreterMacroAssembler,
 // as only the interpreter handles PopFrame and ForceEarlyReturn requests.
 virtual void check_and_handle_popframe(Register java_thread);
 virtual void check_and_handle_earlyret(Register java_thread);

  Address as_Address(AddressLiteral adr);
  Address as_Address(ArrayAddress adr, Register rscratch);

  // Support for NULL-checks
  //
  // Generates code that causes a NULL OS exception if the content of reg is NULL.
  // If the accessed location is M[reg + offset] and the offset is known, provide the
  // offset. No explicit code generation is needed if the offset is within a certain
  // range (0 <= offset <= page_size).

  void null_check(Register reg, int offset = -1);
  static bool needs_explicit_null_check(intptr_t offset);
  static bool uses_implicit_null_check(void* address);

  // Required platform-specific helpers for Label::patch_instructions.
  // They _shadow_ the declarations in AbstractAssembler, which are undefined.
  void pd_patch_instruction(address branch, address target, const char* file, int line) {
    unsigned char op = branch[0];
    assert(op == 0xE8 /* call */ ||
        op == 0xE9 /* jmp */ ||
        op == 0xEB /* short jmp */ ||
        (op & 0xF0) == 0x70 /* short jcc */ ||
        op == 0x0F && (branch[1] & 0xF0) == 0x80 /* jcc */ ||
        op == 0xC7 && branch[1] == 0xF8 /* xbegin */,
        "Invalid opcode at patch point");

    if (op == 0xEB || (op & 0xF0) == 0x70) {
      // short offset operators (jmp and jcc)
      char* disp = (char*) &branch[1];
      int imm8 = target - (address) &disp[1];
      guarantee(this->is8bit(imm8), "Short forward jump exceeds 8-bit offset at %s:%d",
                file == NULL ? "<NULL>" : file, line);
      *disp = imm8;
    } else {
      int* disp = (int*) &branch[(op == 0x0F || op == 0xC7)? 2: 1];
      int imm32 = target - (address) &disp[1];
      *disp = imm32;
    }
  }

  // The following 4 methods return the offset of the appropriate move instruction

  // Support for fast byte/short loading with zero extension (depending on particular CPU)
  int load_unsigned_byte(Register dst, Address src);
  int load_unsigned_short(Register dst, Address src);

  // Support for fast byte/short loading with sign extension (depending on particular CPU)
  int load_signed_byte(Register dst, Address src);
  int load_signed_short(Register dst, Address src);

  // Support for sign-extension (hi:lo = extend_sign(lo))
  void extend_sign(Register hi, Register lo);

  // Load and store values by size and signed-ness
  void load_sized_value(Register dst, Address src, size_t size_in_bytes, bool is_signed, Register dst2 = noreg);
  void store_sized_value(Address dst, Register src, size_t size_in_bytes, Register src2 = noreg);

  // Support for inc/dec with optimal instruction selection depending on value

  void increment(Register reg, int value = 1) { LP64_ONLY(incrementq(reg, value)) NOT_LP64(incrementl(reg, value)) ; }
  void decrement(Register reg, int value = 1) { LP64_ONLY(decrementq(reg, value)) NOT_LP64(decrementl(reg, value)) ; }

  void decrementl(Address dst, int value = 1);
  void decrementl(Register reg, int value = 1);

  void decrementq(Register reg, int value = 1);
  void decrementq(Address dst, int value = 1);

  void incrementl(Address dst, int value = 1);
  void incrementl(Register reg, int value = 1);

  void incrementq(Register reg, int value = 1);
  void incrementq(Address dst, int value = 1);

  // Support optimal SSE move instructions.
  void movflt(XMMRegister dst, XMMRegister src) {
    if (dst-> encoding() == src->encoding()) return;
    if (UseXmmRegToRegMoveAll) { movaps(dst, src); return; }
    else                       { movss (dst, src); return; }
  }
  void movflt(XMMRegister dst, Address src) { movss(dst, src); }
  void movflt(XMMRegister dst, AddressLiteral src, Register rscratch = noreg);
  void movflt(Address dst, XMMRegister src) { movss(dst, src); }

  // Move with zero extension
  void movfltz(XMMRegister dst, XMMRegister src) { movss(dst, src); }

  void movdbl(XMMRegister dst, XMMRegister src) {
    if (dst-> encoding() == src->encoding()) return;
    if (UseXmmRegToRegMoveAll) { movapd(dst, src); return; }
    else                       { movsd (dst, src); return; }
  }

  void movdbl(XMMRegister dst, AddressLiteral src, Register rscratch = noreg);

  void movdbl(XMMRegister dst, Address src) {
    if (UseXmmLoadAndClearUpper) { movsd (dst, src); return; }
    else                         { movlpd(dst, src); return; }
  }
  void movdbl(Address dst, XMMRegister src) { movsd(dst, src); }

  void incrementl(AddressLiteral dst, Register rscratch = noreg);
  void incrementl(ArrayAddress   dst, Register rscratch);

  void incrementq(AddressLiteral dst, Register rscratch = noreg);

  // Alignment
  void align32();
  void align64();
  void align(int modulus);
  void align(int modulus, int target);

  void post_call_nop();
  // A 5 byte nop that is safe for patching (see patch_verified_entry)
  void fat_nop();

  // Stack frame creation/removal
  void enter();
  void leave();

  // Support for getting the JavaThread pointer (i.e.; a reference to thread-local information)
  // The pointer will be loaded into the thread register.
  void get_thread(Register thread);

#ifdef _LP64
  // Support for argument shuffling

  // bias in bytes
  void move32_64(VMRegPair src, VMRegPair dst, Register tmp = rax, int in_stk_bias = 0, int out_stk_bias = 0);
  void long_move(VMRegPair src, VMRegPair dst, Register tmp = rax, int in_stk_bias = 0, int out_stk_bias = 0);
  void float_move(VMRegPair src, VMRegPair dst, Register tmp = rax, int in_stk_bias = 0, int out_stk_bias = 0);
  void double_move(VMRegPair src, VMRegPair dst, Register tmp = rax, int in_stk_bias = 0, int out_stk_bias = 0);
  void move_ptr(VMRegPair src, VMRegPair dst);
  void object_move(OopMap* map,
                   int oop_handle_offset,
                   int framesize_in_slots,
                   VMRegPair src,
                   VMRegPair dst,
                   bool is_receiver,
                   int* receiver_offset);
#endif // _LP64

  // Support for VM calls
  //
  // It is imperative that all calls into the VM are handled via the call_VM macros.
  // They make sure that the stack linkage is setup correctly. call_VM's correspond
  // to ENTRY/ENTRY_X entry points while call_VM_leaf's correspond to LEAF entry points.


  void call_VM(Register oop_result,
               address entry_point,
               bool check_exceptions = true);
  void call_VM(Register oop_result,
               address entry_point,
               Register arg_1,
               bool check_exceptions = true);
  void call_VM(Register oop_result,
               address entry_point,
               Register arg_1, Register arg_2,
               bool check_exceptions = true);
  void call_VM(Register oop_result,
               address entry_point,
               Register arg_1, Register arg_2, Register arg_3,
               bool check_exceptions = true);

  // Overloadings with last_Java_sp
  void call_VM(Register oop_result,
               Register last_java_sp,
               address entry_point,
               int number_of_arguments = 0,
               bool check_exceptions = true);
  void call_VM(Register oop_result,
               Register last_java_sp,
               address entry_point,
               Register arg_1, bool
               check_exceptions = true);
  void call_VM(Register oop_result,
               Register last_java_sp,
               address entry_point,
               Register arg_1, Register arg_2,
               bool check_exceptions = true);
  void call_VM(Register oop_result,
               Register last_java_sp,
               address entry_point,
               Register arg_1, Register arg_2, Register arg_3,
               bool check_exceptions = true);

  void get_vm_result  (Register oop_result, Register thread);
  void get_vm_result_2(Register metadata_result, Register thread);

  // These always tightly bind to MacroAssembler::call_VM_base
  // bypassing the virtual implementation
  void super_call_VM(Register oop_result, Register last_java_sp, address entry_point, int number_of_arguments = 0, bool check_exceptions = true);
  void super_call_VM(Register oop_result, Register last_java_sp, address entry_point, Register arg_1, bool check_exceptions = true);
  void super_call_VM(Register oop_result, Register last_java_sp, address entry_point, Register arg_1, Register arg_2, bool check_exceptions = true);
  void super_call_VM(Register oop_result, Register last_java_sp, address entry_point, Register arg_1, Register arg_2, Register arg_3, bool check_exceptions = true);
  void super_call_VM(Register oop_result, Register last_java_sp, address entry_point, Register arg_1, Register arg_2, Register arg_3, Register arg_4, bool check_exceptions = true);

  void call_VM_leaf0(address entry_point);
  void call_VM_leaf(address entry_point,
                    int number_of_arguments = 0);
  void call_VM_leaf(address entry_point,
                    Register arg_1);
  void call_VM_leaf(address entry_point,
                    Register arg_1, Register arg_2);
  void call_VM_leaf(address entry_point,
                    Register arg_1, Register arg_2, Register arg_3);

  void call_VM_leaf(address entry_point,
                    Register arg_1, Register arg_2, Register arg_3, Register arg_4);

  // These always tightly bind to MacroAssembler::call_VM_leaf_base
  // bypassing the virtual implementation
  void super_call_VM_leaf(address entry_point);
  void super_call_VM_leaf(address entry_point, Register arg_1);
  void super_call_VM_leaf(address entry_point, Register arg_1, Register arg_2);
  void super_call_VM_leaf(address entry_point, Register arg_1, Register arg_2, Register arg_3);
  void super_call_VM_leaf(address entry_point, Register arg_1, Register arg_2, Register arg_3, Register arg_4);

  // last Java Frame (fills frame anchor)
  void set_last_Java_frame(Register thread,
                           Register last_java_sp,
                           Register last_java_fp,
                           address  last_java_pc,
                           Register rscratch);

  // thread in the default location (r15_thread on 64bit)
  void set_last_Java_frame(Register last_java_sp,
                           Register last_java_fp,
                           address  last_java_pc,
                           Register rscratch);

  void reset_last_Java_frame(Register thread, bool clear_fp);

  // thread in the default location (r15_thread on 64bit)
  void reset_last_Java_frame(bool clear_fp);

  // jobjects
  void clear_jobject_tag(Register possibly_non_local);
  void resolve_jobject(Register value, Register thread, Register tmp);
  void resolve_global_jobject(Register value, Register thread, Register tmp);

  // C 'boolean' to Java boolean: x == 0 ? 0 : 1
  void c2bool(Register x);

  // C++ bool manipulation

  void movbool(Register dst, Address src);
  void movbool(Address dst, bool boolconst);
  void movbool(Address dst, Register src);
  void testbool(Register dst);

  void resolve_oop_handle(Register result, Register tmp);
  void resolve_weak_handle(Register result, Register tmp);
  void load_mirror(Register mirror, Register method, Register tmp);
  void load_method_holder_cld(Register rresult, Register rmethod);

  void load_method_holder(Register holder, Register method);

  // oop manipulations
<<<<<<< HEAD
  void load_klass(Register dst, Register src, Register tmp, bool null_check_src = false);
#ifdef _LP64
  void load_nklass(Register dst, Register src);
#else
  void store_klass(Register dst, Register src);
#endif
=======
  void load_klass(Register dst, Register src, Register tmp);
  void load_klass_check_null(Register dst, Register src, Register tmp);
  void store_klass(Register dst, Register src, Register tmp);
>>>>>>> 6e19387f

  void access_load_at(BasicType type, DecoratorSet decorators, Register dst, Address src,
                      Register tmp1, Register thread_tmp);
  void access_store_at(BasicType type, DecoratorSet decorators, Address dst, Register val,
                       Register tmp1, Register tmp2, Register tmp3);

  void load_heap_oop(Register dst, Address src, Register tmp1 = noreg,
                     Register thread_tmp = noreg, DecoratorSet decorators = 0);
  void load_heap_oop_not_null(Register dst, Address src, Register tmp1 = noreg,
                              Register thread_tmp = noreg, DecoratorSet decorators = 0);
  void store_heap_oop(Address dst, Register val, Register tmp1 = noreg,
                      Register tmp2 = noreg, Register tmp3 = noreg, DecoratorSet decorators = 0);

  // Used for storing NULL. All other oop constants should be
  // stored using routines that take a jobject.
  void store_heap_oop_null(Address dst);

#ifdef _LP64
  // This dummy is to prevent a call to store_heap_oop from
  // converting a zero (like NULL) into a Register by giving
  // the compiler two choices it can't resolve

  void store_heap_oop(Address dst, void* dummy);

  void encode_heap_oop(Register r);
  void decode_heap_oop(Register r);
  void encode_heap_oop_not_null(Register r);
  void decode_heap_oop_not_null(Register r);
  void encode_heap_oop_not_null(Register dst, Register src);
  void decode_heap_oop_not_null(Register dst, Register src);

  void set_narrow_oop(Register dst, jobject obj);
  void set_narrow_oop(Address dst, jobject obj);
  void cmp_narrow_oop(Register dst, jobject obj);
  void cmp_narrow_oop(Address dst, jobject obj);

  void encode_klass_not_null(Register r, Register tmp);
  void decode_klass_not_null(Register r, Register tmp);
  void encode_and_move_klass_not_null(Register dst, Register src);
  void decode_and_move_klass_not_null(Register dst, Register src);
  void set_narrow_klass(Register dst, Klass* k);
  void set_narrow_klass(Address dst, Klass* k);
  void cmp_narrow_klass(Register dst, Klass* k);
  void cmp_narrow_klass(Address dst, Klass* k);

  // if heap base register is used - reinit it with the correct value
  void reinit_heapbase();

  DEBUG_ONLY(void verify_heapbase(const char* msg);)

#endif // _LP64

  // Int division/remainder for Java
  // (as idivl, but checks for special case as described in JVM spec.)
  // returns idivl instruction offset for implicit exception handling
  int corrected_idivl(Register reg);

  // Long division/remainder for Java
  // (as idivq, but checks for special case as described in JVM spec.)
  // returns idivq instruction offset for implicit exception handling
  int corrected_idivq(Register reg);

  void int3();

  // Long operation macros for a 32bit cpu
  // Long negation for Java
  void lneg(Register hi, Register lo);

  // Long multiplication for Java
  // (destroys contents of eax, ebx, ecx and edx)
  void lmul(int x_rsp_offset, int y_rsp_offset); // rdx:rax = x * y

  // Long shifts for Java
  // (semantics as described in JVM spec.)
  void lshl(Register hi, Register lo);                               // hi:lo << (rcx & 0x3f)
  void lshr(Register hi, Register lo, bool sign_extension = false);  // hi:lo >> (rcx & 0x3f)

  // Long compare for Java
  // (semantics as described in JVM spec.)
  void lcmp2int(Register x_hi, Register x_lo, Register y_hi, Register y_lo); // x_hi = lcmp(x, y)


  // misc

  // Sign extension
  void sign_extend_short(Register reg);
  void sign_extend_byte(Register reg);

  // Division by power of 2, rounding towards 0
  void division_with_shift(Register reg, int shift_value);

#ifndef _LP64
  // Compares the top-most stack entries on the FPU stack and sets the eflags as follows:
  //
  // CF (corresponds to C0) if x < y
  // PF (corresponds to C2) if unordered
  // ZF (corresponds to C3) if x = y
  //
  // The arguments are in reversed order on the stack (i.e., top of stack is first argument).
  // tmp is a temporary register, if none is available use noreg (only matters for non-P6 code)
  void fcmp(Register tmp);
  // Variant of the above which allows y to be further down the stack
  // and which only pops x and y if specified. If pop_right is
  // specified then pop_left must also be specified.
  void fcmp(Register tmp, int index, bool pop_left, bool pop_right);

  // Floating-point comparison for Java
  // Compares the top-most stack entries on the FPU stack and stores the result in dst.
  // The arguments are in reversed order on the stack (i.e., top of stack is first argument).
  // (semantics as described in JVM spec.)
  void fcmp2int(Register dst, bool unordered_is_less);
  // Variant of the above which allows y to be further down the stack
  // and which only pops x and y if specified. If pop_right is
  // specified then pop_left must also be specified.
  void fcmp2int(Register dst, bool unordered_is_less, int index, bool pop_left, bool pop_right);

  // Floating-point remainder for Java (ST0 = ST0 fremr ST1, ST1 is empty afterwards)
  // tmp is a temporary register, if none is available use noreg
  void fremr(Register tmp);

  // only if +VerifyFPU
  void verify_FPU(int stack_depth, const char* s = "illegal FPU state");
#endif // !LP64

  // dst = c = a * b + c
  void fmad(XMMRegister dst, XMMRegister a, XMMRegister b, XMMRegister c);
  void fmaf(XMMRegister dst, XMMRegister a, XMMRegister b, XMMRegister c);

  void vfmad(XMMRegister dst, XMMRegister a, XMMRegister b, XMMRegister c, int vector_len);
  void vfmaf(XMMRegister dst, XMMRegister a, XMMRegister b, XMMRegister c, int vector_len);
  void vfmad(XMMRegister dst, XMMRegister a, Address b, XMMRegister c, int vector_len);
  void vfmaf(XMMRegister dst, XMMRegister a, Address b, XMMRegister c, int vector_len);


  // same as fcmp2int, but using SSE2
  void cmpss2int(XMMRegister opr1, XMMRegister opr2, Register dst, bool unordered_is_less);
  void cmpsd2int(XMMRegister opr1, XMMRegister opr2, Register dst, bool unordered_is_less);

  // branch to L if FPU flag C2 is set/not set
  // tmp is a temporary register, if none is available use noreg
  void jC2 (Register tmp, Label& L);
  void jnC2(Register tmp, Label& L);

  // Load float value from 'address'. If UseSSE >= 1, the value is loaded into
  // register xmm0. Otherwise, the value is loaded onto the FPU stack.
  void load_float(Address src);

  // Store float value to 'address'. If UseSSE >= 1, the value is stored
  // from register xmm0. Otherwise, the value is stored from the FPU stack.
  void store_float(Address dst);

  // Load double value from 'address'. If UseSSE >= 2, the value is loaded into
  // register xmm0. Otherwise, the value is loaded onto the FPU stack.
  void load_double(Address src);

  // Store double value to 'address'. If UseSSE >= 2, the value is stored
  // from register xmm0. Otherwise, the value is stored from the FPU stack.
  void store_double(Address dst);

#ifndef _LP64
  // Pop ST (ffree & fincstp combined)
  void fpop();

  void empty_FPU_stack();
#endif // !_LP64

  void push_IU_state();
  void pop_IU_state();

  void push_FPU_state();
  void pop_FPU_state();

  void push_CPU_state();
  void pop_CPU_state();

  void push_cont_fastpath();
  void pop_cont_fastpath();

  void inc_held_monitor_count();
  void dec_held_monitor_count();

  DEBUG_ONLY(void stop_if_in_cont(Register cont_reg, const char* name);)

  // Round up to a power of two
  void round_to(Register reg, int modulus);

private:
  // General purpose and XMM registers potentially clobbered by native code; there
  // is no need for FPU or AVX opmask related methods because C1/interpreter
  // - we save/restore FPU state as a whole always
  // - do not care about AVX-512 opmask
  static RegSet call_clobbered_gp_registers();
  static XMMRegSet call_clobbered_xmm_registers();

  void push_set(XMMRegSet set, int offset);
  void pop_set(XMMRegSet set, int offset);

public:
  void push_set(RegSet set, int offset = -1);
  void pop_set(RegSet set, int offset = -1);

  // Push and pop everything that might be clobbered by a native
  // runtime call.
  // Only save the lower 64 bits of each vector register.
  // Additional registers can be excluded in a passed RegSet.
  void push_call_clobbered_registers_except(RegSet exclude, bool save_fpu = true);
  void pop_call_clobbered_registers_except(RegSet exclude, bool restore_fpu = true);

  void push_call_clobbered_registers(bool save_fpu = true) {
    push_call_clobbered_registers_except(RegSet(), save_fpu);
  }
  void pop_call_clobbered_registers(bool restore_fpu = true) {
    pop_call_clobbered_registers_except(RegSet(), restore_fpu);
  }

  // allocation
  void tlab_allocate(
    Register thread,                   // Current thread
    Register obj,                      // result: pointer to object after successful allocation
    Register var_size_in_bytes,        // object size in bytes if unknown at compile time; invalid otherwise
    int      con_size_in_bytes,        // object size in bytes if   known at compile time
    Register t1,                       // temp register
    Register t2,                       // temp register
    Label&   slow_case                 // continuation point if fast allocation fails
  );
  void zero_memory(Register address, Register length_in_bytes, int offset_in_bytes, Register temp);

  // interface method calling
  void lookup_interface_method(Register recv_klass,
                               Register intf_klass,
                               RegisterOrConstant itable_index,
                               Register method_result,
                               Register scan_temp,
                               Label& no_such_interface,
                               bool return_method = true);

  // virtual method calling
  void lookup_virtual_method(Register recv_klass,
                             RegisterOrConstant vtable_index,
                             Register method_result);

  // Test sub_klass against super_klass, with fast and slow paths.

  // The fast path produces a tri-state answer: yes / no / maybe-slow.
  // One of the three labels can be NULL, meaning take the fall-through.
  // If super_check_offset is -1, the value is loaded up from super_klass.
  // No registers are killed, except temp_reg.
  void check_klass_subtype_fast_path(Register sub_klass,
                                     Register super_klass,
                                     Register temp_reg,
                                     Label* L_success,
                                     Label* L_failure,
                                     Label* L_slow_path,
                RegisterOrConstant super_check_offset = RegisterOrConstant(-1));

  // The rest of the type check; must be wired to a corresponding fast path.
  // It does not repeat the fast path logic, so don't use it standalone.
  // The temp_reg and temp2_reg can be noreg, if no temps are available.
  // Updates the sub's secondary super cache as necessary.
  // If set_cond_codes, condition codes will be Z on success, NZ on failure.
  void check_klass_subtype_slow_path(Register sub_klass,
                                     Register super_klass,
                                     Register temp_reg,
                                     Register temp2_reg,
                                     Label* L_success,
                                     Label* L_failure,
                                     bool set_cond_codes = false);

  // Simplified, combined version, good for typical uses.
  // Falls through on failure.
  void check_klass_subtype(Register sub_klass,
                           Register super_klass,
                           Register temp_reg,
                           Label& L_success);

  void clinit_barrier(Register klass,
                      Register thread,
                      Label* L_fast_path = NULL,
                      Label* L_slow_path = NULL);

  // method handles (JSR 292)
  Address argument_address(RegisterOrConstant arg_slot, int extra_slot_offset = 0);

  // Debugging

  // only if +VerifyOops
  void _verify_oop(Register reg, const char* s, const char* file, int line);
  void _verify_oop_addr(Address addr, const char* s, const char* file, int line);

  void _verify_oop_checked(Register reg, const char* s, const char* file, int line) {
    if (VerifyOops) {
      _verify_oop(reg, s, file, line);
    }
  }
  void _verify_oop_addr_checked(Address reg, const char* s, const char* file, int line) {
    if (VerifyOops) {
      _verify_oop_addr(reg, s, file, line);
    }
  }

  // TODO: verify method and klass metadata (compare against vptr?)
  void _verify_method_ptr(Register reg, const char * msg, const char * file, int line) {}
  void _verify_klass_ptr(Register reg, const char * msg, const char * file, int line){}

#define verify_oop(reg) _verify_oop_checked(reg, "broken oop " #reg, __FILE__, __LINE__)
#define verify_oop_msg(reg, msg) _verify_oop_checked(reg, "broken oop " #reg ", " #msg, __FILE__, __LINE__)
#define verify_oop_addr(addr) _verify_oop_addr_checked(addr, "broken oop addr " #addr, __FILE__, __LINE__)
#define verify_method_ptr(reg) _verify_method_ptr(reg, "broken method " #reg, __FILE__, __LINE__)
#define verify_klass_ptr(reg) _verify_klass_ptr(reg, "broken klass " #reg, __FILE__, __LINE__)

  // Verify or restore cpu control state after JNI call
  void restore_cpu_control_state_after_jni(Register rscratch);

  // prints msg, dumps registers and stops execution
  void stop(const char* msg);

  // prints msg and continues
  void warn(const char* msg);

  // dumps registers and other state
  void print_state();

  static void debug32(int rdi, int rsi, int rbp, int rsp, int rbx, int rdx, int rcx, int rax, int eip, char* msg);
  static void debug64(char* msg, int64_t pc, int64_t regs[]);
  static void print_state32(int rdi, int rsi, int rbp, int rsp, int rbx, int rdx, int rcx, int rax, int eip);
  static void print_state64(int64_t pc, int64_t regs[]);

  void os_breakpoint();

  void untested()                                { stop("untested"); }

  void unimplemented(const char* what = "");

  void should_not_reach_here()                   { stop("should not reach here"); }

  void print_CPU_state();

  // Stack overflow checking
  void bang_stack_with_offset(int offset) {
    // stack grows down, caller passes positive offset
    assert(offset > 0, "must bang with negative offset");
    movl(Address(rsp, (-offset)), rax);
  }

  // Writes to stack successive pages until offset reached to check for
  // stack overflow + shadow pages.  Also, clobbers tmp
  void bang_stack_size(Register size, Register tmp);

  // Check for reserved stack access in method being exited (for JIT)
  void reserved_stack_check();

  void safepoint_poll(Label& slow_path, Register thread_reg, bool at_return, bool in_nmethod);

  void verify_tlab();

  static Condition negate_condition(Condition cond);

  // Instructions that use AddressLiteral operands. These instruction can handle 32bit/64bit
  // operands. In general the names are modified to avoid hiding the instruction in Assembler
  // so that we don't need to implement all the varieties in the Assembler with trivial wrappers
  // here in MacroAssembler. The major exception to this rule is call

  // Arithmetics


  void addptr(Address dst, int32_t src) { LP64_ONLY(addq(dst, src)) NOT_LP64(addl(dst, src)) ; }
  void addptr(Address dst, Register src);

  void addptr(Register dst, Address src) { LP64_ONLY(addq(dst, src)) NOT_LP64(addl(dst, src)); }
  void addptr(Register dst, int32_t src);
  void addptr(Register dst, Register src);
  void addptr(Register dst, RegisterOrConstant src) {
    if (src.is_constant()) addptr(dst, src.as_constant());
    else                   addptr(dst, src.as_register());
  }

  void andptr(Register dst, int32_t src);
  void andptr(Register src1, Register src2) { LP64_ONLY(andq(src1, src2)) NOT_LP64(andl(src1, src2)) ; }

#ifdef _LP64
  using Assembler::andq;
  void andq(Register dst, AddressLiteral src, Register rscratch = noreg);
#endif

  void cmp8(AddressLiteral src1, int imm, Register rscratch = noreg);

  // renamed to drag out the casting of address to int32_t/intptr_t
  void cmp32(Register src1, int32_t imm);

  void cmp32(AddressLiteral src1, int32_t imm, Register rscratch = noreg);
  // compare reg - mem, or reg - &mem
  void cmp32(Register src1, AddressLiteral src2, Register rscratch = noreg);

  void cmp32(Register src1, Address src2);

#ifndef _LP64
  void cmpklass(Address dst, Metadata* obj);
  void cmpklass(Register dst, Metadata* obj);
  void cmpoop(Address dst, jobject obj);
#endif // _LP64

  void cmpoop(Register src1, Register src2);
  void cmpoop(Register src1, Address src2);
  void cmpoop(Register dst, jobject obj, Register rscratch);

  // NOTE src2 must be the lval. This is NOT an mem-mem compare
  void cmpptr(Address src1, AddressLiteral src2, Register rscratch);

  void cmpptr(Register src1, AddressLiteral src2, Register rscratch = noreg);

  void cmpptr(Register src1, Register src2) { LP64_ONLY(cmpq(src1, src2)) NOT_LP64(cmpl(src1, src2)) ; }
  void cmpptr(Register src1, Address src2) { LP64_ONLY(cmpq(src1, src2)) NOT_LP64(cmpl(src1, src2)) ; }
  // void cmpptr(Address src1, Register src2) { LP64_ONLY(cmpq(src1, src2)) NOT_LP64(cmpl(src1, src2)) ; }

  void cmpptr(Register src1, int32_t src2) { LP64_ONLY(cmpq(src1, src2)) NOT_LP64(cmpl(src1, src2)) ; }
  void cmpptr(Address src1, int32_t src2) { LP64_ONLY(cmpq(src1, src2)) NOT_LP64(cmpl(src1, src2)) ; }

  // cmp64 to avoild hiding cmpq
  void cmp64(Register src1, AddressLiteral src, Register rscratch = noreg);

  void cmpxchgptr(Register reg, Address adr);

  void locked_cmpxchgptr(Register reg, AddressLiteral adr, Register rscratch = noreg);

  void imulptr(Register dst, Register src) { LP64_ONLY(imulq(dst, src)) NOT_LP64(imull(dst, src)); }
  void imulptr(Register dst, Register src, int imm32) { LP64_ONLY(imulq(dst, src, imm32)) NOT_LP64(imull(dst, src, imm32)); }


  void negptr(Register dst) { LP64_ONLY(negq(dst)) NOT_LP64(negl(dst)); }

  void notptr(Register dst) { LP64_ONLY(notq(dst)) NOT_LP64(notl(dst)); }

  void shlptr(Register dst, int32_t shift);
  void shlptr(Register dst) { LP64_ONLY(shlq(dst)) NOT_LP64(shll(dst)); }

  void shrptr(Register dst, int32_t shift);
  void shrptr(Register dst) { LP64_ONLY(shrq(dst)) NOT_LP64(shrl(dst)); }

  void sarptr(Register dst) { LP64_ONLY(sarq(dst)) NOT_LP64(sarl(dst)); }
  void sarptr(Register dst, int32_t src) { LP64_ONLY(sarq(dst, src)) NOT_LP64(sarl(dst, src)); }

  void subptr(Address dst, int32_t src) { LP64_ONLY(subq(dst, src)) NOT_LP64(subl(dst, src)); }

  void subptr(Register dst, Address src) { LP64_ONLY(subq(dst, src)) NOT_LP64(subl(dst, src)); }
  void subptr(Register dst, int32_t src);
  // Force generation of a 4 byte immediate value even if it fits into 8bit
  void subptr_imm32(Register dst, int32_t src);
  void subptr(Register dst, Register src);
  void subptr(Register dst, RegisterOrConstant src) {
    if (src.is_constant()) subptr(dst, (int) src.as_constant());
    else                   subptr(dst,       src.as_register());
  }

  void sbbptr(Address dst, int32_t src) { LP64_ONLY(sbbq(dst, src)) NOT_LP64(sbbl(dst, src)); }
  void sbbptr(Register dst, int32_t src) { LP64_ONLY(sbbq(dst, src)) NOT_LP64(sbbl(dst, src)); }

  void xchgptr(Register src1, Register src2) { LP64_ONLY(xchgq(src1, src2)) NOT_LP64(xchgl(src1, src2)) ; }
  void xchgptr(Register src1, Address src2) { LP64_ONLY(xchgq(src1, src2)) NOT_LP64(xchgl(src1, src2)) ; }

  void xaddptr(Address src1, Register src2) { LP64_ONLY(xaddq(src1, src2)) NOT_LP64(xaddl(src1, src2)) ; }



  // Helper functions for statistics gathering.
  // Conditionally (atomically, on MPs) increments passed counter address, preserving condition codes.
  void cond_inc32(Condition cond, AddressLiteral counter_addr, Register rscratch = noreg);
  // Unconditional atomic increment.
  void atomic_incl(Address counter_addr);
  void atomic_incl(AddressLiteral counter_addr, Register rscratch = noreg);
#ifdef _LP64
  void atomic_incq(Address counter_addr);
  void atomic_incq(AddressLiteral counter_addr, Register rscratch = noreg);
#endif
  void atomic_incptr(AddressLiteral counter_addr, Register rscratch = noreg) { LP64_ONLY(atomic_incq(counter_addr, rscratch)) NOT_LP64(atomic_incl(counter_addr, rscratch)) ; }
  void atomic_incptr(Address counter_addr) { LP64_ONLY(atomic_incq(counter_addr)) NOT_LP64(atomic_incl(counter_addr)) ; }

  void lea(Register dst, Address        adr) { Assembler::lea(dst, adr); }
  void lea(Register dst, AddressLiteral adr);
  void lea(Address  dst, AddressLiteral adr, Register rscratch);

  void leal32(Register dst, Address src) { leal(dst, src); }

  // Import other testl() methods from the parent class or else
  // they will be hidden by the following overriding declaration.
  using Assembler::testl;
  void testl(Address dst, int32_t imm32);
  void testl(Register dst, int32_t imm32);
  void testl(Register dst, AddressLiteral src); // requires reachable address
  using Assembler::testq;
  void testq(Address dst, int32_t imm32);
  void testq(Register dst, int32_t imm32);

  void orptr(Register dst, Address src) { LP64_ONLY(orq(dst, src)) NOT_LP64(orl(dst, src)); }
  void orptr(Register dst, Register src) { LP64_ONLY(orq(dst, src)) NOT_LP64(orl(dst, src)); }
  void orptr(Register dst, int32_t src) { LP64_ONLY(orq(dst, src)) NOT_LP64(orl(dst, src)); }
  void orptr(Address dst, int32_t imm32) { LP64_ONLY(orq(dst, imm32)) NOT_LP64(orl(dst, imm32)); }

  void testptr(Register src, int32_t imm32) {  LP64_ONLY(testq(src, imm32)) NOT_LP64(testl(src, imm32)); }
  void testptr(Register src1, Address src2) { LP64_ONLY(testq(src1, src2)) NOT_LP64(testl(src1, src2)); }
  void testptr(Register src1, Register src2);

  void xorptr(Register dst, Register src) { LP64_ONLY(xorq(dst, src)) NOT_LP64(xorl(dst, src)); }
  void xorptr(Register dst, Address src) { LP64_ONLY(xorq(dst, src)) NOT_LP64(xorl(dst, src)); }

  // Calls

  void call(Label& L, relocInfo::relocType rtype);
  void call(Register entry);
  void call(Address addr) { Assembler::call(addr); }

  // NOTE: this call transfers to the effective address of entry NOT
  // the address contained by entry. This is because this is more natural
  // for jumps/calls.
  void call(AddressLiteral entry, Register rscratch = rax);

  // Emit the CompiledIC call idiom
  void ic_call(address entry, jint method_index = 0);

  void emit_static_call_stub();

  // Jumps

  // NOTE: these jumps transfer to the effective address of dst NOT
  // the address contained by dst. This is because this is more natural
  // for jumps/calls.
  void jump(AddressLiteral dst, Register rscratch = noreg);

  void jump_cc(Condition cc, AddressLiteral dst, Register rscratch = noreg);

  // 32bit can do a case table jump in one instruction but we no longer allow the base
  // to be installed in the Address class. This jump will transfer to the address
  // contained in the location described by entry (not the address of entry)
  void jump(ArrayAddress entry, Register rscratch);

  // Floating

  void push_f(XMMRegister r);
  void pop_f(XMMRegister r);
  void push_d(XMMRegister r);
  void pop_d(XMMRegister r);

  void andpd(XMMRegister dst, XMMRegister    src) { Assembler::andpd(dst, src); }
  void andpd(XMMRegister dst, Address        src) { Assembler::andpd(dst, src); }
  void andpd(XMMRegister dst, AddressLiteral src, Register rscratch = noreg);

  void andps(XMMRegister dst, XMMRegister    src) { Assembler::andps(dst, src); }
  void andps(XMMRegister dst, Address        src) { Assembler::andps(dst, src); }
  void andps(XMMRegister dst, AddressLiteral src, Register rscratch = noreg);

  void comiss(XMMRegister dst, XMMRegister    src) { Assembler::comiss(dst, src); }
  void comiss(XMMRegister dst, Address        src) { Assembler::comiss(dst, src); }
  void comiss(XMMRegister dst, AddressLiteral src, Register rscratch = noreg);

  void comisd(XMMRegister dst, XMMRegister    src) { Assembler::comisd(dst, src); }
  void comisd(XMMRegister dst, Address        src) { Assembler::comisd(dst, src); }
  void comisd(XMMRegister dst, AddressLiteral src, Register rscratch = noreg);

#ifndef _LP64
  void fadd_s(Address        src) { Assembler::fadd_s(src); }
  void fadd_s(AddressLiteral src) { Assembler::fadd_s(as_Address(src)); }

  void fldcw(Address        src) { Assembler::fldcw(src); }
  void fldcw(AddressLiteral src);

  void fld_s(int index)          { Assembler::fld_s(index); }
  void fld_s(Address        src) { Assembler::fld_s(src); }
  void fld_s(AddressLiteral src);

  void fld_d(Address        src) { Assembler::fld_d(src); }
  void fld_d(AddressLiteral src);

  void fld_x(Address        src) { Assembler::fld_x(src); }
  void fld_x(AddressLiteral src) { Assembler::fld_x(as_Address(src)); }

  void fmul_s(Address        src) { Assembler::fmul_s(src); }
  void fmul_s(AddressLiteral src) { Assembler::fmul_s(as_Address(src)); }
#endif // !_LP64

  void ldmxcsr(Address src) { Assembler::ldmxcsr(src); }
  void ldmxcsr(AddressLiteral src, Register rscratch = noreg);

#ifdef _LP64
 private:
  void sha256_AVX2_one_round_compute(
    Register  reg_old_h,
    Register  reg_a,
    Register  reg_b,
    Register  reg_c,
    Register  reg_d,
    Register  reg_e,
    Register  reg_f,
    Register  reg_g,
    Register  reg_h,
    int iter);
  void sha256_AVX2_four_rounds_compute_first(int start);
  void sha256_AVX2_four_rounds_compute_last(int start);
  void sha256_AVX2_one_round_and_sched(
        XMMRegister xmm_0,     /* == ymm4 on 0, 1, 2, 3 iterations, then rotate 4 registers left on 4, 8, 12 iterations */
        XMMRegister xmm_1,     /* ymm5 */  /* full cycle is 16 iterations */
        XMMRegister xmm_2,     /* ymm6 */
        XMMRegister xmm_3,     /* ymm7 */
        Register    reg_a,      /* == eax on 0 iteration, then rotate 8 register right on each next iteration */
        Register    reg_b,      /* ebx */    /* full cycle is 8 iterations */
        Register    reg_c,      /* edi */
        Register    reg_d,      /* esi */
        Register    reg_e,      /* r8d */
        Register    reg_f,      /* r9d */
        Register    reg_g,      /* r10d */
        Register    reg_h,      /* r11d */
        int iter);

  void addm(int disp, Register r1, Register r2);

  void sha512_AVX2_one_round_compute(Register old_h, Register a, Register b, Register c, Register d,
                                     Register e, Register f, Register g, Register h, int iteration);

  void sha512_AVX2_one_round_and_schedule(XMMRegister xmm4, XMMRegister xmm5, XMMRegister xmm6, XMMRegister xmm7,
                                          Register a, Register b, Register c, Register d, Register e, Register f,
                                          Register g, Register h, int iteration);

  void addmq(int disp, Register r1, Register r2);
 public:
  void sha256_AVX2(XMMRegister msg, XMMRegister state0, XMMRegister state1, XMMRegister msgtmp0,
                   XMMRegister msgtmp1, XMMRegister msgtmp2, XMMRegister msgtmp3, XMMRegister msgtmp4,
                   Register buf, Register state, Register ofs, Register limit, Register rsp,
                   bool multi_block, XMMRegister shuf_mask);
  void sha512_AVX2(XMMRegister msg, XMMRegister state0, XMMRegister state1, XMMRegister msgtmp0,
                   XMMRegister msgtmp1, XMMRegister msgtmp2, XMMRegister msgtmp3, XMMRegister msgtmp4,
                   Register buf, Register state, Register ofs, Register limit, Register rsp, bool multi_block,
                   XMMRegister shuf_mask);
#endif // _LP64

  void fast_md5(Register buf, Address state, Address ofs, Address limit,
                bool multi_block);

  void fast_sha1(XMMRegister abcd, XMMRegister e0, XMMRegister e1, XMMRegister msg0,
                 XMMRegister msg1, XMMRegister msg2, XMMRegister msg3, XMMRegister shuf_mask,
                 Register buf, Register state, Register ofs, Register limit, Register rsp,
                 bool multi_block);

#ifdef _LP64
  void fast_sha256(XMMRegister msg, XMMRegister state0, XMMRegister state1, XMMRegister msgtmp0,
                   XMMRegister msgtmp1, XMMRegister msgtmp2, XMMRegister msgtmp3, XMMRegister msgtmp4,
                   Register buf, Register state, Register ofs, Register limit, Register rsp,
                   bool multi_block, XMMRegister shuf_mask);
#else
  void fast_sha256(XMMRegister msg, XMMRegister state0, XMMRegister state1, XMMRegister msgtmp0,
                   XMMRegister msgtmp1, XMMRegister msgtmp2, XMMRegister msgtmp3, XMMRegister msgtmp4,
                   Register buf, Register state, Register ofs, Register limit, Register rsp,
                   bool multi_block);
#endif

  void fast_exp(XMMRegister xmm0, XMMRegister xmm1, XMMRegister xmm2, XMMRegister xmm3,
                XMMRegister xmm4, XMMRegister xmm5, XMMRegister xmm6, XMMRegister xmm7,
                Register rax, Register rcx, Register rdx, Register tmp);

#ifndef _LP64
 private:
  // Initialized in macroAssembler_x86_constants.cpp
  static address ONES;
  static address L_2IL0FLOATPACKET_0;
  static address PI4_INV;
  static address PI4X3;
  static address PI4X4;

 public:
  void fast_log(XMMRegister xmm0, XMMRegister xmm1, XMMRegister xmm2, XMMRegister xmm3,
                XMMRegister xmm4, XMMRegister xmm5, XMMRegister xmm6, XMMRegister xmm7,
                Register rax, Register rcx, Register rdx, Register tmp1);

  void fast_log10(XMMRegister xmm0, XMMRegister xmm1, XMMRegister xmm2, XMMRegister xmm3,
                XMMRegister xmm4, XMMRegister xmm5, XMMRegister xmm6, XMMRegister xmm7,
                Register rax, Register rcx, Register rdx, Register tmp);

  void fast_pow(XMMRegister xmm0, XMMRegister xmm1, XMMRegister xmm2, XMMRegister xmm3, XMMRegister xmm4,
                XMMRegister xmm5, XMMRegister xmm6, XMMRegister xmm7, Register rax, Register rcx,
                Register rdx, Register tmp);

  void fast_sin(XMMRegister xmm0, XMMRegister xmm1, XMMRegister xmm2, XMMRegister xmm3,
                XMMRegister xmm4, XMMRegister xmm5, XMMRegister xmm6, XMMRegister xmm7,
                Register rax, Register rbx, Register rdx);

  void fast_cos(XMMRegister xmm0, XMMRegister xmm1, XMMRegister xmm2, XMMRegister xmm3,
                XMMRegister xmm4, XMMRegister xmm5, XMMRegister xmm6, XMMRegister xmm7,
                Register rax, Register rcx, Register rdx, Register tmp);

  void libm_sincos_huge(XMMRegister xmm0, XMMRegister xmm1, Register eax, Register ecx,
                        Register edx, Register ebx, Register esi, Register edi,
                        Register ebp, Register esp);

  void libm_reduce_pi04l(Register eax, Register ecx, Register edx, Register ebx,
                         Register esi, Register edi, Register ebp, Register esp);

  void libm_tancot_huge(XMMRegister xmm0, XMMRegister xmm1, Register eax, Register ecx,
                        Register edx, Register ebx, Register esi, Register edi,
                        Register ebp, Register esp);

  void fast_tan(XMMRegister xmm0, XMMRegister xmm1, XMMRegister xmm2, XMMRegister xmm3,
                XMMRegister xmm4, XMMRegister xmm5, XMMRegister xmm6, XMMRegister xmm7,
                Register rax, Register rcx, Register rdx, Register tmp);
#endif // !_LP64

private:

  // these are private because users should be doing movflt/movdbl

  void movss(Address     dst, XMMRegister    src) { Assembler::movss(dst, src); }
  void movss(XMMRegister dst, XMMRegister    src) { Assembler::movss(dst, src); }
  void movss(XMMRegister dst, Address        src) { Assembler::movss(dst, src); }
  void movss(XMMRegister dst, AddressLiteral src, Register rscratch = noreg);

  void movlpd(XMMRegister dst, Address        src) {Assembler::movlpd(dst, src); }
  void movlpd(XMMRegister dst, AddressLiteral src, Register rscratch = noreg);

public:

  void addsd(XMMRegister dst, XMMRegister    src) { Assembler::addsd(dst, src); }
  void addsd(XMMRegister dst, Address        src) { Assembler::addsd(dst, src); }
  void addsd(XMMRegister dst, AddressLiteral src, Register rscratch = noreg);

  void addss(XMMRegister dst, XMMRegister    src) { Assembler::addss(dst, src); }
  void addss(XMMRegister dst, Address        src) { Assembler::addss(dst, src); }
  void addss(XMMRegister dst, AddressLiteral src, Register rscratch = noreg);

  void addpd(XMMRegister dst, XMMRegister    src) { Assembler::addpd(dst, src); }
  void addpd(XMMRegister dst, Address        src) { Assembler::addpd(dst, src); }
  void addpd(XMMRegister dst, AddressLiteral src, Register rscratch = noreg);

  using Assembler::vbroadcastsd;
  void vbroadcastsd(XMMRegister dst, AddressLiteral src, int vector_len, Register rscratch = noreg);

  using Assembler::vbroadcastss;
  void vbroadcastss(XMMRegister dst, AddressLiteral src, int vector_len, Register rscratch = noreg);

  void divsd(XMMRegister dst, XMMRegister    src) { Assembler::divsd(dst, src); }
  void divsd(XMMRegister dst, Address        src) { Assembler::divsd(dst, src); }
  void divsd(XMMRegister dst, AddressLiteral src, Register rscratch = noreg);

  void divss(XMMRegister dst, XMMRegister    src) { Assembler::divss(dst, src); }
  void divss(XMMRegister dst, Address        src) { Assembler::divss(dst, src); }
  void divss(XMMRegister dst, AddressLiteral src, Register rscratch = noreg);

  // Move Unaligned Double Quadword
  void movdqu(Address     dst, XMMRegister    src);
  void movdqu(XMMRegister dst, XMMRegister    src);
  void movdqu(XMMRegister dst, Address        src);
  void movdqu(XMMRegister dst, AddressLiteral src, Register rscratch = noreg);

  void kmovwl(Register  dst, KRegister      src) { Assembler::kmovwl(dst, src); }
  void kmovwl(Address   dst, KRegister      src) { Assembler::kmovwl(dst, src); }
  void kmovwl(KRegister dst, KRegister      src) { Assembler::kmovwl(dst, src); }
  void kmovwl(KRegister dst, Register       src) { Assembler::kmovwl(dst, src); }
  void kmovwl(KRegister dst, Address        src) { Assembler::kmovwl(dst, src); }
  void kmovwl(KRegister dst, AddressLiteral src, Register rscratch = noreg);

  void kmovql(KRegister dst, KRegister      src) { Assembler::kmovql(dst, src); }
  void kmovql(KRegister dst, Register       src) { Assembler::kmovql(dst, src); }
  void kmovql(Register  dst, KRegister      src) { Assembler::kmovql(dst, src); }
  void kmovql(KRegister dst, Address        src) { Assembler::kmovql(dst, src); }
  void kmovql(Address   dst, KRegister      src) { Assembler::kmovql(dst, src); }
  void kmovql(KRegister dst, AddressLiteral src, Register rscratch = noreg);

  // Safe move operation, lowers down to 16bit moves for targets supporting
  // AVX512F feature and 64bit moves for targets supporting AVX512BW feature.
  void kmov(Address  dst, KRegister src);
  void kmov(KRegister dst, Address src);
  void kmov(KRegister dst, KRegister src);
  void kmov(Register dst, KRegister src);
  void kmov(KRegister dst, Register src);

  using Assembler::movddup;
  void movddup(XMMRegister dst, AddressLiteral src, Register rscratch = noreg);

  using Assembler::vmovddup;
  void vmovddup(XMMRegister dst, AddressLiteral src, int vector_len, Register rscratch = noreg);

  // AVX Unaligned forms
  void vmovdqu(Address     dst, XMMRegister    src);
  void vmovdqu(XMMRegister dst, Address        src);
  void vmovdqu(XMMRegister dst, XMMRegister    src);
  void vmovdqu(XMMRegister dst, AddressLiteral src,                 Register rscratch = noreg);
  void vmovdqu(XMMRegister dst, AddressLiteral src, int vector_len, Register rscratch = noreg);

  // AVX512 Unaligned
  void evmovdqu(BasicType type, KRegister kmask, Address     dst, XMMRegister src, bool merge, int vector_len);
  void evmovdqu(BasicType type, KRegister kmask, XMMRegister dst, Address     src, bool merge, int vector_len);

  void evmovdqub(XMMRegister dst, XMMRegister src, int vector_len) { Assembler::evmovdqub(dst, src, vector_len); }
  void evmovdqub(XMMRegister dst, Address     src, int vector_len) { Assembler::evmovdqub(dst, src, vector_len); }

  void evmovdqub(XMMRegister dst, KRegister mask, XMMRegister src, bool merge, int vector_len) {
    if (dst->encoding() != src->encoding() || mask != k0)  {
      Assembler::evmovdqub(dst, mask, src, merge, vector_len);
    }
  }
  void evmovdqub(Address     dst, KRegister mask, XMMRegister    src, bool merge, int vector_len) { Assembler::evmovdqub(dst, mask, src, merge, vector_len); }
  void evmovdqub(XMMRegister dst, KRegister mask, Address        src, bool merge, int vector_len) { Assembler::evmovdqub(dst, mask, src, merge, vector_len); }
  void evmovdqub(XMMRegister dst, KRegister mask, AddressLiteral src, bool merge, int vector_len, Register rscratch = noreg);

  void evmovdquw(Address     dst, XMMRegister src, int vector_len) { Assembler::evmovdquw(dst, src, vector_len); }
  void evmovdquw(XMMRegister dst, Address     src, int vector_len) { Assembler::evmovdquw(dst, src, vector_len); }

  void evmovdquw(XMMRegister dst, KRegister mask, XMMRegister src, bool merge, int vector_len) {
    if (dst->encoding() != src->encoding() || mask != k0) {
      Assembler::evmovdquw(dst, mask, src, merge, vector_len);
    }
  }
  void evmovdquw(XMMRegister dst, KRegister mask, Address        src, bool merge, int vector_len) { Assembler::evmovdquw(dst, mask, src, merge, vector_len); }
  void evmovdquw(Address     dst, KRegister mask, XMMRegister    src, bool merge, int vector_len) { Assembler::evmovdquw(dst, mask, src, merge, vector_len); }
  void evmovdquw(XMMRegister dst, KRegister mask, AddressLiteral src, bool merge, int vector_len, Register rscratch = noreg);

  void evmovdqul(XMMRegister dst, XMMRegister src, int vector_len) {
     if (dst->encoding() != src->encoding()) {
       Assembler::evmovdqul(dst, src, vector_len);
     }
  }
  void evmovdqul(Address     dst, XMMRegister src, int vector_len) { Assembler::evmovdqul(dst, src, vector_len); }
  void evmovdqul(XMMRegister dst, Address     src, int vector_len) { Assembler::evmovdqul(dst, src, vector_len); }

  void evmovdqul(XMMRegister dst, KRegister mask, XMMRegister src, bool merge, int vector_len) {
    if (dst->encoding() != src->encoding() || mask != k0)  {
      Assembler::evmovdqul(dst, mask, src, merge, vector_len);
    }
  }
  void evmovdqul(Address     dst, KRegister mask, XMMRegister    src, bool merge, int vector_len) { Assembler::evmovdqul(dst, mask, src, merge, vector_len); }
  void evmovdqul(XMMRegister dst, KRegister mask, Address        src, bool merge, int vector_len) { Assembler::evmovdqul(dst, mask, src, merge, vector_len); }
  void evmovdqul(XMMRegister dst, KRegister mask, AddressLiteral src, bool merge, int vector_len, Register rscratch = noreg);

  void evmovdquq(XMMRegister dst, XMMRegister src, int vector_len) {
    if (dst->encoding() != src->encoding()) {
      Assembler::evmovdquq(dst, src, vector_len);
    }
  }
  void evmovdquq(XMMRegister dst, Address        src, int vector_len) { Assembler::evmovdquq(dst, src, vector_len); }
  void evmovdquq(Address     dst, XMMRegister    src, int vector_len) { Assembler::evmovdquq(dst, src, vector_len); }
  void evmovdquq(XMMRegister dst, AddressLiteral src, int vector_len, Register rscratch = noreg);

  void evmovdquq(XMMRegister dst, KRegister mask, XMMRegister src, bool merge, int vector_len) {
    if (dst->encoding() != src->encoding() || mask != k0) {
      Assembler::evmovdquq(dst, mask, src, merge, vector_len);
    }
  }
  void evmovdquq(Address     dst, KRegister mask, XMMRegister    src, bool merge, int vector_len) { Assembler::evmovdquq(dst, mask, src, merge, vector_len); }
  void evmovdquq(XMMRegister dst, KRegister mask, Address        src, bool merge, int vector_len) { Assembler::evmovdquq(dst, mask, src, merge, vector_len); }
  void evmovdquq(XMMRegister dst, KRegister mask, AddressLiteral src, bool merge, int vector_len, Register rscratch = noreg);

  // Move Aligned Double Quadword
  void movdqa(XMMRegister dst, XMMRegister    src) { Assembler::movdqa(dst, src); }
  void movdqa(XMMRegister dst, Address        src) { Assembler::movdqa(dst, src); }
  void movdqa(XMMRegister dst, AddressLiteral src, Register rscratch = noreg);

  void movsd(Address     dst, XMMRegister    src) { Assembler::movsd(dst, src); }
  void movsd(XMMRegister dst, XMMRegister    src) { Assembler::movsd(dst, src); }
  void movsd(XMMRegister dst, Address        src) { Assembler::movsd(dst, src); }
  void movsd(XMMRegister dst, AddressLiteral src, Register rscratch = noreg);

  void mulpd(XMMRegister dst, XMMRegister    src) { Assembler::mulpd(dst, src); }
  void mulpd(XMMRegister dst, Address        src) { Assembler::mulpd(dst, src); }
  void mulpd(XMMRegister dst, AddressLiteral src, Register rscratch = noreg);

  void mulsd(XMMRegister dst, XMMRegister    src) { Assembler::mulsd(dst, src); }
  void mulsd(XMMRegister dst, Address        src) { Assembler::mulsd(dst, src); }
  void mulsd(XMMRegister dst, AddressLiteral src, Register rscratch = noreg);

  void mulss(XMMRegister dst, XMMRegister    src) { Assembler::mulss(dst, src); }
  void mulss(XMMRegister dst, Address        src) { Assembler::mulss(dst, src); }
  void mulss(XMMRegister dst, AddressLiteral src, Register rscratch = noreg);

  // Carry-Less Multiplication Quadword
  void pclmulldq(XMMRegister dst, XMMRegister src) {
    // 0x00 - multiply lower 64 bits [0:63]
    Assembler::pclmulqdq(dst, src, 0x00);
  }
  void pclmulhdq(XMMRegister dst, XMMRegister src) {
    // 0x11 - multiply upper 64 bits [64:127]
    Assembler::pclmulqdq(dst, src, 0x11);
  }

  void pcmpeqb(XMMRegister dst, XMMRegister src);
  void pcmpeqw(XMMRegister dst, XMMRegister src);

  void pcmpestri(XMMRegister dst, Address src, int imm8);
  void pcmpestri(XMMRegister dst, XMMRegister src, int imm8);

  void pmovzxbw(XMMRegister dst, XMMRegister src);
  void pmovzxbw(XMMRegister dst, Address src);

  void pmovmskb(Register dst, XMMRegister src);

  void ptest(XMMRegister dst, XMMRegister src);

  void roundsd(XMMRegister dst, XMMRegister    src, int32_t rmode) { Assembler::roundsd(dst, src, rmode); }
  void roundsd(XMMRegister dst, Address        src, int32_t rmode) { Assembler::roundsd(dst, src, rmode); }
  void roundsd(XMMRegister dst, AddressLiteral src, int32_t rmode, Register rscratch = noreg);

  void sqrtss(XMMRegister dst, XMMRegister     src) { Assembler::sqrtss(dst, src); }
  void sqrtss(XMMRegister dst, Address         src) { Assembler::sqrtss(dst, src); }
  void sqrtss(XMMRegister dst, AddressLiteral  src, Register rscratch = noreg);

  void subsd(XMMRegister dst, XMMRegister    src) { Assembler::subsd(dst, src); }
  void subsd(XMMRegister dst, Address        src) { Assembler::subsd(dst, src); }
  void subsd(XMMRegister dst, AddressLiteral src, Register rscratch = noreg);

  void subss(XMMRegister dst, XMMRegister    src) { Assembler::subss(dst, src); }
  void subss(XMMRegister dst, Address        src) { Assembler::subss(dst, src); }
  void subss(XMMRegister dst, AddressLiteral src, Register rscratch = noreg);

  void ucomiss(XMMRegister dst, XMMRegister    src) { Assembler::ucomiss(dst, src); }
  void ucomiss(XMMRegister dst, Address        src) { Assembler::ucomiss(dst, src); }
  void ucomiss(XMMRegister dst, AddressLiteral src, Register rscratch = noreg);

  void ucomisd(XMMRegister dst, XMMRegister    src) { Assembler::ucomisd(dst, src); }
  void ucomisd(XMMRegister dst, Address        src) { Assembler::ucomisd(dst, src); }
  void ucomisd(XMMRegister dst, AddressLiteral src, Register rscratch = noreg);

  // Bitwise Logical XOR of Packed Double-Precision Floating-Point Values
  void xorpd(XMMRegister dst, XMMRegister    src);
  void xorpd(XMMRegister dst, Address        src) { Assembler::xorpd(dst, src); }
  void xorpd(XMMRegister dst, AddressLiteral src, Register rscratch = noreg);

  // Bitwise Logical XOR of Packed Single-Precision Floating-Point Values
  void xorps(XMMRegister dst, XMMRegister    src);
  void xorps(XMMRegister dst, Address        src) { Assembler::xorps(dst, src); }
  void xorps(XMMRegister dst, AddressLiteral src, Register rscratch = noreg);

  // Shuffle Bytes
  void pshufb(XMMRegister dst, XMMRegister    src) { Assembler::pshufb(dst, src); }
  void pshufb(XMMRegister dst, Address        src) { Assembler::pshufb(dst, src); }
  void pshufb(XMMRegister dst, AddressLiteral src, Register rscratch = noreg);
  // AVX 3-operands instructions

  void vaddsd(XMMRegister dst, XMMRegister nds, XMMRegister    src) { Assembler::vaddsd(dst, nds, src); }
  void vaddsd(XMMRegister dst, XMMRegister nds, Address        src) { Assembler::vaddsd(dst, nds, src); }
  void vaddsd(XMMRegister dst, XMMRegister nds, AddressLiteral src, Register rscratch = noreg);

  void vaddss(XMMRegister dst, XMMRegister nds, XMMRegister    src) { Assembler::vaddss(dst, nds, src); }
  void vaddss(XMMRegister dst, XMMRegister nds, Address        src) { Assembler::vaddss(dst, nds, src); }
  void vaddss(XMMRegister dst, XMMRegister nds, AddressLiteral src, Register rscratch = noreg);

  void vabsss(XMMRegister dst, XMMRegister nds, XMMRegister src, AddressLiteral negate_field, int vector_len, Register rscratch = noreg);
  void vabssd(XMMRegister dst, XMMRegister nds, XMMRegister src, AddressLiteral negate_field, int vector_len, Register rscratch = noreg);

  void vpaddb(XMMRegister dst, XMMRegister nds, XMMRegister    src, int vector_len);
  void vpaddb(XMMRegister dst, XMMRegister nds, Address        src, int vector_len);
  void vpaddb(XMMRegister dst, XMMRegister nds, AddressLiteral src, int vector_len, Register rscratch = noreg);

  void vpaddw(XMMRegister dst, XMMRegister nds, XMMRegister src, int vector_len);
  void vpaddw(XMMRegister dst, XMMRegister nds, Address     src, int vector_len);

  void vpaddd(XMMRegister dst, XMMRegister nds, XMMRegister    src, int vector_len) { Assembler::vpaddd(dst, nds, src, vector_len); }
  void vpaddd(XMMRegister dst, XMMRegister nds, Address        src, int vector_len) { Assembler::vpaddd(dst, nds, src, vector_len); }
  void vpaddd(XMMRegister dst, XMMRegister nds, AddressLiteral src, int vector_len, Register rscratch = noreg);

  void vpand(XMMRegister dst, XMMRegister nds, XMMRegister    src, int vector_len) { Assembler::vpand(dst, nds, src, vector_len); }
  void vpand(XMMRegister dst, XMMRegister nds, Address        src, int vector_len) { Assembler::vpand(dst, nds, src, vector_len); }
  void vpand(XMMRegister dst, XMMRegister nds, AddressLiteral src, int vector_len, Register rscratch = noreg);

  using Assembler::vpbroadcastd;
  void vpbroadcastd(XMMRegister dst, AddressLiteral src, int vector_len, Register rscratch = noreg);

  using Assembler::vpbroadcastq;
  void vpbroadcastq(XMMRegister dst, AddressLiteral src, int vector_len, Register rscratch = noreg);

  void vpcmpeqb(XMMRegister dst, XMMRegister nds, XMMRegister src, int vector_len);

  void vpcmpeqw(XMMRegister dst, XMMRegister nds, XMMRegister src, int vector_len);
  void evpcmpeqd(KRegister kdst, KRegister mask, XMMRegister nds, AddressLiteral src, int vector_len, Register rscratch = noreg);

  // Vector compares
  void evpcmpd(KRegister kdst, KRegister mask, XMMRegister nds, XMMRegister    src, int comparison, bool is_signed, int vector_len) {
    Assembler::evpcmpd(kdst, mask, nds, src, comparison, is_signed, vector_len);
  }
  void evpcmpd(KRegister kdst, KRegister mask, XMMRegister nds, AddressLiteral src, int comparison, bool is_signed, int vector_len, Register rscratch = noreg);

  void evpcmpq(KRegister kdst, KRegister mask, XMMRegister nds, XMMRegister    src, int comparison, bool is_signed, int vector_len) {
    Assembler::evpcmpq(kdst, mask, nds, src, comparison, is_signed, vector_len);
  }
  void evpcmpq(KRegister kdst, KRegister mask, XMMRegister nds, AddressLiteral src, int comparison, bool is_signed, int vector_len, Register rscratch = noreg);

  void evpcmpb(KRegister kdst, KRegister mask, XMMRegister nds, XMMRegister    src, int comparison, bool is_signed, int vector_len) {
    Assembler::evpcmpb(kdst, mask, nds, src, comparison, is_signed, vector_len);
  }
  void evpcmpb(KRegister kdst, KRegister mask, XMMRegister nds, AddressLiteral src, int comparison, bool is_signed, int vector_len, Register rscratch = noreg);

  void evpcmpw(KRegister kdst, KRegister mask, XMMRegister nds, XMMRegister    src, int comparison, bool is_signed, int vector_len) {
    Assembler::evpcmpw(kdst, mask, nds, src, comparison, is_signed, vector_len);
  }
  void evpcmpw(KRegister kdst, KRegister mask, XMMRegister nds, AddressLiteral src, int comparison, bool is_signed, int vector_len, Register rscratch = noreg);

  void evpbroadcast(BasicType type, XMMRegister dst, Register src, int vector_len);

  // Emit comparison instruction for the specified comparison predicate.
  void vpcmpCCW(XMMRegister dst, XMMRegister nds, XMMRegister src, XMMRegister xtmp, ComparisonPredicate cond, Width width, int vector_len);
  void vpcmpCC(XMMRegister dst, XMMRegister nds, XMMRegister src, int cond_encoding, Width width, int vector_len);

  void vpmovzxbw(XMMRegister dst, Address     src, int vector_len);
  void vpmovzxbw(XMMRegister dst, XMMRegister src, int vector_len) { Assembler::vpmovzxbw(dst, src, vector_len); }

  void vpmovmskb(Register dst, XMMRegister src, int vector_len = Assembler::AVX_256bit);

  void vpmullw(XMMRegister dst, XMMRegister nds, XMMRegister src, int vector_len);
  void vpmullw(XMMRegister dst, XMMRegister nds, Address     src, int vector_len);

  void vpmulld(XMMRegister dst, XMMRegister nds, XMMRegister    src, int vector_len) { Assembler::vpmulld(dst, nds, src, vector_len); }
  void vpmulld(XMMRegister dst, XMMRegister nds, Address        src, int vector_len) { Assembler::vpmulld(dst, nds, src, vector_len); }
  void vpmulld(XMMRegister dst, XMMRegister nds, AddressLiteral src, int vector_len, Register rscratch = noreg);

  void vpsubb(XMMRegister dst, XMMRegister nds, XMMRegister src, int vector_len);
  void vpsubb(XMMRegister dst, XMMRegister nds, Address     src, int vector_len);

  void vpsubw(XMMRegister dst, XMMRegister nds, XMMRegister src, int vector_len);
  void vpsubw(XMMRegister dst, XMMRegister nds, Address     src, int vector_len);

  void vpsraw(XMMRegister dst, XMMRegister nds, XMMRegister shift, int vector_len);
  void vpsraw(XMMRegister dst, XMMRegister nds, int         shift, int vector_len);

  void evpsraq(XMMRegister dst, XMMRegister nds, XMMRegister shift, int vector_len);
  void evpsraq(XMMRegister dst, XMMRegister nds, int         shift, int vector_len);

  void evpsllw(XMMRegister dst, KRegister mask, XMMRegister nds, XMMRegister src, bool merge, int vector_len, bool is_varshift) {
    if (!is_varshift) {
      Assembler::evpsllw(dst, mask, nds, src, merge, vector_len);
    } else {
      Assembler::evpsllvw(dst, mask, nds, src, merge, vector_len);
    }
  }
  void evpslld(XMMRegister dst, KRegister mask, XMMRegister nds, XMMRegister src, bool merge, int vector_len, bool is_varshift) {
    if (!is_varshift) {
      Assembler::evpslld(dst, mask, nds, src, merge, vector_len);
    } else {
      Assembler::evpsllvd(dst, mask, nds, src, merge, vector_len);
    }
  }
  void evpsllq(XMMRegister dst, KRegister mask, XMMRegister nds, XMMRegister src, bool merge, int vector_len, bool is_varshift) {
    if (!is_varshift) {
      Assembler::evpsllq(dst, mask, nds, src, merge, vector_len);
    } else {
      Assembler::evpsllvq(dst, mask, nds, src, merge, vector_len);
    }
  }
  void evpsrlw(XMMRegister dst, KRegister mask, XMMRegister nds, XMMRegister src, bool merge, int vector_len, bool is_varshift) {
    if (!is_varshift) {
      Assembler::evpsrlw(dst, mask, nds, src, merge, vector_len);
    } else {
      Assembler::evpsrlvw(dst, mask, nds, src, merge, vector_len);
    }
  }
  void evpsrld(XMMRegister dst, KRegister mask, XMMRegister nds, XMMRegister src, bool merge, int vector_len, bool is_varshift) {
    if (!is_varshift) {
      Assembler::evpsrld(dst, mask, nds, src, merge, vector_len);
    } else {
      Assembler::evpsrlvd(dst, mask, nds, src, merge, vector_len);
    }
  }
  void evpsrlq(XMMRegister dst, KRegister mask, XMMRegister nds, XMMRegister src, bool merge, int vector_len, bool is_varshift) {
    if (!is_varshift) {
      Assembler::evpsrlq(dst, mask, nds, src, merge, vector_len);
    } else {
      Assembler::evpsrlvq(dst, mask, nds, src, merge, vector_len);
    }
  }
  void evpsraw(XMMRegister dst, KRegister mask, XMMRegister nds, XMMRegister src, bool merge, int vector_len, bool is_varshift) {
    if (!is_varshift) {
      Assembler::evpsraw(dst, mask, nds, src, merge, vector_len);
    } else {
      Assembler::evpsravw(dst, mask, nds, src, merge, vector_len);
    }
  }
  void evpsrad(XMMRegister dst, KRegister mask, XMMRegister nds, XMMRegister src, bool merge, int vector_len, bool is_varshift) {
    if (!is_varshift) {
      Assembler::evpsrad(dst, mask, nds, src, merge, vector_len);
    } else {
      Assembler::evpsravd(dst, mask, nds, src, merge, vector_len);
    }
  }
  void evpsraq(XMMRegister dst, KRegister mask, XMMRegister nds, XMMRegister src, bool merge, int vector_len, bool is_varshift) {
    if (!is_varshift) {
      Assembler::evpsraq(dst, mask, nds, src, merge, vector_len);
    } else {
      Assembler::evpsravq(dst, mask, nds, src, merge, vector_len);
    }
  }

  void evpmins(BasicType type, XMMRegister dst, KRegister mask, XMMRegister nds, XMMRegister src, bool merge, int vector_len);
  void evpmaxs(BasicType type, XMMRegister dst, KRegister mask, XMMRegister nds, XMMRegister src, bool merge, int vector_len);
  void evpmins(BasicType type, XMMRegister dst, KRegister mask, XMMRegister nds, Address src, bool merge, int vector_len);
  void evpmaxs(BasicType type, XMMRegister dst, KRegister mask, XMMRegister nds, Address src, bool merge, int vector_len);

  void vpsrlw(XMMRegister dst, XMMRegister nds, XMMRegister shift, int vector_len);
  void vpsrlw(XMMRegister dst, XMMRegister nds, int shift, int vector_len);

  void vpsllw(XMMRegister dst, XMMRegister nds, XMMRegister shift, int vector_len);
  void vpsllw(XMMRegister dst, XMMRegister nds, int shift, int vector_len);

  void vptest(XMMRegister dst, XMMRegister src);
  void vptest(XMMRegister dst, XMMRegister src, int vector_len) { Assembler::vptest(dst, src, vector_len); }

  void punpcklbw(XMMRegister dst, XMMRegister src);
  void punpcklbw(XMMRegister dst, Address src) { Assembler::punpcklbw(dst, src); }

  void pshufd(XMMRegister dst, Address src, int mode);
  void pshufd(XMMRegister dst, XMMRegister src, int mode) { Assembler::pshufd(dst, src, mode); }

  void pshuflw(XMMRegister dst, XMMRegister src, int mode);
  void pshuflw(XMMRegister dst, Address src, int mode) { Assembler::pshuflw(dst, src, mode); }

  void vandpd(XMMRegister dst, XMMRegister nds, XMMRegister    src, int vector_len) { Assembler::vandpd(dst, nds, src, vector_len); }
  void vandpd(XMMRegister dst, XMMRegister nds, Address        src, int vector_len) { Assembler::vandpd(dst, nds, src, vector_len); }
  void vandpd(XMMRegister dst, XMMRegister nds, AddressLiteral src, int vector_len, Register rscratch = noreg);

  void vandps(XMMRegister dst, XMMRegister nds, XMMRegister    src, int vector_len) { Assembler::vandps(dst, nds, src, vector_len); }
  void vandps(XMMRegister dst, XMMRegister nds, Address        src, int vector_len) { Assembler::vandps(dst, nds, src, vector_len); }
  void vandps(XMMRegister dst, XMMRegister nds, AddressLiteral src, int vector_len, Register rscratch = noreg);

  void evpord(XMMRegister dst, KRegister mask, XMMRegister nds, AddressLiteral src, bool merge, int vector_len, Register rscratch = noreg);

  void vdivsd(XMMRegister dst, XMMRegister nds, XMMRegister    src) { Assembler::vdivsd(dst, nds, src); }
  void vdivsd(XMMRegister dst, XMMRegister nds, Address        src) { Assembler::vdivsd(dst, nds, src); }
  void vdivsd(XMMRegister dst, XMMRegister nds, AddressLiteral src, Register rscratch = noreg);

  void vdivss(XMMRegister dst, XMMRegister nds, XMMRegister    src) { Assembler::vdivss(dst, nds, src); }
  void vdivss(XMMRegister dst, XMMRegister nds, Address        src) { Assembler::vdivss(dst, nds, src); }
  void vdivss(XMMRegister dst, XMMRegister nds, AddressLiteral src, Register rscratch = noreg);

  void vmulsd(XMMRegister dst, XMMRegister nds, XMMRegister    src) { Assembler::vmulsd(dst, nds, src); }
  void vmulsd(XMMRegister dst, XMMRegister nds, Address        src) { Assembler::vmulsd(dst, nds, src); }
  void vmulsd(XMMRegister dst, XMMRegister nds, AddressLiteral src, Register rscratch = noreg);

  void vmulss(XMMRegister dst, XMMRegister nds, XMMRegister    src) { Assembler::vmulss(dst, nds, src); }
  void vmulss(XMMRegister dst, XMMRegister nds, Address        src) { Assembler::vmulss(dst, nds, src); }
  void vmulss(XMMRegister dst, XMMRegister nds, AddressLiteral src, Register rscratch = noreg);

  void vsubsd(XMMRegister dst, XMMRegister nds, XMMRegister    src) { Assembler::vsubsd(dst, nds, src); }
  void vsubsd(XMMRegister dst, XMMRegister nds, Address        src) { Assembler::vsubsd(dst, nds, src); }
  void vsubsd(XMMRegister dst, XMMRegister nds, AddressLiteral src, Register rscratch = noreg);

  void vsubss(XMMRegister dst, XMMRegister nds, XMMRegister    src) { Assembler::vsubss(dst, nds, src); }
  void vsubss(XMMRegister dst, XMMRegister nds, Address        src) { Assembler::vsubss(dst, nds, src); }
  void vsubss(XMMRegister dst, XMMRegister nds, AddressLiteral src, Register rscratch = noreg);

  void vnegatess(XMMRegister dst, XMMRegister nds, AddressLiteral src, Register rscratch = noreg);
  void vnegatesd(XMMRegister dst, XMMRegister nds, AddressLiteral src, Register rscratch = noreg);

  // AVX Vector instructions

  void vxorpd(XMMRegister dst, XMMRegister nds, XMMRegister    src, int vector_len) { Assembler::vxorpd(dst, nds, src, vector_len); }
  void vxorpd(XMMRegister dst, XMMRegister nds, Address        src, int vector_len) { Assembler::vxorpd(dst, nds, src, vector_len); }
  void vxorpd(XMMRegister dst, XMMRegister nds, AddressLiteral src, int vector_len, Register rscratch = noreg);

  void vxorps(XMMRegister dst, XMMRegister nds, XMMRegister    src, int vector_len) { Assembler::vxorps(dst, nds, src, vector_len); }
  void vxorps(XMMRegister dst, XMMRegister nds, Address        src, int vector_len) { Assembler::vxorps(dst, nds, src, vector_len); }
  void vxorps(XMMRegister dst, XMMRegister nds, AddressLiteral src, int vector_len, Register rscratch = noreg);

  void vpxor(XMMRegister dst, XMMRegister nds, XMMRegister src, int vector_len) {
    if (UseAVX > 1 || (vector_len < 1)) // vpxor 256 bit is available only in AVX2
      Assembler::vpxor(dst, nds, src, vector_len);
    else
      Assembler::vxorpd(dst, nds, src, vector_len);
  }
  void vpxor(XMMRegister dst, XMMRegister nds, Address src, int vector_len) {
    if (UseAVX > 1 || (vector_len < 1)) // vpxor 256 bit is available only in AVX2
      Assembler::vpxor(dst, nds, src, vector_len);
    else
      Assembler::vxorpd(dst, nds, src, vector_len);
  }
  void vpxor(XMMRegister dst, XMMRegister nds, AddressLiteral src, int vector_len, Register rscratch = noreg);

  // Simple version for AVX2 256bit vectors
  void vpxor(XMMRegister dst, XMMRegister src) {
    assert(UseAVX >= 2, "Should be at least AVX2");
    Assembler::vpxor(dst, dst, src, AVX_256bit);
  }
  void vpxor(XMMRegister dst, Address src) {
    assert(UseAVX >= 2, "Should be at least AVX2");
    Assembler::vpxor(dst, dst, src, AVX_256bit);
  }

  void vpermd(XMMRegister dst, XMMRegister nds, XMMRegister    src, int vector_len) { Assembler::vpermd(dst, nds, src, vector_len); }
  void vpermd(XMMRegister dst, XMMRegister nds, AddressLiteral src, int vector_len, Register rscratch = noreg);

  void vinserti128(XMMRegister dst, XMMRegister nds, XMMRegister src, uint8_t imm8) {
    if (UseAVX > 2 && VM_Version::supports_avx512novl()) {
      Assembler::vinserti32x4(dst, nds, src, imm8);
    } else if (UseAVX > 1) {
      // vinserti128 is available only in AVX2
      Assembler::vinserti128(dst, nds, src, imm8);
    } else {
      Assembler::vinsertf128(dst, nds, src, imm8);
    }
  }

  void vinserti128(XMMRegister dst, XMMRegister nds, Address src, uint8_t imm8) {
    if (UseAVX > 2 && VM_Version::supports_avx512novl()) {
      Assembler::vinserti32x4(dst, nds, src, imm8);
    } else if (UseAVX > 1) {
      // vinserti128 is available only in AVX2
      Assembler::vinserti128(dst, nds, src, imm8);
    } else {
      Assembler::vinsertf128(dst, nds, src, imm8);
    }
  }

  void vextracti128(XMMRegister dst, XMMRegister src, uint8_t imm8) {
    if (UseAVX > 2 && VM_Version::supports_avx512novl()) {
      Assembler::vextracti32x4(dst, src, imm8);
    } else if (UseAVX > 1) {
      // vextracti128 is available only in AVX2
      Assembler::vextracti128(dst, src, imm8);
    } else {
      Assembler::vextractf128(dst, src, imm8);
    }
  }

  void vextracti128(Address dst, XMMRegister src, uint8_t imm8) {
    if (UseAVX > 2 && VM_Version::supports_avx512novl()) {
      Assembler::vextracti32x4(dst, src, imm8);
    } else if (UseAVX > 1) {
      // vextracti128 is available only in AVX2
      Assembler::vextracti128(dst, src, imm8);
    } else {
      Assembler::vextractf128(dst, src, imm8);
    }
  }

  // 128bit copy to/from high 128 bits of 256bit (YMM) vector registers
  void vinserti128_high(XMMRegister dst, XMMRegister src) {
    vinserti128(dst, dst, src, 1);
  }
  void vinserti128_high(XMMRegister dst, Address src) {
    vinserti128(dst, dst, src, 1);
  }
  void vextracti128_high(XMMRegister dst, XMMRegister src) {
    vextracti128(dst, src, 1);
  }
  void vextracti128_high(Address dst, XMMRegister src) {
    vextracti128(dst, src, 1);
  }

  void vinsertf128_high(XMMRegister dst, XMMRegister src) {
    if (UseAVX > 2 && VM_Version::supports_avx512novl()) {
      Assembler::vinsertf32x4(dst, dst, src, 1);
    } else {
      Assembler::vinsertf128(dst, dst, src, 1);
    }
  }

  void vinsertf128_high(XMMRegister dst, Address src) {
    if (UseAVX > 2 && VM_Version::supports_avx512novl()) {
      Assembler::vinsertf32x4(dst, dst, src, 1);
    } else {
      Assembler::vinsertf128(dst, dst, src, 1);
    }
  }

  void vextractf128_high(XMMRegister dst, XMMRegister src) {
    if (UseAVX > 2 && VM_Version::supports_avx512novl()) {
      Assembler::vextractf32x4(dst, src, 1);
    } else {
      Assembler::vextractf128(dst, src, 1);
    }
  }

  void vextractf128_high(Address dst, XMMRegister src) {
    if (UseAVX > 2 && VM_Version::supports_avx512novl()) {
      Assembler::vextractf32x4(dst, src, 1);
    } else {
      Assembler::vextractf128(dst, src, 1);
    }
  }

  // 256bit copy to/from high 256 bits of 512bit (ZMM) vector registers
  void vinserti64x4_high(XMMRegister dst, XMMRegister src) {
    Assembler::vinserti64x4(dst, dst, src, 1);
  }
  void vinsertf64x4_high(XMMRegister dst, XMMRegister src) {
    Assembler::vinsertf64x4(dst, dst, src, 1);
  }
  void vextracti64x4_high(XMMRegister dst, XMMRegister src) {
    Assembler::vextracti64x4(dst, src, 1);
  }
  void vextractf64x4_high(XMMRegister dst, XMMRegister src) {
    Assembler::vextractf64x4(dst, src, 1);
  }
  void vextractf64x4_high(Address dst, XMMRegister src) {
    Assembler::vextractf64x4(dst, src, 1);
  }
  void vinsertf64x4_high(XMMRegister dst, Address src) {
    Assembler::vinsertf64x4(dst, dst, src, 1);
  }

  // 128bit copy to/from low 128 bits of 256bit (YMM) vector registers
  void vinserti128_low(XMMRegister dst, XMMRegister src) {
    vinserti128(dst, dst, src, 0);
  }
  void vinserti128_low(XMMRegister dst, Address src) {
    vinserti128(dst, dst, src, 0);
  }
  void vextracti128_low(XMMRegister dst, XMMRegister src) {
    vextracti128(dst, src, 0);
  }
  void vextracti128_low(Address dst, XMMRegister src) {
    vextracti128(dst, src, 0);
  }

  void vinsertf128_low(XMMRegister dst, XMMRegister src) {
    if (UseAVX > 2 && VM_Version::supports_avx512novl()) {
      Assembler::vinsertf32x4(dst, dst, src, 0);
    } else {
      Assembler::vinsertf128(dst, dst, src, 0);
    }
  }

  void vinsertf128_low(XMMRegister dst, Address src) {
    if (UseAVX > 2 && VM_Version::supports_avx512novl()) {
      Assembler::vinsertf32x4(dst, dst, src, 0);
    } else {
      Assembler::vinsertf128(dst, dst, src, 0);
    }
  }

  void vextractf128_low(XMMRegister dst, XMMRegister src) {
    if (UseAVX > 2 && VM_Version::supports_avx512novl()) {
      Assembler::vextractf32x4(dst, src, 0);
    } else {
      Assembler::vextractf128(dst, src, 0);
    }
  }

  void vextractf128_low(Address dst, XMMRegister src) {
    if (UseAVX > 2 && VM_Version::supports_avx512novl()) {
      Assembler::vextractf32x4(dst, src, 0);
    } else {
      Assembler::vextractf128(dst, src, 0);
    }
  }

  // 256bit copy to/from low 256 bits of 512bit (ZMM) vector registers
  void vinserti64x4_low(XMMRegister dst, XMMRegister src) {
    Assembler::vinserti64x4(dst, dst, src, 0);
  }
  void vinsertf64x4_low(XMMRegister dst, XMMRegister src) {
    Assembler::vinsertf64x4(dst, dst, src, 0);
  }
  void vextracti64x4_low(XMMRegister dst, XMMRegister src) {
    Assembler::vextracti64x4(dst, src, 0);
  }
  void vextractf64x4_low(XMMRegister dst, XMMRegister src) {
    Assembler::vextractf64x4(dst, src, 0);
  }
  void vextractf64x4_low(Address dst, XMMRegister src) {
    Assembler::vextractf64x4(dst, src, 0);
  }
  void vinsertf64x4_low(XMMRegister dst, Address src) {
    Assembler::vinsertf64x4(dst, dst, src, 0);
  }

  // Carry-Less Multiplication Quadword
  void vpclmulldq(XMMRegister dst, XMMRegister nds, XMMRegister src) {
    // 0x00 - multiply lower 64 bits [0:63]
    Assembler::vpclmulqdq(dst, nds, src, 0x00);
  }
  void vpclmulhdq(XMMRegister dst, XMMRegister nds, XMMRegister src) {
    // 0x11 - multiply upper 64 bits [64:127]
    Assembler::vpclmulqdq(dst, nds, src, 0x11);
  }
  void vpclmullqhqdq(XMMRegister dst, XMMRegister nds, XMMRegister src) {
    // 0x10 - multiply nds[0:63] and src[64:127]
    Assembler::vpclmulqdq(dst, nds, src, 0x10);
  }
  void vpclmulhqlqdq(XMMRegister dst, XMMRegister nds, XMMRegister src) {
    //0x01 - multiply nds[64:127] and src[0:63]
    Assembler::vpclmulqdq(dst, nds, src, 0x01);
  }

  void evpclmulldq(XMMRegister dst, XMMRegister nds, XMMRegister src, int vector_len) {
    // 0x00 - multiply lower 64 bits [0:63]
    Assembler::evpclmulqdq(dst, nds, src, 0x00, vector_len);
  }
  void evpclmulhdq(XMMRegister dst, XMMRegister nds, XMMRegister src, int vector_len) {
    // 0x11 - multiply upper 64 bits [64:127]
    Assembler::evpclmulqdq(dst, nds, src, 0x11, vector_len);
  }

  // AVX-512 mask operations.
  void kand(BasicType etype, KRegister dst, KRegister src1, KRegister src2);
  void kor(BasicType type, KRegister dst, KRegister src1, KRegister src2);
  void knot(uint masklen, KRegister dst, KRegister src, KRegister ktmp = knoreg, Register rtmp = noreg);
  void kxor(BasicType type, KRegister dst, KRegister src1, KRegister src2);
  void kortest(uint masklen, KRegister src1, KRegister src2);
  void ktest(uint masklen, KRegister src1, KRegister src2);

  void evperm(BasicType type, XMMRegister dst, KRegister mask, XMMRegister nds, XMMRegister src, bool merge, int vector_len);
  void evperm(BasicType type, XMMRegister dst, KRegister mask, XMMRegister nds, Address src, bool merge, int vector_len);

  void evor(BasicType type, XMMRegister dst, KRegister mask, XMMRegister nds, XMMRegister src, bool merge, int vector_len);
  void evor(BasicType type, XMMRegister dst, KRegister mask, XMMRegister nds, Address src, bool merge, int vector_len);

  void evand(BasicType type, XMMRegister dst, KRegister mask, XMMRegister nds, XMMRegister src, bool merge, int vector_len);
  void evand(BasicType type, XMMRegister dst, KRegister mask, XMMRegister nds, Address src, bool merge, int vector_len);

  void evxor(BasicType type, XMMRegister dst, KRegister mask, XMMRegister nds, XMMRegister src, bool merge, int vector_len);
  void evxor(BasicType type, XMMRegister dst, KRegister mask, XMMRegister nds, Address src, bool merge, int vector_len);

  void evrold(BasicType type, XMMRegister dst, KRegister mask, XMMRegister src, int shift, bool merge, int vlen_enc);
  void evrold(BasicType type, XMMRegister dst, KRegister mask, XMMRegister src1, XMMRegister src2, bool merge, int vlen_enc);
  void evrord(BasicType type, XMMRegister dst, KRegister mask, XMMRegister src, int shift, bool merge, int vlen_enc);
  void evrord(BasicType type, XMMRegister dst, KRegister mask, XMMRegister src1, XMMRegister src2, bool merge, int vlen_enc);

  using Assembler::evpandq;
  void evpandq(XMMRegister dst, XMMRegister nds, AddressLiteral src, int vector_len, Register rscratch = noreg);

  using Assembler::evporq;
  void evporq(XMMRegister dst, XMMRegister nds, AddressLiteral src, int vector_len, Register rscratch = noreg);

  using Assembler::vpternlogq;
  void vpternlogq(XMMRegister dst, int imm8, XMMRegister src2, AddressLiteral src3, int vector_len, Register rscratch = noreg);

  void cmov32( Condition cc, Register dst, Address  src);
  void cmov32( Condition cc, Register dst, Register src);

  void cmov(   Condition cc, Register dst, Register src) { cmovptr(cc, dst, src); }

  void cmovptr(Condition cc, Register dst, Address  src) { LP64_ONLY(cmovq(cc, dst, src)) NOT_LP64(cmov32(cc, dst, src)); }
  void cmovptr(Condition cc, Register dst, Register src) { LP64_ONLY(cmovq(cc, dst, src)) NOT_LP64(cmov32(cc, dst, src)); }

  void movoop(Register dst, jobject obj);
  void movoop(Address  dst, jobject obj, Register rscratch);

  void mov_metadata(Register dst, Metadata* obj);
  void mov_metadata(Address  dst, Metadata* obj, Register rscratch);

  void movptr(Register     dst, Register       src);
  void movptr(Register     dst, Address        src);
  void movptr(Register     dst, AddressLiteral src);
  void movptr(Register     dst, ArrayAddress   src);
  void movptr(Register     dst, intptr_t       src);
  void movptr(Address      dst, Register       src);
  void movptr(Address      dst, int32_t        imm);
  void movptr(Address      dst, intptr_t       src, Register rscratch);
  void movptr(ArrayAddress dst, Register       src, Register rscratch);

  void movptr(Register dst, RegisterOrConstant src) {
    if (src.is_constant()) movptr(dst, src.as_constant());
    else                   movptr(dst, src.as_register());
  }


  // to avoid hiding movl
  void mov32(Register       dst, AddressLiteral src);
  void mov32(AddressLiteral dst, Register        src, Register rscratch = noreg);

  // Import other mov() methods from the parent class or else
  // they will be hidden by the following overriding declaration.
  using Assembler::movdl;
  void movdl(XMMRegister dst, AddressLiteral src, Register rscratch = noreg);

  using Assembler::movq;
  void movq(XMMRegister dst, AddressLiteral src, Register rscratch = noreg);

  // Can push value or effective address
  void pushptr(AddressLiteral src, Register rscratch);

  void pushptr(Address src) { LP64_ONLY(pushq(src)) NOT_LP64(pushl(src)); }
  void popptr(Address src) { LP64_ONLY(popq(src)) NOT_LP64(popl(src)); }

  void pushoop(jobject obj, Register rscratch);
  void pushklass(Metadata* obj, Register rscratch);

  // sign extend as need a l to ptr sized element
  void movl2ptr(Register dst, Address src) { LP64_ONLY(movslq(dst, src)) NOT_LP64(movl(dst, src)); }
  void movl2ptr(Register dst, Register src) { LP64_ONLY(movslq(dst, src)) NOT_LP64(if (dst != src) movl(dst, src)); }


 public:
  // clear memory of size 'cnt' qwords, starting at 'base';
  // if 'is_large' is set, do not try to produce short loop
  void clear_mem(Register base, Register cnt, Register rtmp, XMMRegister xtmp, bool is_large, KRegister mask=knoreg);

  // clear memory initialization sequence for constant size;
  void clear_mem(Register base, int cnt, Register rtmp, XMMRegister xtmp, KRegister mask=knoreg);

  // clear memory of size 'cnt' qwords, starting at 'base' using XMM/YMM registers
  void xmm_clear_mem(Register base, Register cnt, Register rtmp, XMMRegister xtmp, KRegister mask=knoreg);

  // Fill primitive arrays
  void generate_fill(BasicType t, bool aligned,
                     Register to, Register value, Register count,
                     Register rtmp, XMMRegister xtmp);

  void encode_iso_array(Register src, Register dst, Register len,
                        XMMRegister tmp1, XMMRegister tmp2, XMMRegister tmp3,
                        XMMRegister tmp4, Register tmp5, Register result, bool ascii);

#ifdef _LP64
  void add2_with_carry(Register dest_hi, Register dest_lo, Register src1, Register src2);
  void multiply_64_x_64_loop(Register x, Register xstart, Register x_xstart,
                             Register y, Register y_idx, Register z,
                             Register carry, Register product,
                             Register idx, Register kdx);
  void multiply_add_128_x_128(Register x_xstart, Register y, Register z,
                              Register yz_idx, Register idx,
                              Register carry, Register product, int offset);
  void multiply_128_x_128_bmi2_loop(Register y, Register z,
                                    Register carry, Register carry2,
                                    Register idx, Register jdx,
                                    Register yz_idx1, Register yz_idx2,
                                    Register tmp, Register tmp3, Register tmp4);
  void multiply_128_x_128_loop(Register x_xstart, Register y, Register z,
                               Register yz_idx, Register idx, Register jdx,
                               Register carry, Register product,
                               Register carry2);
  void multiply_to_len(Register x, Register xlen, Register y, Register ylen, Register z, Register zlen,
                       Register tmp1, Register tmp2, Register tmp3, Register tmp4, Register tmp5);
  void square_rshift(Register x, Register len, Register z, Register tmp1, Register tmp3,
                     Register tmp4, Register tmp5, Register rdxReg, Register raxReg);
  void multiply_add_64_bmi2(Register sum, Register op1, Register op2, Register carry,
                            Register tmp2);
  void multiply_add_64(Register sum, Register op1, Register op2, Register carry,
                       Register rdxReg, Register raxReg);
  void add_one_64(Register z, Register zlen, Register carry, Register tmp1);
  void lshift_by_1(Register x, Register len, Register z, Register zlen, Register tmp1, Register tmp2,
                       Register tmp3, Register tmp4);
  void square_to_len(Register x, Register len, Register z, Register zlen, Register tmp1, Register tmp2,
                     Register tmp3, Register tmp4, Register tmp5, Register rdxReg, Register raxReg);

  void mul_add_128_x_32_loop(Register out, Register in, Register offset, Register len, Register tmp1,
               Register tmp2, Register tmp3, Register tmp4, Register tmp5, Register rdxReg,
               Register raxReg);
  void mul_add(Register out, Register in, Register offset, Register len, Register k, Register tmp1,
               Register tmp2, Register tmp3, Register tmp4, Register tmp5, Register rdxReg,
               Register raxReg);
  void vectorized_mismatch(Register obja, Register objb, Register length, Register log2_array_indxscale,
                           Register result, Register tmp1, Register tmp2,
                           XMMRegister vec1, XMMRegister vec2, XMMRegister vec3);
#endif

  // CRC32 code for java.util.zip.CRC32::updateBytes() intrinsic.
  void update_byte_crc32(Register crc, Register val, Register table);
  void kernel_crc32(Register crc, Register buf, Register len, Register table, Register tmp);


#ifdef _LP64
  void kernel_crc32_avx512(Register crc, Register buf, Register len, Register table, Register tmp1, Register tmp2);
  void kernel_crc32_avx512_256B(Register crc, Register buf, Register len, Register key, Register pos,
                                Register tmp1, Register tmp2, Label& L_barrett, Label& L_16B_reduction_loop,
                                Label& L_get_last_two_xmms, Label& L_128_done, Label& L_cleanup);
#endif // _LP64

  // CRC32C code for java.util.zip.CRC32C::updateBytes() intrinsic
  // Note on a naming convention:
  // Prefix w = register only used on a Westmere+ architecture
  // Prefix n = register only used on a Nehalem architecture
#ifdef _LP64
  void crc32c_ipl_alg4(Register in_out, uint32_t n,
                       Register tmp1, Register tmp2, Register tmp3);
#else
  void crc32c_ipl_alg4(Register in_out, uint32_t n,
                       Register tmp1, Register tmp2, Register tmp3,
                       XMMRegister xtmp1, XMMRegister xtmp2);
#endif
  void crc32c_pclmulqdq(XMMRegister w_xtmp1,
                        Register in_out,
                        uint32_t const_or_pre_comp_const_index, bool is_pclmulqdq_supported,
                        XMMRegister w_xtmp2,
                        Register tmp1,
                        Register n_tmp2, Register n_tmp3);
  void crc32c_rec_alt2(uint32_t const_or_pre_comp_const_index_u1, uint32_t const_or_pre_comp_const_index_u2, bool is_pclmulqdq_supported, Register in_out, Register in1, Register in2,
                       XMMRegister w_xtmp1, XMMRegister w_xtmp2, XMMRegister w_xtmp3,
                       Register tmp1, Register tmp2,
                       Register n_tmp3);
  void crc32c_proc_chunk(uint32_t size, uint32_t const_or_pre_comp_const_index_u1, uint32_t const_or_pre_comp_const_index_u2, bool is_pclmulqdq_supported,
                         Register in_out1, Register in_out2, Register in_out3,
                         Register tmp1, Register tmp2, Register tmp3,
                         XMMRegister w_xtmp1, XMMRegister w_xtmp2, XMMRegister w_xtmp3,
                         Register tmp4, Register tmp5,
                         Register n_tmp6);
  void crc32c_ipl_alg2_alt2(Register in_out, Register in1, Register in2,
                            Register tmp1, Register tmp2, Register tmp3,
                            Register tmp4, Register tmp5, Register tmp6,
                            XMMRegister w_xtmp1, XMMRegister w_xtmp2, XMMRegister w_xtmp3,
                            bool is_pclmulqdq_supported);
  // Fold 128-bit data chunk
  void fold_128bit_crc32(XMMRegister xcrc, XMMRegister xK, XMMRegister xtmp, Register buf, int offset);
  void fold_128bit_crc32(XMMRegister xcrc, XMMRegister xK, XMMRegister xtmp, XMMRegister xbuf);
#ifdef _LP64
  // Fold 512-bit data chunk
  void fold512bit_crc32_avx512(XMMRegister xcrc, XMMRegister xK, XMMRegister xtmp, Register buf, Register pos, int offset);
#endif // _LP64
  // Fold 8-bit data
  void fold_8bit_crc32(Register crc, Register table, Register tmp);
  void fold_8bit_crc32(XMMRegister crc, Register table, XMMRegister xtmp, Register tmp);

  // Compress char[] array to byte[].
  void char_array_compress(Register src, Register dst, Register len,
                           XMMRegister tmp1, XMMRegister tmp2, XMMRegister tmp3,
                           XMMRegister tmp4, Register tmp5, Register result,
                           KRegister mask1 = knoreg, KRegister mask2 = knoreg);

  // Inflate byte[] array to char[].
  void byte_array_inflate(Register src, Register dst, Register len,
                          XMMRegister tmp1, Register tmp2, KRegister mask = knoreg);

  void fill_masked(BasicType bt, Address dst, XMMRegister xmm, KRegister mask,
                   Register length, Register temp, int vec_enc);

  void fill64_masked(uint shift, Register dst, int disp,
                         XMMRegister xmm, KRegister mask, Register length,
                         Register temp, bool use64byteVector = false);

  void fill32_masked(uint shift, Register dst, int disp,
                         XMMRegister xmm, KRegister mask, Register length,
                         Register temp);

  void fill32(Address dst, XMMRegister xmm);

  void fill32(Register dst, int disp, XMMRegister xmm);

  void fill64(Address dst, XMMRegister xmm, bool use64byteVector = false);

  void fill64(Register dst, int dis, XMMRegister xmm, bool use64byteVector = false);

#ifdef _LP64
  void convert_f2i(Register dst, XMMRegister src);
  void convert_d2i(Register dst, XMMRegister src);
  void convert_f2l(Register dst, XMMRegister src);
  void convert_d2l(Register dst, XMMRegister src);
  void round_double(Register dst, XMMRegister src, Register rtmp, Register rcx);
  void round_float(Register dst, XMMRegister src, Register rtmp, Register rcx);

  void cache_wb(Address line);
  void cache_wbsync(bool is_pre);

#ifdef COMPILER2_OR_JVMCI
  void generate_fill_avx3(BasicType type, Register to, Register value,
                          Register count, Register rtmp, XMMRegister xtmp);
#endif // COMPILER2_OR_JVMCI
#endif // _LP64

  void vallones(XMMRegister dst, int vector_len);

  void check_stack_alignment(Register sp, const char* msg, unsigned bias = 0, Register tmp = noreg);

  void fast_lock_impl(Register obj, Register hdr, Register thread, Register tmp, Label& slow, bool rt_check_stack = true);
  void fast_unlock_impl(Register obj, Register hdr, Register tmp, Label& slow);
};

/**
 * class SkipIfEqual:
 *
 * Instantiating this class will result in assembly code being output that will
 * jump around any code emitted between the creation of the instance and it's
 * automatic destruction at the end of a scope block, depending on the value of
 * the flag passed to the constructor, which will be checked at run-time.
 */
class SkipIfEqual {
 private:
  MacroAssembler* _masm;
  Label _label;

 public:
   SkipIfEqual(MacroAssembler*, const bool* flag_addr, bool value, Register rscratch);
   ~SkipIfEqual();
};

#endif // CPU_X86_MACROASSEMBLER_X86_HPP<|MERGE_RESOLUTION|>--- conflicted
+++ resolved
@@ -370,18 +370,13 @@
   void load_method_holder(Register holder, Register method);
 
   // oop manipulations
-<<<<<<< HEAD
-  void load_klass(Register dst, Register src, Register tmp, bool null_check_src = false);
 #ifdef _LP64
   void load_nklass(Register dst, Register src);
 #else
   void store_klass(Register dst, Register src);
 #endif
-=======
   void load_klass(Register dst, Register src, Register tmp);
   void load_klass_check_null(Register dst, Register src, Register tmp);
-  void store_klass(Register dst, Register src, Register tmp);
->>>>>>> 6e19387f
 
   void access_load_at(BasicType type, DecoratorSet decorators, Register dst, Address src,
                       Register tmp1, Register thread_tmp);
