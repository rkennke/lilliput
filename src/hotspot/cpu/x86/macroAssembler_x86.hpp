--- conflicted
+++ resolved
@@ -364,11 +364,7 @@
   // oop manipulations
   void load_klass(Register dst, Register src, Register tmp, bool null_check_src = false);
 #ifdef _LP64
-<<<<<<< HEAD
-  void load_nklass(Register dst, Register src, Register tmp, bool null_check_src = false);
-=======
   void load_nklass(Register dst, Register src);
->>>>>>> fc76fc47
 #endif
   void store_klass(Register dst, Register src, Register tmp);
 
