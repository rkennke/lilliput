/*
 * Copyright (c) 1997, 2021, Oracle and/or its affiliates. All rights reserved.
 * DO NOT ALTER OR REMOVE COPYRIGHT NOTICES OR THIS FILE HEADER.
 *
 * This code is free software; you can redistribute it and/or modify it
 * under the terms of the GNU General Public License version 2 only, as
 * published by the Free Software Foundation.
 *
 * This code is distributed in the hope that it will be useful, but WITHOUT
 * ANY WARRANTY; without even the implied warranty of MERCHANTABILITY or
 * FITNESS FOR A PARTICULAR PURPOSE.  See the GNU General Public License
 * version 2 for more details (a copy is included in the LICENSE file that
 * accompanied this code).
 *
 * You should have received a copy of the GNU General Public License version
 * 2 along with this work; if not, write to the Free Software Foundation,
 * Inc., 51 Franklin St, Fifth Floor, Boston, MA 02110-1301 USA.
 *
 * Please contact Oracle, 500 Oracle Parkway, Redwood Shores, CA 94065 USA
 * or visit www.oracle.com if you need additional information or have any
 * questions.
 *
 */

#ifndef CPU_X86_MACROASSEMBLER_X86_HPP
#define CPU_X86_MACROASSEMBLER_X86_HPP

#include "asm/assembler.hpp"
#include "code/vmreg.inline.hpp"
#include "compiler/oopMap.hpp"
#include "utilities/macros.hpp"
#include "runtime/rtmLocking.hpp"
#include "runtime/vm_version.hpp"

// MacroAssembler extends Assembler by frequently used macros.
//
// Instructions for which a 'better' code sequence exists depending
// on arguments should also go in here.

class MacroAssembler: public Assembler {
  friend class LIR_Assembler;
  friend class Runtime1;      // as_Address()

 public:
  // Support for VM calls
  //
  // This is the base routine called by the different versions of call_VM_leaf. The interpreter
  // may customize this version by overriding it for its purposes (e.g., to save/restore
  // additional registers when doing a VM call).

  virtual void call_VM_leaf_base(
    address entry_point,               // the entry point
    int     number_of_arguments        // the number of arguments to pop after the call
  );

 protected:
  // This is the base routine called by the different versions of call_VM. The interpreter
  // may customize this version by overriding it for its purposes (e.g., to save/restore
  // additional registers when doing a VM call).
  //
  // If no java_thread register is specified (noreg) than rdi will be used instead. call_VM_base
  // returns the register which contains the thread upon return. If a thread register has been
  // specified, the return value will correspond to that register. If no last_java_sp is specified
  // (noreg) than rsp will be used instead.
  virtual void call_VM_base(           // returns the register containing the thread upon return
    Register oop_result,               // where an oop-result ends up if any; use noreg otherwise
    Register java_thread,              // the thread if computed before     ; use noreg otherwise
    Register last_java_sp,             // to set up last_Java_frame in stubs; use noreg otherwise
    address  entry_point,              // the entry point
    int      number_of_arguments,      // the number of arguments (w/o thread) to pop after the call
    bool     check_exceptions          // whether to check for pending exceptions after return
  );

  void call_VM_helper(Register oop_result, address entry_point, int number_of_arguments, bool check_exceptions = true);

  // helpers for FPU flag access
  // tmp is a temporary register, if none is available use noreg
  void save_rax   (Register tmp);
  void restore_rax(Register tmp);

 public:
  MacroAssembler(CodeBuffer* code) : Assembler(code) {}

 // These routines should emit JVMTI PopFrame and ForceEarlyReturn handling code.
 // The implementation is only non-empty for the InterpreterMacroAssembler,
 // as only the interpreter handles PopFrame and ForceEarlyReturn requests.
 virtual void check_and_handle_popframe(Register java_thread);
 virtual void check_and_handle_earlyret(Register java_thread);

  Address as_Address(AddressLiteral adr);
  Address as_Address(ArrayAddress adr);

  // Support for NULL-checks
  //
  // Generates code that causes a NULL OS exception if the content of reg is NULL.
  // If the accessed location is M[reg + offset] and the offset is known, provide the
  // offset. No explicit code generation is needed if the offset is within a certain
  // range (0 <= offset <= page_size).

  void null_check(Register reg, int offset = -1);
  static bool needs_explicit_null_check(intptr_t offset);
  static bool uses_implicit_null_check(void* address);

  // Required platform-specific helpers for Label::patch_instructions.
  // They _shadow_ the declarations in AbstractAssembler, which are undefined.
  void pd_patch_instruction(address branch, address target, const char* file, int line) {
    unsigned char op = branch[0];
    assert(op == 0xE8 /* call */ ||
        op == 0xE9 /* jmp */ ||
        op == 0xEB /* short jmp */ ||
        (op & 0xF0) == 0x70 /* short jcc */ ||
        op == 0x0F && (branch[1] & 0xF0) == 0x80 /* jcc */ ||
        op == 0xC7 && branch[1] == 0xF8 /* xbegin */,
        "Invalid opcode at patch point");

    if (op == 0xEB || (op & 0xF0) == 0x70) {
      // short offset operators (jmp and jcc)
      char* disp = (char*) &branch[1];
      int imm8 = target - (address) &disp[1];
      guarantee(this->is8bit(imm8), "Short forward jump exceeds 8-bit offset at %s:%d",
                file == NULL ? "<NULL>" : file, line);
      *disp = imm8;
    } else {
      int* disp = (int*) &branch[(op == 0x0F || op == 0xC7)? 2: 1];
      int imm32 = target - (address) &disp[1];
      *disp = imm32;
    }
  }

  // The following 4 methods return the offset of the appropriate move instruction

  // Support for fast byte/short loading with zero extension (depending on particular CPU)
  int load_unsigned_byte(Register dst, Address src);
  int load_unsigned_short(Register dst, Address src);

  // Support for fast byte/short loading with sign extension (depending on particular CPU)
  int load_signed_byte(Register dst, Address src);
  int load_signed_short(Register dst, Address src);

  // Support for sign-extension (hi:lo = extend_sign(lo))
  void extend_sign(Register hi, Register lo);

  // Load and store values by size and signed-ness
  void load_sized_value(Register dst, Address src, size_t size_in_bytes, bool is_signed, Register dst2 = noreg);
  void store_sized_value(Address dst, Register src, size_t size_in_bytes, Register src2 = noreg);

  // Support for inc/dec with optimal instruction selection depending on value

  void increment(Register reg, int value = 1) { LP64_ONLY(incrementq(reg, value)) NOT_LP64(incrementl(reg, value)) ; }
  void decrement(Register reg, int value = 1) { LP64_ONLY(decrementq(reg, value)) NOT_LP64(decrementl(reg, value)) ; }

  void decrementl(Address dst, int value = 1);
  void decrementl(Register reg, int value = 1);

  void decrementq(Register reg, int value = 1);
  void decrementq(Address dst, int value = 1);

  void incrementl(Address dst, int value = 1);
  void incrementl(Register reg, int value = 1);

  void incrementq(Register reg, int value = 1);
  void incrementq(Address dst, int value = 1);

  // Support optimal SSE move instructions.
  void movflt(XMMRegister dst, XMMRegister src) {
    if (dst-> encoding() == src->encoding()) return;
    if (UseXmmRegToRegMoveAll) { movaps(dst, src); return; }
    else                       { movss (dst, src); return; }
  }
  void movflt(XMMRegister dst, Address src) { movss(dst, src); }
  void movflt(XMMRegister dst, AddressLiteral src);
  void movflt(Address dst, XMMRegister src) { movss(dst, src); }

  // Move with zero extension
  void movfltz(XMMRegister dst, XMMRegister src) { movss(dst, src); }

  void movdbl(XMMRegister dst, XMMRegister src) {
    if (dst-> encoding() == src->encoding()) return;
    if (UseXmmRegToRegMoveAll) { movapd(dst, src); return; }
    else                       { movsd (dst, src); return; }
  }

  void movdbl(XMMRegister dst, AddressLiteral src);

  void movdbl(XMMRegister dst, Address src) {
    if (UseXmmLoadAndClearUpper) { movsd (dst, src); return; }
    else                         { movlpd(dst, src); return; }
  }
  void movdbl(Address dst, XMMRegister src) { movsd(dst, src); }

  void incrementl(AddressLiteral dst);
  void incrementl(ArrayAddress dst);

  void incrementq(AddressLiteral dst);

  // Alignment
  void align32();
  void align64();
  void align(int modulus);
  void align(int modulus, int target);

  // A 5 byte nop that is safe for patching (see patch_verified_entry)
  void fat_nop();

  // Stack frame creation/removal
  void enter();
  void leave();

  // Support for getting the JavaThread pointer (i.e.; a reference to thread-local information)
  // The pointer will be loaded into the thread register.
  void get_thread(Register thread);

#ifdef _LP64
  // Support for argument shuffling

  void move32_64(VMRegPair src, VMRegPair dst);
  void long_move(VMRegPair src, VMRegPair dst);
  void float_move(VMRegPair src, VMRegPair dst);
  void double_move(VMRegPair src, VMRegPair dst);
  void move_ptr(VMRegPair src, VMRegPair dst);
  void object_move(OopMap* map,
                   int oop_handle_offset,
                   int framesize_in_slots,
                   VMRegPair src,
                   VMRegPair dst,
                   bool is_receiver,
                   int* receiver_offset);
#endif // _LP64

  // Support for VM calls
  //
  // It is imperative that all calls into the VM are handled via the call_VM macros.
  // They make sure that the stack linkage is setup correctly. call_VM's correspond
  // to ENTRY/ENTRY_X entry points while call_VM_leaf's correspond to LEAF entry points.


  void call_VM(Register oop_result,
               address entry_point,
               bool check_exceptions = true);
  void call_VM(Register oop_result,
               address entry_point,
               Register arg_1,
               bool check_exceptions = true);
  void call_VM(Register oop_result,
               address entry_point,
               Register arg_1, Register arg_2,
               bool check_exceptions = true);
  void call_VM(Register oop_result,
               address entry_point,
               Register arg_1, Register arg_2, Register arg_3,
               bool check_exceptions = true);

  // Overloadings with last_Java_sp
  void call_VM(Register oop_result,
               Register last_java_sp,
               address entry_point,
               int number_of_arguments = 0,
               bool check_exceptions = true);
  void call_VM(Register oop_result,
               Register last_java_sp,
               address entry_point,
               Register arg_1, bool
               check_exceptions = true);
  void call_VM(Register oop_result,
               Register last_java_sp,
               address entry_point,
               Register arg_1, Register arg_2,
               bool check_exceptions = true);
  void call_VM(Register oop_result,
               Register last_java_sp,
               address entry_point,
               Register arg_1, Register arg_2, Register arg_3,
               bool check_exceptions = true);

  void get_vm_result  (Register oop_result, Register thread);
  void get_vm_result_2(Register metadata_result, Register thread);

  // These always tightly bind to MacroAssembler::call_VM_base
  // bypassing the virtual implementation
  void super_call_VM(Register oop_result, Register last_java_sp, address entry_point, int number_of_arguments = 0, bool check_exceptions = true);
  void super_call_VM(Register oop_result, Register last_java_sp, address entry_point, Register arg_1, bool check_exceptions = true);
  void super_call_VM(Register oop_result, Register last_java_sp, address entry_point, Register arg_1, Register arg_2, bool check_exceptions = true);
  void super_call_VM(Register oop_result, Register last_java_sp, address entry_point, Register arg_1, Register arg_2, Register arg_3, bool check_exceptions = true);
  void super_call_VM(Register oop_result, Register last_java_sp, address entry_point, Register arg_1, Register arg_2, Register arg_3, Register arg_4, bool check_exceptions = true);

  void call_VM_leaf0(address entry_point);
  void call_VM_leaf(address entry_point,
                    int number_of_arguments = 0);
  void call_VM_leaf(address entry_point,
                    Register arg_1);
  void call_VM_leaf(address entry_point,
                    Register arg_1, Register arg_2);
  void call_VM_leaf(address entry_point,
                    Register arg_1, Register arg_2, Register arg_3);

  // These always tightly bind to MacroAssembler::call_VM_leaf_base
  // bypassing the virtual implementation
  void super_call_VM_leaf(address entry_point);
  void super_call_VM_leaf(address entry_point, Register arg_1);
  void super_call_VM_leaf(address entry_point, Register arg_1, Register arg_2);
  void super_call_VM_leaf(address entry_point, Register arg_1, Register arg_2, Register arg_3);
  void super_call_VM_leaf(address entry_point, Register arg_1, Register arg_2, Register arg_3, Register arg_4);

  // last Java Frame (fills frame anchor)
  void set_last_Java_frame(Register thread,
                           Register last_java_sp,
                           Register last_java_fp,
                           address last_java_pc);

  // thread in the default location (r15_thread on 64bit)
  void set_last_Java_frame(Register last_java_sp,
                           Register last_java_fp,
                           address last_java_pc);

  void reset_last_Java_frame(Register thread, bool clear_fp);

  // thread in the default location (r15_thread on 64bit)
  void reset_last_Java_frame(bool clear_fp);

  // jobjects
  void clear_jweak_tag(Register possibly_jweak);
  void resolve_jobject(Register value, Register thread, Register tmp);

  // C 'boolean' to Java boolean: x == 0 ? 0 : 1
  void c2bool(Register x);

  // C++ bool manipulation

  void movbool(Register dst, Address src);
  void movbool(Address dst, bool boolconst);
  void movbool(Address dst, Register src);
  void testbool(Register dst);

  void resolve_oop_handle(Register result, Register tmp = rscratch2);
  void resolve_weak_handle(Register result, Register tmp);
  void load_mirror(Register mirror, Register method, Register tmp = rscratch2);
  void load_method_holder_cld(Register rresult, Register rmethod);

  void load_method_holder(Register holder, Register method);

  // oop manipulations
<<<<<<< HEAD
  void load_klass(Register dst, Register src, Register tmp, bool null_check_src);
=======
  void load_klass(Register dst, Register src, Register tmp, bool null_check_src = false);
>>>>>>> 1007f50b
  void store_klass(Register dst, Register src, Register tmp);

  void access_load_at(BasicType type, DecoratorSet decorators, Register dst, Address src,
                      Register tmp1, Register thread_tmp);
  void access_store_at(BasicType type, DecoratorSet decorators, Address dst, Register src,
                       Register tmp1, Register tmp2);

  void load_heap_oop(Register dst, Address src, Register tmp1 = noreg,
                     Register thread_tmp = noreg, DecoratorSet decorators = 0);
  void load_heap_oop_not_null(Register dst, Address src, Register tmp1 = noreg,
                              Register thread_tmp = noreg, DecoratorSet decorators = 0);
  void store_heap_oop(Address dst, Register src, Register tmp1 = noreg,
                      Register tmp2 = noreg, DecoratorSet decorators = 0);

  // Used for storing NULL. All other oop constants should be
  // stored using routines that take a jobject.
  void store_heap_oop_null(Address dst);

#ifdef _LP64
  void store_klass_gap(Register dst, Register src);

  // This dummy is to prevent a call to store_heap_oop from
  // converting a zero (like NULL) into a Register by giving
  // the compiler two choices it can't resolve

  void store_heap_oop(Address dst, void* dummy);

  void encode_heap_oop(Register r);
  void decode_heap_oop(Register r);
  void encode_heap_oop_not_null(Register r);
  void decode_heap_oop_not_null(Register r);
  void encode_heap_oop_not_null(Register dst, Register src);
  void decode_heap_oop_not_null(Register dst, Register src);

  void set_narrow_oop(Register dst, jobject obj);
  void set_narrow_oop(Address dst, jobject obj);
  void cmp_narrow_oop(Register dst, jobject obj);
  void cmp_narrow_oop(Address dst, jobject obj);

  void encode_klass_not_null(Register r, Register tmp);
  void decode_klass_not_null(Register r, Register tmp);
  void encode_and_move_klass_not_null(Register dst, Register src);
  void decode_and_move_klass_not_null(Register dst, Register src);
  void set_narrow_klass(Register dst, Klass* k);
  void set_narrow_klass(Address dst, Klass* k);
  void cmp_narrow_klass(Register dst, Klass* k);
  void cmp_narrow_klass(Address dst, Klass* k);

  // if heap base register is used - reinit it with the correct value
  void reinit_heapbase();

  DEBUG_ONLY(void verify_heapbase(const char* msg);)

#endif // _LP64

  // Int division/remainder for Java
  // (as idivl, but checks for special case as described in JVM spec.)
  // returns idivl instruction offset for implicit exception handling
  int corrected_idivl(Register reg);

  // Long division/remainder for Java
  // (as idivq, but checks for special case as described in JVM spec.)
  // returns idivq instruction offset for implicit exception handling
  int corrected_idivq(Register reg);

  void int3();

  // Long operation macros for a 32bit cpu
  // Long negation for Java
  void lneg(Register hi, Register lo);

  // Long multiplication for Java
  // (destroys contents of eax, ebx, ecx and edx)
  void lmul(int x_rsp_offset, int y_rsp_offset); // rdx:rax = x * y

  // Long shifts for Java
  // (semantics as described in JVM spec.)
  void lshl(Register hi, Register lo);                               // hi:lo << (rcx & 0x3f)
  void lshr(Register hi, Register lo, bool sign_extension = false);  // hi:lo >> (rcx & 0x3f)

  // Long compare for Java
  // (semantics as described in JVM spec.)
  void lcmp2int(Register x_hi, Register x_lo, Register y_hi, Register y_lo); // x_hi = lcmp(x, y)


  // misc

  // Sign extension
  void sign_extend_short(Register reg);
  void sign_extend_byte(Register reg);

  // Division by power of 2, rounding towards 0
  void division_with_shift(Register reg, int shift_value);

#ifndef _LP64
  // Compares the top-most stack entries on the FPU stack and sets the eflags as follows:
  //
  // CF (corresponds to C0) if x < y
  // PF (corresponds to C2) if unordered
  // ZF (corresponds to C3) if x = y
  //
  // The arguments are in reversed order on the stack (i.e., top of stack is first argument).
  // tmp is a temporary register, if none is available use noreg (only matters for non-P6 code)
  void fcmp(Register tmp);
  // Variant of the above which allows y to be further down the stack
  // and which only pops x and y if specified. If pop_right is
  // specified then pop_left must also be specified.
  void fcmp(Register tmp, int index, bool pop_left, bool pop_right);

  // Floating-point comparison for Java
  // Compares the top-most stack entries on the FPU stack and stores the result in dst.
  // The arguments are in reversed order on the stack (i.e., top of stack is first argument).
  // (semantics as described in JVM spec.)
  void fcmp2int(Register dst, bool unordered_is_less);
  // Variant of the above which allows y to be further down the stack
  // and which only pops x and y if specified. If pop_right is
  // specified then pop_left must also be specified.
  void fcmp2int(Register dst, bool unordered_is_less, int index, bool pop_left, bool pop_right);

  // Floating-point remainder for Java (ST0 = ST0 fremr ST1, ST1 is empty afterwards)
  // tmp is a temporary register, if none is available use noreg
  void fremr(Register tmp);

  // only if +VerifyFPU
  void verify_FPU(int stack_depth, const char* s = "illegal FPU state");
#endif // !LP64

  // dst = c = a * b + c
  void fmad(XMMRegister dst, XMMRegister a, XMMRegister b, XMMRegister c);
  void fmaf(XMMRegister dst, XMMRegister a, XMMRegister b, XMMRegister c);

  void vfmad(XMMRegister dst, XMMRegister a, XMMRegister b, XMMRegister c, int vector_len);
  void vfmaf(XMMRegister dst, XMMRegister a, XMMRegister b, XMMRegister c, int vector_len);
  void vfmad(XMMRegister dst, XMMRegister a, Address b, XMMRegister c, int vector_len);
  void vfmaf(XMMRegister dst, XMMRegister a, Address b, XMMRegister c, int vector_len);


  // same as fcmp2int, but using SSE2
  void cmpss2int(XMMRegister opr1, XMMRegister opr2, Register dst, bool unordered_is_less);
  void cmpsd2int(XMMRegister opr1, XMMRegister opr2, Register dst, bool unordered_is_less);

  // branch to L if FPU flag C2 is set/not set
  // tmp is a temporary register, if none is available use noreg
  void jC2 (Register tmp, Label& L);
  void jnC2(Register tmp, Label& L);

  // Load float value from 'address'. If UseSSE >= 1, the value is loaded into
  // register xmm0. Otherwise, the value is loaded onto the FPU stack.
  void load_float(Address src);

  // Store float value to 'address'. If UseSSE >= 1, the value is stored
  // from register xmm0. Otherwise, the value is stored from the FPU stack.
  void store_float(Address dst);

  // Load double value from 'address'. If UseSSE >= 2, the value is loaded into
  // register xmm0. Otherwise, the value is loaded onto the FPU stack.
  void load_double(Address src);

  // Store double value to 'address'. If UseSSE >= 2, the value is stored
  // from register xmm0. Otherwise, the value is stored from the FPU stack.
  void store_double(Address dst);

#ifndef _LP64
  // Pop ST (ffree & fincstp combined)
  void fpop();

  void empty_FPU_stack();
#endif // !_LP64

  void push_IU_state();
  void pop_IU_state();

  void push_FPU_state();
  void pop_FPU_state();

  void push_CPU_state();
  void pop_CPU_state();

  // Round up to a power of two
  void round_to(Register reg, int modulus);

  // Callee saved registers handling
  void push_callee_saved_registers();
  void pop_callee_saved_registers();

  // allocation
  void eden_allocate(
    Register thread,                   // Current thread
    Register obj,                      // result: pointer to object after successful allocation
    Register var_size_in_bytes,        // object size in bytes if unknown at compile time; invalid otherwise
    int      con_size_in_bytes,        // object size in bytes if   known at compile time
    Register t1,                       // temp register
    Label&   slow_case                 // continuation point if fast allocation fails
  );
  void tlab_allocate(
    Register thread,                   // Current thread
    Register obj,                      // result: pointer to object after successful allocation
    Register var_size_in_bytes,        // object size in bytes if unknown at compile time; invalid otherwise
    int      con_size_in_bytes,        // object size in bytes if   known at compile time
    Register t1,                       // temp register
    Register t2,                       // temp register
    Label&   slow_case                 // continuation point if fast allocation fails
  );
  void zero_memory(Register address, Register length_in_bytes, int offset_in_bytes, Register temp);

  // interface method calling
  void lookup_interface_method(Register recv_klass,
                               Register intf_klass,
                               RegisterOrConstant itable_index,
                               Register method_result,
                               Register scan_temp,
                               Label& no_such_interface,
                               bool return_method = true);

  // virtual method calling
  void lookup_virtual_method(Register recv_klass,
                             RegisterOrConstant vtable_index,
                             Register method_result);

  // Test sub_klass against super_klass, with fast and slow paths.

  // The fast path produces a tri-state answer: yes / no / maybe-slow.
  // One of the three labels can be NULL, meaning take the fall-through.
  // If super_check_offset is -1, the value is loaded up from super_klass.
  // No registers are killed, except temp_reg.
  void check_klass_subtype_fast_path(Register sub_klass,
                                     Register super_klass,
                                     Register temp_reg,
                                     Label* L_success,
                                     Label* L_failure,
                                     Label* L_slow_path,
                RegisterOrConstant super_check_offset = RegisterOrConstant(-1));

  // The rest of the type check; must be wired to a corresponding fast path.
  // It does not repeat the fast path logic, so don't use it standalone.
  // The temp_reg and temp2_reg can be noreg, if no temps are available.
  // Updates the sub's secondary super cache as necessary.
  // If set_cond_codes, condition codes will be Z on success, NZ on failure.
  void check_klass_subtype_slow_path(Register sub_klass,
                                     Register super_klass,
                                     Register temp_reg,
                                     Register temp2_reg,
                                     Label* L_success,
                                     Label* L_failure,
                                     bool set_cond_codes = false);

  // Simplified, combined version, good for typical uses.
  // Falls through on failure.
  void check_klass_subtype(Register sub_klass,
                           Register super_klass,
                           Register temp_reg,
                           Label& L_success);

  void clinit_barrier(Register klass,
                      Register thread,
                      Label* L_fast_path = NULL,
                      Label* L_slow_path = NULL);

  // method handles (JSR 292)
  Address argument_address(RegisterOrConstant arg_slot, int extra_slot_offset = 0);

  // Debugging

  // only if +VerifyOops
  void _verify_oop(Register reg, const char* s, const char* file, int line);
  void _verify_oop_addr(Address addr, const char* s, const char* file, int line);

  void _verify_oop_checked(Register reg, const char* s, const char* file, int line) {
    if (VerifyOops) {
      _verify_oop(reg, s, file, line);
    }
  }
  void _verify_oop_addr_checked(Address reg, const char* s, const char* file, int line) {
    if (VerifyOops) {
      _verify_oop_addr(reg, s, file, line);
    }
  }

  // TODO: verify method and klass metadata (compare against vptr?)
  void _verify_method_ptr(Register reg, const char * msg, const char * file, int line) {}
  void _verify_klass_ptr(Register reg, const char * msg, const char * file, int line){}

#define verify_oop(reg) _verify_oop_checked(reg, "broken oop " #reg, __FILE__, __LINE__)
#define verify_oop_msg(reg, msg) _verify_oop_checked(reg, "broken oop " #reg ", " #msg, __FILE__, __LINE__)
#define verify_oop_addr(addr) _verify_oop_addr_checked(addr, "broken oop addr " #addr, __FILE__, __LINE__)
#define verify_method_ptr(reg) _verify_method_ptr(reg, "broken method " #reg, __FILE__, __LINE__)
#define verify_klass_ptr(reg) _verify_klass_ptr(reg, "broken klass " #reg, __FILE__, __LINE__)

  // Verify or restore cpu control state after JNI call
  void restore_cpu_control_state_after_jni();

  // prints msg, dumps registers and stops execution
  void stop(const char* msg);

  // prints msg and continues
  void warn(const char* msg);

  // dumps registers and other state
  void print_state();

  static void debug32(int rdi, int rsi, int rbp, int rsp, int rbx, int rdx, int rcx, int rax, int eip, char* msg);
  static void debug64(char* msg, int64_t pc, int64_t regs[]);
  static void print_state32(int rdi, int rsi, int rbp, int rsp, int rbx, int rdx, int rcx, int rax, int eip);
  static void print_state64(int64_t pc, int64_t regs[]);

  void os_breakpoint();

  void untested()                                { stop("untested"); }

  void unimplemented(const char* what = "");

  void should_not_reach_here()                   { stop("should not reach here"); }

  void print_CPU_state();

  // Stack overflow checking
  void bang_stack_with_offset(int offset) {
    // stack grows down, caller passes positive offset
    assert(offset > 0, "must bang with negative offset");
    movl(Address(rsp, (-offset)), rax);
  }

  // Writes to stack successive pages until offset reached to check for
  // stack overflow + shadow pages.  Also, clobbers tmp
  void bang_stack_size(Register size, Register tmp);

  // Check for reserved stack access in method being exited (for JIT)
  void reserved_stack_check();

  void safepoint_poll(Label& slow_path, Register thread_reg, bool at_return, bool in_nmethod);

  void verify_tlab();

  Condition negate_condition(Condition cond);

  // Instructions that use AddressLiteral operands. These instruction can handle 32bit/64bit
  // operands. In general the names are modified to avoid hiding the instruction in Assembler
  // so that we don't need to implement all the varieties in the Assembler with trivial wrappers
  // here in MacroAssembler. The major exception to this rule is call

  // Arithmetics


  void addptr(Address dst, int32_t src) { LP64_ONLY(addq(dst, src)) NOT_LP64(addl(dst, src)) ; }
  void addptr(Address dst, Register src);

  void addptr(Register dst, Address src) { LP64_ONLY(addq(dst, src)) NOT_LP64(addl(dst, src)); }
  void addptr(Register dst, int32_t src);
  void addptr(Register dst, Register src);
  void addptr(Register dst, RegisterOrConstant src) {
    if (src.is_constant()) addptr(dst, (int) src.as_constant());
    else                   addptr(dst,       src.as_register());
  }

  void andptr(Register dst, int32_t src);
  void andptr(Register src1, Register src2) { LP64_ONLY(andq(src1, src2)) NOT_LP64(andl(src1, src2)) ; }

  void cmp8(AddressLiteral src1, int imm);

  // renamed to drag out the casting of address to int32_t/intptr_t
  void cmp32(Register src1, int32_t imm);

  void cmp32(AddressLiteral src1, int32_t imm);
  // compare reg - mem, or reg - &mem
  void cmp32(Register src1, AddressLiteral src2);

  void cmp32(Register src1, Address src2);

#ifndef _LP64
  void cmpklass(Address dst, Metadata* obj);
  void cmpklass(Register dst, Metadata* obj);
  void cmpoop(Address dst, jobject obj);
#endif // _LP64

  void cmpoop(Register src1, Register src2);
  void cmpoop(Register src1, Address src2);
  void cmpoop(Register dst, jobject obj);

  // NOTE src2 must be the lval. This is NOT an mem-mem compare
  void cmpptr(Address src1, AddressLiteral src2);

  void cmpptr(Register src1, AddressLiteral src2);

  void cmpptr(Register src1, Register src2) { LP64_ONLY(cmpq(src1, src2)) NOT_LP64(cmpl(src1, src2)) ; }
  void cmpptr(Register src1, Address src2) { LP64_ONLY(cmpq(src1, src2)) NOT_LP64(cmpl(src1, src2)) ; }
  // void cmpptr(Address src1, Register src2) { LP64_ONLY(cmpq(src1, src2)) NOT_LP64(cmpl(src1, src2)) ; }

  void cmpptr(Register src1, int32_t src2) { LP64_ONLY(cmpq(src1, src2)) NOT_LP64(cmpl(src1, src2)) ; }
  void cmpptr(Address src1, int32_t src2) { LP64_ONLY(cmpq(src1, src2)) NOT_LP64(cmpl(src1, src2)) ; }

  // cmp64 to avoild hiding cmpq
  void cmp64(Register src1, AddressLiteral src);

  void cmpxchgptr(Register reg, Address adr);

  void locked_cmpxchgptr(Register reg, AddressLiteral adr);


  void imulptr(Register dst, Register src) { LP64_ONLY(imulq(dst, src)) NOT_LP64(imull(dst, src)); }
  void imulptr(Register dst, Register src, int imm32) { LP64_ONLY(imulq(dst, src, imm32)) NOT_LP64(imull(dst, src, imm32)); }


  void negptr(Register dst) { LP64_ONLY(negq(dst)) NOT_LP64(negl(dst)); }

  void notptr(Register dst) { LP64_ONLY(notq(dst)) NOT_LP64(notl(dst)); }

  void shlptr(Register dst, int32_t shift);
  void shlptr(Register dst) { LP64_ONLY(shlq(dst)) NOT_LP64(shll(dst)); }

  void shrptr(Register dst, int32_t shift);
  void shrptr(Register dst) { LP64_ONLY(shrq(dst)) NOT_LP64(shrl(dst)); }

  void sarptr(Register dst) { LP64_ONLY(sarq(dst)) NOT_LP64(sarl(dst)); }
  void sarptr(Register dst, int32_t src) { LP64_ONLY(sarq(dst, src)) NOT_LP64(sarl(dst, src)); }

  void subptr(Address dst, int32_t src) { LP64_ONLY(subq(dst, src)) NOT_LP64(subl(dst, src)); }

  void subptr(Register dst, Address src) { LP64_ONLY(subq(dst, src)) NOT_LP64(subl(dst, src)); }
  void subptr(Register dst, int32_t src);
  // Force generation of a 4 byte immediate value even if it fits into 8bit
  void subptr_imm32(Register dst, int32_t src);
  void subptr(Register dst, Register src);
  void subptr(Register dst, RegisterOrConstant src) {
    if (src.is_constant()) subptr(dst, (int) src.as_constant());
    else                   subptr(dst,       src.as_register());
  }

  void sbbptr(Address dst, int32_t src) { LP64_ONLY(sbbq(dst, src)) NOT_LP64(sbbl(dst, src)); }
  void sbbptr(Register dst, int32_t src) { LP64_ONLY(sbbq(dst, src)) NOT_LP64(sbbl(dst, src)); }

  void xchgptr(Register src1, Register src2) { LP64_ONLY(xchgq(src1, src2)) NOT_LP64(xchgl(src1, src2)) ; }
  void xchgptr(Register src1, Address src2) { LP64_ONLY(xchgq(src1, src2)) NOT_LP64(xchgl(src1, src2)) ; }

  void xaddptr(Address src1, Register src2) { LP64_ONLY(xaddq(src1, src2)) NOT_LP64(xaddl(src1, src2)) ; }



  // Helper functions for statistics gathering.
  // Conditionally (atomically, on MPs) increments passed counter address, preserving condition codes.
  void cond_inc32(Condition cond, AddressLiteral counter_addr);
  // Unconditional atomic increment.
  void atomic_incl(Address counter_addr);
  void atomic_incl(AddressLiteral counter_addr, Register scr = rscratch1);
#ifdef _LP64
  void atomic_incq(Address counter_addr);
  void atomic_incq(AddressLiteral counter_addr, Register scr = rscratch1);
#endif
  void atomic_incptr(AddressLiteral counter_addr, Register scr = rscratch1) { LP64_ONLY(atomic_incq(counter_addr, scr)) NOT_LP64(atomic_incl(counter_addr, scr)) ; }
  void atomic_incptr(Address counter_addr) { LP64_ONLY(atomic_incq(counter_addr)) NOT_LP64(atomic_incl(counter_addr)) ; }

  void lea(Register dst, AddressLiteral adr);
  void lea(Address dst, AddressLiteral adr);
  void lea(Register dst, Address adr) { Assembler::lea(dst, adr); }

  void leal32(Register dst, Address src) { leal(dst, src); }

  // Import other testl() methods from the parent class or else
  // they will be hidden by the following overriding declaration.
  using Assembler::testl;
  void testl(Register dst, AddressLiteral src);

  void orptr(Register dst, Address src) { LP64_ONLY(orq(dst, src)) NOT_LP64(orl(dst, src)); }
  void orptr(Register dst, Register src) { LP64_ONLY(orq(dst, src)) NOT_LP64(orl(dst, src)); }
  void orptr(Register dst, int32_t src) { LP64_ONLY(orq(dst, src)) NOT_LP64(orl(dst, src)); }
  void orptr(Address dst, int32_t imm32) { LP64_ONLY(orq(dst, imm32)) NOT_LP64(orl(dst, imm32)); }

  void testptr(Register src, int32_t imm32) {  LP64_ONLY(testq(src, imm32)) NOT_LP64(testl(src, imm32)); }
  void testptr(Register src1, Address src2) { LP64_ONLY(testq(src1, src2)) NOT_LP64(testl(src1, src2)); }
  void testptr(Register src1, Register src2);

  void xorptr(Register dst, Register src) { LP64_ONLY(xorq(dst, src)) NOT_LP64(xorl(dst, src)); }
  void xorptr(Register dst, Address src) { LP64_ONLY(xorq(dst, src)) NOT_LP64(xorl(dst, src)); }

  // Calls

  void call(Label& L, relocInfo::relocType rtype);
  void call(Register entry);
  void call(Address addr) { Assembler::call(addr); }

  // NOTE: this call transfers to the effective address of entry NOT
  // the address contained by entry. This is because this is more natural
  // for jumps/calls.
  void call(AddressLiteral entry);

  // Emit the CompiledIC call idiom
  void ic_call(address entry, jint method_index = 0);

  // Jumps

  // NOTE: these jumps tranfer to the effective address of dst NOT
  // the address contained by dst. This is because this is more natural
  // for jumps/calls.
  void jump(AddressLiteral dst);
  void jump_cc(Condition cc, AddressLiteral dst);

  // 32bit can do a case table jump in one instruction but we no longer allow the base
  // to be installed in the Address class. This jump will tranfers to the address
  // contained in the location described by entry (not the address of entry)
  void jump(ArrayAddress entry);

  // Floating

  void andpd(XMMRegister dst, Address src) { Assembler::andpd(dst, src); }
  void andpd(XMMRegister dst, AddressLiteral src, Register scratch_reg = rscratch1);
  void andpd(XMMRegister dst, XMMRegister src) { Assembler::andpd(dst, src); }

  void andps(XMMRegister dst, XMMRegister src) { Assembler::andps(dst, src); }
  void andps(XMMRegister dst, Address src) { Assembler::andps(dst, src); }
  void andps(XMMRegister dst, AddressLiteral src, Register scratch_reg = rscratch1);

  void comiss(XMMRegister dst, XMMRegister src) { Assembler::comiss(dst, src); }
  void comiss(XMMRegister dst, Address src) { Assembler::comiss(dst, src); }
  void comiss(XMMRegister dst, AddressLiteral src);

  void comisd(XMMRegister dst, XMMRegister src) { Assembler::comisd(dst, src); }
  void comisd(XMMRegister dst, Address src) { Assembler::comisd(dst, src); }
  void comisd(XMMRegister dst, AddressLiteral src);

#ifndef _LP64
  void fadd_s(Address src)        { Assembler::fadd_s(src); }
  void fadd_s(AddressLiteral src) { Assembler::fadd_s(as_Address(src)); }

  void fldcw(Address src) { Assembler::fldcw(src); }
  void fldcw(AddressLiteral src);

  void fld_s(int index)   { Assembler::fld_s(index); }
  void fld_s(Address src) { Assembler::fld_s(src); }
  void fld_s(AddressLiteral src);

  void fld_d(Address src) { Assembler::fld_d(src); }
  void fld_d(AddressLiteral src);

  void fmul_s(Address src)        { Assembler::fmul_s(src); }
  void fmul_s(AddressLiteral src) { Assembler::fmul_s(as_Address(src)); }
#endif // _LP64

  void fld_x(Address src) { Assembler::fld_x(src); }
  void fld_x(AddressLiteral src);

  void ldmxcsr(Address src) { Assembler::ldmxcsr(src); }
  void ldmxcsr(AddressLiteral src);

#ifdef _LP64
 private:
  void sha256_AVX2_one_round_compute(
    Register  reg_old_h,
    Register  reg_a,
    Register  reg_b,
    Register  reg_c,
    Register  reg_d,
    Register  reg_e,
    Register  reg_f,
    Register  reg_g,
    Register  reg_h,
    int iter);
  void sha256_AVX2_four_rounds_compute_first(int start);
  void sha256_AVX2_four_rounds_compute_last(int start);
  void sha256_AVX2_one_round_and_sched(
        XMMRegister xmm_0,     /* == ymm4 on 0, 1, 2, 3 iterations, then rotate 4 registers left on 4, 8, 12 iterations */
        XMMRegister xmm_1,     /* ymm5 */  /* full cycle is 16 iterations */
        XMMRegister xmm_2,     /* ymm6 */
        XMMRegister xmm_3,     /* ymm7 */
        Register    reg_a,      /* == eax on 0 iteration, then rotate 8 register right on each next iteration */
        Register    reg_b,      /* ebx */    /* full cycle is 8 iterations */
        Register    reg_c,      /* edi */
        Register    reg_d,      /* esi */
        Register    reg_e,      /* r8d */
        Register    reg_f,      /* r9d */
        Register    reg_g,      /* r10d */
        Register    reg_h,      /* r11d */
        int iter);

  void addm(int disp, Register r1, Register r2);
  void gfmul(XMMRegister tmp0, XMMRegister t);
  void schoolbookAAD(int i, Register subkeyH, XMMRegister data, XMMRegister tmp0,
                     XMMRegister tmp1, XMMRegister tmp2, XMMRegister tmp3);
  void generateHtbl_one_block(Register htbl);
  void generateHtbl_eight_blocks(Register htbl);
 public:
  void sha256_AVX2(XMMRegister msg, XMMRegister state0, XMMRegister state1, XMMRegister msgtmp0,
                   XMMRegister msgtmp1, XMMRegister msgtmp2, XMMRegister msgtmp3, XMMRegister msgtmp4,
                   Register buf, Register state, Register ofs, Register limit, Register rsp,
                   bool multi_block, XMMRegister shuf_mask);
  void avx_ghash(Register state, Register htbl, Register data, Register blocks);
#endif

#ifdef _LP64
 private:
  void sha512_AVX2_one_round_compute(Register old_h, Register a, Register b, Register c, Register d,
                                     Register e, Register f, Register g, Register h, int iteration);

  void sha512_AVX2_one_round_and_schedule(XMMRegister xmm4, XMMRegister xmm5, XMMRegister xmm6, XMMRegister xmm7,
                                          Register a, Register b, Register c, Register d, Register e, Register f,
                                          Register g, Register h, int iteration);

  void addmq(int disp, Register r1, Register r2);
 public:
  void sha512_AVX2(XMMRegister msg, XMMRegister state0, XMMRegister state1, XMMRegister msgtmp0,
                   XMMRegister msgtmp1, XMMRegister msgtmp2, XMMRegister msgtmp3, XMMRegister msgtmp4,
                   Register buf, Register state, Register ofs, Register limit, Register rsp, bool multi_block,
                   XMMRegister shuf_mask);
private:
  void roundEnc(XMMRegister key, int rnum);
  void lastroundEnc(XMMRegister key, int rnum);
  void roundDec(XMMRegister key, int rnum);
  void lastroundDec(XMMRegister key, int rnum);
  void ev_load_key(XMMRegister xmmdst, Register key, int offset, XMMRegister xmm_shuf_mask);
  void gfmul_avx512(XMMRegister ghash, XMMRegister hkey);
  void generateHtbl_48_block_zmm(Register htbl, Register avx512_subkeyHtbl);
  void ghash16_encrypt16_parallel(Register key, Register subkeyHtbl, XMMRegister ctr_blockx,
                                  XMMRegister aad_hashx, Register in, Register out, Register data, Register pos, bool reduction,
                                  XMMRegister addmask, bool no_ghash_input, Register rounds, Register ghash_pos,
                                  bool final_reduction, int index, XMMRegister counter_inc_mask);
public:
  void aesecb_encrypt(Register source_addr, Register dest_addr, Register key, Register len);
  void aesecb_decrypt(Register source_addr, Register dest_addr, Register key, Register len);
  void aesctr_encrypt(Register src_addr, Register dest_addr, Register key, Register counter,
                      Register len_reg, Register used, Register used_addr, Register saved_encCounter_start);
  void aesgcm_encrypt(Register in, Register len, Register ct, Register out, Register key,
                      Register state, Register subkeyHtbl, Register avx512_subkeyHtbl, Register counter);

#endif

  void fast_md5(Register buf, Address state, Address ofs, Address limit,
                bool multi_block);

  void fast_sha1(XMMRegister abcd, XMMRegister e0, XMMRegister e1, XMMRegister msg0,
                 XMMRegister msg1, XMMRegister msg2, XMMRegister msg3, XMMRegister shuf_mask,
                 Register buf, Register state, Register ofs, Register limit, Register rsp,
                 bool multi_block);

#ifdef _LP64
  void fast_sha256(XMMRegister msg, XMMRegister state0, XMMRegister state1, XMMRegister msgtmp0,
                   XMMRegister msgtmp1, XMMRegister msgtmp2, XMMRegister msgtmp3, XMMRegister msgtmp4,
                   Register buf, Register state, Register ofs, Register limit, Register rsp,
                   bool multi_block, XMMRegister shuf_mask);
#else
  void fast_sha256(XMMRegister msg, XMMRegister state0, XMMRegister state1, XMMRegister msgtmp0,
                   XMMRegister msgtmp1, XMMRegister msgtmp2, XMMRegister msgtmp3, XMMRegister msgtmp4,
                   Register buf, Register state, Register ofs, Register limit, Register rsp,
                   bool multi_block);
#endif

  void fast_exp(XMMRegister xmm0, XMMRegister xmm1, XMMRegister xmm2, XMMRegister xmm3,
                XMMRegister xmm4, XMMRegister xmm5, XMMRegister xmm6, XMMRegister xmm7,
                Register rax, Register rcx, Register rdx, Register tmp);

#ifdef _LP64
  void fast_log(XMMRegister xmm0, XMMRegister xmm1, XMMRegister xmm2, XMMRegister xmm3,
                XMMRegister xmm4, XMMRegister xmm5, XMMRegister xmm6, XMMRegister xmm7,
                Register rax, Register rcx, Register rdx, Register tmp1, Register tmp2);

  void fast_log10(XMMRegister xmm0, XMMRegister xmm1, XMMRegister xmm2, XMMRegister xmm3,
                  XMMRegister xmm4, XMMRegister xmm5, XMMRegister xmm6, XMMRegister xmm7,
                  Register rax, Register rcx, Register rdx, Register r11);

  void fast_pow(XMMRegister xmm0, XMMRegister xmm1, XMMRegister xmm2, XMMRegister xmm3, XMMRegister xmm4,
                XMMRegister xmm5, XMMRegister xmm6, XMMRegister xmm7, Register rax, Register rcx,
                Register rdx, Register tmp1, Register tmp2, Register tmp3, Register tmp4);

  void fast_sin(XMMRegister xmm0, XMMRegister xmm1, XMMRegister xmm2, XMMRegister xmm3,
                XMMRegister xmm4, XMMRegister xmm5, XMMRegister xmm6, XMMRegister xmm7,
                Register rax, Register rbx, Register rcx, Register rdx, Register tmp1, Register tmp2,
                Register tmp3, Register tmp4);

  void fast_cos(XMMRegister xmm0, XMMRegister xmm1, XMMRegister xmm2, XMMRegister xmm3,
                XMMRegister xmm4, XMMRegister xmm5, XMMRegister xmm6, XMMRegister xmm7,
                Register rax, Register rcx, Register rdx, Register tmp1,
                Register tmp2, Register tmp3, Register tmp4);
  void fast_tan(XMMRegister xmm0, XMMRegister xmm1, XMMRegister xmm2, XMMRegister xmm3,
                XMMRegister xmm4, XMMRegister xmm5, XMMRegister xmm6, XMMRegister xmm7,
                Register rax, Register rcx, Register rdx, Register tmp1,
                Register tmp2, Register tmp3, Register tmp4);
#else
  void fast_log(XMMRegister xmm0, XMMRegister xmm1, XMMRegister xmm2, XMMRegister xmm3,
                XMMRegister xmm4, XMMRegister xmm5, XMMRegister xmm6, XMMRegister xmm7,
                Register rax, Register rcx, Register rdx, Register tmp1);

  void fast_log10(XMMRegister xmm0, XMMRegister xmm1, XMMRegister xmm2, XMMRegister xmm3,
                XMMRegister xmm4, XMMRegister xmm5, XMMRegister xmm6, XMMRegister xmm7,
                Register rax, Register rcx, Register rdx, Register tmp);

  void fast_pow(XMMRegister xmm0, XMMRegister xmm1, XMMRegister xmm2, XMMRegister xmm3, XMMRegister xmm4,
                XMMRegister xmm5, XMMRegister xmm6, XMMRegister xmm7, Register rax, Register rcx,
                Register rdx, Register tmp);

  void fast_sin(XMMRegister xmm0, XMMRegister xmm1, XMMRegister xmm2, XMMRegister xmm3,
                XMMRegister xmm4, XMMRegister xmm5, XMMRegister xmm6, XMMRegister xmm7,
                Register rax, Register rbx, Register rdx);

  void fast_cos(XMMRegister xmm0, XMMRegister xmm1, XMMRegister xmm2, XMMRegister xmm3,
                XMMRegister xmm4, XMMRegister xmm5, XMMRegister xmm6, XMMRegister xmm7,
                Register rax, Register rcx, Register rdx, Register tmp);

  void libm_sincos_huge(XMMRegister xmm0, XMMRegister xmm1, Register eax, Register ecx,
                        Register edx, Register ebx, Register esi, Register edi,
                        Register ebp, Register esp);

  void libm_reduce_pi04l(Register eax, Register ecx, Register edx, Register ebx,
                         Register esi, Register edi, Register ebp, Register esp);

  void libm_tancot_huge(XMMRegister xmm0, XMMRegister xmm1, Register eax, Register ecx,
                        Register edx, Register ebx, Register esi, Register edi,
                        Register ebp, Register esp);

  void fast_tan(XMMRegister xmm0, XMMRegister xmm1, XMMRegister xmm2, XMMRegister xmm3,
                XMMRegister xmm4, XMMRegister xmm5, XMMRegister xmm6, XMMRegister xmm7,
                Register rax, Register rcx, Register rdx, Register tmp);
#endif

private:

  // these are private because users should be doing movflt/movdbl

  void movss(XMMRegister dst, XMMRegister src) { Assembler::movss(dst, src); }
  void movss(Address dst, XMMRegister src)     { Assembler::movss(dst, src); }
  void movss(XMMRegister dst, Address src)     { Assembler::movss(dst, src); }
  void movss(XMMRegister dst, AddressLiteral src);

  void movlpd(XMMRegister dst, Address src)    {Assembler::movlpd(dst, src); }
  void movlpd(XMMRegister dst, AddressLiteral src);

public:

  void addsd(XMMRegister dst, XMMRegister src)    { Assembler::addsd(dst, src); }
  void addsd(XMMRegister dst, Address src)        { Assembler::addsd(dst, src); }
  void addsd(XMMRegister dst, AddressLiteral src);

  void addss(XMMRegister dst, XMMRegister src)    { Assembler::addss(dst, src); }
  void addss(XMMRegister dst, Address src)        { Assembler::addss(dst, src); }
  void addss(XMMRegister dst, AddressLiteral src);

  void addpd(XMMRegister dst, XMMRegister src)    { Assembler::addpd(dst, src); }
  void addpd(XMMRegister dst, Address src)        { Assembler::addpd(dst, src); }
  void addpd(XMMRegister dst, AddressLiteral src);

  void divsd(XMMRegister dst, XMMRegister src)    { Assembler::divsd(dst, src); }
  void divsd(XMMRegister dst, Address src)        { Assembler::divsd(dst, src); }
  void divsd(XMMRegister dst, AddressLiteral src);

  void divss(XMMRegister dst, XMMRegister src)    { Assembler::divss(dst, src); }
  void divss(XMMRegister dst, Address src)        { Assembler::divss(dst, src); }
  void divss(XMMRegister dst, AddressLiteral src);

  // Move Unaligned Double Quadword
  void movdqu(Address     dst, XMMRegister src);
  void movdqu(XMMRegister dst, Address src);
  void movdqu(XMMRegister dst, XMMRegister src);
  void movdqu(XMMRegister dst, AddressLiteral src, Register scratchReg = rscratch1);

  void kmovwl(KRegister dst, Register src) { Assembler::kmovwl(dst, src); }
  void kmovwl(Register dst, KRegister src) { Assembler::kmovwl(dst, src); }
  void kmovwl(KRegister dst, Address src) { Assembler::kmovwl(dst, src); }
  void kmovwl(KRegister dst, AddressLiteral src, Register scratch_reg = rscratch1);
  void kmovwl(Address dst,  KRegister src) { Assembler::kmovwl(dst, src); }
  void kmovwl(KRegister dst, KRegister src) { Assembler::kmovwl(dst, src); }

  void kmovql(KRegister dst, KRegister src) { Assembler::kmovql(dst, src); }
  void kmovql(KRegister dst, Register src) { Assembler::kmovql(dst, src); }
  void kmovql(Register dst, KRegister src) { Assembler::kmovql(dst, src); }
  void kmovql(KRegister dst, Address src) { Assembler::kmovql(dst, src); }
  void kmovql(Address  dst, KRegister src) { Assembler::kmovql(dst, src); }
  void kmovql(KRegister dst, AddressLiteral src, Register scratch_reg = rscratch1);

  // Safe move operation, lowers down to 16bit moves for targets supporting
  // AVX512F feature and 64bit moves for targets supporting AVX512BW feature.
  void kmov(Address  dst, KRegister src);
  void kmov(KRegister dst, Address src);
  void kmov(KRegister dst, KRegister src);
  void kmov(Register dst, KRegister src);
  void kmov(KRegister dst, Register src);

  // AVX Unaligned forms
  void vmovdqu(Address     dst, XMMRegister src);
  void vmovdqu(XMMRegister dst, Address src);
  void vmovdqu(XMMRegister dst, XMMRegister src);
  void vmovdqu(XMMRegister dst, AddressLiteral src, Register scratch_reg = rscratch1);

  // AVX512 Unaligned
  void evmovdqu(BasicType type, KRegister kmask, Address dst, XMMRegister src, int vector_len);
  void evmovdqu(BasicType type, KRegister kmask, XMMRegister dst, Address src, int vector_len);

  void evmovdqub(Address dst, XMMRegister src, bool merge, int vector_len) { Assembler::evmovdqub(dst, src, merge, vector_len); }
  void evmovdqub(XMMRegister dst, Address src, bool merge, int vector_len) { Assembler::evmovdqub(dst, src, merge, vector_len); }
  void evmovdqub(XMMRegister dst, XMMRegister src, bool merge, int vector_len) { Assembler::evmovdqub(dst, src, merge, vector_len); }
  void evmovdqub(XMMRegister dst, KRegister mask, Address src, bool merge, int vector_len) { Assembler::evmovdqub(dst, mask, src, merge, vector_len); }
  void evmovdqub(Address dst, KRegister mask, XMMRegister src, bool merge, int vector_len) { Assembler::evmovdqub(dst, mask, src, merge, vector_len); }
  void evmovdqub(XMMRegister dst, KRegister mask, AddressLiteral src, bool merge, int vector_len, Register scratch_reg);

  void evmovdquw(Address dst, XMMRegister src, bool merge, int vector_len) { Assembler::evmovdquw(dst, src, merge, vector_len); }
  void evmovdquw(Address dst, KRegister mask, XMMRegister src, bool merge, int vector_len) { Assembler::evmovdquw(dst, mask, src, merge, vector_len); }
  void evmovdquw(XMMRegister dst, Address src, bool merge, int vector_len) { Assembler::evmovdquw(dst, src, merge, vector_len); }
  void evmovdquw(XMMRegister dst, KRegister mask, Address src, bool merge, int vector_len) { Assembler::evmovdquw(dst, mask, src, merge, vector_len); }
  void evmovdquw(XMMRegister dst, KRegister mask, AddressLiteral src, bool merge, int vector_len, Register scratch_reg);

  void evmovdqul(Address dst, XMMRegister src, int vector_len) { Assembler::evmovdqul(dst, src, vector_len); }
  void evmovdqul(XMMRegister dst, Address src, int vector_len) { Assembler::evmovdqul(dst, src, vector_len); }
  void evmovdqul(XMMRegister dst, XMMRegister src, int vector_len) {
     if (dst->encoding() == src->encoding()) return;
     Assembler::evmovdqul(dst, src, vector_len);
  }
  void evmovdqul(Address dst, KRegister mask, XMMRegister src, bool merge, int vector_len) { Assembler::evmovdqul(dst, mask, src, merge, vector_len); }
  void evmovdqul(XMMRegister dst, KRegister mask, Address src, bool merge, int vector_len) { Assembler::evmovdqul(dst, mask, src, merge, vector_len); }
  void evmovdqul(XMMRegister dst, KRegister mask, XMMRegister src, bool merge, int vector_len) {
    if (dst->encoding() == src->encoding() && mask == k0) return;
    Assembler::evmovdqul(dst, mask, src, merge, vector_len);
   }
  void evmovdqul(XMMRegister dst, KRegister mask, AddressLiteral src, bool merge, int vector_len, Register scratch_reg);

  void evmovdquq(XMMRegister dst, Address src, int vector_len) { Assembler::evmovdquq(dst, src, vector_len); }
  void evmovdquq(Address dst, XMMRegister src, int vector_len) { Assembler::evmovdquq(dst, src, vector_len); }
  void evmovdquq(XMMRegister dst, AddressLiteral src, int vector_len, Register rscratch);
  void evmovdquq(XMMRegister dst, XMMRegister src, int vector_len) {
    if (dst->encoding() == src->encoding()) return;
    Assembler::evmovdquq(dst, src, vector_len);
  }
  void evmovdquq(Address dst, KRegister mask, XMMRegister src, bool merge, int vector_len) { Assembler::evmovdquq(dst, mask, src, merge, vector_len); }
  void evmovdquq(XMMRegister dst, KRegister mask, Address src, bool merge, int vector_len) { Assembler::evmovdquq(dst, mask, src, merge, vector_len); }
  void evmovdquq(XMMRegister dst, KRegister mask, XMMRegister src, bool merge, int vector_len) {
    if (dst->encoding() == src->encoding() && mask == k0) return;
    Assembler::evmovdquq(dst, mask, src, merge, vector_len);
  }
  void evmovdquq(XMMRegister dst, KRegister mask, AddressLiteral src, bool merge, int vector_len, Register scratch_reg);

  // Move Aligned Double Quadword
  void movdqa(XMMRegister dst, Address src)       { Assembler::movdqa(dst, src); }
  void movdqa(XMMRegister dst, XMMRegister src)   { Assembler::movdqa(dst, src); }
  void movdqa(XMMRegister dst, AddressLiteral src);

  void movsd(XMMRegister dst, XMMRegister src) { Assembler::movsd(dst, src); }
  void movsd(Address dst, XMMRegister src)     { Assembler::movsd(dst, src); }
  void movsd(XMMRegister dst, Address src)     { Assembler::movsd(dst, src); }
  void movsd(XMMRegister dst, AddressLiteral src);

  void mulpd(XMMRegister dst, XMMRegister src)    { Assembler::mulpd(dst, src); }
  void mulpd(XMMRegister dst, Address src)        { Assembler::mulpd(dst, src); }
  void mulpd(XMMRegister dst, AddressLiteral src);

  void mulsd(XMMRegister dst, XMMRegister src)    { Assembler::mulsd(dst, src); }
  void mulsd(XMMRegister dst, Address src)        { Assembler::mulsd(dst, src); }
  void mulsd(XMMRegister dst, AddressLiteral src);

  void mulss(XMMRegister dst, XMMRegister src)    { Assembler::mulss(dst, src); }
  void mulss(XMMRegister dst, Address src)        { Assembler::mulss(dst, src); }
  void mulss(XMMRegister dst, AddressLiteral src);

  // Carry-Less Multiplication Quadword
  void pclmulldq(XMMRegister dst, XMMRegister src) {
    // 0x00 - multiply lower 64 bits [0:63]
    Assembler::pclmulqdq(dst, src, 0x00);
  }
  void pclmulhdq(XMMRegister dst, XMMRegister src) {
    // 0x11 - multiply upper 64 bits [64:127]
    Assembler::pclmulqdq(dst, src, 0x11);
  }

  void pcmpeqb(XMMRegister dst, XMMRegister src);
  void pcmpeqw(XMMRegister dst, XMMRegister src);

  void pcmpestri(XMMRegister dst, Address src, int imm8);
  void pcmpestri(XMMRegister dst, XMMRegister src, int imm8);

  void pmovzxbw(XMMRegister dst, XMMRegister src);
  void pmovzxbw(XMMRegister dst, Address src);

  void pmovmskb(Register dst, XMMRegister src);

  void ptest(XMMRegister dst, XMMRegister src);

  void sqrtsd(XMMRegister dst, XMMRegister src)    { Assembler::sqrtsd(dst, src); }
  void sqrtsd(XMMRegister dst, Address src)        { Assembler::sqrtsd(dst, src); }
  void sqrtsd(XMMRegister dst, AddressLiteral src);

  void roundsd(XMMRegister dst, XMMRegister src, int32_t rmode)    { Assembler::roundsd(dst, src, rmode); }
  void roundsd(XMMRegister dst, Address src, int32_t rmode)        { Assembler::roundsd(dst, src, rmode); }
  void roundsd(XMMRegister dst, AddressLiteral src, int32_t rmode, Register scratch_reg);

  void sqrtss(XMMRegister dst, XMMRegister src)    { Assembler::sqrtss(dst, src); }
  void sqrtss(XMMRegister dst, Address src)        { Assembler::sqrtss(dst, src); }
  void sqrtss(XMMRegister dst, AddressLiteral src);

  void subsd(XMMRegister dst, XMMRegister src)    { Assembler::subsd(dst, src); }
  void subsd(XMMRegister dst, Address src)        { Assembler::subsd(dst, src); }
  void subsd(XMMRegister dst, AddressLiteral src);

  void subss(XMMRegister dst, XMMRegister src)    { Assembler::subss(dst, src); }
  void subss(XMMRegister dst, Address src)        { Assembler::subss(dst, src); }
  void subss(XMMRegister dst, AddressLiteral src);

  void ucomiss(XMMRegister dst, XMMRegister src) { Assembler::ucomiss(dst, src); }
  void ucomiss(XMMRegister dst, Address src)     { Assembler::ucomiss(dst, src); }
  void ucomiss(XMMRegister dst, AddressLiteral src);

  void ucomisd(XMMRegister dst, XMMRegister src) { Assembler::ucomisd(dst, src); }
  void ucomisd(XMMRegister dst, Address src)     { Assembler::ucomisd(dst, src); }
  void ucomisd(XMMRegister dst, AddressLiteral src);

  // Bitwise Logical XOR of Packed Double-Precision Floating-Point Values
  void xorpd(XMMRegister dst, XMMRegister src);
  void xorpd(XMMRegister dst, Address src)     { Assembler::xorpd(dst, src); }
  void xorpd(XMMRegister dst, AddressLiteral src, Register scratch_reg = rscratch1);

  // Bitwise Logical XOR of Packed Single-Precision Floating-Point Values
  void xorps(XMMRegister dst, XMMRegister src);
  void xorps(XMMRegister dst, Address src)     { Assembler::xorps(dst, src); }
  void xorps(XMMRegister dst, AddressLiteral src, Register scratch_reg = rscratch1);

  // Shuffle Bytes
  void pshufb(XMMRegister dst, XMMRegister src) { Assembler::pshufb(dst, src); }
  void pshufb(XMMRegister dst, Address src)     { Assembler::pshufb(dst, src); }
  void pshufb(XMMRegister dst, AddressLiteral src);
  // AVX 3-operands instructions

  void vaddsd(XMMRegister dst, XMMRegister nds, XMMRegister src) { Assembler::vaddsd(dst, nds, src); }
  void vaddsd(XMMRegister dst, XMMRegister nds, Address src)     { Assembler::vaddsd(dst, nds, src); }
  void vaddsd(XMMRegister dst, XMMRegister nds, AddressLiteral src);

  void vaddss(XMMRegister dst, XMMRegister nds, XMMRegister src) { Assembler::vaddss(dst, nds, src); }
  void vaddss(XMMRegister dst, XMMRegister nds, Address src)     { Assembler::vaddss(dst, nds, src); }
  void vaddss(XMMRegister dst, XMMRegister nds, AddressLiteral src);

  void vabsss(XMMRegister dst, XMMRegister nds, XMMRegister src, AddressLiteral negate_field, int vector_len);
  void vabssd(XMMRegister dst, XMMRegister nds, XMMRegister src, AddressLiteral negate_field, int vector_len);

  void vpaddb(XMMRegister dst, XMMRegister nds, XMMRegister src, int vector_len);
  void vpaddb(XMMRegister dst, XMMRegister nds, Address src, int vector_len);
  void vpaddb(XMMRegister dst, XMMRegister nds, AddressLiteral src, int vector_len, Register rscratch);

  void vpaddw(XMMRegister dst, XMMRegister nds, XMMRegister src, int vector_len);
  void vpaddw(XMMRegister dst, XMMRegister nds, Address src, int vector_len);

  void vpaddd(XMMRegister dst, XMMRegister nds, XMMRegister src, int vector_len) { Assembler::vpaddd(dst, nds, src, vector_len); }
  void vpaddd(XMMRegister dst, XMMRegister nds, Address src, int vector_len) { Assembler::vpaddd(dst, nds, src, vector_len); }
  void vpaddd(XMMRegister dst, XMMRegister nds, AddressLiteral src, int vector_len, Register rscratch);

  void vpand(XMMRegister dst, XMMRegister nds, XMMRegister src, int vector_len) { Assembler::vpand(dst, nds, src, vector_len); }
  void vpand(XMMRegister dst, XMMRegister nds, Address src, int vector_len) { Assembler::vpand(dst, nds, src, vector_len); }
  void vpand(XMMRegister dst, XMMRegister nds, AddressLiteral src, int vector_len, Register scratch_reg = rscratch1);

  void vpbroadcastw(XMMRegister dst, XMMRegister src, int vector_len);
  void vpbroadcastw(XMMRegister dst, Address src, int vector_len) { Assembler::vpbroadcastw(dst, src, vector_len); }

  void vpcmpeqb(XMMRegister dst, XMMRegister nds, XMMRegister src, int vector_len);

  void vpcmpeqw(XMMRegister dst, XMMRegister nds, XMMRegister src, int vector_len);
  void evpcmpeqd(KRegister kdst, KRegister mask, XMMRegister nds, AddressLiteral src, int vector_len, Register scratch_reg);

  // Vector compares
  void evpcmpd(KRegister kdst, KRegister mask, XMMRegister nds, XMMRegister src,
               int comparison, bool is_signed, int vector_len) { Assembler::evpcmpd(kdst, mask, nds, src, comparison, is_signed, vector_len); }
  void evpcmpd(KRegister kdst, KRegister mask, XMMRegister nds, AddressLiteral src,
               int comparison, bool is_signed, int vector_len, Register scratch_reg);
  void evpcmpq(KRegister kdst, KRegister mask, XMMRegister nds, XMMRegister src,
               int comparison, bool is_signed, int vector_len) { Assembler::evpcmpq(kdst, mask, nds, src, comparison, is_signed, vector_len); }
  void evpcmpq(KRegister kdst, KRegister mask, XMMRegister nds, AddressLiteral src,
               int comparison, bool is_signed, int vector_len, Register scratch_reg);
  void evpcmpb(KRegister kdst, KRegister mask, XMMRegister nds, XMMRegister src,
               int comparison, bool is_signed, int vector_len) { Assembler::evpcmpb(kdst, mask, nds, src, comparison, is_signed, vector_len); }
  void evpcmpb(KRegister kdst, KRegister mask, XMMRegister nds, AddressLiteral src,
               int comparison, bool is_signed, int vector_len, Register scratch_reg);
  void evpcmpw(KRegister kdst, KRegister mask, XMMRegister nds, XMMRegister src,
               int comparison, bool is_signed, int vector_len) { Assembler::evpcmpw(kdst, mask, nds, src, comparison, is_signed, vector_len); }
  void evpcmpw(KRegister kdst, KRegister mask, XMMRegister nds, AddressLiteral src,
               int comparison, bool is_signed, int vector_len, Register scratch_reg);


  // Emit comparison instruction for the specified comparison predicate.
  void vpcmpCCW(XMMRegister dst, XMMRegister nds, XMMRegister src, ComparisonPredicate cond, Width width, int vector_len, Register scratch_reg);
  void vpcmpCC(XMMRegister dst, XMMRegister nds, XMMRegister src, int cond_encoding, Width width, int vector_len);

  void vpmovzxbw(XMMRegister dst, Address src, int vector_len);
  void vpmovzxbw(XMMRegister dst, XMMRegister src, int vector_len) { Assembler::vpmovzxbw(dst, src, vector_len); }

  void vpmovmskb(Register dst, XMMRegister src, int vector_len = Assembler::AVX_256bit);

  void vpmullw(XMMRegister dst, XMMRegister nds, XMMRegister src, int vector_len);
  void vpmullw(XMMRegister dst, XMMRegister nds, Address src, int vector_len);
  void vpmulld(XMMRegister dst, XMMRegister nds, Address src, int vector_len) {
    Assembler::vpmulld(dst, nds, src, vector_len);
  };
  void vpmulld(XMMRegister dst, XMMRegister nds, XMMRegister src, int vector_len) {
    Assembler::vpmulld(dst, nds, src, vector_len);
  }
  void vpmulld(XMMRegister dst, XMMRegister nds, AddressLiteral src, int vector_len, Register scratch_reg);

  void vpsubb(XMMRegister dst, XMMRegister nds, XMMRegister src, int vector_len);
  void vpsubb(XMMRegister dst, XMMRegister nds, Address src, int vector_len);

  void vpsubw(XMMRegister dst, XMMRegister nds, XMMRegister src, int vector_len);
  void vpsubw(XMMRegister dst, XMMRegister nds, Address src, int vector_len);

  void vpsraw(XMMRegister dst, XMMRegister nds, XMMRegister shift, int vector_len);
  void vpsraw(XMMRegister dst, XMMRegister nds, int shift, int vector_len);

  void evpsraq(XMMRegister dst, XMMRegister nds, XMMRegister shift, int vector_len);
  void evpsraq(XMMRegister dst, XMMRegister nds, int shift, int vector_len);

  void vpsrlw(XMMRegister dst, XMMRegister nds, XMMRegister shift, int vector_len);
  void vpsrlw(XMMRegister dst, XMMRegister nds, int shift, int vector_len);

  void vpsllw(XMMRegister dst, XMMRegister nds, XMMRegister shift, int vector_len);
  void vpsllw(XMMRegister dst, XMMRegister nds, int shift, int vector_len);

  void vptest(XMMRegister dst, XMMRegister src);
  void vptest(XMMRegister dst, XMMRegister src, int vector_len) { Assembler::vptest(dst, src, vector_len); }

  void punpcklbw(XMMRegister dst, XMMRegister src);
  void punpcklbw(XMMRegister dst, Address src) { Assembler::punpcklbw(dst, src); }

  void pshufd(XMMRegister dst, Address src, int mode);
  void pshufd(XMMRegister dst, XMMRegister src, int mode) { Assembler::pshufd(dst, src, mode); }

  void pshuflw(XMMRegister dst, XMMRegister src, int mode);
  void pshuflw(XMMRegister dst, Address src, int mode) { Assembler::pshuflw(dst, src, mode); }

  void vandpd(XMMRegister dst, XMMRegister nds, XMMRegister src, int vector_len) { Assembler::vandpd(dst, nds, src, vector_len); }
  void vandpd(XMMRegister dst, XMMRegister nds, Address src, int vector_len)     { Assembler::vandpd(dst, nds, src, vector_len); }
  void vandpd(XMMRegister dst, XMMRegister nds, AddressLiteral src, int vector_len, Register scratch_reg = rscratch1);

  void vandps(XMMRegister dst, XMMRegister nds, XMMRegister src, int vector_len) { Assembler::vandps(dst, nds, src, vector_len); }
  void vandps(XMMRegister dst, XMMRegister nds, Address src, int vector_len)     { Assembler::vandps(dst, nds, src, vector_len); }
  void vandps(XMMRegister dst, XMMRegister nds, AddressLiteral src, int vector_len, Register scratch_reg = rscratch1);

  void evpord(XMMRegister dst, KRegister mask, XMMRegister nds, AddressLiteral src, bool merge, int vector_len, Register scratch_reg);

  void vdivsd(XMMRegister dst, XMMRegister nds, XMMRegister src) { Assembler::vdivsd(dst, nds, src); }
  void vdivsd(XMMRegister dst, XMMRegister nds, Address src)     { Assembler::vdivsd(dst, nds, src); }
  void vdivsd(XMMRegister dst, XMMRegister nds, AddressLiteral src);

  void vdivss(XMMRegister dst, XMMRegister nds, XMMRegister src) { Assembler::vdivss(dst, nds, src); }
  void vdivss(XMMRegister dst, XMMRegister nds, Address src)     { Assembler::vdivss(dst, nds, src); }
  void vdivss(XMMRegister dst, XMMRegister nds, AddressLiteral src);

  void vmulsd(XMMRegister dst, XMMRegister nds, XMMRegister src) { Assembler::vmulsd(dst, nds, src); }
  void vmulsd(XMMRegister dst, XMMRegister nds, Address src)     { Assembler::vmulsd(dst, nds, src); }
  void vmulsd(XMMRegister dst, XMMRegister nds, AddressLiteral src);

  void vmulss(XMMRegister dst, XMMRegister nds, XMMRegister src) { Assembler::vmulss(dst, nds, src); }
  void vmulss(XMMRegister dst, XMMRegister nds, Address src)     { Assembler::vmulss(dst, nds, src); }
  void vmulss(XMMRegister dst, XMMRegister nds, AddressLiteral src);

  void vsubsd(XMMRegister dst, XMMRegister nds, XMMRegister src) { Assembler::vsubsd(dst, nds, src); }
  void vsubsd(XMMRegister dst, XMMRegister nds, Address src)     { Assembler::vsubsd(dst, nds, src); }
  void vsubsd(XMMRegister dst, XMMRegister nds, AddressLiteral src);

  void vsubss(XMMRegister dst, XMMRegister nds, XMMRegister src) { Assembler::vsubss(dst, nds, src); }
  void vsubss(XMMRegister dst, XMMRegister nds, Address src)     { Assembler::vsubss(dst, nds, src); }
  void vsubss(XMMRegister dst, XMMRegister nds, AddressLiteral src);

  void vnegatess(XMMRegister dst, XMMRegister nds, AddressLiteral src);
  void vnegatesd(XMMRegister dst, XMMRegister nds, AddressLiteral src);

  // AVX Vector instructions

  void vxorpd(XMMRegister dst, XMMRegister nds, XMMRegister src, int vector_len) { Assembler::vxorpd(dst, nds, src, vector_len); }
  void vxorpd(XMMRegister dst, XMMRegister nds, Address src, int vector_len) { Assembler::vxorpd(dst, nds, src, vector_len); }
  void vxorpd(XMMRegister dst, XMMRegister nds, AddressLiteral src, int vector_len, Register scratch_reg = rscratch1);

  void vxorps(XMMRegister dst, XMMRegister nds, XMMRegister src, int vector_len) { Assembler::vxorps(dst, nds, src, vector_len); }
  void vxorps(XMMRegister dst, XMMRegister nds, Address src, int vector_len) { Assembler::vxorps(dst, nds, src, vector_len); }
  void vxorps(XMMRegister dst, XMMRegister nds, AddressLiteral src, int vector_len, Register scratch_reg = rscratch1);

  void vpxor(XMMRegister dst, XMMRegister nds, XMMRegister src, int vector_len) {
    if (UseAVX > 1 || (vector_len < 1)) // vpxor 256 bit is available only in AVX2
      Assembler::vpxor(dst, nds, src, vector_len);
    else
      Assembler::vxorpd(dst, nds, src, vector_len);
  }
  void vpxor(XMMRegister dst, XMMRegister nds, Address src, int vector_len) {
    if (UseAVX > 1 || (vector_len < 1)) // vpxor 256 bit is available only in AVX2
      Assembler::vpxor(dst, nds, src, vector_len);
    else
      Assembler::vxorpd(dst, nds, src, vector_len);
  }
  void vpxor(XMMRegister dst, XMMRegister nds, AddressLiteral src, int vector_len, Register scratch_reg = rscratch1);

  // Simple version for AVX2 256bit vectors
  void vpxor(XMMRegister dst, XMMRegister src) { Assembler::vpxor(dst, dst, src, true); }
  void vpxor(XMMRegister dst, Address src) { Assembler::vpxor(dst, dst, src, true); }

  void vpermd(XMMRegister dst, XMMRegister nds, XMMRegister src, int vector_len) { Assembler::vpermd(dst, nds, src, vector_len); }
  void vpermd(XMMRegister dst, XMMRegister nds, AddressLiteral src, int vector_len, Register scratch_reg);

  void vinserti128(XMMRegister dst, XMMRegister nds, XMMRegister src, uint8_t imm8) {
    if (UseAVX > 2 && VM_Version::supports_avx512novl()) {
      Assembler::vinserti32x4(dst, nds, src, imm8);
    } else if (UseAVX > 1) {
      // vinserti128 is available only in AVX2
      Assembler::vinserti128(dst, nds, src, imm8);
    } else {
      Assembler::vinsertf128(dst, nds, src, imm8);
    }
  }

  void vinserti128(XMMRegister dst, XMMRegister nds, Address src, uint8_t imm8) {
    if (UseAVX > 2 && VM_Version::supports_avx512novl()) {
      Assembler::vinserti32x4(dst, nds, src, imm8);
    } else if (UseAVX > 1) {
      // vinserti128 is available only in AVX2
      Assembler::vinserti128(dst, nds, src, imm8);
    } else {
      Assembler::vinsertf128(dst, nds, src, imm8);
    }
  }

  void vextracti128(XMMRegister dst, XMMRegister src, uint8_t imm8) {
    if (UseAVX > 2 && VM_Version::supports_avx512novl()) {
      Assembler::vextracti32x4(dst, src, imm8);
    } else if (UseAVX > 1) {
      // vextracti128 is available only in AVX2
      Assembler::vextracti128(dst, src, imm8);
    } else {
      Assembler::vextractf128(dst, src, imm8);
    }
  }

  void vextracti128(Address dst, XMMRegister src, uint8_t imm8) {
    if (UseAVX > 2 && VM_Version::supports_avx512novl()) {
      Assembler::vextracti32x4(dst, src, imm8);
    } else if (UseAVX > 1) {
      // vextracti128 is available only in AVX2
      Assembler::vextracti128(dst, src, imm8);
    } else {
      Assembler::vextractf128(dst, src, imm8);
    }
  }

  // 128bit copy to/from high 128 bits of 256bit (YMM) vector registers
  void vinserti128_high(XMMRegister dst, XMMRegister src) {
    vinserti128(dst, dst, src, 1);
  }
  void vinserti128_high(XMMRegister dst, Address src) {
    vinserti128(dst, dst, src, 1);
  }
  void vextracti128_high(XMMRegister dst, XMMRegister src) {
    vextracti128(dst, src, 1);
  }
  void vextracti128_high(Address dst, XMMRegister src) {
    vextracti128(dst, src, 1);
  }

  void vinsertf128_high(XMMRegister dst, XMMRegister src) {
    if (UseAVX > 2 && VM_Version::supports_avx512novl()) {
      Assembler::vinsertf32x4(dst, dst, src, 1);
    } else {
      Assembler::vinsertf128(dst, dst, src, 1);
    }
  }

  void vinsertf128_high(XMMRegister dst, Address src) {
    if (UseAVX > 2 && VM_Version::supports_avx512novl()) {
      Assembler::vinsertf32x4(dst, dst, src, 1);
    } else {
      Assembler::vinsertf128(dst, dst, src, 1);
    }
  }

  void vextractf128_high(XMMRegister dst, XMMRegister src) {
    if (UseAVX > 2 && VM_Version::supports_avx512novl()) {
      Assembler::vextractf32x4(dst, src, 1);
    } else {
      Assembler::vextractf128(dst, src, 1);
    }
  }

  void vextractf128_high(Address dst, XMMRegister src) {
    if (UseAVX > 2 && VM_Version::supports_avx512novl()) {
      Assembler::vextractf32x4(dst, src, 1);
    } else {
      Assembler::vextractf128(dst, src, 1);
    }
  }

  // 256bit copy to/from high 256 bits of 512bit (ZMM) vector registers
  void vinserti64x4_high(XMMRegister dst, XMMRegister src) {
    Assembler::vinserti64x4(dst, dst, src, 1);
  }
  void vinsertf64x4_high(XMMRegister dst, XMMRegister src) {
    Assembler::vinsertf64x4(dst, dst, src, 1);
  }
  void vextracti64x4_high(XMMRegister dst, XMMRegister src) {
    Assembler::vextracti64x4(dst, src, 1);
  }
  void vextractf64x4_high(XMMRegister dst, XMMRegister src) {
    Assembler::vextractf64x4(dst, src, 1);
  }
  void vextractf64x4_high(Address dst, XMMRegister src) {
    Assembler::vextractf64x4(dst, src, 1);
  }
  void vinsertf64x4_high(XMMRegister dst, Address src) {
    Assembler::vinsertf64x4(dst, dst, src, 1);
  }

  // 128bit copy to/from low 128 bits of 256bit (YMM) vector registers
  void vinserti128_low(XMMRegister dst, XMMRegister src) {
    vinserti128(dst, dst, src, 0);
  }
  void vinserti128_low(XMMRegister dst, Address src) {
    vinserti128(dst, dst, src, 0);
  }
  void vextracti128_low(XMMRegister dst, XMMRegister src) {
    vextracti128(dst, src, 0);
  }
  void vextracti128_low(Address dst, XMMRegister src) {
    vextracti128(dst, src, 0);
  }

  void vinsertf128_low(XMMRegister dst, XMMRegister src) {
    if (UseAVX > 2 && VM_Version::supports_avx512novl()) {
      Assembler::vinsertf32x4(dst, dst, src, 0);
    } else {
      Assembler::vinsertf128(dst, dst, src, 0);
    }
  }

  void vinsertf128_low(XMMRegister dst, Address src) {
    if (UseAVX > 2 && VM_Version::supports_avx512novl()) {
      Assembler::vinsertf32x4(dst, dst, src, 0);
    } else {
      Assembler::vinsertf128(dst, dst, src, 0);
    }
  }

  void vextractf128_low(XMMRegister dst, XMMRegister src) {
    if (UseAVX > 2 && VM_Version::supports_avx512novl()) {
      Assembler::vextractf32x4(dst, src, 0);
    } else {
      Assembler::vextractf128(dst, src, 0);
    }
  }

  void vextractf128_low(Address dst, XMMRegister src) {
    if (UseAVX > 2 && VM_Version::supports_avx512novl()) {
      Assembler::vextractf32x4(dst, src, 0);
    } else {
      Assembler::vextractf128(dst, src, 0);
    }
  }

  // 256bit copy to/from low 256 bits of 512bit (ZMM) vector registers
  void vinserti64x4_low(XMMRegister dst, XMMRegister src) {
    Assembler::vinserti64x4(dst, dst, src, 0);
  }
  void vinsertf64x4_low(XMMRegister dst, XMMRegister src) {
    Assembler::vinsertf64x4(dst, dst, src, 0);
  }
  void vextracti64x4_low(XMMRegister dst, XMMRegister src) {
    Assembler::vextracti64x4(dst, src, 0);
  }
  void vextractf64x4_low(XMMRegister dst, XMMRegister src) {
    Assembler::vextractf64x4(dst, src, 0);
  }
  void vextractf64x4_low(Address dst, XMMRegister src) {
    Assembler::vextractf64x4(dst, src, 0);
  }
  void vinsertf64x4_low(XMMRegister dst, Address src) {
    Assembler::vinsertf64x4(dst, dst, src, 0);
  }

  // Carry-Less Multiplication Quadword
  void vpclmulldq(XMMRegister dst, XMMRegister nds, XMMRegister src) {
    // 0x00 - multiply lower 64 bits [0:63]
    Assembler::vpclmulqdq(dst, nds, src, 0x00);
  }
  void vpclmulhdq(XMMRegister dst, XMMRegister nds, XMMRegister src) {
    // 0x11 - multiply upper 64 bits [64:127]
    Assembler::vpclmulqdq(dst, nds, src, 0x11);
  }
  void vpclmullqhqdq(XMMRegister dst, XMMRegister nds, XMMRegister src) {
    // 0x10 - multiply nds[0:63] and src[64:127]
    Assembler::vpclmulqdq(dst, nds, src, 0x10);
  }
  void vpclmulhqlqdq(XMMRegister dst, XMMRegister nds, XMMRegister src) {
    //0x01 - multiply nds[64:127] and src[0:63]
    Assembler::vpclmulqdq(dst, nds, src, 0x01);
  }

  void evpclmulldq(XMMRegister dst, XMMRegister nds, XMMRegister src, int vector_len) {
    // 0x00 - multiply lower 64 bits [0:63]
    Assembler::evpclmulqdq(dst, nds, src, 0x00, vector_len);
  }
  void evpclmulhdq(XMMRegister dst, XMMRegister nds, XMMRegister src, int vector_len) {
    // 0x11 - multiply upper 64 bits [64:127]
    Assembler::evpclmulqdq(dst, nds, src, 0x11, vector_len);
  }

  // Data

  void cmov32( Condition cc, Register dst, Address  src);
  void cmov32( Condition cc, Register dst, Register src);

  void cmov(   Condition cc, Register dst, Register src) { cmovptr(cc, dst, src); }

  void cmovptr(Condition cc, Register dst, Address  src) { LP64_ONLY(cmovq(cc, dst, src)) NOT_LP64(cmov32(cc, dst, src)); }
  void cmovptr(Condition cc, Register dst, Register src) { LP64_ONLY(cmovq(cc, dst, src)) NOT_LP64(cmov32(cc, dst, src)); }

  void movoop(Register dst, jobject obj);
  void movoop(Address dst, jobject obj);

  void mov_metadata(Register dst, Metadata* obj);
  void mov_metadata(Address dst, Metadata* obj);

  void movptr(ArrayAddress dst, Register src);
  // can this do an lea?
  void movptr(Register dst, ArrayAddress src);

  void movptr(Register dst, Address src);

#ifdef _LP64
  void movptr(Register dst, AddressLiteral src, Register scratch=rscratch1);
#else
  void movptr(Register dst, AddressLiteral src, Register scratch=noreg); // Scratch reg is ignored in 32-bit
#endif

  void movptr(Register dst, intptr_t src);
  void movptr(Register dst, Register src);
  void movptr(Address dst, intptr_t src);

  void movptr(Address dst, Register src);

  void movptr(Register dst, RegisterOrConstant src) {
    if (src.is_constant()) movptr(dst, src.as_constant());
    else                   movptr(dst, src.as_register());
  }

#ifdef _LP64
  // Generally the next two are only used for moving NULL
  // Although there are situations in initializing the mark word where
  // they could be used. They are dangerous.

  // They only exist on LP64 so that int32_t and intptr_t are not the same
  // and we have ambiguous declarations.

  void movptr(Address dst, int32_t imm32);
  void movptr(Register dst, int32_t imm32);
#endif // _LP64

  // to avoid hiding movl
  void mov32(AddressLiteral dst, Register src);
  void mov32(Register dst, AddressLiteral src);

  // to avoid hiding movb
  void movbyte(ArrayAddress dst, int src);

  // Import other mov() methods from the parent class or else
  // they will be hidden by the following overriding declaration.
  using Assembler::movdl;
  using Assembler::movq;
  void movdl(XMMRegister dst, AddressLiteral src);
  void movq(XMMRegister dst, AddressLiteral src);

  // Can push value or effective address
  void pushptr(AddressLiteral src);

  void pushptr(Address src) { LP64_ONLY(pushq(src)) NOT_LP64(pushl(src)); }
  void popptr(Address src) { LP64_ONLY(popq(src)) NOT_LP64(popl(src)); }

  void pushoop(jobject obj);
  void pushklass(Metadata* obj);

  // sign extend as need a l to ptr sized element
  void movl2ptr(Register dst, Address src) { LP64_ONLY(movslq(dst, src)) NOT_LP64(movl(dst, src)); }
  void movl2ptr(Register dst, Register src) { LP64_ONLY(movslq(dst, src)) NOT_LP64(if (dst != src) movl(dst, src)); }


 public:
  // C2 compiled method's prolog code.
  void verified_entry(int framesize, int stack_bang_size, bool fp_mode_24b, bool is_stub);

  // clear memory of size 'cnt' qwords, starting at 'base';
  // if 'is_large' is set, do not try to produce short loop
  void clear_mem(Register base, Register cnt, Register rtmp, XMMRegister xtmp, bool is_large, KRegister mask=knoreg);

  // clear memory initialization sequence for constant size;
  void clear_mem(Register base, int cnt, Register rtmp, XMMRegister xtmp, KRegister mask=knoreg);

  // clear memory of size 'cnt' qwords, starting at 'base' using XMM/YMM registers
  void xmm_clear_mem(Register base, Register cnt, Register rtmp, XMMRegister xtmp, KRegister mask=knoreg);

  // Fill primitive arrays
  void generate_fill(BasicType t, bool aligned,
                     Register to, Register value, Register count,
                     Register rtmp, XMMRegister xtmp);

  void encode_iso_array(Register src, Register dst, Register len,
                        XMMRegister tmp1, XMMRegister tmp2, XMMRegister tmp3,
                        XMMRegister tmp4, Register tmp5, Register result, bool ascii);

#ifdef _LP64
  void add2_with_carry(Register dest_hi, Register dest_lo, Register src1, Register src2);
  void multiply_64_x_64_loop(Register x, Register xstart, Register x_xstart,
                             Register y, Register y_idx, Register z,
                             Register carry, Register product,
                             Register idx, Register kdx);
  void multiply_add_128_x_128(Register x_xstart, Register y, Register z,
                              Register yz_idx, Register idx,
                              Register carry, Register product, int offset);
  void multiply_128_x_128_bmi2_loop(Register y, Register z,
                                    Register carry, Register carry2,
                                    Register idx, Register jdx,
                                    Register yz_idx1, Register yz_idx2,
                                    Register tmp, Register tmp3, Register tmp4);
  void multiply_128_x_128_loop(Register x_xstart, Register y, Register z,
                               Register yz_idx, Register idx, Register jdx,
                               Register carry, Register product,
                               Register carry2);
  void multiply_to_len(Register x, Register xlen, Register y, Register ylen, Register z, Register zlen,
                       Register tmp1, Register tmp2, Register tmp3, Register tmp4, Register tmp5);
  void square_rshift(Register x, Register len, Register z, Register tmp1, Register tmp3,
                     Register tmp4, Register tmp5, Register rdxReg, Register raxReg);
  void multiply_add_64_bmi2(Register sum, Register op1, Register op2, Register carry,
                            Register tmp2);
  void multiply_add_64(Register sum, Register op1, Register op2, Register carry,
                       Register rdxReg, Register raxReg);
  void add_one_64(Register z, Register zlen, Register carry, Register tmp1);
  void lshift_by_1(Register x, Register len, Register z, Register zlen, Register tmp1, Register tmp2,
                       Register tmp3, Register tmp4);
  void square_to_len(Register x, Register len, Register z, Register zlen, Register tmp1, Register tmp2,
                     Register tmp3, Register tmp4, Register tmp5, Register rdxReg, Register raxReg);

  void mul_add_128_x_32_loop(Register out, Register in, Register offset, Register len, Register tmp1,
               Register tmp2, Register tmp3, Register tmp4, Register tmp5, Register rdxReg,
               Register raxReg);
  void mul_add(Register out, Register in, Register offset, Register len, Register k, Register tmp1,
               Register tmp2, Register tmp3, Register tmp4, Register tmp5, Register rdxReg,
               Register raxReg);
  void vectorized_mismatch(Register obja, Register objb, Register length, Register log2_array_indxscale,
                           Register result, Register tmp1, Register tmp2,
                           XMMRegister vec1, XMMRegister vec2, XMMRegister vec3);
#endif

  // CRC32 code for java.util.zip.CRC32::updateBytes() intrinsic.
  void update_byte_crc32(Register crc, Register val, Register table);
  void kernel_crc32(Register crc, Register buf, Register len, Register table, Register tmp);


#ifdef _LP64
  void kernel_crc32_avx512(Register crc, Register buf, Register len, Register table, Register tmp1, Register tmp2);
  void kernel_crc32_avx512_256B(Register crc, Register buf, Register len, Register key, Register pos,
                                Register tmp1, Register tmp2, Label& L_barrett, Label& L_16B_reduction_loop,
                                Label& L_get_last_two_xmms, Label& L_128_done, Label& L_cleanup);
  void updateBytesAdler32(Register adler32, Register buf, Register length, XMMRegister shuf0, XMMRegister shuf1, ExternalAddress scale);
#endif // _LP64

  // CRC32C code for java.util.zip.CRC32C::updateBytes() intrinsic
  // Note on a naming convention:
  // Prefix w = register only used on a Westmere+ architecture
  // Prefix n = register only used on a Nehalem architecture
#ifdef _LP64
  void crc32c_ipl_alg4(Register in_out, uint32_t n,
                       Register tmp1, Register tmp2, Register tmp3);
#else
  void crc32c_ipl_alg4(Register in_out, uint32_t n,
                       Register tmp1, Register tmp2, Register tmp3,
                       XMMRegister xtmp1, XMMRegister xtmp2);
#endif
  void crc32c_pclmulqdq(XMMRegister w_xtmp1,
                        Register in_out,
                        uint32_t const_or_pre_comp_const_index, bool is_pclmulqdq_supported,
                        XMMRegister w_xtmp2,
                        Register tmp1,
                        Register n_tmp2, Register n_tmp3);
  void crc32c_rec_alt2(uint32_t const_or_pre_comp_const_index_u1, uint32_t const_or_pre_comp_const_index_u2, bool is_pclmulqdq_supported, Register in_out, Register in1, Register in2,
                       XMMRegister w_xtmp1, XMMRegister w_xtmp2, XMMRegister w_xtmp3,
                       Register tmp1, Register tmp2,
                       Register n_tmp3);
  void crc32c_proc_chunk(uint32_t size, uint32_t const_or_pre_comp_const_index_u1, uint32_t const_or_pre_comp_const_index_u2, bool is_pclmulqdq_supported,
                         Register in_out1, Register in_out2, Register in_out3,
                         Register tmp1, Register tmp2, Register tmp3,
                         XMMRegister w_xtmp1, XMMRegister w_xtmp2, XMMRegister w_xtmp3,
                         Register tmp4, Register tmp5,
                         Register n_tmp6);
  void crc32c_ipl_alg2_alt2(Register in_out, Register in1, Register in2,
                            Register tmp1, Register tmp2, Register tmp3,
                            Register tmp4, Register tmp5, Register tmp6,
                            XMMRegister w_xtmp1, XMMRegister w_xtmp2, XMMRegister w_xtmp3,
                            bool is_pclmulqdq_supported);
  // Fold 128-bit data chunk
  void fold_128bit_crc32(XMMRegister xcrc, XMMRegister xK, XMMRegister xtmp, Register buf, int offset);
  void fold_128bit_crc32(XMMRegister xcrc, XMMRegister xK, XMMRegister xtmp, XMMRegister xbuf);
#ifdef _LP64
  // Fold 512-bit data chunk
  void fold512bit_crc32_avx512(XMMRegister xcrc, XMMRegister xK, XMMRegister xtmp, Register buf, Register pos, int offset);
#endif // _LP64
  // Fold 8-bit data
  void fold_8bit_crc32(Register crc, Register table, Register tmp);
  void fold_8bit_crc32(XMMRegister crc, Register table, XMMRegister xtmp, Register tmp);

  // Compress char[] array to byte[].
  void char_array_compress(Register src, Register dst, Register len,
                           XMMRegister tmp1, XMMRegister tmp2, XMMRegister tmp3,
                           XMMRegister tmp4, Register tmp5, Register result,
                           KRegister mask1 = knoreg, KRegister mask2 = knoreg);

  // Inflate byte[] array to char[].
  void byte_array_inflate(Register src, Register dst, Register len,
                          XMMRegister tmp1, Register tmp2, KRegister mask = knoreg);

  void fill64_masked_avx(uint shift, Register dst, int disp,
                         XMMRegister xmm, KRegister mask, Register length,
                         Register temp, bool use64byteVector = false);

  void fill32_masked_avx(uint shift, Register dst, int disp,
                         XMMRegister xmm, KRegister mask, Register length,
                         Register temp);

  void fill32_avx(Register dst, int disp, XMMRegister xmm);

  void fill64_avx(Register dst, int dis, XMMRegister xmm, bool use64byteVector = false);

#ifdef _LP64
  void convert_f2i(Register dst, XMMRegister src);
  void convert_d2i(Register dst, XMMRegister src);
  void convert_f2l(Register dst, XMMRegister src);
  void convert_d2l(Register dst, XMMRegister src);

  void cache_wb(Address line);
  void cache_wbsync(bool is_pre);

#if COMPILER2_OR_JVMCI
  void arraycopy_avx3_special_cases(XMMRegister xmm, KRegister mask, Register from,
                                    Register to, Register count, int shift,
                                    Register index, Register temp,
                                    bool use64byteVector, Label& L_entry, Label& L_exit);

  void arraycopy_avx3_special_cases_conjoint(XMMRegister xmm, KRegister mask, Register from,
                                             Register to, Register start_index, Register end_index,
                                             Register count, int shift, Register temp,
                                             bool use64byteVector, Label& L_entry, Label& L_exit);

  void copy64_masked_avx(Register dst, Register src, XMMRegister xmm,
                         KRegister mask, Register length, Register index,
                         Register temp, int shift = Address::times_1, int offset = 0,
                         bool use64byteVector = false);

  void copy32_masked_avx(Register dst, Register src, XMMRegister xmm,
                         KRegister mask, Register length, Register index,
                         Register temp, int shift = Address::times_1, int offset = 0);

  void copy32_avx(Register dst, Register src, Register index, XMMRegister xmm,
                  int shift = Address::times_1, int offset = 0);

  void copy64_avx(Register dst, Register src, Register index, XMMRegister xmm,
                  bool conjoint, int shift = Address::times_1, int offset = 0,
                  bool use64byteVector = false);
#endif // COMPILER2_OR_JVMCI

#endif // _LP64

  void vallones(XMMRegister dst, int vector_len);
};

/**
 * class SkipIfEqual:
 *
 * Instantiating this class will result in assembly code being output that will
 * jump around any code emitted between the creation of the instance and it's
 * automatic destruction at the end of a scope block, depending on the value of
 * the flag passed to the constructor, which will be checked at run-time.
 */
class SkipIfEqual {
 private:
  MacroAssembler* _masm;
  Label _label;

 public:
   SkipIfEqual(MacroAssembler*, const bool* flag_addr, bool value);
   ~SkipIfEqual();
};

#endif // CPU_X86_MACROASSEMBLER_X86_HPP<|MERGE_RESOLUTION|>--- conflicted
+++ resolved
@@ -339,11 +339,7 @@
   void load_method_holder(Register holder, Register method);
 
   // oop manipulations
-<<<<<<< HEAD
-  void load_klass(Register dst, Register src, Register tmp, bool null_check_src);
-=======
   void load_klass(Register dst, Register src, Register tmp, bool null_check_src = false);
->>>>>>> 1007f50b
   void store_klass(Register dst, Register src, Register tmp);
 
   void access_load_at(BasicType type, DecoratorSet decorators, Register dst, Address src,
