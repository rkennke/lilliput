--- conflicted
+++ resolved
@@ -340,11 +340,7 @@
 
   // oop manipulations
   void load_klass(Register dst, Register src, Register tmp, bool null_check_src = false);
-<<<<<<< HEAD
-
-=======
   void load_nklass(Register dst, Register src, Register tmp);
->>>>>>> 28c4ac5b
   void store_klass(Register dst, Register src, Register tmp);
 
   void access_load_at(BasicType type, DecoratorSet decorators, Register dst, Address src,
