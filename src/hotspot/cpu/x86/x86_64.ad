--- conflicted
+++ resolved
@@ -12383,11 +12383,7 @@
 %}
 
 instruct cmpFastLock(rFlagsReg cr, rRegP object, rbx_RegP box, rax_RegI tmp, rRegP scr) %{
-<<<<<<< HEAD
-  predicate(LockingMode != LM_PLACEHOLDER && !Compile::current()->use_rtm());
-=======
-  predicate(LockingMode != LM_LIGHTWEIGHT && !Compile::current()->use_rtm());
->>>>>>> 18cea823
+  predicate(LockingMode != LM_LIGHTWEIGHT && LockingMode != LM_PLACEHOLDER && !Compile::current()->use_rtm());
   match(Set cr (FastLock object box));
   effect(TEMP tmp, TEMP scr, USE_KILL box);
   ins_cost(300);
@@ -12400,11 +12396,7 @@
 %}
 
 instruct cmpFastUnlock(rFlagsReg cr, rRegP object, rax_RegP box, rRegP tmp) %{
-<<<<<<< HEAD
-  predicate(LockingMode != LM_PLACEHOLDER);
-=======
-  predicate(LockingMode != LM_LIGHTWEIGHT);
->>>>>>> 18cea823
+  predicate(LockingMode != LM_LIGHTWEIGHT && LockingMode != LM_PLACEHOLDER);
   match(Set cr (FastUnlock object box));
   effect(TEMP tmp, USE_KILL box);
   ins_cost(300);
@@ -12415,7 +12407,30 @@
   ins_pipe(pipe_slow);
 %}
 
-<<<<<<< HEAD
+instruct cmpFastLockLightweight(rFlagsReg cr, rRegP object, rbx_RegP box, rax_RegI rax_reg, rRegP tmp) %{
+  predicate(LockingMode == LM_LIGHTWEIGHT);
+  match(Set cr (FastLock object box));
+  effect(TEMP rax_reg, TEMP tmp, USE_KILL box);
+  ins_cost(300);
+  format %{ "fastlock $object,$box\t! kills $box,$rax_reg,$tmp" %}
+  ins_encode %{
+    __ fast_lock_lightweight($object$$Register, $box$$Register, $rax_reg$$Register, $tmp$$Register, r15_thread);
+  %}
+  ins_pipe(pipe_slow);
+%}
+
+instruct cmpFastUnlockLightweight(rFlagsReg cr, rRegP object, rax_RegP rax_reg, rRegP tmp) %{
+  predicate(LockingMode == LM_LIGHTWEIGHT);
+  match(Set cr (FastUnlock object rax_reg));
+  effect(TEMP tmp, USE_KILL rax_reg);
+  ins_cost(300);
+  format %{ "fastunlock $object,$rax_reg\t! kills $rax_reg,$tmp" %}
+  ins_encode %{
+    __ fast_unlock_lightweight($object$$Register, $rax_reg$$Register, $tmp$$Register, r15_thread);
+  %}
+  ins_pipe(pipe_slow);
+%}
+
 instruct cmpFastLockPlaceholder(rFlagsReg cr, rRegP object, rbx_RegP box, rax_RegI tmp, rRegP scr) %{
   predicate(LockingMode == LM_PLACEHOLDER);
   match(Set cr (FastLock object box));
@@ -12424,21 +12439,10 @@
   format %{ "fastlock $object,$box\t! kills $box,$tmp,$scr" %}
   ins_encode %{
     __ fast_lock_placeholder($object$$Register, $box$$Register, $tmp$$Register, $scr$$Register, r15_thread);
-=======
-instruct cmpFastLockLightweight(rFlagsReg cr, rRegP object, rbx_RegP box, rax_RegI rax_reg, rRegP tmp) %{
-  predicate(LockingMode == LM_LIGHTWEIGHT);
-  match(Set cr (FastLock object box));
-  effect(TEMP rax_reg, TEMP tmp, USE_KILL box);
-  ins_cost(300);
-  format %{ "fastlock $object,$box\t! kills $box,$rax_reg,$tmp" %}
-  ins_encode %{
-    __ fast_lock_lightweight($object$$Register, $box$$Register, $rax_reg$$Register, $tmp$$Register, r15_thread);
->>>>>>> 18cea823
   %}
   ins_pipe(pipe_slow);
 %}
 
-<<<<<<< HEAD
 instruct cmpFastUnlockPlaceholder(rFlagsReg cr, rRegP object, rax_RegP box, rRegP tmp) %{
   predicate(LockingMode == LM_PLACEHOLDER);
   match(Set cr (FastUnlock object box));
@@ -12447,16 +12451,6 @@
   format %{ "fastunlock $object,$box\t! kills $box,$tmp" %}
   ins_encode %{
     __ fast_unlock_placeholder($object$$Register, $box$$Register, $tmp$$Register, r15_thread);
-=======
-instruct cmpFastUnlockLightweight(rFlagsReg cr, rRegP object, rax_RegP rax_reg, rRegP tmp) %{
-  predicate(LockingMode == LM_LIGHTWEIGHT);
-  match(Set cr (FastUnlock object rax_reg));
-  effect(TEMP tmp, USE_KILL rax_reg);
-  ins_cost(300);
-  format %{ "fastunlock $object,$rax_reg\t! kills $rax_reg,$tmp" %}
-  ins_encode %{
-    __ fast_unlock_lightweight($object$$Register, $rax_reg$$Register, $tmp$$Register, r15_thread);
->>>>>>> 18cea823
   %}
   ins_pipe(pipe_slow);
 %}
