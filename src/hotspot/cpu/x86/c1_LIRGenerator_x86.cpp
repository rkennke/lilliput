/*
 * Copyright (c) 2005, 2023, Oracle and/or its affiliates. All rights reserved.
 * DO NOT ALTER OR REMOVE COPYRIGHT NOTICES OR THIS FILE HEADER.
 *
 * This code is free software; you can redistribute it and/or modify it
 * under the terms of the GNU General Public License version 2 only, as
 * published by the Free Software Foundation.
 *
 * This code is distributed in the hope that it will be useful, but WITHOUT
 * ANY WARRANTY; without even the implied warranty of MERCHANTABILITY or
 * FITNESS FOR A PARTICULAR PURPOSE.  See the GNU General Public License
 * version 2 for more details (a copy is included in the LICENSE file that
 * accompanied this code).
 *
 * You should have received a copy of the GNU General Public License version
 * 2 along with this work; if not, write to the Free Software Foundation,
 * Inc., 51 Franklin St, Fifth Floor, Boston, MA 02110-1301 USA.
 *
 * Please contact Oracle, 500 Oracle Parkway, Redwood Shores, CA 94065 USA
 * or visit www.oracle.com if you need additional information or have any
 * questions.
 *
 */

#include "precompiled.hpp"
#include "c1/c1_Compilation.hpp"
#include "c1/c1_FrameMap.hpp"
#include "c1/c1_Instruction.hpp"
#include "c1/c1_LIRAssembler.hpp"
#include "c1/c1_LIRGenerator.hpp"
#include "c1/c1_Runtime1.hpp"
#include "c1/c1_ValueStack.hpp"
#include "ci/ciArray.hpp"
#include "ci/ciObjArrayKlass.hpp"
#include "ci/ciTypeArrayKlass.hpp"
#include "gc/shared/c1/barrierSetC1.hpp"
#include "runtime/sharedRuntime.hpp"
#include "runtime/stubRoutines.hpp"
#include "utilities/powerOfTwo.hpp"
#include "vmreg_x86.inline.hpp"

#ifdef ASSERT
#define __ gen()->lir(__FILE__, __LINE__)->
#else
#define __ gen()->lir()->
#endif

// Item will be loaded into a byte register; Intel only
void LIRItem::load_byte_item() {
  load_item();
  LIR_Opr res = result();

  if (!res->is_virtual() || !_gen->is_vreg_flag_set(res, LIRGenerator::byte_reg)) {
    // make sure that it is a byte register
    assert(!value()->type()->is_float() && !value()->type()->is_double(),
           "can't load floats in byte register");
    LIR_Opr reg = _gen->rlock_byte(T_BYTE);
    __ move(res, reg);

    _result = reg;
  }
}


void LIRItem::load_nonconstant() {
  LIR_Opr r = value()->operand();
  if (r->is_constant()) {
    _result = r;
  } else {
    load_item();
  }
}

//--------------------------------------------------------------
//               LIRGenerator
//--------------------------------------------------------------


LIR_Opr LIRGenerator::exceptionOopOpr() { return FrameMap::rax_oop_opr; }
LIR_Opr LIRGenerator::exceptionPcOpr()  { return FrameMap::rdx_opr; }
LIR_Opr LIRGenerator::divInOpr()        { return FrameMap::rax_opr; }
LIR_Opr LIRGenerator::divOutOpr()       { return FrameMap::rax_opr; }
LIR_Opr LIRGenerator::remOutOpr()       { return FrameMap::rdx_opr; }
LIR_Opr LIRGenerator::shiftCountOpr()   { return FrameMap::rcx_opr; }
LIR_Opr LIRGenerator::syncLockOpr()     { return new_register(T_INT); }
LIR_Opr LIRGenerator::syncTempOpr()     { return FrameMap::rax_opr; }
LIR_Opr LIRGenerator::getThreadTemp()   { return LIR_OprFact::illegalOpr; }


LIR_Opr LIRGenerator::result_register_for(ValueType* type, bool callee) {
  LIR_Opr opr;
  switch (type->tag()) {
    case intTag:     opr = FrameMap::rax_opr;          break;
    case objectTag:  opr = FrameMap::rax_oop_opr;      break;
    case longTag:    opr = FrameMap::long0_opr;        break;
#ifdef _LP64
    case floatTag:   opr = FrameMap::xmm0_float_opr;   break;
    case doubleTag:  opr = FrameMap::xmm0_double_opr;  break;
#else
    case floatTag:   opr = UseSSE >= 1 ? FrameMap::xmm0_float_opr  : FrameMap::fpu0_float_opr;  break;
    case doubleTag:  opr = UseSSE >= 2 ? FrameMap::xmm0_double_opr : FrameMap::fpu0_double_opr;  break;
#endif // _LP64
    case addressTag:
    default: ShouldNotReachHere(); return LIR_OprFact::illegalOpr;
  }

  assert(opr->type_field() == as_OprType(as_BasicType(type)), "type mismatch");
  return opr;
}


LIR_Opr LIRGenerator::rlock_byte(BasicType type) {
  LIR_Opr reg = new_register(T_INT);
  set_vreg_flag(reg, LIRGenerator::byte_reg);
  return reg;
}


//--------- loading items into registers --------------------------------


// i486 instructions can inline constants
bool LIRGenerator::can_store_as_constant(Value v, BasicType type) const {
  if (type == T_SHORT || type == T_CHAR) {
    return false;
  }
  Constant* c = v->as_Constant();
  if (c && c->state_before() == nullptr) {
    // constants of any type can be stored directly, except for
    // unloaded object constants.
    return true;
  }
  return false;
}


bool LIRGenerator::can_inline_as_constant(Value v) const {
  if (v->type()->tag() == longTag) return false;
  return v->type()->tag() != objectTag ||
    (v->type()->is_constant() && v->type()->as_ObjectType()->constant_value()->is_null_object());
}


bool LIRGenerator::can_inline_as_constant(LIR_Const* c) const {
  if (c->type() == T_LONG) return false;
  return c->type() != T_OBJECT || c->as_jobject() == nullptr;
}


LIR_Opr LIRGenerator::safepoint_poll_register() {
  NOT_LP64( return new_register(T_ADDRESS); )
  return LIR_OprFact::illegalOpr;
}


LIR_Address* LIRGenerator::generate_address(LIR_Opr base, LIR_Opr index,
                                            int shift, int disp, BasicType type) {
  assert(base->is_register(), "must be");
  if (index->is_constant()) {
    LIR_Const *constant = index->as_constant_ptr();
#ifdef _LP64
    jlong c;
    if (constant->type() == T_INT) {
      c = (jlong(index->as_jint()) << shift) + disp;
    } else {
      assert(constant->type() == T_LONG, "should be");
      c = (index->as_jlong() << shift) + disp;
    }
    if ((jlong)((jint)c) == c) {
      return new LIR_Address(base, (jint)c, type);
    } else {
      LIR_Opr tmp = new_register(T_LONG);
      __ move(index, tmp);
      return new LIR_Address(base, tmp, type);
    }
#else
    return new LIR_Address(base,
                           ((intx)(constant->as_jint()) << shift) + disp,
                           type);
#endif
  } else {
    return new LIR_Address(base, index, (LIR_Address::Scale)shift, disp, type);
  }
}


LIR_Address* LIRGenerator::emit_array_address(LIR_Opr array_opr, LIR_Opr index_opr,
                                              BasicType type) {
  int offset_in_bytes = arrayOopDesc::base_offset_in_bytes(type);

  LIR_Address* addr;
  if (index_opr->is_constant()) {
    int elem_size = type2aelembytes(type);
#ifdef _LP64
    jint index = index_opr->as_jint();
    jlong disp = offset_in_bytes + (jlong)(index) * elem_size;
    if (disp > max_jint) {
      // Displacement overflow. Cannot directly use instruction with 32-bit displacement for 64-bit addresses.
      // Convert array index to long to do array offset computation with 64-bit values.
      index_opr = new_register(T_LONG);
      __ move(LIR_OprFact::longConst(index), index_opr);
      addr = new LIR_Address(array_opr, index_opr, LIR_Address::scale(type), offset_in_bytes, type);
    } else {
      addr = new LIR_Address(array_opr, (intx)disp, type);
    }
#else
    // A displacement overflow can also occur for x86 but that is not a problem due to the 32-bit address range!
    // Let's assume an array 'a' and an access with displacement 'disp'. When disp overflows, then "a + disp" will
    // always be negative (i.e. underflows the 32-bit address range):
    // Let N = 2^32: a + signed_overflow(disp) = a + disp - N.
    // "a + disp" is always smaller than N. If an index was chosen which would point to an address beyond N, then
    // range checks would catch that and throw an exception. Thus, a + disp < 0 holds which means that it always
    // underflows the 32-bit address range:
    // unsigned_underflow(a + signed_overflow(disp)) = unsigned_underflow(a + disp - N)
    //                                              = (a + disp - N) + N = a + disp
    // This shows that we still end up at the correct address with a displacement overflow due to the 32-bit address
    // range limitation. This overflow only needs to be handled if addresses can be larger as on 64-bit platforms.
    addr = new LIR_Address(array_opr, offset_in_bytes + (intx)(index_opr->as_jint()) * elem_size, type);
#endif // _LP64
  } else {
#ifdef _LP64
    if (index_opr->type() == T_INT) {
      LIR_Opr tmp = new_register(T_LONG);
      __ convert(Bytecodes::_i2l, index_opr, tmp);
      index_opr = tmp;
    }
#endif // _LP64
    addr =  new LIR_Address(array_opr,
                            index_opr,
                            LIR_Address::scale(type),
                            offset_in_bytes, type);
  }
  return addr;
}


LIR_Opr LIRGenerator::load_immediate(jlong x, BasicType type) {
  LIR_Opr r;
  if (type == T_LONG) {
    r = LIR_OprFact::longConst(x);
  } else if (type == T_INT) {
    r = LIR_OprFact::intConst(checked_cast<jint>(x));
  } else {
    ShouldNotReachHere();
  }
  return r;
}

void LIRGenerator::increment_counter(address counter, BasicType type, int step) {
  LIR_Opr pointer = new_pointer_register();
  __ move(LIR_OprFact::intptrConst(counter), pointer);
  LIR_Address* addr = new LIR_Address(pointer, type);
  increment_counter(addr, step);
}


void LIRGenerator::increment_counter(LIR_Address* addr, int step) {
  __ add((LIR_Opr)addr, LIR_OprFact::intConst(step), (LIR_Opr)addr);
}

void LIRGenerator::cmp_mem_int(LIR_Condition condition, LIR_Opr base, int disp, int c, CodeEmitInfo* info) {
  __ cmp_mem_int(condition, base, disp, c, info);
}


void LIRGenerator::cmp_reg_mem(LIR_Condition condition, LIR_Opr reg, LIR_Opr base, int disp, BasicType type, CodeEmitInfo* info) {
  __ cmp_reg_mem(condition, reg, new LIR_Address(base, disp, type), info);
}


bool LIRGenerator::strength_reduce_multiply(LIR_Opr left, jint c, LIR_Opr result, LIR_Opr tmp) {
  if (tmp->is_valid() && c > 0 && c < max_jint) {
    if (is_power_of_2(c + 1)) {
      __ move(left, tmp);
      __ shift_left(left, log2i_exact(c + 1), left);
      __ sub(left, tmp, result);
      return true;
    } else if (is_power_of_2(c - 1)) {
      __ move(left, tmp);
      __ shift_left(left, log2i_exact(c - 1), left);
      __ add(left, tmp, result);
      return true;
    }
  }
  return false;
}


void LIRGenerator::store_stack_parameter (LIR_Opr item, ByteSize offset_from_sp) {
  BasicType type = item->type();
  __ store(item, new LIR_Address(FrameMap::rsp_opr, in_bytes(offset_from_sp), type));
}

void LIRGenerator::array_store_check(LIR_Opr value, LIR_Opr array, CodeEmitInfo* store_check_info, ciMethod* profiled_method, int profiled_bci) {
  LIR_Opr tmp1 = new_register(objectType);
  LIR_Opr tmp2 = new_register(objectType);
  LIR_Opr tmp3 = new_register(objectType);
  __ store_check(value, array, tmp1, tmp2, tmp3, store_check_info, profiled_method, profiled_bci);
}

//----------------------------------------------------------------------
//             visitor functions
//----------------------------------------------------------------------

void LIRGenerator::do_MonitorEnter(MonitorEnter* x) {
  assert(x->is_pinned(),"");
  LIRItem obj(x->obj(), this);
  obj.load_item();

  set_no_result(x);

  // "lock" stores the address of the monitor stack slot, so this is not an oop
  LIR_Opr lock = new_register(T_INT);

  CodeEmitInfo* info_for_exception = nullptr;
  if (x->needs_null_check()) {
    info_for_exception = state_for(x);
  }
  // this CodeEmitInfo must not have the xhandlers because here the
  // object is already locked (xhandlers expect object to be unlocked)
  CodeEmitInfo* info = state_for(x, x->state(), true);
<<<<<<< HEAD
  LIR_Opr tmp = UseFastLocking ? new_register(T_INT) : LIR_OprFact::illegalOpr;
=======
  LIR_Opr tmp = LockingMode == LM_LIGHTWEIGHT ? new_register(T_ADDRESS) : LIR_OprFact::illegalOpr;
>>>>>>> cc9f7ad9
  monitor_enter(obj.result(), lock, syncTempOpr(), tmp,
                        x->monitor_no(), info_for_exception, info);
}


void LIRGenerator::do_MonitorExit(MonitorExit* x) {
  assert(x->is_pinned(),"");

  LIRItem obj(x->obj(), this);
  obj.dont_load_item();

  LIR_Opr lock = new_register(T_INT);
  LIR_Opr obj_temp = new_register(T_INT);
  set_no_result(x);
  monitor_exit(obj_temp, lock, syncTempOpr(), LIR_OprFact::illegalOpr, x->monitor_no());
}

// _ineg, _lneg, _fneg, _dneg
void LIRGenerator::do_NegateOp(NegateOp* x) {
  LIRItem value(x->x(), this);
  value.set_destroys_register();
  value.load_item();
  LIR_Opr reg = rlock(x);

  LIR_Opr tmp = LIR_OprFact::illegalOpr;
#ifdef _LP64
  if (UseAVX > 2 && !VM_Version::supports_avx512vl()) {
    if (x->type()->tag() == doubleTag) {
      tmp = new_register(T_DOUBLE);
      __ move(LIR_OprFact::doubleConst(-0.0), tmp);
    }
    else if (x->type()->tag() == floatTag) {
      tmp = new_register(T_FLOAT);
      __ move(LIR_OprFact::floatConst(-0.0), tmp);
    }
  }
#endif
  __ negate(value.result(), reg, tmp);

  set_result(x, round_item(reg));
}

// for  _fadd, _fmul, _fsub, _fdiv, _frem
//      _dadd, _dmul, _dsub, _ddiv, _drem
void LIRGenerator::do_ArithmeticOp_FPU(ArithmeticOp* x) {
  LIRItem left(x->x(),  this);
  LIRItem right(x->y(), this);
  LIRItem* left_arg  = &left;
  LIRItem* right_arg = &right;
  assert(!left.is_stack() || !right.is_stack(), "can't both be memory operands");
  bool must_load_both = (x->op() == Bytecodes::_frem || x->op() == Bytecodes::_drem);
  if (left.is_register() || x->x()->type()->is_constant() || must_load_both) {
    left.load_item();
  } else {
    left.dont_load_item();
  }

#ifndef _LP64
  // do not load right operand if it is a constant.  only 0 and 1 are
  // loaded because there are special instructions for loading them
  // without memory access (not needed for SSE2 instructions)
  bool must_load_right = false;
  if (right.is_constant()) {
    LIR_Const* c = right.result()->as_constant_ptr();
    assert(c != nullptr, "invalid constant");
    assert(c->type() == T_FLOAT || c->type() == T_DOUBLE, "invalid type");

    if (c->type() == T_FLOAT) {
      must_load_right = UseSSE < 1 && (c->is_one_float() || c->is_zero_float());
    } else {
      must_load_right = UseSSE < 2 && (c->is_one_double() || c->is_zero_double());
    }
  }
#endif // !LP64

  if (must_load_both) {
    // frem and drem destroy also right operand, so move it to a new register
    right.set_destroys_register();
    right.load_item();
  } else if (right.is_register()) {
    right.load_item();
#ifndef _LP64
  } else if (must_load_right) {
    right.load_item();
#endif // !LP64
  } else {
    right.dont_load_item();
  }
  LIR_Opr reg = rlock(x);
  LIR_Opr tmp = LIR_OprFact::illegalOpr;
  if (x->op() == Bytecodes::_dmul || x->op() == Bytecodes::_ddiv) {
    tmp = new_register(T_DOUBLE);
  }

#ifdef _LP64
  if (x->op() == Bytecodes::_frem || x->op() == Bytecodes::_drem) {
    // frem and drem are implemented as a direct call into the runtime.
    LIRItem left(x->x(), this);
    LIRItem right(x->y(), this);

    BasicType bt = as_BasicType(x->type());
    BasicTypeList signature(2);
    signature.append(bt);
    signature.append(bt);
    CallingConvention* cc = frame_map()->c_calling_convention(&signature);

    const LIR_Opr result_reg = result_register_for(x->type());
    left.load_item_force(cc->at(0));
    right.load_item_force(cc->at(1));

    address entry = nullptr;
    switch (x->op()) {
      case Bytecodes::_frem:
        entry = CAST_FROM_FN_PTR(address, SharedRuntime::frem);
        break;
      case Bytecodes::_drem:
        entry = CAST_FROM_FN_PTR(address, SharedRuntime::drem);
        break;
      default:
        ShouldNotReachHere();
    }

    LIR_Opr result = rlock_result(x);
    __ call_runtime_leaf(entry, getThreadTemp(), result_reg, cc->args());
    __ move(result_reg, result);
  } else {
    arithmetic_op_fpu(x->op(), reg, left.result(), right.result(), tmp);
    set_result(x, round_item(reg));
  }
#else
  if ((UseSSE >= 1 && x->op() == Bytecodes::_frem) || (UseSSE >= 2 && x->op() == Bytecodes::_drem)) {
    // special handling for frem and drem: no SSE instruction, so must use FPU with temporary fpu stack slots
    LIR_Opr fpu0, fpu1;
    if (x->op() == Bytecodes::_frem) {
      fpu0 = LIR_OprFact::single_fpu(0);
      fpu1 = LIR_OprFact::single_fpu(1);
    } else {
      fpu0 = LIR_OprFact::double_fpu(0);
      fpu1 = LIR_OprFact::double_fpu(1);
    }
    __ move(right.result(), fpu1); // order of left and right operand is important!
    __ move(left.result(), fpu0);
    __ rem (fpu0, fpu1, fpu0);
    __ move(fpu0, reg);

  } else {
    arithmetic_op_fpu(x->op(), reg, left.result(), right.result(), tmp);
  }
  set_result(x, round_item(reg));
#endif // _LP64
}


// for  _ladd, _lmul, _lsub, _ldiv, _lrem
void LIRGenerator::do_ArithmeticOp_Long(ArithmeticOp* x) {
  if (x->op() == Bytecodes::_ldiv || x->op() == Bytecodes::_lrem ) {
    // long division is implemented as a direct call into the runtime
    LIRItem left(x->x(), this);
    LIRItem right(x->y(), this);

    // the check for division by zero destroys the right operand
    right.set_destroys_register();

    BasicTypeList signature(2);
    signature.append(T_LONG);
    signature.append(T_LONG);
    CallingConvention* cc = frame_map()->c_calling_convention(&signature);

    // check for division by zero (destroys registers of right operand!)
    CodeEmitInfo* info = state_for(x);

    const LIR_Opr result_reg = result_register_for(x->type());
    left.load_item_force(cc->at(1));
    right.load_item();

    __ move(right.result(), cc->at(0));

    __ cmp(lir_cond_equal, right.result(), LIR_OprFact::longConst(0));
    __ branch(lir_cond_equal, new DivByZeroStub(info));

    address entry = nullptr;
    switch (x->op()) {
    case Bytecodes::_lrem:
      entry = CAST_FROM_FN_PTR(address, SharedRuntime::lrem);
      break; // check if dividend is 0 is done elsewhere
    case Bytecodes::_ldiv:
      entry = CAST_FROM_FN_PTR(address, SharedRuntime::ldiv);
      break; // check if dividend is 0 is done elsewhere
    default:
      ShouldNotReachHere();
    }

    LIR_Opr result = rlock_result(x);
    __ call_runtime_leaf(entry, getThreadTemp(), result_reg, cc->args());
    __ move(result_reg, result);
  } else if (x->op() == Bytecodes::_lmul) {
    // missing test if instr is commutative and if we should swap
    LIRItem left(x->x(), this);
    LIRItem right(x->y(), this);

    // right register is destroyed by the long mul, so it must be
    // copied to a new register.
    right.set_destroys_register();

    left.load_item();
    right.load_item();

    LIR_Opr reg = FrameMap::long0_opr;
    arithmetic_op_long(x->op(), reg, left.result(), right.result(), nullptr);
    LIR_Opr result = rlock_result(x);
    __ move(reg, result);
  } else {
    // missing test if instr is commutative and if we should swap
    LIRItem left(x->x(), this);
    LIRItem right(x->y(), this);

    left.load_item();
    // don't load constants to save register
    right.load_nonconstant();
    rlock_result(x);
    arithmetic_op_long(x->op(), x->operand(), left.result(), right.result(), nullptr);
  }
}



// for: _iadd, _imul, _isub, _idiv, _irem
void LIRGenerator::do_ArithmeticOp_Int(ArithmeticOp* x) {
  if (x->op() == Bytecodes::_idiv || x->op() == Bytecodes::_irem) {
    // The requirements for division and modulo
    // input : rax,: dividend                         min_int
    //         reg: divisor   (may not be rax,/rdx)   -1
    //
    // output: rax,: quotient  (= rax, idiv reg)       min_int
    //         rdx: remainder (= rax, irem reg)       0

    // rax, and rdx will be destroyed

    // Note: does this invalidate the spec ???
    LIRItem right(x->y(), this);
    LIRItem left(x->x() , this);   // visit left second, so that the is_register test is valid

    // call state_for before load_item_force because state_for may
    // force the evaluation of other instructions that are needed for
    // correct debug info.  Otherwise the live range of the fix
    // register might be too long.
    CodeEmitInfo* info = state_for(x);

    left.load_item_force(divInOpr());

    right.load_item();

    LIR_Opr result = rlock_result(x);
    LIR_Opr result_reg;
    if (x->op() == Bytecodes::_idiv) {
      result_reg = divOutOpr();
    } else {
      result_reg = remOutOpr();
    }

    if (!ImplicitDiv0Checks) {
      __ cmp(lir_cond_equal, right.result(), LIR_OprFact::intConst(0));
      __ branch(lir_cond_equal, new DivByZeroStub(info));
      // Idiv/irem cannot trap (passing info would generate an assertion).
      info = nullptr;
    }
    LIR_Opr tmp = FrameMap::rdx_opr; // idiv and irem use rdx in their implementation
    if (x->op() == Bytecodes::_irem) {
      __ irem(left.result(), right.result(), result_reg, tmp, info);
    } else if (x->op() == Bytecodes::_idiv) {
      __ idiv(left.result(), right.result(), result_reg, tmp, info);
    } else {
      ShouldNotReachHere();
    }

    __ move(result_reg, result);
  } else {
    // missing test if instr is commutative and if we should swap
    LIRItem left(x->x(),  this);
    LIRItem right(x->y(), this);
    LIRItem* left_arg = &left;
    LIRItem* right_arg = &right;
    if (x->is_commutative() && left.is_stack() && right.is_register()) {
      // swap them if left is real stack (or cached) and right is real register(not cached)
      left_arg = &right;
      right_arg = &left;
    }

    left_arg->load_item();

    // do not need to load right, as we can handle stack and constants
    if (x->op() == Bytecodes::_imul ) {
      // check if we can use shift instead
      bool use_constant = false;
      bool use_tmp = false;
      if (right_arg->is_constant()) {
        jint iconst = right_arg->get_jint_constant();
        if (iconst > 0 && iconst < max_jint) {
          if (is_power_of_2(iconst)) {
            use_constant = true;
          } else if (is_power_of_2(iconst - 1) || is_power_of_2(iconst + 1)) {
            use_constant = true;
            use_tmp = true;
          }
        }
      }
      if (use_constant) {
        right_arg->dont_load_item();
      } else {
        right_arg->load_item();
      }
      LIR_Opr tmp = LIR_OprFact::illegalOpr;
      if (use_tmp) {
        tmp = new_register(T_INT);
      }
      rlock_result(x);

      arithmetic_op_int(x->op(), x->operand(), left_arg->result(), right_arg->result(), tmp);
    } else {
      right_arg->dont_load_item();
      rlock_result(x);
      LIR_Opr tmp = LIR_OprFact::illegalOpr;
      arithmetic_op_int(x->op(), x->operand(), left_arg->result(), right_arg->result(), tmp);
    }
  }
}


void LIRGenerator::do_ArithmeticOp(ArithmeticOp* x) {
  // when an operand with use count 1 is the left operand, then it is
  // likely that no move for 2-operand-LIR-form is necessary
  if (x->is_commutative() && x->y()->as_Constant() == nullptr && x->x()->use_count() > x->y()->use_count()) {
    x->swap_operands();
  }

  ValueTag tag = x->type()->tag();
  assert(x->x()->type()->tag() == tag && x->y()->type()->tag() == tag, "wrong parameters");
  switch (tag) {
    case floatTag:
    case doubleTag:  do_ArithmeticOp_FPU(x);  return;
    case longTag:    do_ArithmeticOp_Long(x); return;
    case intTag:     do_ArithmeticOp_Int(x);  return;
    default:         ShouldNotReachHere();    return;
  }
}


// _ishl, _lshl, _ishr, _lshr, _iushr, _lushr
void LIRGenerator::do_ShiftOp(ShiftOp* x) {
  // count must always be in rcx
  LIRItem value(x->x(), this);
  LIRItem count(x->y(), this);

  ValueTag elemType = x->type()->tag();
  bool must_load_count = !count.is_constant() || elemType == longTag;
  if (must_load_count) {
    // count for long must be in register
    count.load_item_force(shiftCountOpr());
  } else {
    count.dont_load_item();
  }
  value.load_item();
  LIR_Opr reg = rlock_result(x);

  shift_op(x->op(), reg, value.result(), count.result(), LIR_OprFact::illegalOpr);
}


// _iand, _land, _ior, _lor, _ixor, _lxor
void LIRGenerator::do_LogicOp(LogicOp* x) {
  // when an operand with use count 1 is the left operand, then it is
  // likely that no move for 2-operand-LIR-form is necessary
  if (x->is_commutative() && x->y()->as_Constant() == nullptr && x->x()->use_count() > x->y()->use_count()) {
    x->swap_operands();
  }

  LIRItem left(x->x(), this);
  LIRItem right(x->y(), this);

  left.load_item();
  right.load_nonconstant();
  LIR_Opr reg = rlock_result(x);

  logic_op(x->op(), reg, left.result(), right.result());
}



// _lcmp, _fcmpl, _fcmpg, _dcmpl, _dcmpg
void LIRGenerator::do_CompareOp(CompareOp* x) {
  LIRItem left(x->x(), this);
  LIRItem right(x->y(), this);
  ValueTag tag = x->x()->type()->tag();
  if (tag == longTag) {
    left.set_destroys_register();
  }
  left.load_item();
  right.load_item();
  LIR_Opr reg = rlock_result(x);

  if (x->x()->type()->is_float_kind()) {
    Bytecodes::Code code = x->op();
    __ fcmp2int(left.result(), right.result(), reg, (code == Bytecodes::_fcmpl || code == Bytecodes::_dcmpl));
  } else if (x->x()->type()->tag() == longTag) {
    __ lcmp2int(left.result(), right.result(), reg);
  } else {
    Unimplemented();
  }
}

LIR_Opr LIRGenerator::atomic_cmpxchg(BasicType type, LIR_Opr addr, LIRItem& cmp_value, LIRItem& new_value) {
  LIR_Opr ill = LIR_OprFact::illegalOpr;  // for convenience
  if (is_reference_type(type)) {
    cmp_value.load_item_force(FrameMap::rax_oop_opr);
    new_value.load_item();
    __ cas_obj(addr->as_address_ptr()->base(), cmp_value.result(), new_value.result(), ill, ill);
  } else if (type == T_INT) {
    cmp_value.load_item_force(FrameMap::rax_opr);
    new_value.load_item();
    __ cas_int(addr->as_address_ptr()->base(), cmp_value.result(), new_value.result(), ill, ill);
  } else if (type == T_LONG) {
    cmp_value.load_item_force(FrameMap::long0_opr);
    new_value.load_item_force(FrameMap::long1_opr);
    __ cas_long(addr->as_address_ptr()->base(), cmp_value.result(), new_value.result(), ill, ill);
  } else {
    Unimplemented();
  }
  LIR_Opr result = new_register(T_INT);
  __ cmove(lir_cond_equal, LIR_OprFact::intConst(1), LIR_OprFact::intConst(0),
           result, T_INT);
  return result;
}

LIR_Opr LIRGenerator::atomic_xchg(BasicType type, LIR_Opr addr, LIRItem& value) {
  bool is_oop = is_reference_type(type);
  LIR_Opr result = new_register(type);
  value.load_item();
  // Because we want a 2-arg form of xchg and xadd
  __ move(value.result(), result);
  assert(type == T_INT || is_oop LP64_ONLY( || type == T_LONG ), "unexpected type");
  __ xchg(addr, result, result, LIR_OprFact::illegalOpr);
  return result;
}

LIR_Opr LIRGenerator::atomic_add(BasicType type, LIR_Opr addr, LIRItem& value) {
  LIR_Opr result = new_register(type);
  value.load_item();
  // Because we want a 2-arg form of xchg and xadd
  __ move(value.result(), result);
  assert(type == T_INT LP64_ONLY( || type == T_LONG ), "unexpected type");
  __ xadd(addr, result, result, LIR_OprFact::illegalOpr);
  return result;
}

void LIRGenerator::do_FmaIntrinsic(Intrinsic* x) {
  assert(x->number_of_arguments() == 3, "wrong type");
  assert(UseFMA, "Needs FMA instructions support.");
  LIRItem value(x->argument_at(0), this);
  LIRItem value1(x->argument_at(1), this);
  LIRItem value2(x->argument_at(2), this);

  value2.set_destroys_register();

  value.load_item();
  value1.load_item();
  value2.load_item();

  LIR_Opr calc_input = value.result();
  LIR_Opr calc_input1 = value1.result();
  LIR_Opr calc_input2 = value2.result();
  LIR_Opr calc_result = rlock_result(x);

  switch (x->id()) {
  case vmIntrinsics::_fmaD:   __ fmad(calc_input, calc_input1, calc_input2, calc_result); break;
  case vmIntrinsics::_fmaF:   __ fmaf(calc_input, calc_input1, calc_input2, calc_result); break;
  default:                    ShouldNotReachHere();
  }

}


void LIRGenerator::do_MathIntrinsic(Intrinsic* x) {
  assert(x->number_of_arguments() == 1 || (x->number_of_arguments() == 2 && x->id() == vmIntrinsics::_dpow), "wrong type");

  if (x->id() == vmIntrinsics::_dexp || x->id() == vmIntrinsics::_dlog ||
      x->id() == vmIntrinsics::_dpow || x->id() == vmIntrinsics::_dcos ||
      x->id() == vmIntrinsics::_dsin || x->id() == vmIntrinsics::_dtan ||
      x->id() == vmIntrinsics::_dlog10) {
    do_LibmIntrinsic(x);
    return;
  }

  LIRItem value(x->argument_at(0), this);

  bool use_fpu = false;
#ifndef _LP64
  if (UseSSE < 2) {
    value.set_destroys_register();
  }
#endif // !LP64
  value.load_item();

  LIR_Opr calc_input = value.result();
  LIR_Opr calc_result = rlock_result(x);

  LIR_Opr tmp = LIR_OprFact::illegalOpr;
#ifdef _LP64
  if (UseAVX > 2 && (!VM_Version::supports_avx512vl()) &&
      (x->id() == vmIntrinsics::_dabs)) {
    tmp = new_register(T_DOUBLE);
    __ move(LIR_OprFact::doubleConst(-0.0), tmp);
  }
#endif
  if (x->id() == vmIntrinsics::_floatToFloat16) {
    tmp = new_register(T_FLOAT);
    __ move(LIR_OprFact::floatConst(-0.0), tmp);
  }

  switch(x->id()) {
    case vmIntrinsics::_dabs:
      __ abs(calc_input, calc_result, tmp);
      break;
    case vmIntrinsics::_dsqrt:
    case vmIntrinsics::_dsqrt_strict:
      __ sqrt(calc_input, calc_result, LIR_OprFact::illegalOpr);
      break;
    case vmIntrinsics::_floatToFloat16:
      __ f2hf(calc_input, calc_result, tmp);
      break;
    case vmIntrinsics::_float16ToFloat:
      __ hf2f(calc_input, calc_result, LIR_OprFact::illegalOpr);
      break;
    default:
      ShouldNotReachHere();
  }

  if (use_fpu) {
    __ move(calc_result, x->operand());
  }
}

void LIRGenerator::do_LibmIntrinsic(Intrinsic* x) {
  LIRItem value(x->argument_at(0), this);
  value.set_destroys_register();

  LIR_Opr calc_result = rlock_result(x);
  LIR_Opr result_reg = result_register_for(x->type());

  CallingConvention* cc = nullptr;

  if (x->id() == vmIntrinsics::_dpow) {
    LIRItem value1(x->argument_at(1), this);

    value1.set_destroys_register();

    BasicTypeList signature(2);
    signature.append(T_DOUBLE);
    signature.append(T_DOUBLE);
    cc = frame_map()->c_calling_convention(&signature);
    value.load_item_force(cc->at(0));
    value1.load_item_force(cc->at(1));
  } else {
    BasicTypeList signature(1);
    signature.append(T_DOUBLE);
    cc = frame_map()->c_calling_convention(&signature);
    value.load_item_force(cc->at(0));
  }

#ifndef _LP64
  LIR_Opr tmp = FrameMap::fpu0_double_opr;
  result_reg = tmp;
  switch(x->id()) {
    case vmIntrinsics::_dexp:
      if (StubRoutines::dexp() != nullptr) {
        __ call_runtime_leaf(StubRoutines::dexp(), getThreadTemp(), result_reg, cc->args());
      } else {
        __ call_runtime_leaf(CAST_FROM_FN_PTR(address, SharedRuntime::dexp), getThreadTemp(), result_reg, cc->args());
      }
      break;
    case vmIntrinsics::_dlog:
      if (StubRoutines::dlog() != nullptr) {
        __ call_runtime_leaf(StubRoutines::dlog(), getThreadTemp(), result_reg, cc->args());
      } else {
        __ call_runtime_leaf(CAST_FROM_FN_PTR(address, SharedRuntime::dlog), getThreadTemp(), result_reg, cc->args());
      }
      break;
    case vmIntrinsics::_dlog10:
      if (StubRoutines::dlog10() != nullptr) {
       __ call_runtime_leaf(StubRoutines::dlog10(), getThreadTemp(), result_reg, cc->args());
      } else {
        __ call_runtime_leaf(CAST_FROM_FN_PTR(address, SharedRuntime::dlog10), getThreadTemp(), result_reg, cc->args());
      }
      break;
    case vmIntrinsics::_dpow:
      if (StubRoutines::dpow() != nullptr) {
        __ call_runtime_leaf(StubRoutines::dpow(), getThreadTemp(), result_reg, cc->args());
      } else {
        __ call_runtime_leaf(CAST_FROM_FN_PTR(address, SharedRuntime::dpow), getThreadTemp(), result_reg, cc->args());
      }
      break;
    case vmIntrinsics::_dsin:
      if (VM_Version::supports_sse2() && StubRoutines::dsin() != nullptr) {
        __ call_runtime_leaf(StubRoutines::dsin(), getThreadTemp(), result_reg, cc->args());
      } else {
        __ call_runtime_leaf(CAST_FROM_FN_PTR(address, SharedRuntime::dsin), getThreadTemp(), result_reg, cc->args());
      }
      break;
    case vmIntrinsics::_dcos:
      if (VM_Version::supports_sse2() && StubRoutines::dcos() != nullptr) {
        __ call_runtime_leaf(StubRoutines::dcos(), getThreadTemp(), result_reg, cc->args());
      } else {
        __ call_runtime_leaf(CAST_FROM_FN_PTR(address, SharedRuntime::dcos), getThreadTemp(), result_reg, cc->args());
      }
      break;
    case vmIntrinsics::_dtan:
      if (StubRoutines::dtan() != nullptr) {
        __ call_runtime_leaf(StubRoutines::dtan(), getThreadTemp(), result_reg, cc->args());
      } else {
        __ call_runtime_leaf(CAST_FROM_FN_PTR(address, SharedRuntime::dtan), getThreadTemp(), result_reg, cc->args());
      }
      break;
    default:  ShouldNotReachHere();
  }
#else
  switch (x->id()) {
    case vmIntrinsics::_dexp:
      if (StubRoutines::dexp() != nullptr) {
        __ call_runtime_leaf(StubRoutines::dexp(), getThreadTemp(), result_reg, cc->args());
      } else {
        __ call_runtime_leaf(CAST_FROM_FN_PTR(address, SharedRuntime::dexp), getThreadTemp(), result_reg, cc->args());
      }
      break;
    case vmIntrinsics::_dlog:
      if (StubRoutines::dlog() != nullptr) {
      __ call_runtime_leaf(StubRoutines::dlog(), getThreadTemp(), result_reg, cc->args());
      } else {
        __ call_runtime_leaf(CAST_FROM_FN_PTR(address, SharedRuntime::dlog), getThreadTemp(), result_reg, cc->args());
      }
      break;
    case vmIntrinsics::_dlog10:
      if (StubRoutines::dlog10() != nullptr) {
      __ call_runtime_leaf(StubRoutines::dlog10(), getThreadTemp(), result_reg, cc->args());
      } else {
        __ call_runtime_leaf(CAST_FROM_FN_PTR(address, SharedRuntime::dlog10), getThreadTemp(), result_reg, cc->args());
      }
      break;
    case vmIntrinsics::_dpow:
       if (StubRoutines::dpow() != nullptr) {
      __ call_runtime_leaf(StubRoutines::dpow(), getThreadTemp(), result_reg, cc->args());
      } else {
        __ call_runtime_leaf(CAST_FROM_FN_PTR(address, SharedRuntime::dpow), getThreadTemp(), result_reg, cc->args());
      }
      break;
    case vmIntrinsics::_dsin:
      if (StubRoutines::dsin() != nullptr) {
        __ call_runtime_leaf(StubRoutines::dsin(), getThreadTemp(), result_reg, cc->args());
      } else {
        __ call_runtime_leaf(CAST_FROM_FN_PTR(address, SharedRuntime::dsin), getThreadTemp(), result_reg, cc->args());
      }
      break;
    case vmIntrinsics::_dcos:
      if (StubRoutines::dcos() != nullptr) {
        __ call_runtime_leaf(StubRoutines::dcos(), getThreadTemp(), result_reg, cc->args());
      } else {
        __ call_runtime_leaf(CAST_FROM_FN_PTR(address, SharedRuntime::dcos), getThreadTemp(), result_reg, cc->args());
      }
      break;
    case vmIntrinsics::_dtan:
       if (StubRoutines::dtan() != nullptr) {
      __ call_runtime_leaf(StubRoutines::dtan(), getThreadTemp(), result_reg, cc->args());
      } else {
        __ call_runtime_leaf(CAST_FROM_FN_PTR(address, SharedRuntime::dtan), getThreadTemp(), result_reg, cc->args());
      }
      break;
    default:  ShouldNotReachHere();
  }
#endif // _LP64
  __ move(result_reg, calc_result);
}

void LIRGenerator::do_ArrayCopy(Intrinsic* x) {
  assert(x->number_of_arguments() == 5, "wrong type");

  // Make all state_for calls early since they can emit code
  CodeEmitInfo* info = state_for(x, x->state());

  LIRItem src(x->argument_at(0), this);
  LIRItem src_pos(x->argument_at(1), this);
  LIRItem dst(x->argument_at(2), this);
  LIRItem dst_pos(x->argument_at(3), this);
  LIRItem length(x->argument_at(4), this);

  // operands for arraycopy must use fixed registers, otherwise
  // LinearScan will fail allocation (because arraycopy always needs a
  // call)

#ifndef _LP64
  src.load_item_force     (FrameMap::rcx_oop_opr);
  src_pos.load_item_force (FrameMap::rdx_opr);
  dst.load_item_force     (FrameMap::rax_oop_opr);
  dst_pos.load_item_force (FrameMap::rbx_opr);
  length.load_item_force  (FrameMap::rdi_opr);
  LIR_Opr tmp =           (FrameMap::rsi_opr);
#else

  // The java calling convention will give us enough registers
  // so that on the stub side the args will be perfect already.
  // On the other slow/special case side we call C and the arg
  // positions are not similar enough to pick one as the best.
  // Also because the java calling convention is a "shifted" version
  // of the C convention we can process the java args trivially into C
  // args without worry of overwriting during the xfer

  src.load_item_force     (FrameMap::as_oop_opr(j_rarg0));
  src_pos.load_item_force (FrameMap::as_opr(j_rarg1));
  dst.load_item_force     (FrameMap::as_oop_opr(j_rarg2));
  dst_pos.load_item_force (FrameMap::as_opr(j_rarg3));
  length.load_item_force  (FrameMap::as_opr(j_rarg4));

  LIR_Opr tmp =           FrameMap::as_opr(j_rarg5);
#endif // LP64

  set_no_result(x);

  int flags;
  ciArrayKlass* expected_type;
  arraycopy_helper(x, &flags, &expected_type);

  __ arraycopy(src.result(), src_pos.result(), dst.result(), dst_pos.result(), length.result(), tmp, expected_type, flags, info); // does add_safepoint
}

void LIRGenerator::do_update_CRC32(Intrinsic* x) {
  assert(UseCRC32Intrinsics, "need AVX and LCMUL instructions support");
  // Make all state_for calls early since they can emit code
  LIR_Opr result = rlock_result(x);
  int flags = 0;
  switch (x->id()) {
    case vmIntrinsics::_updateCRC32: {
      LIRItem crc(x->argument_at(0), this);
      LIRItem val(x->argument_at(1), this);
      // val is destroyed by update_crc32
      val.set_destroys_register();
      crc.load_item();
      val.load_item();
      __ update_crc32(crc.result(), val.result(), result);
      break;
    }
    case vmIntrinsics::_updateBytesCRC32:
    case vmIntrinsics::_updateByteBufferCRC32: {
      bool is_updateBytes = (x->id() == vmIntrinsics::_updateBytesCRC32);

      LIRItem crc(x->argument_at(0), this);
      LIRItem buf(x->argument_at(1), this);
      LIRItem off(x->argument_at(2), this);
      LIRItem len(x->argument_at(3), this);
      buf.load_item();
      off.load_nonconstant();

      LIR_Opr index = off.result();
      int offset = is_updateBytes ? arrayOopDesc::base_offset_in_bytes(T_BYTE) : 0;
      if(off.result()->is_constant()) {
        index = LIR_OprFact::illegalOpr;
       offset += off.result()->as_jint();
      }
      LIR_Opr base_op = buf.result();

#ifndef _LP64
      if (!is_updateBytes) { // long b raw address
         base_op = new_register(T_INT);
         __ convert(Bytecodes::_l2i, buf.result(), base_op);
      }
#else
      if (index->is_valid()) {
        LIR_Opr tmp = new_register(T_LONG);
        __ convert(Bytecodes::_i2l, index, tmp);
        index = tmp;
      }
#endif

      LIR_Address* a = new LIR_Address(base_op,
                                       index,
                                       offset,
                                       T_BYTE);
      BasicTypeList signature(3);
      signature.append(T_INT);
      signature.append(T_ADDRESS);
      signature.append(T_INT);
      CallingConvention* cc = frame_map()->c_calling_convention(&signature);
      const LIR_Opr result_reg = result_register_for(x->type());

      LIR_Opr addr = new_pointer_register();
      __ leal(LIR_OprFact::address(a), addr);

      crc.load_item_force(cc->at(0));
      __ move(addr, cc->at(1));
      len.load_item_force(cc->at(2));

      __ call_runtime_leaf(StubRoutines::updateBytesCRC32(), getThreadTemp(), result_reg, cc->args());
      __ move(result_reg, result);

      break;
    }
    default: {
      ShouldNotReachHere();
    }
  }
}

void LIRGenerator::do_update_CRC32C(Intrinsic* x) {
  Unimplemented();
}

void LIRGenerator::do_vectorizedMismatch(Intrinsic* x) {
  assert(UseVectorizedMismatchIntrinsic, "need AVX instruction support");

  // Make all state_for calls early since they can emit code
  LIR_Opr result = rlock_result(x);

  LIRItem a(x->argument_at(0), this); // Object
  LIRItem aOffset(x->argument_at(1), this); // long
  LIRItem b(x->argument_at(2), this); // Object
  LIRItem bOffset(x->argument_at(3), this); // long
  LIRItem length(x->argument_at(4), this); // int
  LIRItem log2ArrayIndexScale(x->argument_at(5), this); // int

  a.load_item();
  aOffset.load_nonconstant();
  b.load_item();
  bOffset.load_nonconstant();

  long constant_aOffset = 0;
  LIR_Opr result_aOffset = aOffset.result();
  if (result_aOffset->is_constant()) {
    constant_aOffset = result_aOffset->as_jlong();
    result_aOffset = LIR_OprFact::illegalOpr;
  }
  LIR_Opr result_a = a.result();

  long constant_bOffset = 0;
  LIR_Opr result_bOffset = bOffset.result();
  if (result_bOffset->is_constant()) {
    constant_bOffset = result_bOffset->as_jlong();
    result_bOffset = LIR_OprFact::illegalOpr;
  }
  LIR_Opr result_b = b.result();

#ifndef _LP64
  result_a = new_register(T_INT);
  __ convert(Bytecodes::_l2i, a.result(), result_a);
  result_b = new_register(T_INT);
  __ convert(Bytecodes::_l2i, b.result(), result_b);
#endif


  LIR_Address* addr_a = new LIR_Address(result_a,
                                        result_aOffset,
                                        constant_aOffset,
                                        T_BYTE);

  LIR_Address* addr_b = new LIR_Address(result_b,
                                        result_bOffset,
                                        constant_bOffset,
                                        T_BYTE);

  BasicTypeList signature(4);
  signature.append(T_ADDRESS);
  signature.append(T_ADDRESS);
  signature.append(T_INT);
  signature.append(T_INT);
  CallingConvention* cc = frame_map()->c_calling_convention(&signature);
  const LIR_Opr result_reg = result_register_for(x->type());

  LIR_Opr ptr_addr_a = new_pointer_register();
  __ leal(LIR_OprFact::address(addr_a), ptr_addr_a);

  LIR_Opr ptr_addr_b = new_pointer_register();
  __ leal(LIR_OprFact::address(addr_b), ptr_addr_b);

  __ move(ptr_addr_a, cc->at(0));
  __ move(ptr_addr_b, cc->at(1));
  length.load_item_force(cc->at(2));
  log2ArrayIndexScale.load_item_force(cc->at(3));

  __ call_runtime_leaf(StubRoutines::vectorizedMismatch(), getThreadTemp(), result_reg, cc->args());
  __ move(result_reg, result);
}

// _i2l, _i2f, _i2d, _l2i, _l2f, _l2d, _f2i, _f2l, _f2d, _d2i, _d2l, _d2f
// _i2b, _i2c, _i2s
LIR_Opr fixed_register_for(BasicType type) {
  switch (type) {
    case T_FLOAT:  return FrameMap::fpu0_float_opr;
    case T_DOUBLE: return FrameMap::fpu0_double_opr;
    case T_INT:    return FrameMap::rax_opr;
    case T_LONG:   return FrameMap::long0_opr;
    default:       ShouldNotReachHere(); return LIR_OprFact::illegalOpr;
  }
}

void LIRGenerator::do_Convert(Convert* x) {
#ifdef _LP64
  LIRItem value(x->value(), this);
  value.load_item();
  LIR_Opr input = value.result();
  LIR_Opr result = rlock(x);
  __ convert(x->op(), input, result);
  assert(result->is_virtual(), "result must be virtual register");
  set_result(x, result);
#else
  // flags that vary for the different operations and different SSE-settings
  bool fixed_input = false, fixed_result = false, round_result = false, needs_stub = false;

  switch (x->op()) {
    case Bytecodes::_i2l: // fall through
    case Bytecodes::_l2i: // fall through
    case Bytecodes::_i2b: // fall through
    case Bytecodes::_i2c: // fall through
    case Bytecodes::_i2s: fixed_input = false;       fixed_result = false;       round_result = false;      needs_stub = false; break;

    case Bytecodes::_f2d: fixed_input = UseSSE == 1; fixed_result = false;       round_result = false;      needs_stub = false; break;
    case Bytecodes::_d2f: fixed_input = false;       fixed_result = UseSSE == 1; round_result = UseSSE < 1; needs_stub = false; break;
    case Bytecodes::_i2f: fixed_input = false;       fixed_result = false;       round_result = UseSSE < 1; needs_stub = false; break;
    case Bytecodes::_i2d: fixed_input = false;       fixed_result = false;       round_result = false;      needs_stub = false; break;
    case Bytecodes::_f2i: fixed_input = false;       fixed_result = false;       round_result = false;      needs_stub = true;  break;
    case Bytecodes::_d2i: fixed_input = false;       fixed_result = false;       round_result = false;      needs_stub = true;  break;
    case Bytecodes::_l2f: fixed_input = false;       fixed_result = UseSSE >= 1; round_result = UseSSE < 1; needs_stub = false; break;
    case Bytecodes::_l2d: fixed_input = false;       fixed_result = UseSSE >= 2; round_result = UseSSE < 2; needs_stub = false; break;
    case Bytecodes::_f2l: fixed_input = true;        fixed_result = true;        round_result = false;      needs_stub = false; break;
    case Bytecodes::_d2l: fixed_input = true;        fixed_result = true;        round_result = false;      needs_stub = false; break;
    default: ShouldNotReachHere();
  }

  LIRItem value(x->value(), this);
  value.load_item();
  LIR_Opr input = value.result();
  LIR_Opr result = rlock(x);

  // arguments of lir_convert
  LIR_Opr conv_input = input;
  LIR_Opr conv_result = result;
  ConversionStub* stub = nullptr;

  if (fixed_input) {
    conv_input = fixed_register_for(input->type());
    __ move(input, conv_input);
  }

  assert(fixed_result == false || round_result == false, "cannot set both");
  if (fixed_result) {
    conv_result = fixed_register_for(result->type());
  } else if (round_result) {
    result = new_register(result->type());
    set_vreg_flag(result, must_start_in_memory);
  }

  if (needs_stub) {
    stub = new ConversionStub(x->op(), conv_input, conv_result);
  }

  __ convert(x->op(), conv_input, conv_result, stub);

  if (result != conv_result) {
    __ move(conv_result, result);
  }

  assert(result->is_virtual(), "result must be virtual register");
  set_result(x, result);
#endif // _LP64
}


void LIRGenerator::do_NewInstance(NewInstance* x) {
  print_if_not_loaded(x);

  CodeEmitInfo* info = state_for(x, x->state());
  LIR_Opr reg = result_register_for(x->type());
  new_instance(reg, x->klass(), x->is_unresolved(),
                       FrameMap::rcx_oop_opr,
                       FrameMap::rdi_oop_opr,
                       FrameMap::rsi_oop_opr,
                       LIR_OprFact::illegalOpr,
                       FrameMap::rdx_metadata_opr, info);
  LIR_Opr result = rlock_result(x);
  __ move(reg, result);
}


void LIRGenerator::do_NewTypeArray(NewTypeArray* x) {
  CodeEmitInfo* info = state_for(x, x->state());

  LIRItem length(x->length(), this);
  length.load_item_force(FrameMap::rbx_opr);

  LIR_Opr reg = result_register_for(x->type());
  LIR_Opr tmp1 = FrameMap::rcx_oop_opr;
  LIR_Opr tmp2 = FrameMap::rsi_oop_opr;
  LIR_Opr tmp3 = FrameMap::rdi_oop_opr;
  LIR_Opr tmp4 = reg;
  LIR_Opr klass_reg = FrameMap::rdx_metadata_opr;
  LIR_Opr len = length.result();
  BasicType elem_type = x->elt_type();

  __ metadata2reg(ciTypeArrayKlass::make(elem_type)->constant_encoding(), klass_reg);

  CodeStub* slow_path = new NewTypeArrayStub(klass_reg, len, reg, info);
  __ allocate_array(reg, len, tmp1, tmp2, tmp3, tmp4, elem_type, klass_reg, slow_path);

  LIR_Opr result = rlock_result(x);
  __ move(reg, result);
}


void LIRGenerator::do_NewObjectArray(NewObjectArray* x) {
  LIRItem length(x->length(), this);
  // in case of patching (i.e., object class is not yet loaded), we need to reexecute the instruction
  // and therefore provide the state before the parameters have been consumed
  CodeEmitInfo* patching_info = nullptr;
  if (!x->klass()->is_loaded() || PatchALot) {
    patching_info =  state_for(x, x->state_before());
  }

  CodeEmitInfo* info = state_for(x, x->state());

  const LIR_Opr reg = result_register_for(x->type());
  LIR_Opr tmp1 = FrameMap::rcx_oop_opr;
  LIR_Opr tmp2 = FrameMap::rsi_oop_opr;
  LIR_Opr tmp3 = FrameMap::rdi_oop_opr;
  LIR_Opr tmp4 = reg;
  LIR_Opr klass_reg = FrameMap::rdx_metadata_opr;

  length.load_item_force(FrameMap::rbx_opr);
  LIR_Opr len = length.result();

  CodeStub* slow_path = new NewObjectArrayStub(klass_reg, len, reg, info);
  ciKlass* obj = (ciKlass*) ciObjArrayKlass::make(x->klass());
  if (obj == ciEnv::unloaded_ciobjarrayklass()) {
    BAILOUT("encountered unloaded_ciobjarrayklass due to out of memory error");
  }
  klass2reg_with_patching(klass_reg, obj, patching_info);
  __ allocate_array(reg, len, tmp1, tmp2, tmp3, tmp4, T_OBJECT, klass_reg, slow_path);

  LIR_Opr result = rlock_result(x);
  __ move(reg, result);
}


void LIRGenerator::do_NewMultiArray(NewMultiArray* x) {
  Values* dims = x->dims();
  int i = dims->length();
  LIRItemList* items = new LIRItemList(i, i, nullptr);
  while (i-- > 0) {
    LIRItem* size = new LIRItem(dims->at(i), this);
    items->at_put(i, size);
  }

  // Evaluate state_for early since it may emit code.
  CodeEmitInfo* patching_info = nullptr;
  if (!x->klass()->is_loaded() || PatchALot) {
    patching_info = state_for(x, x->state_before());

    // Cannot re-use same xhandlers for multiple CodeEmitInfos, so
    // clone all handlers (NOTE: Usually this is handled transparently
    // by the CodeEmitInfo cloning logic in CodeStub constructors but
    // is done explicitly here because a stub isn't being used).
    x->set_exception_handlers(new XHandlers(x->exception_handlers()));
  }
  CodeEmitInfo* info = state_for(x, x->state());

  i = dims->length();
  while (i-- > 0) {
    LIRItem* size = items->at(i);
    size->load_nonconstant();

    store_stack_parameter(size->result(), in_ByteSize(i*4));
  }

  LIR_Opr klass_reg = FrameMap::rax_metadata_opr;
  klass2reg_with_patching(klass_reg, x->klass(), patching_info);

  LIR_Opr rank = FrameMap::rbx_opr;
  __ move(LIR_OprFact::intConst(x->rank()), rank);
  LIR_Opr varargs = FrameMap::rcx_opr;
  __ move(FrameMap::rsp_opr, varargs);
  LIR_OprList* args = new LIR_OprList(3);
  args->append(klass_reg);
  args->append(rank);
  args->append(varargs);
  LIR_Opr reg = result_register_for(x->type());
  __ call_runtime(Runtime1::entry_for(Runtime1::new_multi_array_id),
                  LIR_OprFact::illegalOpr,
                  reg, args, info);

  LIR_Opr result = rlock_result(x);
  __ move(reg, result);
}


void LIRGenerator::do_BlockBegin(BlockBegin* x) {
  // nothing to do for now
}


void LIRGenerator::do_CheckCast(CheckCast* x) {
  LIRItem obj(x->obj(), this);

  CodeEmitInfo* patching_info = nullptr;
  if (!x->klass()->is_loaded() || (PatchALot && !x->is_incompatible_class_change_check() && !x->is_invokespecial_receiver_check())) {
    // must do this before locking the destination register as an oop register,
    // and before the obj is loaded (the latter is for deoptimization)
    patching_info = state_for(x, x->state_before());
  }
  obj.load_item();

  // info for exceptions
  CodeEmitInfo* info_for_exception =
      (x->needs_exception_state() ? state_for(x) :
                                    state_for(x, x->state_before(), true /*ignore_xhandler*/));

  CodeStub* stub;
  if (x->is_incompatible_class_change_check()) {
    assert(patching_info == nullptr, "can't patch this");
    stub = new SimpleExceptionStub(Runtime1::throw_incompatible_class_change_error_id, LIR_OprFact::illegalOpr, info_for_exception);
  } else if (x->is_invokespecial_receiver_check()) {
    assert(patching_info == nullptr, "can't patch this");
    stub = new DeoptimizeStub(info_for_exception, Deoptimization::Reason_class_check, Deoptimization::Action_none);
  } else {
    stub = new SimpleExceptionStub(Runtime1::throw_class_cast_exception_id, obj.result(), info_for_exception);
  }
  LIR_Opr reg = rlock_result(x);
  LIR_Opr tmp3 = LIR_OprFact::illegalOpr;
  if (!x->klass()->is_loaded() || UseCompressedClassPointers) {
    tmp3 = new_register(objectType);
  }
  __ checkcast(reg, obj.result(), x->klass(),
               new_register(objectType), new_register(objectType), tmp3,
               x->direct_compare(), info_for_exception, patching_info, stub,
               x->profiled_method(), x->profiled_bci());
}


void LIRGenerator::do_InstanceOf(InstanceOf* x) {
  LIRItem obj(x->obj(), this);

  // result and test object may not be in same register
  LIR_Opr reg = rlock_result(x);
  CodeEmitInfo* patching_info = nullptr;
  if ((!x->klass()->is_loaded() || PatchALot)) {
    // must do this before locking the destination register as an oop register
    patching_info = state_for(x, x->state_before());
  }
  obj.load_item();
  LIR_Opr tmp3 = LIR_OprFact::illegalOpr;
  if (!x->klass()->is_loaded() || UseCompressedClassPointers) {
    tmp3 = new_register(objectType);
  }
  __ instanceof(reg, obj.result(), x->klass(),
                new_register(objectType), new_register(objectType), tmp3,
                x->direct_compare(), patching_info, x->profiled_method(), x->profiled_bci());
}


void LIRGenerator::do_If(If* x) {
  assert(x->number_of_sux() == 2, "inconsistency");
  ValueTag tag = x->x()->type()->tag();
  bool is_safepoint = x->is_safepoint();

  If::Condition cond = x->cond();

  LIRItem xitem(x->x(), this);
  LIRItem yitem(x->y(), this);
  LIRItem* xin = &xitem;
  LIRItem* yin = &yitem;

  if (tag == longTag) {
    // for longs, only conditions "eql", "neq", "lss", "geq" are valid;
    // mirror for other conditions
    if (cond == If::gtr || cond == If::leq) {
      cond = Instruction::mirror(cond);
      xin = &yitem;
      yin = &xitem;
    }
    xin->set_destroys_register();
  }
  xin->load_item();
  if (tag == longTag && yin->is_constant() && yin->get_jlong_constant() == 0 && (cond == If::eql || cond == If::neq)) {
    // inline long zero
    yin->dont_load_item();
  } else if (tag == longTag || tag == floatTag || tag == doubleTag) {
    // longs cannot handle constants at right side
    yin->load_item();
  } else {
    yin->dont_load_item();
  }

  LIR_Opr left = xin->result();
  LIR_Opr right = yin->result();

  set_no_result(x);

  // add safepoint before generating condition code so it can be recomputed
  if (x->is_safepoint()) {
    // increment backedge counter if needed
    increment_backedge_counter_conditionally(lir_cond(cond), left, right, state_for(x, x->state_before()),
        x->tsux()->bci(), x->fsux()->bci(), x->profiled_bci());
    __ safepoint(safepoint_poll_register(), state_for(x, x->state_before()));
  }

  __ cmp(lir_cond(cond), left, right);
  // Generate branch profiling. Profiling code doesn't kill flags.
  profile_branch(x, cond);
  move_to_phi(x->state());
  if (x->x()->type()->is_float_kind()) {
    __ branch(lir_cond(cond), x->tsux(), x->usux());
  } else {
    __ branch(lir_cond(cond), x->tsux());
  }
  assert(x->default_sux() == x->fsux(), "wrong destination above");
  __ jump(x->default_sux());
}


LIR_Opr LIRGenerator::getThreadPointer() {
#ifdef _LP64
  return FrameMap::as_pointer_opr(r15_thread);
#else
  LIR_Opr result = new_register(T_INT);
  __ get_thread(result);
  return result;
#endif //
}

void LIRGenerator::trace_block_entry(BlockBegin* block) {
  store_stack_parameter(LIR_OprFact::intConst(block->block_id()), in_ByteSize(0));
  LIR_OprList* args = new LIR_OprList();
  address func = CAST_FROM_FN_PTR(address, Runtime1::trace_block_entry);
  __ call_runtime_leaf(func, LIR_OprFact::illegalOpr, LIR_OprFact::illegalOpr, args);
}


void LIRGenerator::volatile_field_store(LIR_Opr value, LIR_Address* address,
                                        CodeEmitInfo* info) {
  if (address->type() == T_LONG) {
    address = new LIR_Address(address->base(),
                              address->index(), address->scale(),
                              address->disp(), T_DOUBLE);
    // Transfer the value atomically by using FP moves.  This means
    // the value has to be moved between CPU and FPU registers.  It
    // always has to be moved through spill slot since there's no
    // quick way to pack the value into an SSE register.
    LIR_Opr temp_double = new_register(T_DOUBLE);
    LIR_Opr spill = new_register(T_LONG);
    set_vreg_flag(spill, must_start_in_memory);
    __ move(value, spill);
    __ volatile_move(spill, temp_double, T_LONG);
    __ volatile_move(temp_double, LIR_OprFact::address(address), T_LONG, info);
  } else {
    __ store(value, address, info);
  }
}

void LIRGenerator::volatile_field_load(LIR_Address* address, LIR_Opr result,
                                       CodeEmitInfo* info) {
  if (address->type() == T_LONG) {
    address = new LIR_Address(address->base(),
                              address->index(), address->scale(),
                              address->disp(), T_DOUBLE);
    // Transfer the value atomically by using FP moves.  This means
    // the value has to be moved between CPU and FPU registers.  In
    // SSE0 and SSE1 mode it has to be moved through spill slot but in
    // SSE2+ mode it can be moved directly.
    LIR_Opr temp_double = new_register(T_DOUBLE);
    __ volatile_move(LIR_OprFact::address(address), temp_double, T_LONG, info);
    __ volatile_move(temp_double, result, T_LONG);
#ifndef _LP64
    if (UseSSE < 2) {
      // no spill slot needed in SSE2 mode because xmm->cpu register move is possible
      set_vreg_flag(result, must_start_in_memory);
    }
#endif // !LP64
  } else {
    __ load(address, result, info);
  }
}<|MERGE_RESOLUTION|>--- conflicted
+++ resolved
@@ -319,11 +319,7 @@
   // this CodeEmitInfo must not have the xhandlers because here the
   // object is already locked (xhandlers expect object to be unlocked)
   CodeEmitInfo* info = state_for(x, x->state(), true);
-<<<<<<< HEAD
-  LIR_Opr tmp = UseFastLocking ? new_register(T_INT) : LIR_OprFact::illegalOpr;
-=======
   LIR_Opr tmp = LockingMode == LM_LIGHTWEIGHT ? new_register(T_ADDRESS) : LIR_OprFact::illegalOpr;
->>>>>>> cc9f7ad9
   monitor_enter(obj.result(), lock, syncTempOpr(), tmp,
                         x->monitor_no(), info_for_exception, info);
 }
