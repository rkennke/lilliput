--- conflicted
+++ resolved
@@ -7501,7 +7501,6 @@
 
   }
 
-<<<<<<< HEAD
   // Call stub to call runtime oopDesc::load_nklass_runtime().
   // rax: call argument (object)
   // rax: return object's narrowKlass
@@ -7541,7 +7540,7 @@
     return start;
   }
 #endif // _LP64
-=======
+
   RuntimeStub* generate_cont_doYield() {
     if (!Continuations::enabled()) return nullptr;
 
@@ -7795,7 +7794,6 @@
   }
 
 #endif // INCLUDE_JFR
->>>>>>> c1040897
 
 #undef __
 #define __ masm->
