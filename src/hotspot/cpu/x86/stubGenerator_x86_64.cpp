--- conflicted
+++ resolved
@@ -7435,20 +7435,6 @@
 
   }
 
-<<<<<<< HEAD
-  // Slow-path of loading compressed Klass* from obj.
-  // Receives src oop in rax.
-  // Returns compressed Klass* in rax.
-  // All other registers are preserved.
-  address generate_load_klass_stub() {
-    StubCodeMark mark(this, "StubRoutines", "libmCos");
-    address start = __ pc();
-
-    __ enter(); // required for proper stackwalking of RuntimeStub frame
-    __ leave(); // required for proper stackwalking of RuntimeStub frame
-    __ ret(0);
-
-=======
   // Call stub to call runtime oopDesc::load_nklass_runtime().
   // rax: call argument (object)
   // rax: return object's narrowKlass
@@ -7484,7 +7470,6 @@
 
     __ leave();
     __ ret(0);
->>>>>>> 664ba201
     return start;
   }
 
@@ -7966,8 +7951,6 @@
         StubRoutines::_vector_d_math[VectorSupport::VEC_SIZE_256][op] = (address)os::dll_lookup(libjsvml, ebuf);
       }
     }
-
-    //StubRoutines::_load_klass_stub = generate_load_klass_stub();
 #endif // COMPILER2
 
     if (UseVectorizedMismatchIntrinsic) {
