--- conflicted
+++ resolved
@@ -7439,10 +7439,7 @@
   // rax: call argument (object)
   // rax: return object's narrowKlass
   // Preserves all caller-saved registers, except rax
-<<<<<<< HEAD
-=======
 #ifdef _LP64
->>>>>>> 8a0323a4
   address generate_load_nklass() {
     __ align(CodeEntryAlignment);
     StubCodeMark(this, "StubRoutines", "load_nklass");
@@ -7476,10 +7473,7 @@
     __ ret(0);
     return start;
   }
-<<<<<<< HEAD
-=======
 #endif // _LP64
->>>>>>> 8a0323a4
 
 #undef __
 #define __ masm->
