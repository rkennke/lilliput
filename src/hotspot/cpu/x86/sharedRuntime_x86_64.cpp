--- conflicted
+++ resolved
@@ -2149,19 +2149,6 @@
     // Load the oop from the handle
     __ movptr(obj_reg, Address(oop_handle_reg, 0));
 
-<<<<<<< HEAD
-    if (!UseHeavyMonitors) {
-      if (UseFastLocking) {
-        // Load object header
-        __ movptr(swap_reg, Address(obj_reg, oopDesc::mark_offset_in_bytes()));
-        __ fast_lock_impl(obj_reg, swap_reg, r15_thread, rscratch1, slow_path_lock);
-      } else {
-        // Load immediate 1 into swap_reg %rax
-        __ movl(swap_reg, 1);
-
-        // Load (object->mark() | 1) into swap_reg %rax
-        __ orptr(swap_reg, Address(obj_reg, oopDesc::mark_offset_in_bytes()));
-=======
     if (LockingMode == LM_MONITOR) {
       __ jmp(slow_path_lock);
     } else if (LockingMode == LM_LEGACY) {
@@ -2170,34 +2157,32 @@
 
       // Load (object->mark() | 1) into swap_reg %rax
       __ orptr(swap_reg, Address(obj_reg, oopDesc::mark_offset_in_bytes()));
->>>>>>> cc9f7ad9
-
-        // Save (object->mark() | 1) into BasicLock's displaced header
-        __ movptr(Address(lock_reg, mark_word_offset), swap_reg);
-
-        // src -> dest iff dest == rax else rax <- dest
-        __ lock();
-        __ cmpxchgptr(lock_reg, Address(obj_reg, oopDesc::mark_offset_in_bytes()));
-        __ jcc(Assembler::equal, count_mon);
-
-        // Hmm should this move to the slow path code area???
-
-        // Test if the oopMark is an obvious stack pointer, i.e.,
-        //  1) (mark & 3) == 0, and
-        //  2) rsp <= mark < mark + os::pagesize()
-        // These 3 tests can be done by evaluating the following
-        // expression: ((mark - rsp) & (3 - os::vm_page_size())),
-        // assuming both stack pointer and pagesize have their
-        // least significant 2 bits clear.
-        // NOTE: the oopMark is in swap_reg %rax as the result of cmpxchg
-
-        __ subptr(swap_reg, rsp);
-        __ andptr(swap_reg, 3 - (int)os::vm_page_size());
-
-        // Save the test result, for recursive case, the result is zero
-        __ movptr(Address(lock_reg, mark_word_offset), swap_reg);
-        __ jcc(Assembler::notEqual, slow_path_lock);
-      }
+
+      // Save (object->mark() | 1) into BasicLock's displaced header
+      __ movptr(Address(lock_reg, mark_word_offset), swap_reg);
+
+      // src -> dest iff dest == rax else rax <- dest
+      __ lock();
+      __ cmpxchgptr(lock_reg, Address(obj_reg, oopDesc::mark_offset_in_bytes()));
+      __ jcc(Assembler::equal, count_mon);
+
+      // Hmm should this move to the slow path code area???
+
+      // Test if the oopMark is an obvious stack pointer, i.e.,
+      //  1) (mark & 3) == 0, and
+      //  2) rsp <= mark < mark + os::pagesize()
+      // These 3 tests can be done by evaluating the following
+      // expression: ((mark - rsp) & (3 - os::vm_page_size())),
+      // assuming both stack pointer and pagesize have their
+      // least significant 2 bits clear.
+      // NOTE: the oopMark is in swap_reg %rax as the result of cmpxchg
+
+      __ subptr(swap_reg, rsp);
+      __ andptr(swap_reg, 3 - (int)os::vm_page_size());
+
+      // Save the test result, for recursive case, the result is zero
+      __ movptr(Address(lock_reg, mark_word_offset), swap_reg);
+      __ jcc(Assembler::notEqual, slow_path_lock);
     } else {
       assert(LockingMode == LM_LIGHTWEIGHT, "must be");
       // Load object header
@@ -2314,11 +2299,7 @@
     // Get locked oop from the handle we passed to jni
     __ movptr(obj_reg, Address(oop_handle_reg, 0));
 
-<<<<<<< HEAD
-    if (!UseHeavyMonitors && !UseFastLocking) {
-=======
     if (LockingMode == LM_LEGACY) {
->>>>>>> cc9f7ad9
       Label not_recur;
       // Simple recursive lock?
       __ cmpptr(Address(rsp, lock_slot_offset * VMRegImpl::stack_slot_size), NULL_WORD);
@@ -2333,24 +2314,6 @@
       save_native_result(masm, ret_type, stack_slots);
     }
 
-<<<<<<< HEAD
-    if (!UseHeavyMonitors) {
-      if (UseFastLocking) {
-        __ movptr(swap_reg, Address(obj_reg, oopDesc::mark_offset_in_bytes()));
-        __ andptr(swap_reg, ~(int32_t)markWord::lock_mask_in_place);
-        __ fast_unlock_impl(obj_reg, swap_reg, lock_reg, slow_path_unlock);
-      } else {
-        // get address of the stack lock
-        __ lea(rax, Address(rsp, lock_slot_offset * VMRegImpl::stack_slot_size));
-        //  get old displaced header
-        __ movptr(old_hdr, Address(rax, 0));
-
-        // Atomic swap old header if oop still contains the stack lock
-        __ lock();
-        __ cmpxchgptr(old_hdr, Address(obj_reg, oopDesc::mark_offset_in_bytes()));
-        __ jcc(Assembler::notEqual, slow_path_unlock);
-      }
-=======
     if (LockingMode == LM_MONITOR) {
       __ jmp(slow_path_unlock);
     } else if (LockingMode == LM_LEGACY) {
@@ -2363,7 +2326,6 @@
       __ lock();
       __ cmpxchgptr(old_hdr, Address(obj_reg, oopDesc::mark_offset_in_bytes()));
       __ jcc(Assembler::notEqual, slow_path_unlock);
->>>>>>> cc9f7ad9
       __ dec_held_monitor_count();
     } else {
       assert(LockingMode == LM_LIGHTWEIGHT, "must be");
