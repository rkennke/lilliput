--- conflicted
+++ resolved
@@ -4562,14 +4562,8 @@
 }
 
 #ifdef _LP64
-<<<<<<< HEAD
-void MacroAssembler::load_nklass(Register dst, Register src, Register tmp, bool null_check_src) {
-  assert_different_registers(src, tmp);
-  assert_different_registers(dst, tmp);
-=======
 void MacroAssembler::load_nklass(Register dst, Register src) {
   assert_different_registers(src, dst);
->>>>>>> fc76fc47
   assert(UseCompressedClassPointers, "expect compressed class pointers");
 
   Label slow, done;
@@ -4602,10 +4596,6 @@
 #endif
 
 void MacroAssembler::load_klass(Register dst, Register src, Register tmp, bool null_check_src) {
-<<<<<<< HEAD
-#ifdef _LP64
-  load_nklass(dst, src, tmp, null_check_src);
-=======
   assert_different_registers(src, tmp);
   assert_different_registers(dst, tmp);
 #ifdef _LP64
@@ -4621,7 +4611,6 @@
   if (src == dst) {
     mov(dst, d);
   }
->>>>>>> fc76fc47
   decode_klass_not_null(dst, tmp);
 #else
   if (null_check_src) {
