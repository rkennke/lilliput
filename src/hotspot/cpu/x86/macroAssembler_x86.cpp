--- conflicted
+++ resolved
@@ -9848,9 +9848,6 @@
   bind(L_stack_ok);
 }
 
-<<<<<<< HEAD
-void MacroAssembler::fast_lock_impl(Register obj, Register hdr, Register thread, Register tmp, Label& slow, bool rt_check_stack) {
-=======
 // Implements fast-locking.
 // Branches to slow upon failure to lock the object, with ZF cleared.
 // Falls through upon success with unspecified ZF.
@@ -9860,34 +9857,10 @@
 // thread: the thread which attempts to lock obj
 // tmp: a temporary register
 void MacroAssembler::fast_lock_impl(Register obj, Register hdr, Register thread, Register tmp, Label& slow) {
->>>>>>> cc9f7ad9
   assert(hdr == rax, "header must be in rax for cmpxchg");
   assert_different_registers(obj, hdr, thread, tmp);
 
   // First we need to check if the lock-stack has room for pushing the object reference.
-<<<<<<< HEAD
-  if (rt_check_stack) {
-    movptr(tmp, Address(thread, JavaThread::lock_stack_current_offset()));
-    cmpptr(tmp, Address(thread, JavaThread::lock_stack_limit_offset()));
-    jcc(Assembler::greaterEqual, slow);
-  }
-#ifdef ASSERT
-  else {
-    Label ok;
-    movptr(tmp, Address(thread, JavaThread::lock_stack_current_offset()));
-    cmpptr(tmp, Address(thread, JavaThread::lock_stack_limit_offset()));
-    jcc(Assembler::less, ok);
-    stop("Not enough room in lock stack; should have been checked in the method prologue");
-    bind(ok);
-  }
-#endif
-
-  // Now we attempt to take the fast-lock.
-  // Clear lowest two header bits (locked state).
-  andptr(hdr, ~(int32_t)markWord::lock_mask_in_place);
-  movptr(tmp, hdr);
-  // Set lowest bit (unlocked state).
-=======
   // Note: we subtract 1 from the end-offset so that we can do a 'greater' comparison, instead
   // of 'greaterEqual' below, which readily clears the ZF. This makes C2 code a little simpler and
   // avoids one branch.
@@ -9899,21 +9872,12 @@
   andptr(hdr, ~(int32_t)markWord::lock_mask_in_place);
   movptr(tmp, hdr);
   // Set unlocked_value bit.
->>>>>>> cc9f7ad9
   orptr(hdr, markWord::unlocked_value);
   lock();
   cmpxchgptr(tmp, Address(obj, oopDesc::mark_offset_in_bytes()));
   jcc(Assembler::notEqual, slow);
 
   // If successful, push object to lock-stack.
-<<<<<<< HEAD
-  movptr(tmp, Address(thread, JavaThread::lock_stack_current_offset()));
-  movptr(Address(tmp, 0), obj);
-  increment(tmp, oopSize);
-  movptr(Address(thread, JavaThread::lock_stack_current_offset()), tmp);
-}
-
-=======
   movl(tmp, Address(thread, JavaThread::lock_stack_top_offset()));
   movptr(Address(thread, tmp), obj);
   incrementl(tmp, oopSize);
@@ -9927,16 +9891,11 @@
 // obj: the object to be unlocked
 // hdr: the (pre-loaded) header of the object, must be rax
 // tmp: a temporary register
->>>>>>> cc9f7ad9
 void MacroAssembler::fast_unlock_impl(Register obj, Register hdr, Register tmp, Label& slow) {
   assert(hdr == rax, "header must be in rax for cmpxchg");
   assert_different_registers(obj, hdr, tmp);
 
-<<<<<<< HEAD
-  // Mark-word must be 00 now, try to swing it back to 01 (unlocked)
-=======
   // Mark-word must be lock_mask now, try to swing it back to unlocked_value.
->>>>>>> cc9f7ad9
   movptr(tmp, hdr); // The expected old value
   orptr(tmp, markWord::unlocked_value);
   lock();
@@ -9947,11 +9906,6 @@
   const Register thread = r15_thread;
 #else
   const Register thread = rax;
-<<<<<<< HEAD
-  get_thread(rax);
-#endif
-  subptr(Address(thread, JavaThread::lock_stack_current_offset()), oopSize);
-=======
   get_thread(thread);
 #endif
   subl(Address(thread, JavaThread::lock_stack_top_offset()), oopSize);
@@ -9959,5 +9913,4 @@
   movl(tmp, Address(thread, JavaThread::lock_stack_top_offset()));
   movptr(Address(thread, tmp), 0);
 #endif
->>>>>>> cc9f7ad9
 }