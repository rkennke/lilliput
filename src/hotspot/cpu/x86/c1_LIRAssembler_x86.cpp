--- conflicted
+++ resolved
@@ -3194,16 +3194,10 @@
 
   Address src_length_addr = Address(src, arrayOopDesc::length_offset_in_bytes());
   Address dst_length_addr = Address(dst, arrayOopDesc::length_offset_in_bytes());
-<<<<<<< HEAD
-  Address src_klass_addr = Address(src, oopDesc::nklass_offset_in_bytes());
-  Address dst_klass_addr = Address(dst, oopDesc::nklass_offset_in_bytes());
-
-=======
 #ifndef _LP64
   Address src_klass_addr = Address(src, oopDesc::klass_offset_in_bytes());
   Address dst_klass_addr = Address(dst, oopDesc::klass_offset_in_bytes());
 #endif
->>>>>>> fc76fc47
   // length and pos's are all sign extended at this point on 64bit
 
   // test for NULL
@@ -3268,13 +3262,6 @@
     // We don't know the array types are compatible
     if (basic_type != T_OBJECT) {
       // Simple test for basic type arrays
-<<<<<<< HEAD
-      assert(UseCompressedClassPointers, "Lilliput");
-      // (rare) locked objects may give false negatives, which lead to slow-path.
-      // False positives are impossible.
-      __ movptr(tmp, src_klass_addr);
-      __ cmpl(tmp, dst_klass_addr);
-=======
 #ifdef _LP64
       __ load_nklass(tmp, src);
       __ load_nklass(tmp2, dst);
@@ -3283,7 +3270,6 @@
       __ movptr(tmp, src_klass_addr);
       __ cmpptr(tmp, dst_klass_addr);
 #endif
->>>>>>> fc76fc47
       __ jcc(Assembler::notEqual, *stub->entry());
     } else {
       // For object arrays, if src is a sub class of dst then we can
@@ -3439,24 +3425,6 @@
     Label known_ok, halt;
     __ mov_metadata(tmp, default_type->constant_encoding());
 #ifdef _LP64
-<<<<<<< HEAD
-    if (UseCompressedClassPointers) {
-      __ encode_klass_not_null(tmp, rscratch1);
-    }
-#endif
-
-    assert(UseCompressedClassPointers, "Lilliput");
-    if (basic_type != T_OBJECT) {
-      __ load_nklass(tmp2, dst, tmp_load_klass);
-      __ cmpl(tmp, tmp2);
-      __ jcc(Assembler::notEqual, halt);
-      __ load_nklass(tmp2, src, tmp_load_klass);
-      __ cmpl(tmp, tmp2);
-      __ jcc(Assembler::equal, known_ok);
-    } else {
-      __ load_nklass(tmp2, dst, tmp_load_klass);
-      __ cmpl(tmp, tmp2);
-=======
     assert(UseCompressedClassPointers, "Lilliput");
     __ encode_klass_not_null(tmp, rscratch1);
     if (basic_type != T_OBJECT) {
@@ -3478,7 +3446,6 @@
     } else {
       __ cmpptr(tmp, dst_klass_addr);
 #endif
->>>>>>> fc76fc47
       __ jcc(Assembler::equal, known_ok);
       __ cmpptr(src, dst);
       __ jcc(Assembler::equal, known_ok);
