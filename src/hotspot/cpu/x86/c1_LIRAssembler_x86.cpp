/*
 * Copyright (c) 2000, 2024, Oracle and/or its affiliates. All rights reserved.
 * DO NOT ALTER OR REMOVE COPYRIGHT NOTICES OR THIS FILE HEADER.
 *
 * This code is free software; you can redistribute it and/or modify it
 * under the terms of the GNU General Public License version 2 only, as
 * published by the Free Software Foundation.
 *
 * This code is distributed in the hope that it will be useful, but WITHOUT
 * ANY WARRANTY; without even the implied warranty of MERCHANTABILITY or
 * FITNESS FOR A PARTICULAR PURPOSE.  See the GNU General Public License
 * version 2 for more details (a copy is included in the LICENSE file that
 * accompanied this code).
 *
 * You should have received a copy of the GNU General Public License version
 * 2 along with this work; if not, write to the Free Software Foundation,
 * Inc., 51 Franklin St, Fifth Floor, Boston, MA 02110-1301 USA.
 *
 * Please contact Oracle, 500 Oracle Parkway, Redwood Shores, CA 94065 USA
 * or visit www.oracle.com if you need additional information or have any
 * questions.
 *
 */

#include "precompiled.hpp"
#include "asm/macroAssembler.hpp"
#include "asm/macroAssembler.inline.hpp"
#include "c1/c1_CodeStubs.hpp"
#include "c1/c1_Compilation.hpp"
#include "c1/c1_LIRAssembler.hpp"
#include "c1/c1_MacroAssembler.hpp"
#include "c1/c1_Runtime1.hpp"
#include "c1/c1_ValueStack.hpp"
#include "ci/ciArrayKlass.hpp"
#include "ci/ciInstance.hpp"
#include "compiler/oopMap.hpp"
#include "gc/shared/collectedHeap.hpp"
#include "gc/shared/gc_globals.hpp"
#include "nativeInst_x86.hpp"
#include "oops/objArrayKlass.hpp"
#include "runtime/frame.inline.hpp"
#include "runtime/globals.hpp"
#include "runtime/safepointMechanism.hpp"
#include "runtime/sharedRuntime.hpp"
#include "runtime/stubRoutines.hpp"
#include "utilities/globalDefinitions.hpp"
#include "utilities/powerOfTwo.hpp"
#include "vmreg_x86.inline.hpp"


// These masks are used to provide 128-bit aligned bitmasks to the XMM
// instructions, to allow sign-masking or sign-bit flipping.  They allow
// fast versions of NegF/NegD and AbsF/AbsD.

// Note: 'double' and 'long long' have 32-bits alignment on x86.
static jlong* double_quadword(jlong *adr, jlong lo, jlong hi) {
  // Use the expression (adr)&(~0xF) to provide 128-bits aligned address
  // of 128-bits operands for SSE instructions.
  jlong *operand = (jlong*)(((intptr_t)adr) & ((intptr_t)(~0xF)));
  // Store the value to a 128-bits operand.
  operand[0] = lo;
  operand[1] = hi;
  return operand;
}

// Buffer for 128-bits masks used by SSE instructions.
static jlong fp_signmask_pool[(4+1)*2]; // 4*128bits(data) + 128bits(alignment)

// Static initialization during VM startup.
static jlong *float_signmask_pool  = double_quadword(&fp_signmask_pool[1*2],         CONST64(0x7FFFFFFF7FFFFFFF),         CONST64(0x7FFFFFFF7FFFFFFF));
static jlong *double_signmask_pool = double_quadword(&fp_signmask_pool[2*2],         CONST64(0x7FFFFFFFFFFFFFFF),         CONST64(0x7FFFFFFFFFFFFFFF));
static jlong *float_signflip_pool  = double_quadword(&fp_signmask_pool[3*2], (jlong)UCONST64(0x8000000080000000), (jlong)UCONST64(0x8000000080000000));
static jlong *double_signflip_pool = double_quadword(&fp_signmask_pool[4*2], (jlong)UCONST64(0x8000000000000000), (jlong)UCONST64(0x8000000000000000));


NEEDS_CLEANUP // remove this definitions ?
const Register SYNC_header = rax;   // synchronization header
const Register SHIFT_count = rcx;   // where count for shift operations must be

#define __ _masm->


static void select_different_registers(Register preserve,
                                       Register extra,
                                       Register &tmp1,
                                       Register &tmp2) {
  if (tmp1 == preserve) {
    assert_different_registers(tmp1, tmp2, extra);
    tmp1 = extra;
  } else if (tmp2 == preserve) {
    assert_different_registers(tmp1, tmp2, extra);
    tmp2 = extra;
  }
  assert_different_registers(preserve, tmp1, tmp2);
}



static void select_different_registers(Register preserve,
                                       Register extra,
                                       Register &tmp1,
                                       Register &tmp2,
                                       Register &tmp3) {
  if (tmp1 == preserve) {
    assert_different_registers(tmp1, tmp2, tmp3, extra);
    tmp1 = extra;
  } else if (tmp2 == preserve) {
    assert_different_registers(tmp1, tmp2, tmp3, extra);
    tmp2 = extra;
  } else if (tmp3 == preserve) {
    assert_different_registers(tmp1, tmp2, tmp3, extra);
    tmp3 = extra;
  }
  assert_different_registers(preserve, tmp1, tmp2, tmp3);
}



bool LIR_Assembler::is_small_constant(LIR_Opr opr) {
  if (opr->is_constant()) {
    LIR_Const* constant = opr->as_constant_ptr();
    switch (constant->type()) {
      case T_INT: {
        return true;
      }

      default:
        return false;
    }
  }
  return false;
}


LIR_Opr LIR_Assembler::receiverOpr() {
  return FrameMap::receiver_opr;
}

LIR_Opr LIR_Assembler::osrBufferPointer() {
  return FrameMap::as_pointer_opr(receiverOpr()->as_register());
}

//--------------fpu register translations-----------------------


address LIR_Assembler::float_constant(float f) {
  address const_addr = __ float_constant(f);
  if (const_addr == nullptr) {
    bailout("const section overflow");
    return __ code()->consts()->start();
  } else {
    return const_addr;
  }
}


address LIR_Assembler::double_constant(double d) {
  address const_addr = __ double_constant(d);
  if (const_addr == nullptr) {
    bailout("const section overflow");
    return __ code()->consts()->start();
  } else {
    return const_addr;
  }
}

#ifndef _LP64
void LIR_Assembler::fpop() {
  __ fpop();
}

void LIR_Assembler::fxch(int i) {
  __ fxch(i);
}

void LIR_Assembler::fld(int i) {
  __ fld_s(i);
}

void LIR_Assembler::ffree(int i) {
  __ ffree(i);
}
#endif // !_LP64

void LIR_Assembler::breakpoint() {
  __ int3();
}

void LIR_Assembler::push(LIR_Opr opr) {
  if (opr->is_single_cpu()) {
    __ push_reg(opr->as_register());
  } else if (opr->is_double_cpu()) {
    NOT_LP64(__ push_reg(opr->as_register_hi()));
    __ push_reg(opr->as_register_lo());
  } else if (opr->is_stack()) {
    __ push_addr(frame_map()->address_for_slot(opr->single_stack_ix()));
  } else if (opr->is_constant()) {
    LIR_Const* const_opr = opr->as_constant_ptr();
    if (const_opr->type() == T_OBJECT) {
      __ push_oop(const_opr->as_jobject(), rscratch1);
    } else if (const_opr->type() == T_INT) {
      __ push_jint(const_opr->as_jint());
    } else {
      ShouldNotReachHere();
    }

  } else {
    ShouldNotReachHere();
  }
}

void LIR_Assembler::pop(LIR_Opr opr) {
  if (opr->is_single_cpu()) {
    __ pop_reg(opr->as_register());
  } else {
    ShouldNotReachHere();
  }
}

bool LIR_Assembler::is_literal_address(LIR_Address* addr) {
  return addr->base()->is_illegal() && addr->index()->is_illegal();
}

//-------------------------------------------

Address LIR_Assembler::as_Address(LIR_Address* addr) {
  return as_Address(addr, rscratch1);
}

Address LIR_Assembler::as_Address(LIR_Address* addr, Register tmp) {
  if (addr->base()->is_illegal()) {
    assert(addr->index()->is_illegal(), "must be illegal too");
    AddressLiteral laddr((address)addr->disp(), relocInfo::none);
    if (! __ reachable(laddr)) {
      __ movptr(tmp, laddr.addr());
      Address res(tmp, 0);
      return res;
    } else {
      return __ as_Address(laddr);
    }
  }

  Register base = addr->base()->as_pointer_register();

  if (addr->index()->is_illegal()) {
    return Address( base, addr->disp());
  } else if (addr->index()->is_cpu_register()) {
    Register index = addr->index()->as_pointer_register();
    return Address(base, index, (Address::ScaleFactor) addr->scale(), addr->disp());
  } else if (addr->index()->is_constant()) {
    intptr_t addr_offset = (addr->index()->as_constant_ptr()->as_jint() << addr->scale()) + addr->disp();
    assert(Assembler::is_simm32(addr_offset), "must be");

    return Address(base, addr_offset);
  } else {
    Unimplemented();
    return Address();
  }
}


Address LIR_Assembler::as_Address_hi(LIR_Address* addr) {
  Address base = as_Address(addr);
  return Address(base._base, base._index, base._scale, base._disp + BytesPerWord);
}


Address LIR_Assembler::as_Address_lo(LIR_Address* addr) {
  return as_Address(addr);
}


void LIR_Assembler::osr_entry() {
  offsets()->set_value(CodeOffsets::OSR_Entry, code_offset());
  BlockBegin* osr_entry = compilation()->hir()->osr_entry();
  ValueStack* entry_state = osr_entry->state();
  int number_of_locks = entry_state->locks_size();

  // we jump here if osr happens with the interpreter
  // state set up to continue at the beginning of the
  // loop that triggered osr - in particular, we have
  // the following registers setup:
  //
  // rcx: osr buffer
  //

  // build frame
  ciMethod* m = compilation()->method();
  __ build_frame(initial_frame_size_in_bytes(), bang_size_in_bytes());

  // OSR buffer is
  //
  // locals[nlocals-1..0]
  // monitors[0..number_of_locks]
  //
  // locals is a direct copy of the interpreter frame so in the osr buffer
  // so first slot in the local array is the last local from the interpreter
  // and last slot is local[0] (receiver) from the interpreter
  //
  // Similarly with locks. The first lock slot in the osr buffer is the nth lock
  // from the interpreter frame, the nth lock slot in the osr buffer is 0th lock
  // in the interpreter frame (the method lock if a sync method)

  // Initialize monitors in the compiled activation.
  //   rcx: pointer to osr buffer
  //
  // All other registers are dead at this point and the locals will be
  // copied into place by code emitted in the IR.

  Register OSR_buf = osrBufferPointer()->as_pointer_register();
  { assert(frame::interpreter_frame_monitor_size() == BasicObjectLock::size(), "adjust code below");
    int monitor_offset = BytesPerWord * method()->max_locals() +
      (BasicObjectLock::size() * BytesPerWord) * (number_of_locks - 1);
    // SharedRuntime::OSR_migration_begin() packs BasicObjectLocks in
    // the OSR buffer using 2 word entries: first the lock and then
    // the oop.
    for (int i = 0; i < number_of_locks; i++) {
      int slot_offset = monitor_offset - ((i * 2) * BytesPerWord);
#ifdef ASSERT
      // verify the interpreter's monitor has a non-null object
      {
        Label L;
        __ cmpptr(Address(OSR_buf, slot_offset + 1*BytesPerWord), NULL_WORD);
        __ jcc(Assembler::notZero, L);
        __ stop("locked object is null");
        __ bind(L);
      }
#endif
      __ movptr(rbx, Address(OSR_buf, slot_offset + 0));
      __ movptr(frame_map()->address_for_monitor_lock(i), rbx);
      __ movptr(rbx, Address(OSR_buf, slot_offset + 1*BytesPerWord));
      __ movptr(frame_map()->address_for_monitor_object(i), rbx);
    }
  }
}


// inline cache check; done before the frame is built.
int LIR_Assembler::check_icache() {
  return __ ic_check(CodeEntryAlignment);
}

void LIR_Assembler::clinit_barrier(ciMethod* method) {
  assert(VM_Version::supports_fast_class_init_checks(), "sanity");
  assert(!method->holder()->is_not_initialized(), "initialization should have been started");

  Label L_skip_barrier;
  Register klass = rscratch1;
  Register thread = LP64_ONLY( r15_thread ) NOT_LP64( noreg );
  assert(thread != noreg, "x86_32 not implemented");

  __ mov_metadata(klass, method->holder()->constant_encoding());
  __ clinit_barrier(klass, thread, &L_skip_barrier /*L_fast_path*/);

  __ jump(RuntimeAddress(SharedRuntime::get_handle_wrong_method_stub()));

  __ bind(L_skip_barrier);
}

void LIR_Assembler::jobject2reg_with_patching(Register reg, CodeEmitInfo* info) {
  jobject o = nullptr;
  PatchingStub* patch = new PatchingStub(_masm, patching_id(info));
  __ movoop(reg, o);
  patching_epilog(patch, lir_patch_normal, reg, info);
}

void LIR_Assembler::klass2reg_with_patching(Register reg, CodeEmitInfo* info) {
  Metadata* o = nullptr;
  PatchingStub* patch = new PatchingStub(_masm, PatchingStub::load_klass_id);
  __ mov_metadata(reg, o);
  patching_epilog(patch, lir_patch_normal, reg, info);
}

// This specifies the rsp decrement needed to build the frame
int LIR_Assembler::initial_frame_size_in_bytes() const {
  // if rounding, must let FrameMap know!

  // The frame_map records size in slots (32bit word)

  // subtract two words to account for return address and link
  return (frame_map()->framesize() - (2*VMRegImpl::slots_per_word))  * VMRegImpl::stack_slot_size;
}


int LIR_Assembler::emit_exception_handler() {
  // generate code for exception handler
  address handler_base = __ start_a_stub(exception_handler_size());
  if (handler_base == nullptr) {
    // not enough space left for the handler
    bailout("exception handler overflow");
    return -1;
  }

  int offset = code_offset();

  // the exception oop and pc are in rax, and rdx
  // no other registers need to be preserved, so invalidate them
  __ invalidate_registers(false, true, true, false, true, true);

  // check that there is really an exception
  __ verify_not_null_oop(rax);

  // search an exception handler (rax: exception oop, rdx: throwing pc)
  __ call(RuntimeAddress(Runtime1::entry_for(Runtime1::handle_exception_from_callee_id)));
  __ should_not_reach_here();
  guarantee(code_offset() - offset <= exception_handler_size(), "overflow");
  __ end_a_stub();

  return offset;
}


// Emit the code to remove the frame from the stack in the exception
// unwind path.
int LIR_Assembler::emit_unwind_handler() {
#ifndef PRODUCT
  if (CommentedAssembly) {
    _masm->block_comment("Unwind handler");
  }
#endif

  int offset = code_offset();

  // Fetch the exception from TLS and clear out exception related thread state
  Register thread = NOT_LP64(rsi) LP64_ONLY(r15_thread);
  NOT_LP64(__ get_thread(thread));
  __ movptr(rax, Address(thread, JavaThread::exception_oop_offset()));
  __ movptr(Address(thread, JavaThread::exception_oop_offset()), NULL_WORD);
  __ movptr(Address(thread, JavaThread::exception_pc_offset()), NULL_WORD);

  __ bind(_unwind_handler_entry);
  __ verify_not_null_oop(rax);
  if (method()->is_synchronized() || compilation()->env()->dtrace_method_probes()) {
    __ mov(rbx, rax);  // Preserve the exception (rbx is always callee-saved)
  }

  // Perform needed unlocking
  MonitorExitStub* stub = nullptr;
  if (method()->is_synchronized()) {
    monitor_address(0, FrameMap::rax_opr);
    stub = new MonitorExitStub(FrameMap::rax_opr, true, 0);
    if (LockingMode == LM_MONITOR) {
      __ jmp(*stub->entry());
    } else {
      __ unlock_object(rdi, rsi, rax, *stub->entry());
    }
    __ bind(*stub->continuation());
  }

  if (compilation()->env()->dtrace_method_probes()) {
#ifdef _LP64
    __ mov(rdi, r15_thread);
    __ mov_metadata(rsi, method()->constant_encoding());
#else
    __ get_thread(rax);
    __ movptr(Address(rsp, 0), rax);
    __ mov_metadata(Address(rsp, sizeof(void*)), method()->constant_encoding(), noreg);
#endif
    __ call(RuntimeAddress(CAST_FROM_FN_PTR(address, SharedRuntime::dtrace_method_exit)));
  }

  if (method()->is_synchronized() || compilation()->env()->dtrace_method_probes()) {
    __ mov(rax, rbx);  // Restore the exception
  }

  // remove the activation and dispatch to the unwind handler
  __ remove_frame(initial_frame_size_in_bytes());
  __ jump(RuntimeAddress(Runtime1::entry_for(Runtime1::unwind_exception_id)));

  // Emit the slow path assembly
  if (stub != nullptr) {
    stub->emit_code(this);
  }

  return offset;
}


int LIR_Assembler::emit_deopt_handler() {
  // generate code for exception handler
  address handler_base = __ start_a_stub(deopt_handler_size());
  if (handler_base == nullptr) {
    // not enough space left for the handler
    bailout("deopt handler overflow");
    return -1;
  }

  int offset = code_offset();
  InternalAddress here(__ pc());

  __ pushptr(here.addr(), rscratch1);
  __ jump(RuntimeAddress(SharedRuntime::deopt_blob()->unpack()));
  guarantee(code_offset() - offset <= deopt_handler_size(), "overflow");
  __ end_a_stub();

  return offset;
}

void LIR_Assembler::return_op(LIR_Opr result, C1SafepointPollStub* code_stub) {
  assert(result->is_illegal() || !result->is_single_cpu() || result->as_register() == rax, "word returns are in rax,");
  if (!result->is_illegal() && result->is_float_kind() && !result->is_xmm_register()) {
    assert(result->fpu() == 0, "result must already be on TOS");
  }

  // Pop the stack before the safepoint code
  __ remove_frame(initial_frame_size_in_bytes());

  if (StackReservedPages > 0 && compilation()->has_reserved_stack_access()) {
    __ reserved_stack_check();
  }

  // Note: we do not need to round double result; float result has the right precision
  // the poll sets the condition code, but no data registers

#ifdef _LP64
  const Register thread = r15_thread;
#else
  const Register thread = rbx;
  __ get_thread(thread);
#endif
  code_stub->set_safepoint_offset(__ offset());
  __ relocate(relocInfo::poll_return_type);
  __ safepoint_poll(*code_stub->entry(), thread, true /* at_return */, true /* in_nmethod */);
  __ ret(0);
}


int LIR_Assembler::safepoint_poll(LIR_Opr tmp, CodeEmitInfo* info) {
  guarantee(info != nullptr, "Shouldn't be null");
  int offset = __ offset();
#ifdef _LP64
  const Register poll_addr = rscratch1;
  __ movptr(poll_addr, Address(r15_thread, JavaThread::polling_page_offset()));
#else
  assert(tmp->is_cpu_register(), "needed");
  const Register poll_addr = tmp->as_register();
  __ get_thread(poll_addr);
  __ movptr(poll_addr, Address(poll_addr, in_bytes(JavaThread::polling_page_offset())));
#endif
  add_debug_info_for_branch(info);
  __ relocate(relocInfo::poll_type);
  address pre_pc = __ pc();
  __ testl(rax, Address(poll_addr, 0));
  address post_pc = __ pc();
  guarantee(pointer_delta(post_pc, pre_pc, 1) == 2 LP64_ONLY(+1), "must be exact length");
  return offset;
}


void LIR_Assembler::move_regs(Register from_reg, Register to_reg) {
  if (from_reg != to_reg) __ mov(to_reg, from_reg);
}

void LIR_Assembler::swap_reg(Register a, Register b) {
  __ xchgptr(a, b);
}


void LIR_Assembler::const2reg(LIR_Opr src, LIR_Opr dest, LIR_PatchCode patch_code, CodeEmitInfo* info) {
  assert(src->is_constant(), "should not call otherwise");
  assert(dest->is_register(), "should not call otherwise");
  LIR_Const* c = src->as_constant_ptr();

  switch (c->type()) {
    case T_INT: {
      assert(patch_code == lir_patch_none, "no patching handled here");
      __ movl(dest->as_register(), c->as_jint());
      break;
    }

    case T_ADDRESS: {
      assert(patch_code == lir_patch_none, "no patching handled here");
      __ movptr(dest->as_register(), c->as_jint());
      break;
    }

    case T_LONG: {
      assert(patch_code == lir_patch_none, "no patching handled here");
#ifdef _LP64
      __ movptr(dest->as_register_lo(), (intptr_t)c->as_jlong());
#else
      __ movptr(dest->as_register_lo(), c->as_jint_lo());
      __ movptr(dest->as_register_hi(), c->as_jint_hi());
#endif // _LP64
      break;
    }

    case T_OBJECT: {
      if (patch_code != lir_patch_none) {
        jobject2reg_with_patching(dest->as_register(), info);
      } else {
        __ movoop(dest->as_register(), c->as_jobject());
      }
      break;
    }

    case T_METADATA: {
      if (patch_code != lir_patch_none) {
        klass2reg_with_patching(dest->as_register(), info);
      } else {
        __ mov_metadata(dest->as_register(), c->as_metadata());
      }
      break;
    }

    case T_FLOAT: {
      if (dest->is_single_xmm()) {
        if (LP64_ONLY(UseAVX <= 2 &&) c->is_zero_float()) {
          __ xorps(dest->as_xmm_float_reg(), dest->as_xmm_float_reg());
        } else {
          __ movflt(dest->as_xmm_float_reg(),
                   InternalAddress(float_constant(c->as_jfloat())));
        }
      } else {
#ifndef _LP64
        assert(dest->is_single_fpu(), "must be");
        assert(dest->fpu_regnr() == 0, "dest must be TOS");
        if (c->is_zero_float()) {
          __ fldz();
        } else if (c->is_one_float()) {
          __ fld1();
        } else {
          __ fld_s (InternalAddress(float_constant(c->as_jfloat())));
        }
#else
        ShouldNotReachHere();
#endif // !_LP64
      }
      break;
    }

    case T_DOUBLE: {
      if (dest->is_double_xmm()) {
        if (LP64_ONLY(UseAVX <= 2 &&) c->is_zero_double()) {
          __ xorpd(dest->as_xmm_double_reg(), dest->as_xmm_double_reg());
        } else {
          __ movdbl(dest->as_xmm_double_reg(),
                    InternalAddress(double_constant(c->as_jdouble())));
        }
      } else {
#ifndef _LP64
        assert(dest->is_double_fpu(), "must be");
        assert(dest->fpu_regnrLo() == 0, "dest must be TOS");
        if (c->is_zero_double()) {
          __ fldz();
        } else if (c->is_one_double()) {
          __ fld1();
        } else {
          __ fld_d (InternalAddress(double_constant(c->as_jdouble())));
        }
#else
        ShouldNotReachHere();
#endif // !_LP64
      }
      break;
    }

    default:
      ShouldNotReachHere();
  }
}

void LIR_Assembler::const2stack(LIR_Opr src, LIR_Opr dest) {
  assert(src->is_constant(), "should not call otherwise");
  assert(dest->is_stack(), "should not call otherwise");
  LIR_Const* c = src->as_constant_ptr();

  switch (c->type()) {
    case T_INT:  // fall through
    case T_FLOAT:
      __ movl(frame_map()->address_for_slot(dest->single_stack_ix()), c->as_jint_bits());
      break;

    case T_ADDRESS:
      __ movptr(frame_map()->address_for_slot(dest->single_stack_ix()), c->as_jint_bits());
      break;

    case T_OBJECT:
      __ movoop(frame_map()->address_for_slot(dest->single_stack_ix()), c->as_jobject(), rscratch1);
      break;

    case T_LONG:  // fall through
    case T_DOUBLE:
#ifdef _LP64
      __ movptr(frame_map()->address_for_slot(dest->double_stack_ix(),
                                              lo_word_offset_in_bytes),
                (intptr_t)c->as_jlong_bits(),
                rscratch1);
#else
      __ movptr(frame_map()->address_for_slot(dest->double_stack_ix(),
                                              lo_word_offset_in_bytes), c->as_jint_lo_bits());
      __ movptr(frame_map()->address_for_slot(dest->double_stack_ix(),
                                              hi_word_offset_in_bytes), c->as_jint_hi_bits());
#endif // _LP64
      break;

    default:
      ShouldNotReachHere();
  }
}

void LIR_Assembler::const2mem(LIR_Opr src, LIR_Opr dest, BasicType type, CodeEmitInfo* info, bool wide) {
  assert(src->is_constant(), "should not call otherwise");
  assert(dest->is_address(), "should not call otherwise");
  LIR_Const* c = src->as_constant_ptr();
  LIR_Address* addr = dest->as_address_ptr();

  int null_check_here = code_offset();
  switch (type) {
    case T_INT:    // fall through
    case T_FLOAT:
      __ movl(as_Address(addr), c->as_jint_bits());
      break;

    case T_ADDRESS:
      __ movptr(as_Address(addr), c->as_jint_bits());
      break;

    case T_OBJECT:  // fall through
    case T_ARRAY:
      if (c->as_jobject() == nullptr) {
        if (UseCompressedOops && !wide) {
          __ movl(as_Address(addr), NULL_WORD);
        } else {
#ifdef _LP64
          __ xorptr(rscratch1, rscratch1);
          null_check_here = code_offset();
          __ movptr(as_Address(addr), rscratch1);
#else
          __ movptr(as_Address(addr), NULL_WORD);
#endif
        }
      } else {
        if (is_literal_address(addr)) {
          ShouldNotReachHere();
          __ movoop(as_Address(addr, noreg), c->as_jobject(), rscratch1);
        } else {
#ifdef _LP64
          __ movoop(rscratch1, c->as_jobject());
          if (UseCompressedOops && !wide) {
            __ encode_heap_oop(rscratch1);
            null_check_here = code_offset();
            __ movl(as_Address_lo(addr), rscratch1);
          } else {
            null_check_here = code_offset();
            __ movptr(as_Address_lo(addr), rscratch1);
          }
#else
          __ movoop(as_Address(addr), c->as_jobject(), noreg);
#endif
        }
      }
      break;

    case T_LONG:    // fall through
    case T_DOUBLE:
#ifdef _LP64
      if (is_literal_address(addr)) {
        ShouldNotReachHere();
        __ movptr(as_Address(addr, r15_thread), (intptr_t)c->as_jlong_bits());
      } else {
        __ movptr(r10, (intptr_t)c->as_jlong_bits());
        null_check_here = code_offset();
        __ movptr(as_Address_lo(addr), r10);
      }
#else
      // Always reachable in 32bit so this doesn't produce useless move literal
      __ movptr(as_Address_hi(addr), c->as_jint_hi_bits());
      __ movptr(as_Address_lo(addr), c->as_jint_lo_bits());
#endif // _LP64
      break;

    case T_BOOLEAN: // fall through
    case T_BYTE:
      __ movb(as_Address(addr), c->as_jint() & 0xFF);
      break;

    case T_CHAR:    // fall through
    case T_SHORT:
      __ movw(as_Address(addr), c->as_jint() & 0xFFFF);
      break;

    default:
      ShouldNotReachHere();
  };

  if (info != nullptr) {
    add_debug_info_for_null_check(null_check_here, info);
  }
}


void LIR_Assembler::reg2reg(LIR_Opr src, LIR_Opr dest) {
  assert(src->is_register(), "should not call otherwise");
  assert(dest->is_register(), "should not call otherwise");

  // move between cpu-registers
  if (dest->is_single_cpu()) {
#ifdef _LP64
    if (src->type() == T_LONG) {
      // Can do LONG -> OBJECT
      move_regs(src->as_register_lo(), dest->as_register());
      return;
    }
#endif
    assert(src->is_single_cpu(), "must match");
    if (src->type() == T_OBJECT) {
      __ verify_oop(src->as_register());
    }
    move_regs(src->as_register(), dest->as_register());

  } else if (dest->is_double_cpu()) {
#ifdef _LP64
    if (is_reference_type(src->type())) {
      // Surprising to me but we can see move of a long to t_object
      __ verify_oop(src->as_register());
      move_regs(src->as_register(), dest->as_register_lo());
      return;
    }
#endif
    assert(src->is_double_cpu(), "must match");
    Register f_lo = src->as_register_lo();
    Register f_hi = src->as_register_hi();
    Register t_lo = dest->as_register_lo();
    Register t_hi = dest->as_register_hi();
#ifdef _LP64
    assert(f_hi == f_lo, "must be same");
    assert(t_hi == t_lo, "must be same");
    move_regs(f_lo, t_lo);
#else
    assert(f_lo != f_hi && t_lo != t_hi, "invalid register allocation");


    if (f_lo == t_hi && f_hi == t_lo) {
      swap_reg(f_lo, f_hi);
    } else if (f_hi == t_lo) {
      assert(f_lo != t_hi, "overwriting register");
      move_regs(f_hi, t_hi);
      move_regs(f_lo, t_lo);
    } else {
      assert(f_hi != t_lo, "overwriting register");
      move_regs(f_lo, t_lo);
      move_regs(f_hi, t_hi);
    }
#endif // LP64

#ifndef _LP64
    // special moves from fpu-register to xmm-register
    // necessary for method results
  } else if (src->is_single_xmm() && !dest->is_single_xmm()) {
    __ movflt(Address(rsp, 0), src->as_xmm_float_reg());
    __ fld_s(Address(rsp, 0));
  } else if (src->is_double_xmm() && !dest->is_double_xmm()) {
    __ movdbl(Address(rsp, 0), src->as_xmm_double_reg());
    __ fld_d(Address(rsp, 0));
  } else if (dest->is_single_xmm() && !src->is_single_xmm()) {
    __ fstp_s(Address(rsp, 0));
    __ movflt(dest->as_xmm_float_reg(), Address(rsp, 0));
  } else if (dest->is_double_xmm() && !src->is_double_xmm()) {
    __ fstp_d(Address(rsp, 0));
    __ movdbl(dest->as_xmm_double_reg(), Address(rsp, 0));
#endif // !_LP64

    // move between xmm-registers
  } else if (dest->is_single_xmm()) {
    assert(src->is_single_xmm(), "must match");
    __ movflt(dest->as_xmm_float_reg(), src->as_xmm_float_reg());
  } else if (dest->is_double_xmm()) {
    assert(src->is_double_xmm(), "must match");
    __ movdbl(dest->as_xmm_double_reg(), src->as_xmm_double_reg());

#ifndef _LP64
    // move between fpu-registers (no instruction necessary because of fpu-stack)
  } else if (dest->is_single_fpu() || dest->is_double_fpu()) {
    assert(src->is_single_fpu() || src->is_double_fpu(), "must match");
    assert(src->fpu() == dest->fpu(), "currently should be nothing to do");
#endif // !_LP64

  } else {
    ShouldNotReachHere();
  }
}

void LIR_Assembler::reg2stack(LIR_Opr src, LIR_Opr dest, BasicType type, bool pop_fpu_stack) {
  assert(src->is_register(), "should not call otherwise");
  assert(dest->is_stack(), "should not call otherwise");

  if (src->is_single_cpu()) {
    Address dst = frame_map()->address_for_slot(dest->single_stack_ix());
    if (is_reference_type(type)) {
      __ verify_oop(src->as_register());
      __ movptr (dst, src->as_register());
    } else if (type == T_METADATA || type == T_ADDRESS) {
      __ movptr (dst, src->as_register());
    } else {
      __ movl (dst, src->as_register());
    }

  } else if (src->is_double_cpu()) {
    Address dstLO = frame_map()->address_for_slot(dest->double_stack_ix(), lo_word_offset_in_bytes);
    Address dstHI = frame_map()->address_for_slot(dest->double_stack_ix(), hi_word_offset_in_bytes);
    __ movptr (dstLO, src->as_register_lo());
    NOT_LP64(__ movptr (dstHI, src->as_register_hi()));

  } else if (src->is_single_xmm()) {
    Address dst_addr = frame_map()->address_for_slot(dest->single_stack_ix());
    __ movflt(dst_addr, src->as_xmm_float_reg());

  } else if (src->is_double_xmm()) {
    Address dst_addr = frame_map()->address_for_slot(dest->double_stack_ix());
    __ movdbl(dst_addr, src->as_xmm_double_reg());

#ifndef _LP64
  } else if (src->is_single_fpu()) {
    assert(src->fpu_regnr() == 0, "argument must be on TOS");
    Address dst_addr = frame_map()->address_for_slot(dest->single_stack_ix());
    if (pop_fpu_stack)     __ fstp_s (dst_addr);
    else                   __ fst_s  (dst_addr);

  } else if (src->is_double_fpu()) {
    assert(src->fpu_regnrLo() == 0, "argument must be on TOS");
    Address dst_addr = frame_map()->address_for_slot(dest->double_stack_ix());
    if (pop_fpu_stack)     __ fstp_d (dst_addr);
    else                   __ fst_d  (dst_addr);
#endif // !_LP64

  } else {
    ShouldNotReachHere();
  }
}


void LIR_Assembler::reg2mem(LIR_Opr src, LIR_Opr dest, BasicType type, LIR_PatchCode patch_code, CodeEmitInfo* info, bool pop_fpu_stack, bool wide) {
  LIR_Address* to_addr = dest->as_address_ptr();
  PatchingStub* patch = nullptr;
  Register compressed_src = rscratch1;

  if (is_reference_type(type)) {
    __ verify_oop(src->as_register());
#ifdef _LP64
    if (UseCompressedOops && !wide) {
      __ movptr(compressed_src, src->as_register());
      __ encode_heap_oop(compressed_src);
      if (patch_code != lir_patch_none) {
        info->oop_map()->set_narrowoop(compressed_src->as_VMReg());
      }
    }
#endif
  }

  if (patch_code != lir_patch_none) {
    patch = new PatchingStub(_masm, PatchingStub::access_field_id);
    Address toa = as_Address(to_addr);
    assert(toa.disp() != 0, "must have");
  }

  int null_check_here = code_offset();
  switch (type) {
    case T_FLOAT: {
#ifdef _LP64
      assert(src->is_single_xmm(), "not a float");
      __ movflt(as_Address(to_addr), src->as_xmm_float_reg());
#else
      if (src->is_single_xmm()) {
        __ movflt(as_Address(to_addr), src->as_xmm_float_reg());
      } else {
        assert(src->is_single_fpu(), "must be");
        assert(src->fpu_regnr() == 0, "argument must be on TOS");
        if (pop_fpu_stack)      __ fstp_s(as_Address(to_addr));
        else                    __ fst_s (as_Address(to_addr));
      }
#endif // _LP64
      break;
    }

    case T_DOUBLE: {
#ifdef _LP64
      assert(src->is_double_xmm(), "not a double");
      __ movdbl(as_Address(to_addr), src->as_xmm_double_reg());
#else
      if (src->is_double_xmm()) {
        __ movdbl(as_Address(to_addr), src->as_xmm_double_reg());
      } else {
        assert(src->is_double_fpu(), "must be");
        assert(src->fpu_regnrLo() == 0, "argument must be on TOS");
        if (pop_fpu_stack)      __ fstp_d(as_Address(to_addr));
        else                    __ fst_d (as_Address(to_addr));
      }
#endif // _LP64
      break;
    }

    case T_ARRAY:   // fall through
    case T_OBJECT:  // fall through
      if (UseCompressedOops && !wide) {
        __ movl(as_Address(to_addr), compressed_src);
      } else {
        __ movptr(as_Address(to_addr), src->as_register());
      }
      break;
    case T_METADATA:
      // We get here to store a method pointer to the stack to pass to
      // a dtrace runtime call. This can't work on 64 bit with
      // compressed klass ptrs: T_METADATA can be a compressed klass
      // ptr or a 64 bit method pointer.
      LP64_ONLY(ShouldNotReachHere());
      __ movptr(as_Address(to_addr), src->as_register());
      break;
    case T_ADDRESS:
      __ movptr(as_Address(to_addr), src->as_register());
      break;
    case T_INT:
      __ movl(as_Address(to_addr), src->as_register());
      break;

    case T_LONG: {
      Register from_lo = src->as_register_lo();
      Register from_hi = src->as_register_hi();
#ifdef _LP64
      __ movptr(as_Address_lo(to_addr), from_lo);
#else
      Register base = to_addr->base()->as_register();
      Register index = noreg;
      if (to_addr->index()->is_register()) {
        index = to_addr->index()->as_register();
      }
      if (base == from_lo || index == from_lo) {
        assert(base != from_hi, "can't be");
        assert(index == noreg || (index != base && index != from_hi), "can't handle this");
        __ movl(as_Address_hi(to_addr), from_hi);
        if (patch != nullptr) {
          patching_epilog(patch, lir_patch_high, base, info);
          patch = new PatchingStub(_masm, PatchingStub::access_field_id);
          patch_code = lir_patch_low;
        }
        __ movl(as_Address_lo(to_addr), from_lo);
      } else {
        assert(index == noreg || (index != base && index != from_lo), "can't handle this");
        __ movl(as_Address_lo(to_addr), from_lo);
        if (patch != nullptr) {
          patching_epilog(patch, lir_patch_low, base, info);
          patch = new PatchingStub(_masm, PatchingStub::access_field_id);
          patch_code = lir_patch_high;
        }
        __ movl(as_Address_hi(to_addr), from_hi);
      }
#endif // _LP64
      break;
    }

    case T_BYTE:    // fall through
    case T_BOOLEAN: {
      Register src_reg = src->as_register();
      Address dst_addr = as_Address(to_addr);
      assert(VM_Version::is_P6() || src_reg->has_byte_register(), "must use byte registers if not P6");
      __ movb(dst_addr, src_reg);
      break;
    }

    case T_CHAR:    // fall through
    case T_SHORT:
      __ movw(as_Address(to_addr), src->as_register());
      break;

    default:
      ShouldNotReachHere();
  }
  if (info != nullptr) {
    add_debug_info_for_null_check(null_check_here, info);
  }

  if (patch_code != lir_patch_none) {
    patching_epilog(patch, patch_code, to_addr->base()->as_register(), info);
  }
}


void LIR_Assembler::stack2reg(LIR_Opr src, LIR_Opr dest, BasicType type) {
  assert(src->is_stack(), "should not call otherwise");
  assert(dest->is_register(), "should not call otherwise");

  if (dest->is_single_cpu()) {
    if (is_reference_type(type)) {
      __ movptr(dest->as_register(), frame_map()->address_for_slot(src->single_stack_ix()));
      __ verify_oop(dest->as_register());
    } else if (type == T_METADATA || type == T_ADDRESS) {
      __ movptr(dest->as_register(), frame_map()->address_for_slot(src->single_stack_ix()));
    } else {
      __ movl(dest->as_register(), frame_map()->address_for_slot(src->single_stack_ix()));
    }

  } else if (dest->is_double_cpu()) {
    Address src_addr_LO = frame_map()->address_for_slot(src->double_stack_ix(), lo_word_offset_in_bytes);
    Address src_addr_HI = frame_map()->address_for_slot(src->double_stack_ix(), hi_word_offset_in_bytes);
    __ movptr(dest->as_register_lo(), src_addr_LO);
    NOT_LP64(__ movptr(dest->as_register_hi(), src_addr_HI));

  } else if (dest->is_single_xmm()) {
    Address src_addr = frame_map()->address_for_slot(src->single_stack_ix());
    __ movflt(dest->as_xmm_float_reg(), src_addr);

  } else if (dest->is_double_xmm()) {
    Address src_addr = frame_map()->address_for_slot(src->double_stack_ix());
    __ movdbl(dest->as_xmm_double_reg(), src_addr);

#ifndef _LP64
  } else if (dest->is_single_fpu()) {
    assert(dest->fpu_regnr() == 0, "dest must be TOS");
    Address src_addr = frame_map()->address_for_slot(src->single_stack_ix());
    __ fld_s(src_addr);

  } else if (dest->is_double_fpu()) {
    assert(dest->fpu_regnrLo() == 0, "dest must be TOS");
    Address src_addr = frame_map()->address_for_slot(src->double_stack_ix());
    __ fld_d(src_addr);
#endif // _LP64

  } else {
    ShouldNotReachHere();
  }
}


void LIR_Assembler::stack2stack(LIR_Opr src, LIR_Opr dest, BasicType type) {
  if (src->is_single_stack()) {
    if (is_reference_type(type)) {
      __ pushptr(frame_map()->address_for_slot(src ->single_stack_ix()));
      __ popptr (frame_map()->address_for_slot(dest->single_stack_ix()));
    } else {
#ifndef _LP64
      __ pushl(frame_map()->address_for_slot(src ->single_stack_ix()));
      __ popl (frame_map()->address_for_slot(dest->single_stack_ix()));
#else
      //no pushl on 64bits
      __ movl(rscratch1, frame_map()->address_for_slot(src ->single_stack_ix()));
      __ movl(frame_map()->address_for_slot(dest->single_stack_ix()), rscratch1);
#endif
    }

  } else if (src->is_double_stack()) {
#ifdef _LP64
    __ pushptr(frame_map()->address_for_slot(src ->double_stack_ix()));
    __ popptr (frame_map()->address_for_slot(dest->double_stack_ix()));
#else
    __ pushl(frame_map()->address_for_slot(src ->double_stack_ix(), 0));
    // push and pop the part at src + wordSize, adding wordSize for the previous push
    __ pushl(frame_map()->address_for_slot(src ->double_stack_ix(), 2 * wordSize));
    __ popl (frame_map()->address_for_slot(dest->double_stack_ix(), 2 * wordSize));
    __ popl (frame_map()->address_for_slot(dest->double_stack_ix(), 0));
#endif // _LP64

  } else {
    ShouldNotReachHere();
  }
}


void LIR_Assembler::mem2reg(LIR_Opr src, LIR_Opr dest, BasicType type, LIR_PatchCode patch_code, CodeEmitInfo* info, bool wide) {
  assert(src->is_address(), "should not call otherwise");
  assert(dest->is_register(), "should not call otherwise");

  LIR_Address* addr = src->as_address_ptr();
  Address from_addr = as_Address(addr);

  if (addr->base()->type() == T_OBJECT) {
    __ verify_oop(addr->base()->as_pointer_register());
  }

  switch (type) {
    case T_BOOLEAN: // fall through
    case T_BYTE:    // fall through
    case T_CHAR:    // fall through
    case T_SHORT:
      if (!VM_Version::is_P6() && !from_addr.uses(dest->as_register())) {
        // on pre P6 processors we may get partial register stalls
        // so blow away the value of to_rinfo before loading a
        // partial word into it.  Do it here so that it precedes
        // the potential patch point below.
        __ xorptr(dest->as_register(), dest->as_register());
      }
      break;
   default:
     break;
  }

  PatchingStub* patch = nullptr;
  if (patch_code != lir_patch_none) {
    patch = new PatchingStub(_masm, PatchingStub::access_field_id);
    assert(from_addr.disp() != 0, "must have");
  }
  if (info != nullptr) {
    add_debug_info_for_null_check_here(info);
  }

  switch (type) {
    case T_FLOAT: {
      if (dest->is_single_xmm()) {
        __ movflt(dest->as_xmm_float_reg(), from_addr);
      } else {
#ifndef _LP64
        assert(dest->is_single_fpu(), "must be");
        assert(dest->fpu_regnr() == 0, "dest must be TOS");
        __ fld_s(from_addr);
#else
        ShouldNotReachHere();
#endif // !LP64
      }
      break;
    }

    case T_DOUBLE: {
      if (dest->is_double_xmm()) {
        __ movdbl(dest->as_xmm_double_reg(), from_addr);
      } else {
#ifndef _LP64
        assert(dest->is_double_fpu(), "must be");
        assert(dest->fpu_regnrLo() == 0, "dest must be TOS");
        __ fld_d(from_addr);
#else
        ShouldNotReachHere();
#endif // !LP64
      }
      break;
    }

    case T_OBJECT:  // fall through
    case T_ARRAY:   // fall through
      if (UseCompressedOops && !wide) {
        __ movl(dest->as_register(), from_addr);
      } else {
        __ movptr(dest->as_register(), from_addr);
      }
      break;

    case T_ADDRESS:
      __ movptr(dest->as_register(), from_addr);
      break;
    case T_INT:
      __ movl(dest->as_register(), from_addr);
      break;

    case T_LONG: {
      Register to_lo = dest->as_register_lo();
      Register to_hi = dest->as_register_hi();
#ifdef _LP64
      __ movptr(to_lo, as_Address_lo(addr));
#else
      Register base = addr->base()->as_register();
      Register index = noreg;
      if (addr->index()->is_register()) {
        index = addr->index()->as_register();
      }
      if ((base == to_lo && index == to_hi) ||
          (base == to_hi && index == to_lo)) {
        // addresses with 2 registers are only formed as a result of
        // array access so this code will never have to deal with
        // patches or null checks.
        assert(info == nullptr && patch == nullptr, "must be");
        __ lea(to_hi, as_Address(addr));
        __ movl(to_lo, Address(to_hi, 0));
        __ movl(to_hi, Address(to_hi, BytesPerWord));
      } else if (base == to_lo || index == to_lo) {
        assert(base != to_hi, "can't be");
        assert(index == noreg || (index != base && index != to_hi), "can't handle this");
        __ movl(to_hi, as_Address_hi(addr));
        if (patch != nullptr) {
          patching_epilog(patch, lir_patch_high, base, info);
          patch = new PatchingStub(_masm, PatchingStub::access_field_id);
          patch_code = lir_patch_low;
        }
        __ movl(to_lo, as_Address_lo(addr));
      } else {
        assert(index == noreg || (index != base && index != to_lo), "can't handle this");
        __ movl(to_lo, as_Address_lo(addr));
        if (patch != nullptr) {
          patching_epilog(patch, lir_patch_low, base, info);
          patch = new PatchingStub(_masm, PatchingStub::access_field_id);
          patch_code = lir_patch_high;
        }
        __ movl(to_hi, as_Address_hi(addr));
      }
#endif // _LP64
      break;
    }

    case T_BOOLEAN: // fall through
    case T_BYTE: {
      Register dest_reg = dest->as_register();
      assert(VM_Version::is_P6() || dest_reg->has_byte_register(), "must use byte registers if not P6");
      if (VM_Version::is_P6() || from_addr.uses(dest_reg)) {
        __ movsbl(dest_reg, from_addr);
      } else {
        __ movb(dest_reg, from_addr);
        __ shll(dest_reg, 24);
        __ sarl(dest_reg, 24);
      }
      break;
    }

    case T_CHAR: {
      Register dest_reg = dest->as_register();
      assert(VM_Version::is_P6() || dest_reg->has_byte_register(), "must use byte registers if not P6");
      if (VM_Version::is_P6() || from_addr.uses(dest_reg)) {
        __ movzwl(dest_reg, from_addr);
      } else {
        __ movw(dest_reg, from_addr);
      }
      break;
    }

    case T_SHORT: {
      Register dest_reg = dest->as_register();
      if (VM_Version::is_P6() || from_addr.uses(dest_reg)) {
        __ movswl(dest_reg, from_addr);
      } else {
        __ movw(dest_reg, from_addr);
        __ shll(dest_reg, 16);
        __ sarl(dest_reg, 16);
      }
      break;
    }

    default:
      ShouldNotReachHere();
  }

  if (patch != nullptr) {
    patching_epilog(patch, patch_code, addr->base()->as_register(), info);
  }

  if (is_reference_type(type)) {
#ifdef _LP64
    if (UseCompressedOops && !wide) {
      __ decode_heap_oop(dest->as_register());
    }
#endif

    if (!(UseZGC && !ZGenerational)) {
      // Load barrier has not yet been applied, so ZGC can't verify the oop here
      __ verify_oop(dest->as_register());
    }
  }
}


NEEDS_CLEANUP; // This could be static?
Address::ScaleFactor LIR_Assembler::array_element_size(BasicType type) const {
  int elem_size = type2aelembytes(type);
  switch (elem_size) {
    case 1: return Address::times_1;
    case 2: return Address::times_2;
    case 4: return Address::times_4;
    case 8: return Address::times_8;
  }
  ShouldNotReachHere();
  return Address::no_scale;
}


void LIR_Assembler::emit_op3(LIR_Op3* op) {
  switch (op->code()) {
    case lir_idiv:
    case lir_irem:
      arithmetic_idiv(op->code(),
                      op->in_opr1(),
                      op->in_opr2(),
                      op->in_opr3(),
                      op->result_opr(),
                      op->info());
      break;
    case lir_fmad:
      __ fmad(op->result_opr()->as_xmm_double_reg(),
              op->in_opr1()->as_xmm_double_reg(),
              op->in_opr2()->as_xmm_double_reg(),
              op->in_opr3()->as_xmm_double_reg());
      break;
    case lir_fmaf:
      __ fmaf(op->result_opr()->as_xmm_float_reg(),
              op->in_opr1()->as_xmm_float_reg(),
              op->in_opr2()->as_xmm_float_reg(),
              op->in_opr3()->as_xmm_float_reg());
      break;
    default:      ShouldNotReachHere(); break;
  }
}

void LIR_Assembler::emit_opBranch(LIR_OpBranch* op) {
#ifdef ASSERT
  assert(op->block() == nullptr || op->block()->label() == op->label(), "wrong label");
  if (op->block() != nullptr)  _branch_target_blocks.append(op->block());
  if (op->ublock() != nullptr) _branch_target_blocks.append(op->ublock());
#endif

  if (op->cond() == lir_cond_always) {
    if (op->info() != nullptr) add_debug_info_for_branch(op->info());
    __ jmp (*(op->label()));
  } else {
    Assembler::Condition acond = Assembler::zero;
    if (op->code() == lir_cond_float_branch) {
      assert(op->ublock() != nullptr, "must have unordered successor");
      __ jcc(Assembler::parity, *(op->ublock()->label()));
      switch(op->cond()) {
        case lir_cond_equal:        acond = Assembler::equal;      break;
        case lir_cond_notEqual:     acond = Assembler::notEqual;   break;
        case lir_cond_less:         acond = Assembler::below;      break;
        case lir_cond_lessEqual:    acond = Assembler::belowEqual; break;
        case lir_cond_greaterEqual: acond = Assembler::aboveEqual; break;
        case lir_cond_greater:      acond = Assembler::above;      break;
        default:                         ShouldNotReachHere();
      }
    } else {
      switch (op->cond()) {
        case lir_cond_equal:        acond = Assembler::equal;       break;
        case lir_cond_notEqual:     acond = Assembler::notEqual;    break;
        case lir_cond_less:         acond = Assembler::less;        break;
        case lir_cond_lessEqual:    acond = Assembler::lessEqual;   break;
        case lir_cond_greaterEqual: acond = Assembler::greaterEqual;break;
        case lir_cond_greater:      acond = Assembler::greater;     break;
        case lir_cond_belowEqual:   acond = Assembler::belowEqual;  break;
        case lir_cond_aboveEqual:   acond = Assembler::aboveEqual;  break;
        default:                         ShouldNotReachHere();
      }
    }
    __ jcc(acond,*(op->label()));
  }
}

void LIR_Assembler::emit_opConvert(LIR_OpConvert* op) {
  LIR_Opr src  = op->in_opr();
  LIR_Opr dest = op->result_opr();

  switch (op->bytecode()) {
    case Bytecodes::_i2l:
#ifdef _LP64
      __ movl2ptr(dest->as_register_lo(), src->as_register());
#else
      move_regs(src->as_register(), dest->as_register_lo());
      move_regs(src->as_register(), dest->as_register_hi());
      __ sarl(dest->as_register_hi(), 31);
#endif // LP64
      break;

    case Bytecodes::_l2i:
#ifdef _LP64
      __ movl(dest->as_register(), src->as_register_lo());
#else
      move_regs(src->as_register_lo(), dest->as_register());
#endif
      break;

    case Bytecodes::_i2b:
      move_regs(src->as_register(), dest->as_register());
      __ sign_extend_byte(dest->as_register());
      break;

    case Bytecodes::_i2c:
      move_regs(src->as_register(), dest->as_register());
      __ andl(dest->as_register(), 0xFFFF);
      break;

    case Bytecodes::_i2s:
      move_regs(src->as_register(), dest->as_register());
      __ sign_extend_short(dest->as_register());
      break;


#ifdef _LP64
    case Bytecodes::_f2d:
      __ cvtss2sd(dest->as_xmm_double_reg(), src->as_xmm_float_reg());
      break;

    case Bytecodes::_d2f:
      __ cvtsd2ss(dest->as_xmm_float_reg(), src->as_xmm_double_reg());
      break;

    case Bytecodes::_i2f:
      __ cvtsi2ssl(dest->as_xmm_float_reg(), src->as_register());
      break;

    case Bytecodes::_i2d:
      __ cvtsi2sdl(dest->as_xmm_double_reg(), src->as_register());
      break;

    case Bytecodes::_l2f:
      __ cvtsi2ssq(dest->as_xmm_float_reg(), src->as_register_lo());
      break;

    case Bytecodes::_l2d:
      __ cvtsi2sdq(dest->as_xmm_double_reg(), src->as_register_lo());
      break;

    case Bytecodes::_f2i:
      __ convert_f2i(dest->as_register(), src->as_xmm_float_reg());
      break;

    case Bytecodes::_d2i:
      __ convert_d2i(dest->as_register(), src->as_xmm_double_reg());
      break;

    case Bytecodes::_f2l:
      __ convert_f2l(dest->as_register_lo(), src->as_xmm_float_reg());
      break;

    case Bytecodes::_d2l:
      __ convert_d2l(dest->as_register_lo(), src->as_xmm_double_reg());
      break;
#else
    case Bytecodes::_f2d:
    case Bytecodes::_d2f:
      if (dest->is_single_xmm()) {
        __ cvtsd2ss(dest->as_xmm_float_reg(), src->as_xmm_double_reg());
      } else if (dest->is_double_xmm()) {
        __ cvtss2sd(dest->as_xmm_double_reg(), src->as_xmm_float_reg());
      } else {
        assert(src->fpu() == dest->fpu(), "register must be equal");
        // do nothing (float result is rounded later through spilling)
      }
      break;

    case Bytecodes::_i2f:
    case Bytecodes::_i2d:
      if (dest->is_single_xmm()) {
        __ cvtsi2ssl(dest->as_xmm_float_reg(), src->as_register());
      } else if (dest->is_double_xmm()) {
        __ cvtsi2sdl(dest->as_xmm_double_reg(), src->as_register());
      } else {
        assert(dest->fpu() == 0, "result must be on TOS");
        __ movl(Address(rsp, 0), src->as_register());
        __ fild_s(Address(rsp, 0));
      }
      break;

    case Bytecodes::_l2f:
    case Bytecodes::_l2d:
      assert(!dest->is_xmm_register(), "result in xmm register not supported (no SSE instruction present)");
      assert(dest->fpu() == 0, "result must be on TOS");
      __ movptr(Address(rsp, 0),          src->as_register_lo());
      __ movl(Address(rsp, BytesPerWord), src->as_register_hi());
      __ fild_d(Address(rsp, 0));
      // float result is rounded later through spilling
      break;

    case Bytecodes::_f2i:
    case Bytecodes::_d2i:
      if (src->is_single_xmm()) {
        __ cvttss2sil(dest->as_register(), src->as_xmm_float_reg());
      } else if (src->is_double_xmm()) {
        __ cvttsd2sil(dest->as_register(), src->as_xmm_double_reg());
      } else {
        assert(src->fpu() == 0, "input must be on TOS");
        __ fldcw(ExternalAddress(StubRoutines::x86::addr_fpu_cntrl_wrd_trunc()));
        __ fist_s(Address(rsp, 0));
        __ movl(dest->as_register(), Address(rsp, 0));
        __ fldcw(ExternalAddress(StubRoutines::x86::addr_fpu_cntrl_wrd_std()));
      }
      // IA32 conversion instructions do not match JLS for overflow, underflow and NaN -> fixup in stub
      assert(op->stub() != nullptr, "stub required");
      __ cmpl(dest->as_register(), 0x80000000);
      __ jcc(Assembler::equal, *op->stub()->entry());
      __ bind(*op->stub()->continuation());
      break;

    case Bytecodes::_f2l:
    case Bytecodes::_d2l:
      assert(!src->is_xmm_register(), "input in xmm register not supported (no SSE instruction present)");
      assert(src->fpu() == 0, "input must be on TOS");
      assert(dest == FrameMap::long0_opr, "runtime stub places result in these registers");

      // instruction sequence too long to inline it here
      {
        __ call(RuntimeAddress(Runtime1::entry_for(Runtime1::fpu2long_stub_id)));
      }
      break;
#endif // _LP64

    default: ShouldNotReachHere();
  }
}

void LIR_Assembler::emit_alloc_obj(LIR_OpAllocObj* op) {
  if (op->init_check()) {
    add_debug_info_for_null_check_here(op->stub()->info());
    __ cmpb(Address(op->klass()->as_register(),
                    InstanceKlass::init_state_offset()),
                    InstanceKlass::fully_initialized);
    __ jcc(Assembler::notEqual, *op->stub()->entry());
  }
  __ allocate_object(op->obj()->as_register(),
                     op->tmp1()->as_register(),
                     op->tmp2()->as_register(),
                     op->header_size(),
                     op->object_size(),
                     op->klass()->as_register(),
                     *op->stub()->entry());
  __ bind(*op->stub()->continuation());
}

void LIR_Assembler::emit_alloc_array(LIR_OpAllocArray* op) {
  Register len =  op->len()->as_register();
  LP64_ONLY( __ movslq(len, len); )

  if (UseSlowPath ||
      (!UseFastNewObjectArray && is_reference_type(op->type())) ||
      (!UseFastNewTypeArray   && !is_reference_type(op->type()))) {
    __ jmp(*op->stub()->entry());
  } else {
    Register tmp1 = op->tmp1()->as_register();
    Register tmp2 = op->tmp2()->as_register();
    Register tmp3 = op->tmp3()->as_register();
    if (len == tmp1) {
      tmp1 = tmp3;
    } else if (len == tmp2) {
      tmp2 = tmp3;
    } else if (len == tmp3) {
      // everything is ok
    } else {
      __ mov(tmp3, len);
    }
    __ allocate_array(op->obj()->as_register(),
                      len,
                      tmp1,
                      tmp2,
                      arrayOopDesc::base_offset_in_bytes(op->type()),
                      array_element_size(op->type()),
                      op->klass()->as_register(),
                      *op->stub()->entry());
  }
  __ bind(*op->stub()->continuation());
}

void LIR_Assembler::type_profile_helper(Register mdo,
                                        ciMethodData *md, ciProfileData *data,
                                        Register recv, Label* update_done) {
  for (uint i = 0; i < ReceiverTypeData::row_limit(); i++) {
    Label next_test;
    // See if the receiver is receiver[n].
    __ cmpptr(recv, Address(mdo, md->byte_offset_of_slot(data, ReceiverTypeData::receiver_offset(i))));
    __ jccb(Assembler::notEqual, next_test);
    Address data_addr(mdo, md->byte_offset_of_slot(data, ReceiverTypeData::receiver_count_offset(i)));
    __ addptr(data_addr, DataLayout::counter_increment);
    __ jmp(*update_done);
    __ bind(next_test);
  }

  // Didn't find receiver; find next empty slot and fill it in
  for (uint i = 0; i < ReceiverTypeData::row_limit(); i++) {
    Label next_test;
    Address recv_addr(mdo, md->byte_offset_of_slot(data, ReceiverTypeData::receiver_offset(i)));
    __ cmpptr(recv_addr, NULL_WORD);
    __ jccb(Assembler::notEqual, next_test);
    __ movptr(recv_addr, recv);
    __ movptr(Address(mdo, md->byte_offset_of_slot(data, ReceiverTypeData::receiver_count_offset(i))), DataLayout::counter_increment);
    __ jmp(*update_done);
    __ bind(next_test);
  }
}

void LIR_Assembler::emit_typecheck_helper(LIR_OpTypeCheck *op, Label* success, Label* failure, Label* obj_is_null) {
  // we always need a stub for the failure case.
  CodeStub* stub = op->stub();
  Register obj = op->object()->as_register();
  Register k_RInfo = op->tmp1()->as_register();
  Register klass_RInfo = op->tmp2()->as_register();
  Register dst = op->result_opr()->as_register();
  ciKlass* k = op->klass();
  Register Rtmp1 = noreg;
  Register tmp_load_klass = LP64_ONLY(rscratch1) NOT_LP64(noreg);

  // check if it needs to be profiled
  ciMethodData* md = nullptr;
  ciProfileData* data = nullptr;

  if (op->should_profile()) {
    ciMethod* method = op->profiled_method();
    assert(method != nullptr, "Should have method");
    int bci = op->profiled_bci();
    md = method->method_data_or_null();
    assert(md != nullptr, "Sanity");
    data = md->bci_to_data(bci);
    assert(data != nullptr,                "need data for type check");
    assert(data->is_ReceiverTypeData(), "need ReceiverTypeData for type check");
  }
  Label* success_target = success;
  Label* failure_target = failure;

  if (obj == k_RInfo) {
    k_RInfo = dst;
  } else if (obj == klass_RInfo) {
    klass_RInfo = dst;
  }
  if (k->is_loaded() && !UseCompressedClassPointers) {
    select_different_registers(obj, dst, k_RInfo, klass_RInfo);
  } else {
    Rtmp1 = op->tmp3()->as_register();
    select_different_registers(obj, dst, k_RInfo, klass_RInfo, Rtmp1);
  }

  assert_different_registers(obj, k_RInfo, klass_RInfo);

  __ testptr(obj, obj);
  if (op->should_profile()) {
    Label not_null;
    Register mdo  = klass_RInfo;
    __ mov_metadata(mdo, md->constant_encoding());
    __ jccb(Assembler::notEqual, not_null);
    // Object is null; update MDO and exit
    Address data_addr(mdo, md->byte_offset_of_slot(data, DataLayout::flags_offset()));
    int header_bits = BitData::null_seen_byte_constant();
    __ orb(data_addr, header_bits);
    __ jmp(*obj_is_null);
    __ bind(not_null);

    Label update_done;
    Register recv = k_RInfo;
    __ load_klass(recv, obj, tmp_load_klass);
    type_profile_helper(mdo, md, data, recv, &update_done);

    Address nonprofiled_receiver_count_addr(mdo, md->byte_offset_of_slot(data, CounterData::count_offset()));
    __ addptr(nonprofiled_receiver_count_addr, DataLayout::counter_increment);

    __ bind(update_done);
  } else {
    __ jcc(Assembler::equal, *obj_is_null);
  }

  if (!k->is_loaded()) {
    klass2reg_with_patching(k_RInfo, op->info_for_patch());
  } else {
#ifdef _LP64
    __ mov_metadata(k_RInfo, k->constant_encoding());
#endif // _LP64
  }
  __ verify_oop(obj);

  if (op->fast_check()) {
    // get object class
    // not a safepoint as obj null check happens earlier
#ifdef _LP64
    if (UseCompressedClassPointers) {
      __ load_klass(Rtmp1, obj, tmp_load_klass);
      __ cmpptr(k_RInfo, Rtmp1);
    } else {
      __ cmpptr(k_RInfo, Address(obj, oopDesc::klass_offset_in_bytes()));
    }
#else
    if (k->is_loaded()) {
      __ cmpklass(Address(obj, oopDesc::klass_offset_in_bytes()), k->constant_encoding());
    } else {
      __ cmpptr(k_RInfo, Address(obj, oopDesc::klass_offset_in_bytes()));
    }
#endif
    __ jcc(Assembler::notEqual, *failure_target);
    // successful cast, fall through to profile or jump
  } else {
    // get object class
    // not a safepoint as obj null check happens earlier
    __ load_klass(klass_RInfo, obj, tmp_load_klass);
    if (k->is_loaded()) {
      // See if we get an immediate positive hit
#ifdef _LP64
      __ cmpptr(k_RInfo, Address(klass_RInfo, k->super_check_offset()));
#else
      __ cmpklass(Address(klass_RInfo, k->super_check_offset()), k->constant_encoding());
#endif // _LP64
      if ((juint)in_bytes(Klass::secondary_super_cache_offset()) != k->super_check_offset()) {
        __ jcc(Assembler::notEqual, *failure_target);
        // successful cast, fall through to profile or jump
      } else {
        // See if we get an immediate positive hit
        __ jcc(Assembler::equal, *success_target);
        // check for self
#ifdef _LP64
        __ cmpptr(klass_RInfo, k_RInfo);
#else
        __ cmpklass(klass_RInfo, k->constant_encoding());
#endif // _LP64
        __ jcc(Assembler::equal, *success_target);

        __ push(klass_RInfo);
#ifdef _LP64
        __ push(k_RInfo);
#else
        __ pushklass(k->constant_encoding(), noreg);
#endif // _LP64
        __ call(RuntimeAddress(Runtime1::entry_for(Runtime1::slow_subtype_check_id)));
        __ pop(klass_RInfo);
        __ pop(klass_RInfo);
        // result is a boolean
        __ testl(klass_RInfo, klass_RInfo);
        __ jcc(Assembler::equal, *failure_target);
        // successful cast, fall through to profile or jump
      }
    } else {
      // perform the fast part of the checking logic
      __ check_klass_subtype_fast_path(klass_RInfo, k_RInfo, Rtmp1, success_target, failure_target, nullptr);
      // call out-of-line instance of __ check_klass_subtype_slow_path(...):
      __ push(klass_RInfo);
      __ push(k_RInfo);
      __ call(RuntimeAddress(Runtime1::entry_for(Runtime1::slow_subtype_check_id)));
      __ pop(klass_RInfo);
      __ pop(k_RInfo);
      // result is a boolean
      __ testl(k_RInfo, k_RInfo);
      __ jcc(Assembler::equal, *failure_target);
      // successful cast, fall through to profile or jump
    }
  }
  __ jmp(*success);
}


void LIR_Assembler::emit_opTypeCheck(LIR_OpTypeCheck* op) {
  Register tmp_load_klass = LP64_ONLY(rscratch1) NOT_LP64(noreg);
  LIR_Code code = op->code();
  if (code == lir_store_check) {
    Register value = op->object()->as_register();
    Register array = op->array()->as_register();
    Register k_RInfo = op->tmp1()->as_register();
    Register klass_RInfo = op->tmp2()->as_register();
    Register Rtmp1 = op->tmp3()->as_register();

    CodeStub* stub = op->stub();

    // check if it needs to be profiled
    ciMethodData* md = nullptr;
    ciProfileData* data = nullptr;

    if (op->should_profile()) {
      ciMethod* method = op->profiled_method();
      assert(method != nullptr, "Should have method");
      int bci = op->profiled_bci();
      md = method->method_data_or_null();
      assert(md != nullptr, "Sanity");
      data = md->bci_to_data(bci);
      assert(data != nullptr,                "need data for type check");
      assert(data->is_ReceiverTypeData(), "need ReceiverTypeData for type check");
    }
    Label done;
    Label* success_target = &done;
    Label* failure_target = stub->entry();

    __ testptr(value, value);
    if (op->should_profile()) {
      Label not_null;
      Register mdo  = klass_RInfo;
      __ mov_metadata(mdo, md->constant_encoding());
      __ jccb(Assembler::notEqual, not_null);
      // Object is null; update MDO and exit
      Address data_addr(mdo, md->byte_offset_of_slot(data, DataLayout::flags_offset()));
      int header_bits = BitData::null_seen_byte_constant();
      __ orb(data_addr, header_bits);
      __ jmp(done);
      __ bind(not_null);

      Label update_done;
      Register recv = k_RInfo;
      __ load_klass(recv, value, tmp_load_klass);
      type_profile_helper(mdo, md, data, recv, &update_done);

      Address counter_addr(mdo, md->byte_offset_of_slot(data, CounterData::count_offset()));
      __ addptr(counter_addr, DataLayout::counter_increment);
      __ bind(update_done);
    } else {
      __ jcc(Assembler::equal, done);
    }

    add_debug_info_for_null_check_here(op->info_for_exception());
    __ load_klass(k_RInfo, array, tmp_load_klass);
    __ load_klass(klass_RInfo, value, tmp_load_klass);

    // get instance klass (it's already uncompressed)
    __ movptr(k_RInfo, Address(k_RInfo, ObjArrayKlass::element_klass_offset()));
    // perform the fast part of the checking logic
    __ check_klass_subtype_fast_path(klass_RInfo, k_RInfo, Rtmp1, success_target, failure_target, nullptr);
    // call out-of-line instance of __ check_klass_subtype_slow_path(...):
    __ push(klass_RInfo);
    __ push(k_RInfo);
    __ call(RuntimeAddress(Runtime1::entry_for(Runtime1::slow_subtype_check_id)));
    __ pop(klass_RInfo);
    __ pop(k_RInfo);
    // result is a boolean
    __ testl(k_RInfo, k_RInfo);
    __ jcc(Assembler::equal, *failure_target);
    // fall through to the success case

    __ bind(done);
  } else
    if (code == lir_checkcast) {
      Register obj = op->object()->as_register();
      Register dst = op->result_opr()->as_register();
      Label success;
      emit_typecheck_helper(op, &success, op->stub()->entry(), &success);
      __ bind(success);
      if (dst != obj) {
        __ mov(dst, obj);
      }
    } else
      if (code == lir_instanceof) {
        Register obj = op->object()->as_register();
        Register dst = op->result_opr()->as_register();
        Label success, failure, done;
        emit_typecheck_helper(op, &success, &failure, &failure);
        __ bind(failure);
        __ xorptr(dst, dst);
        __ jmpb(done);
        __ bind(success);
        __ movptr(dst, 1);
        __ bind(done);
      } else {
        ShouldNotReachHere();
      }

}


void LIR_Assembler::emit_compare_and_swap(LIR_OpCompareAndSwap* op) {
  if (LP64_ONLY(false &&) op->code() == lir_cas_long) {
    assert(op->cmp_value()->as_register_lo() == rax, "wrong register");
    assert(op->cmp_value()->as_register_hi() == rdx, "wrong register");
    assert(op->new_value()->as_register_lo() == rbx, "wrong register");
    assert(op->new_value()->as_register_hi() == rcx, "wrong register");
    Register addr = op->addr()->as_register();
    __ lock();
    NOT_LP64(__ cmpxchg8(Address(addr, 0)));

  } else if (op->code() == lir_cas_int || op->code() == lir_cas_obj ) {
    NOT_LP64(assert(op->addr()->is_single_cpu(), "must be single");)
    Register addr = (op->addr()->is_single_cpu() ? op->addr()->as_register() : op->addr()->as_register_lo());
    Register newval = op->new_value()->as_register();
    Register cmpval = op->cmp_value()->as_register();
    assert(cmpval == rax, "wrong register");
    assert(newval != noreg, "new val must be register");
    assert(cmpval != newval, "cmp and new values must be in different registers");
    assert(cmpval != addr, "cmp and addr must be in different registers");
    assert(newval != addr, "new value and addr must be in different registers");

    if ( op->code() == lir_cas_obj) {
#ifdef _LP64
      if (UseCompressedOops) {
        __ encode_heap_oop(cmpval);
        __ mov(rscratch1, newval);
        __ encode_heap_oop(rscratch1);
        __ lock();
        // cmpval (rax) is implicitly used by this instruction
        __ cmpxchgl(rscratch1, Address(addr, 0));
      } else
#endif
      {
        __ lock();
        __ cmpxchgptr(newval, Address(addr, 0));
      }
    } else {
      assert(op->code() == lir_cas_int, "lir_cas_int expected");
      __ lock();
      __ cmpxchgl(newval, Address(addr, 0));
    }
#ifdef _LP64
  } else if (op->code() == lir_cas_long) {
    Register addr = (op->addr()->is_single_cpu() ? op->addr()->as_register() : op->addr()->as_register_lo());
    Register newval = op->new_value()->as_register_lo();
    Register cmpval = op->cmp_value()->as_register_lo();
    assert(cmpval == rax, "wrong register");
    assert(newval != noreg, "new val must be register");
    assert(cmpval != newval, "cmp and new values must be in different registers");
    assert(cmpval != addr, "cmp and addr must be in different registers");
    assert(newval != addr, "new value and addr must be in different registers");
    __ lock();
    __ cmpxchgq(newval, Address(addr, 0));
#endif // _LP64
  } else {
    Unimplemented();
  }
}

void LIR_Assembler::cmove(LIR_Condition condition, LIR_Opr opr1, LIR_Opr opr2, LIR_Opr result, BasicType type,
                          LIR_Opr cmp_opr1, LIR_Opr cmp_opr2) {
  assert(cmp_opr1 == LIR_OprFact::illegalOpr && cmp_opr2 == LIR_OprFact::illegalOpr, "unnecessary cmp oprs on x86");

  Assembler::Condition acond, ncond;
  switch (condition) {
    case lir_cond_equal:        acond = Assembler::equal;        ncond = Assembler::notEqual;     break;
    case lir_cond_notEqual:     acond = Assembler::notEqual;     ncond = Assembler::equal;        break;
    case lir_cond_less:         acond = Assembler::less;         ncond = Assembler::greaterEqual; break;
    case lir_cond_lessEqual:    acond = Assembler::lessEqual;    ncond = Assembler::greater;      break;
    case lir_cond_greaterEqual: acond = Assembler::greaterEqual; ncond = Assembler::less;         break;
    case lir_cond_greater:      acond = Assembler::greater;      ncond = Assembler::lessEqual;    break;
    case lir_cond_belowEqual:   acond = Assembler::belowEqual;   ncond = Assembler::above;        break;
    case lir_cond_aboveEqual:   acond = Assembler::aboveEqual;   ncond = Assembler::below;        break;
    default:                    acond = Assembler::equal;        ncond = Assembler::notEqual;
                                ShouldNotReachHere();
  }

  if (opr1->is_cpu_register()) {
    reg2reg(opr1, result);
  } else if (opr1->is_stack()) {
    stack2reg(opr1, result, result->type());
  } else if (opr1->is_constant()) {
    const2reg(opr1, result, lir_patch_none, nullptr);
  } else {
    ShouldNotReachHere();
  }

  if (VM_Version::supports_cmov() && !opr2->is_constant()) {
    // optimized version that does not require a branch
    if (opr2->is_single_cpu()) {
      assert(opr2->cpu_regnr() != result->cpu_regnr(), "opr2 already overwritten by previous move");
      __ cmov(ncond, result->as_register(), opr2->as_register());
    } else if (opr2->is_double_cpu()) {
      assert(opr2->cpu_regnrLo() != result->cpu_regnrLo() && opr2->cpu_regnrLo() != result->cpu_regnrHi(), "opr2 already overwritten by previous move");
      assert(opr2->cpu_regnrHi() != result->cpu_regnrLo() && opr2->cpu_regnrHi() != result->cpu_regnrHi(), "opr2 already overwritten by previous move");
      __ cmovptr(ncond, result->as_register_lo(), opr2->as_register_lo());
      NOT_LP64(__ cmovptr(ncond, result->as_register_hi(), opr2->as_register_hi());)
    } else if (opr2->is_single_stack()) {
      __ cmovl(ncond, result->as_register(), frame_map()->address_for_slot(opr2->single_stack_ix()));
    } else if (opr2->is_double_stack()) {
      __ cmovptr(ncond, result->as_register_lo(), frame_map()->address_for_slot(opr2->double_stack_ix(), lo_word_offset_in_bytes));
      NOT_LP64(__ cmovptr(ncond, result->as_register_hi(), frame_map()->address_for_slot(opr2->double_stack_ix(), hi_word_offset_in_bytes));)
    } else {
      ShouldNotReachHere();
    }

  } else {
    Label skip;
    __ jccb(acond, skip);
    if (opr2->is_cpu_register()) {
      reg2reg(opr2, result);
    } else if (opr2->is_stack()) {
      stack2reg(opr2, result, result->type());
    } else if (opr2->is_constant()) {
      const2reg(opr2, result, lir_patch_none, nullptr);
    } else {
      ShouldNotReachHere();
    }
    __ bind(skip);
  }
}


void LIR_Assembler::arith_op(LIR_Code code, LIR_Opr left, LIR_Opr right, LIR_Opr dest, CodeEmitInfo* info, bool pop_fpu_stack) {
  assert(info == nullptr, "should never be used, idiv/irem and ldiv/lrem not handled by this method");

  if (left->is_single_cpu()) {
    assert(left == dest, "left and dest must be equal");
    Register lreg = left->as_register();

    if (right->is_single_cpu()) {
      // cpu register - cpu register
      Register rreg = right->as_register();
      switch (code) {
        case lir_add: __ addl (lreg, rreg); break;
        case lir_sub: __ subl (lreg, rreg); break;
        case lir_mul: __ imull(lreg, rreg); break;
        default:      ShouldNotReachHere();
      }

    } else if (right->is_stack()) {
      // cpu register - stack
      Address raddr = frame_map()->address_for_slot(right->single_stack_ix());
      switch (code) {
        case lir_add: __ addl(lreg, raddr); break;
        case lir_sub: __ subl(lreg, raddr); break;
        default:      ShouldNotReachHere();
      }

    } else if (right->is_constant()) {
      // cpu register - constant
      jint c = right->as_constant_ptr()->as_jint();
      switch (code) {
        case lir_add: {
          __ incrementl(lreg, c);
          break;
        }
        case lir_sub: {
          __ decrementl(lreg, c);
          break;
        }
        default: ShouldNotReachHere();
      }

    } else {
      ShouldNotReachHere();
    }

  } else if (left->is_double_cpu()) {
    assert(left == dest, "left and dest must be equal");
    Register lreg_lo = left->as_register_lo();
    Register lreg_hi = left->as_register_hi();

    if (right->is_double_cpu()) {
      // cpu register - cpu register
      Register rreg_lo = right->as_register_lo();
      Register rreg_hi = right->as_register_hi();
      NOT_LP64(assert_different_registers(lreg_lo, lreg_hi, rreg_lo, rreg_hi));
      LP64_ONLY(assert_different_registers(lreg_lo, rreg_lo));
      switch (code) {
        case lir_add:
          __ addptr(lreg_lo, rreg_lo);
          NOT_LP64(__ adcl(lreg_hi, rreg_hi));
          break;
        case lir_sub:
          __ subptr(lreg_lo, rreg_lo);
          NOT_LP64(__ sbbl(lreg_hi, rreg_hi));
          break;
        case lir_mul:
#ifdef _LP64
          __ imulq(lreg_lo, rreg_lo);
#else
          assert(lreg_lo == rax && lreg_hi == rdx, "must be");
          __ imull(lreg_hi, rreg_lo);
          __ imull(rreg_hi, lreg_lo);
          __ addl (rreg_hi, lreg_hi);
          __ mull (rreg_lo);
          __ addl (lreg_hi, rreg_hi);
#endif // _LP64
          break;
        default:
          ShouldNotReachHere();
      }

    } else if (right->is_constant()) {
      // cpu register - constant
#ifdef _LP64
      jlong c = right->as_constant_ptr()->as_jlong_bits();
      __ movptr(r10, (intptr_t) c);
      switch (code) {
        case lir_add:
          __ addptr(lreg_lo, r10);
          break;
        case lir_sub:
          __ subptr(lreg_lo, r10);
          break;
        default:
          ShouldNotReachHere();
      }
#else
      jint c_lo = right->as_constant_ptr()->as_jint_lo();
      jint c_hi = right->as_constant_ptr()->as_jint_hi();
      switch (code) {
        case lir_add:
          __ addptr(lreg_lo, c_lo);
          __ adcl(lreg_hi, c_hi);
          break;
        case lir_sub:
          __ subptr(lreg_lo, c_lo);
          __ sbbl(lreg_hi, c_hi);
          break;
        default:
          ShouldNotReachHere();
      }
#endif // _LP64

    } else {
      ShouldNotReachHere();
    }

  } else if (left->is_single_xmm()) {
    assert(left == dest, "left and dest must be equal");
    XMMRegister lreg = left->as_xmm_float_reg();

    if (right->is_single_xmm()) {
      XMMRegister rreg = right->as_xmm_float_reg();
      switch (code) {
        case lir_add: __ addss(lreg, rreg);  break;
        case lir_sub: __ subss(lreg, rreg);  break;
        case lir_mul: __ mulss(lreg, rreg);  break;
        case lir_div: __ divss(lreg, rreg);  break;
        default: ShouldNotReachHere();
      }
    } else {
      Address raddr;
      if (right->is_single_stack()) {
        raddr = frame_map()->address_for_slot(right->single_stack_ix());
      } else if (right->is_constant()) {
        // hack for now
        raddr = __ as_Address(InternalAddress(float_constant(right->as_jfloat())));
      } else {
        ShouldNotReachHere();
      }
      switch (code) {
        case lir_add: __ addss(lreg, raddr);  break;
        case lir_sub: __ subss(lreg, raddr);  break;
        case lir_mul: __ mulss(lreg, raddr);  break;
        case lir_div: __ divss(lreg, raddr);  break;
        default: ShouldNotReachHere();
      }
    }

  } else if (left->is_double_xmm()) {
    assert(left == dest, "left and dest must be equal");

    XMMRegister lreg = left->as_xmm_double_reg();
    if (right->is_double_xmm()) {
      XMMRegister rreg = right->as_xmm_double_reg();
      switch (code) {
        case lir_add: __ addsd(lreg, rreg);  break;
        case lir_sub: __ subsd(lreg, rreg);  break;
        case lir_mul: __ mulsd(lreg, rreg);  break;
        case lir_div: __ divsd(lreg, rreg);  break;
        default: ShouldNotReachHere();
      }
    } else {
      Address raddr;
      if (right->is_double_stack()) {
        raddr = frame_map()->address_for_slot(right->double_stack_ix());
      } else if (right->is_constant()) {
        // hack for now
        raddr = __ as_Address(InternalAddress(double_constant(right->as_jdouble())));
      } else {
        ShouldNotReachHere();
      }
      switch (code) {
        case lir_add: __ addsd(lreg, raddr);  break;
        case lir_sub: __ subsd(lreg, raddr);  break;
        case lir_mul: __ mulsd(lreg, raddr);  break;
        case lir_div: __ divsd(lreg, raddr);  break;
        default: ShouldNotReachHere();
      }
    }

#ifndef _LP64
  } else if (left->is_single_fpu()) {
    assert(dest->is_single_fpu(),  "fpu stack allocation required");

    if (right->is_single_fpu()) {
      arith_fpu_implementation(code, left->fpu_regnr(), right->fpu_regnr(), dest->fpu_regnr(), pop_fpu_stack);

    } else {
      assert(left->fpu_regnr() == 0, "left must be on TOS");
      assert(dest->fpu_regnr() == 0, "dest must be on TOS");

      Address raddr;
      if (right->is_single_stack()) {
        raddr = frame_map()->address_for_slot(right->single_stack_ix());
      } else if (right->is_constant()) {
        address const_addr = float_constant(right->as_jfloat());
        assert(const_addr != nullptr, "incorrect float/double constant maintenance");
        // hack for now
        raddr = __ as_Address(InternalAddress(const_addr));
      } else {
        ShouldNotReachHere();
      }

      switch (code) {
        case lir_add: __ fadd_s(raddr); break;
        case lir_sub: __ fsub_s(raddr); break;
        case lir_mul: __ fmul_s(raddr); break;
        case lir_div: __ fdiv_s(raddr); break;
        default:      ShouldNotReachHere();
      }
    }

  } else if (left->is_double_fpu()) {
    assert(dest->is_double_fpu(),  "fpu stack allocation required");

    if (code == lir_mul || code == lir_div) {
      // Double values require special handling for strictfp mul/div on x86
      __ fld_x(ExternalAddress(StubRoutines::x86::addr_fpu_subnormal_bias1()));
      __ fmulp(left->fpu_regnrLo() + 1);
    }

    if (right->is_double_fpu()) {
      arith_fpu_implementation(code, left->fpu_regnrLo(), right->fpu_regnrLo(), dest->fpu_regnrLo(), pop_fpu_stack);

    } else {
      assert(left->fpu_regnrLo() == 0, "left must be on TOS");
      assert(dest->fpu_regnrLo() == 0, "dest must be on TOS");

      Address raddr;
      if (right->is_double_stack()) {
        raddr = frame_map()->address_for_slot(right->double_stack_ix());
      } else if (right->is_constant()) {
        // hack for now
        raddr = __ as_Address(InternalAddress(double_constant(right->as_jdouble())));
      } else {
        ShouldNotReachHere();
      }

      switch (code) {
        case lir_add: __ fadd_d(raddr); break;
        case lir_sub: __ fsub_d(raddr); break;
        case lir_mul: __ fmul_d(raddr); break;
        case lir_div: __ fdiv_d(raddr); break;
        default: ShouldNotReachHere();
      }
    }

    if (code == lir_mul || code == lir_div) {
      // Double values require special handling for strictfp mul/div on x86
      __ fld_x(ExternalAddress(StubRoutines::x86::addr_fpu_subnormal_bias2()));
      __ fmulp(dest->fpu_regnrLo() + 1);
    }
#endif // !_LP64

  } else if (left->is_single_stack() || left->is_address()) {
    assert(left == dest, "left and dest must be equal");

    Address laddr;
    if (left->is_single_stack()) {
      laddr = frame_map()->address_for_slot(left->single_stack_ix());
    } else if (left->is_address()) {
      laddr = as_Address(left->as_address_ptr());
    } else {
      ShouldNotReachHere();
    }

    if (right->is_single_cpu()) {
      Register rreg = right->as_register();
      switch (code) {
        case lir_add: __ addl(laddr, rreg); break;
        case lir_sub: __ subl(laddr, rreg); break;
        default:      ShouldNotReachHere();
      }
    } else if (right->is_constant()) {
      jint c = right->as_constant_ptr()->as_jint();
      switch (code) {
        case lir_add: {
          __ incrementl(laddr, c);
          break;
        }
        case lir_sub: {
          __ decrementl(laddr, c);
          break;
        }
        default: ShouldNotReachHere();
      }
    } else {
      ShouldNotReachHere();
    }

  } else {
    ShouldNotReachHere();
  }
}

#ifndef _LP64
void LIR_Assembler::arith_fpu_implementation(LIR_Code code, int left_index, int right_index, int dest_index, bool pop_fpu_stack) {
  assert(pop_fpu_stack  || (left_index     == dest_index || right_index     == dest_index), "invalid LIR");
  assert(!pop_fpu_stack || (left_index - 1 == dest_index || right_index - 1 == dest_index), "invalid LIR");
  assert(left_index == 0 || right_index == 0, "either must be on top of stack");

  bool left_is_tos = (left_index == 0);
  bool dest_is_tos = (dest_index == 0);
  int non_tos_index = (left_is_tos ? right_index : left_index);

  switch (code) {
    case lir_add:
      if (pop_fpu_stack)       __ faddp(non_tos_index);
      else if (dest_is_tos)    __ fadd (non_tos_index);
      else                     __ fadda(non_tos_index);
      break;

    case lir_sub:
      if (left_is_tos) {
        if (pop_fpu_stack)     __ fsubrp(non_tos_index);
        else if (dest_is_tos)  __ fsub  (non_tos_index);
        else                   __ fsubra(non_tos_index);
      } else {
        if (pop_fpu_stack)     __ fsubp (non_tos_index);
        else if (dest_is_tos)  __ fsubr (non_tos_index);
        else                   __ fsuba (non_tos_index);
      }
      break;

    case lir_mul:
      if (pop_fpu_stack)       __ fmulp(non_tos_index);
      else if (dest_is_tos)    __ fmul (non_tos_index);
      else                     __ fmula(non_tos_index);
      break;

    case lir_div:
      if (left_is_tos) {
        if (pop_fpu_stack)     __ fdivrp(non_tos_index);
        else if (dest_is_tos)  __ fdiv  (non_tos_index);
        else                   __ fdivra(non_tos_index);
      } else {
        if (pop_fpu_stack)     __ fdivp (non_tos_index);
        else if (dest_is_tos)  __ fdivr (non_tos_index);
        else                   __ fdiva (non_tos_index);
      }
      break;

    case lir_rem:
      assert(left_is_tos && dest_is_tos && right_index == 1, "must be guaranteed by FPU stack allocation");
      __ fremr(noreg);
      break;

    default:
      ShouldNotReachHere();
  }
}
#endif // _LP64


void LIR_Assembler::intrinsic_op(LIR_Code code, LIR_Opr value, LIR_Opr tmp, LIR_Opr dest, LIR_Op* op) {
  if (value->is_double_xmm()) {
    switch(code) {
      case lir_abs :
        {
#ifdef _LP64
          if (UseAVX > 2 && !VM_Version::supports_avx512vl()) {
            assert(tmp->is_valid(), "need temporary");
            __ vpandn(dest->as_xmm_double_reg(), tmp->as_xmm_double_reg(), value->as_xmm_double_reg(), 2);
          } else
#endif
          {
            if (dest->as_xmm_double_reg() != value->as_xmm_double_reg()) {
              __ movdbl(dest->as_xmm_double_reg(), value->as_xmm_double_reg());
            }
            assert(!tmp->is_valid(), "do not need temporary");
            __ andpd(dest->as_xmm_double_reg(),
                     ExternalAddress((address)double_signmask_pool),
                     rscratch1);
          }
        }
        break;

      case lir_sqrt: __ sqrtsd(dest->as_xmm_double_reg(), value->as_xmm_double_reg()); break;
      // all other intrinsics are not available in the SSE instruction set, so FPU is used
      default      : ShouldNotReachHere();
    }

#ifndef _LP64
  } else if (value->is_double_fpu()) {
    assert(value->fpu_regnrLo() == 0 && dest->fpu_regnrLo() == 0, "both must be on TOS");
    switch(code) {
      case lir_abs   : __ fabs() ; break;
      case lir_sqrt  : __ fsqrt(); break;
      default      : ShouldNotReachHere();
    }
#endif // !_LP64
  } else if (code == lir_f2hf) {
    __ flt_to_flt16(dest->as_register(), value->as_xmm_float_reg(), tmp->as_xmm_float_reg());
  } else if (code == lir_hf2f) {
    __ flt16_to_flt(dest->as_xmm_float_reg(), value->as_register());
  } else {
    Unimplemented();
  }
}

void LIR_Assembler::logic_op(LIR_Code code, LIR_Opr left, LIR_Opr right, LIR_Opr dst) {
  // assert(left->destroys_register(), "check");
  if (left->is_single_cpu()) {
    Register reg = left->as_register();
    if (right->is_constant()) {
      int val = right->as_constant_ptr()->as_jint();
      switch (code) {
        case lir_logic_and: __ andl (reg, val); break;
        case lir_logic_or:  __ orl  (reg, val); break;
        case lir_logic_xor: __ xorl (reg, val); break;
        default: ShouldNotReachHere();
      }
    } else if (right->is_stack()) {
      // added support for stack operands
      Address raddr = frame_map()->address_for_slot(right->single_stack_ix());
      switch (code) {
        case lir_logic_and: __ andl (reg, raddr); break;
        case lir_logic_or:  __ orl  (reg, raddr); break;
        case lir_logic_xor: __ xorl (reg, raddr); break;
        default: ShouldNotReachHere();
      }
    } else {
      Register rright = right->as_register();
      switch (code) {
        case lir_logic_and: __ andptr (reg, rright); break;
        case lir_logic_or : __ orptr  (reg, rright); break;
        case lir_logic_xor: __ xorptr (reg, rright); break;
        default: ShouldNotReachHere();
      }
    }
    move_regs(reg, dst->as_register());
  } else {
    Register l_lo = left->as_register_lo();
    Register l_hi = left->as_register_hi();
    if (right->is_constant()) {
#ifdef _LP64
      __ mov64(rscratch1, right->as_constant_ptr()->as_jlong());
      switch (code) {
        case lir_logic_and:
          __ andq(l_lo, rscratch1);
          break;
        case lir_logic_or:
          __ orq(l_lo, rscratch1);
          break;
        case lir_logic_xor:
          __ xorq(l_lo, rscratch1);
          break;
        default: ShouldNotReachHere();
      }
#else
      int r_lo = right->as_constant_ptr()->as_jint_lo();
      int r_hi = right->as_constant_ptr()->as_jint_hi();
      switch (code) {
        case lir_logic_and:
          __ andl(l_lo, r_lo);
          __ andl(l_hi, r_hi);
          break;
        case lir_logic_or:
          __ orl(l_lo, r_lo);
          __ orl(l_hi, r_hi);
          break;
        case lir_logic_xor:
          __ xorl(l_lo, r_lo);
          __ xorl(l_hi, r_hi);
          break;
        default: ShouldNotReachHere();
      }
#endif // _LP64
    } else {
#ifdef _LP64
      Register r_lo;
      if (is_reference_type(right->type())) {
        r_lo = right->as_register();
      } else {
        r_lo = right->as_register_lo();
      }
#else
      Register r_lo = right->as_register_lo();
      Register r_hi = right->as_register_hi();
      assert(l_lo != r_hi, "overwriting registers");
#endif
      switch (code) {
        case lir_logic_and:
          __ andptr(l_lo, r_lo);
          NOT_LP64(__ andptr(l_hi, r_hi);)
          break;
        case lir_logic_or:
          __ orptr(l_lo, r_lo);
          NOT_LP64(__ orptr(l_hi, r_hi);)
          break;
        case lir_logic_xor:
          __ xorptr(l_lo, r_lo);
          NOT_LP64(__ xorptr(l_hi, r_hi);)
          break;
        default: ShouldNotReachHere();
      }
    }

    Register dst_lo = dst->as_register_lo();
    Register dst_hi = dst->as_register_hi();

#ifdef _LP64
    move_regs(l_lo, dst_lo);
#else
    if (dst_lo == l_hi) {
      assert(dst_hi != l_lo, "overwriting registers");
      move_regs(l_hi, dst_hi);
      move_regs(l_lo, dst_lo);
    } else {
      assert(dst_lo != l_hi, "overwriting registers");
      move_regs(l_lo, dst_lo);
      move_regs(l_hi, dst_hi);
    }
#endif // _LP64
  }
}


// we assume that rax, and rdx can be overwritten
void LIR_Assembler::arithmetic_idiv(LIR_Code code, LIR_Opr left, LIR_Opr right, LIR_Opr temp, LIR_Opr result, CodeEmitInfo* info) {

  assert(left->is_single_cpu(),   "left must be register");
  assert(right->is_single_cpu() || right->is_constant(),  "right must be register or constant");
  assert(result->is_single_cpu(), "result must be register");

  //  assert(left->destroys_register(), "check");
  //  assert(right->destroys_register(), "check");

  Register lreg = left->as_register();
  Register dreg = result->as_register();

  if (right->is_constant()) {
    jint divisor = right->as_constant_ptr()->as_jint();
    assert(divisor > 0 && is_power_of_2(divisor), "must be");
    if (code == lir_idiv) {
      assert(lreg == rax, "must be rax,");
      assert(temp->as_register() == rdx, "tmp register must be rdx");
      __ cdql(); // sign extend into rdx:rax
      if (divisor == 2) {
        __ subl(lreg, rdx);
      } else {
        __ andl(rdx, divisor - 1);
        __ addl(lreg, rdx);
      }
      __ sarl(lreg, log2i_exact(divisor));
      move_regs(lreg, dreg);
    } else if (code == lir_irem) {
      Label done;
      __ mov(dreg, lreg);
      __ andl(dreg, 0x80000000 | (divisor - 1));
      __ jcc(Assembler::positive, done);
      __ decrement(dreg);
      __ orl(dreg, ~(divisor - 1));
      __ increment(dreg);
      __ bind(done);
    } else {
      ShouldNotReachHere();
    }
  } else {
    Register rreg = right->as_register();
    assert(lreg == rax, "left register must be rax,");
    assert(rreg != rdx, "right register must not be rdx");
    assert(temp->as_register() == rdx, "tmp register must be rdx");

    move_regs(lreg, rax);

    int idivl_offset = __ corrected_idivl(rreg);
    if (ImplicitDiv0Checks) {
      add_debug_info_for_div0(idivl_offset, info);
    }
    if (code == lir_irem) {
      move_regs(rdx, dreg); // result is in rdx
    } else {
      move_regs(rax, dreg);
    }
  }
}


void LIR_Assembler::comp_op(LIR_Condition condition, LIR_Opr opr1, LIR_Opr opr2, LIR_Op2* op) {
  if (opr1->is_single_cpu()) {
    Register reg1 = opr1->as_register();
    if (opr2->is_single_cpu()) {
      // cpu register - cpu register
      if (is_reference_type(opr1->type())) {
        __ cmpoop(reg1, opr2->as_register());
      } else {
        assert(!is_reference_type(opr2->type()), "cmp int, oop?");
        __ cmpl(reg1, opr2->as_register());
      }
    } else if (opr2->is_stack()) {
      // cpu register - stack
      if (is_reference_type(opr1->type())) {
        __ cmpoop(reg1, frame_map()->address_for_slot(opr2->single_stack_ix()));
      } else {
        __ cmpl(reg1, frame_map()->address_for_slot(opr2->single_stack_ix()));
      }
    } else if (opr2->is_constant()) {
      // cpu register - constant
      LIR_Const* c = opr2->as_constant_ptr();
      if (c->type() == T_INT) {
        jint i = c->as_jint();
        if (i == 0) {
          __ testl(reg1, reg1);
        } else {
          __ cmpl(reg1, i);
        }
      } else if (c->type() == T_METADATA) {
        // All we need for now is a comparison with null for equality.
        assert(condition == lir_cond_equal || condition == lir_cond_notEqual, "oops");
        Metadata* m = c->as_metadata();
        if (m == nullptr) {
          __ testptr(reg1, reg1);
        } else {
          ShouldNotReachHere();
        }
      } else if (is_reference_type(c->type())) {
        // In 64bit oops are single register
        jobject o = c->as_jobject();
        if (o == nullptr) {
          __ testptr(reg1, reg1);
        } else {
          __ cmpoop(reg1, o, rscratch1);
        }
      } else {
        fatal("unexpected type: %s", basictype_to_str(c->type()));
      }
      // cpu register - address
    } else if (opr2->is_address()) {
      if (op->info() != nullptr) {
        add_debug_info_for_null_check_here(op->info());
      }
      __ cmpl(reg1, as_Address(opr2->as_address_ptr()));
    } else {
      ShouldNotReachHere();
    }

  } else if(opr1->is_double_cpu()) {
    Register xlo = opr1->as_register_lo();
    Register xhi = opr1->as_register_hi();
    if (opr2->is_double_cpu()) {
#ifdef _LP64
      __ cmpptr(xlo, opr2->as_register_lo());
#else
      // cpu register - cpu register
      Register ylo = opr2->as_register_lo();
      Register yhi = opr2->as_register_hi();
      __ subl(xlo, ylo);
      __ sbbl(xhi, yhi);
      if (condition == lir_cond_equal || condition == lir_cond_notEqual) {
        __ orl(xhi, xlo);
      }
#endif // _LP64
    } else if (opr2->is_constant()) {
      // cpu register - constant 0
      assert(opr2->as_jlong() == (jlong)0, "only handles zero");
#ifdef _LP64
      __ cmpptr(xlo, (int32_t)opr2->as_jlong());
#else
      assert(condition == lir_cond_equal || condition == lir_cond_notEqual, "only handles equals case");
      __ orl(xhi, xlo);
#endif // _LP64
    } else {
      ShouldNotReachHere();
    }

  } else if (opr1->is_single_xmm()) {
    XMMRegister reg1 = opr1->as_xmm_float_reg();
    if (opr2->is_single_xmm()) {
      // xmm register - xmm register
      __ ucomiss(reg1, opr2->as_xmm_float_reg());
    } else if (opr2->is_stack()) {
      // xmm register - stack
      __ ucomiss(reg1, frame_map()->address_for_slot(opr2->single_stack_ix()));
    } else if (opr2->is_constant()) {
      // xmm register - constant
      __ ucomiss(reg1, InternalAddress(float_constant(opr2->as_jfloat())));
    } else if (opr2->is_address()) {
      // xmm register - address
      if (op->info() != nullptr) {
        add_debug_info_for_null_check_here(op->info());
      }
      __ ucomiss(reg1, as_Address(opr2->as_address_ptr()));
    } else {
      ShouldNotReachHere();
    }

  } else if (opr1->is_double_xmm()) {
    XMMRegister reg1 = opr1->as_xmm_double_reg();
    if (opr2->is_double_xmm()) {
      // xmm register - xmm register
      __ ucomisd(reg1, opr2->as_xmm_double_reg());
    } else if (opr2->is_stack()) {
      // xmm register - stack
      __ ucomisd(reg1, frame_map()->address_for_slot(opr2->double_stack_ix()));
    } else if (opr2->is_constant()) {
      // xmm register - constant
      __ ucomisd(reg1, InternalAddress(double_constant(opr2->as_jdouble())));
    } else if (opr2->is_address()) {
      // xmm register - address
      if (op->info() != nullptr) {
        add_debug_info_for_null_check_here(op->info());
      }
      __ ucomisd(reg1, as_Address(opr2->pointer()->as_address()));
    } else {
      ShouldNotReachHere();
    }

#ifndef _LP64
  } else if(opr1->is_single_fpu() || opr1->is_double_fpu()) {
    assert(opr1->is_fpu_register() && opr1->fpu() == 0, "currently left-hand side must be on TOS (relax this restriction)");
    assert(opr2->is_fpu_register(), "both must be registers");
    __ fcmp(noreg, opr2->fpu(), op->fpu_pop_count() > 0, op->fpu_pop_count() > 1);
#endif // LP64

  } else if (opr1->is_address() && opr2->is_constant()) {
    LIR_Const* c = opr2->as_constant_ptr();
#ifdef _LP64
    if (is_reference_type(c->type())) {
      assert(condition == lir_cond_equal || condition == lir_cond_notEqual, "need to reverse");
      __ movoop(rscratch1, c->as_jobject());
    }
#endif // LP64
    if (op->info() != nullptr) {
      add_debug_info_for_null_check_here(op->info());
    }
    // special case: address - constant
    LIR_Address* addr = opr1->as_address_ptr();
    if (c->type() == T_INT) {
      __ cmpl(as_Address(addr), c->as_jint());
    } else if (is_reference_type(c->type())) {
#ifdef _LP64
      // %%% Make this explode if addr isn't reachable until we figure out a
      // better strategy by giving noreg as the temp for as_Address
      __ cmpoop(rscratch1, as_Address(addr, noreg));
#else
      __ cmpoop(as_Address(addr), c->as_jobject());
#endif // _LP64
    } else {
      ShouldNotReachHere();
    }

  } else {
    ShouldNotReachHere();
  }
}

void LIR_Assembler::comp_fl2i(LIR_Code code, LIR_Opr left, LIR_Opr right, LIR_Opr dst, LIR_Op2* op) {
  if (code == lir_cmp_fd2i || code == lir_ucmp_fd2i) {
    if (left->is_single_xmm()) {
      assert(right->is_single_xmm(), "must match");
      __ cmpss2int(left->as_xmm_float_reg(), right->as_xmm_float_reg(), dst->as_register(), code == lir_ucmp_fd2i);
    } else if (left->is_double_xmm()) {
      assert(right->is_double_xmm(), "must match");
      __ cmpsd2int(left->as_xmm_double_reg(), right->as_xmm_double_reg(), dst->as_register(), code == lir_ucmp_fd2i);

    } else {
#ifdef _LP64
      ShouldNotReachHere();
#else
      assert(left->is_single_fpu() || left->is_double_fpu(), "must be");
      assert(right->is_single_fpu() || right->is_double_fpu(), "must match");

      assert(left->fpu() == 0, "left must be on TOS");
      __ fcmp2int(dst->as_register(), code == lir_ucmp_fd2i, right->fpu(),
                  op->fpu_pop_count() > 0, op->fpu_pop_count() > 1);
#endif // LP64
    }
  } else {
    assert(code == lir_cmp_l2i, "check");
#ifdef _LP64
    Label done;
    Register dest = dst->as_register();
    __ cmpptr(left->as_register_lo(), right->as_register_lo());
    __ movl(dest, -1);
    __ jccb(Assembler::less, done);
    __ setb(Assembler::notZero, dest);
    __ movzbl(dest, dest);
    __ bind(done);
#else
    __ lcmp2int(left->as_register_hi(),
                left->as_register_lo(),
                right->as_register_hi(),
                right->as_register_lo());
    move_regs(left->as_register_hi(), dst->as_register());
#endif // _LP64
  }
}


void LIR_Assembler::align_call(LIR_Code code) {
  // make sure that the displacement word of the call ends up word aligned
  int offset = __ offset();
  switch (code) {
  case lir_static_call:
  case lir_optvirtual_call:
  case lir_dynamic_call:
    offset += NativeCall::displacement_offset;
    break;
  case lir_icvirtual_call:
    offset += NativeCall::displacement_offset + NativeMovConstReg::instruction_size;
    break;
  default: ShouldNotReachHere();
  }
  __ align(BytesPerWord, offset);
}


void LIR_Assembler::call(LIR_OpJavaCall* op, relocInfo::relocType rtype) {
  assert((__ offset() + NativeCall::displacement_offset) % BytesPerWord == 0,
         "must be aligned");
  __ call(AddressLiteral(op->addr(), rtype));
  add_call_info(code_offset(), op->info());
  __ post_call_nop();
}


void LIR_Assembler::ic_call(LIR_OpJavaCall* op) {
  __ ic_call(op->addr());
  add_call_info(code_offset(), op->info());
  assert((__ offset() - NativeCall::instruction_size + NativeCall::displacement_offset) % BytesPerWord == 0,
         "must be aligned");
  __ post_call_nop();
}


void LIR_Assembler::emit_static_call_stub() {
  address call_pc = __ pc();
  address stub = __ start_a_stub(call_stub_size());
  if (stub == nullptr) {
    bailout("static call stub overflow");
    return;
  }

  int start = __ offset();

  // make sure that the displacement word of the call ends up word aligned
  __ align(BytesPerWord, __ offset() + NativeMovConstReg::instruction_size + NativeCall::displacement_offset);
  __ relocate(static_stub_Relocation::spec(call_pc));
  __ mov_metadata(rbx, (Metadata*)nullptr);
  // must be set to -1 at code generation time
  assert(((__ offset() + 1) % BytesPerWord) == 0, "must be aligned");
  // On 64bit this will die since it will take a movq & jmp, must be only a jmp
  __ jump(RuntimeAddress(__ pc()));

  assert(__ offset() - start <= call_stub_size(), "stub too big");
  __ end_a_stub();
}


void LIR_Assembler::throw_op(LIR_Opr exceptionPC, LIR_Opr exceptionOop, CodeEmitInfo* info) {
  assert(exceptionOop->as_register() == rax, "must match");
  assert(exceptionPC->as_register() == rdx, "must match");

  // exception object is not added to oop map by LinearScan
  // (LinearScan assumes that no oops are in fixed registers)
  info->add_register_oop(exceptionOop);
  Runtime1::StubID unwind_id;

  // get current pc information
  // pc is only needed if the method has an exception handler, the unwind code does not need it.
  int pc_for_athrow_offset = __ offset();
  InternalAddress pc_for_athrow(__ pc());
  __ lea(exceptionPC->as_register(), pc_for_athrow);
  add_call_info(pc_for_athrow_offset, info); // for exception handler

  __ verify_not_null_oop(rax);
  // search an exception handler (rax: exception oop, rdx: throwing pc)
  if (compilation()->has_fpu_code()) {
    unwind_id = Runtime1::handle_exception_id;
  } else {
    unwind_id = Runtime1::handle_exception_nofpu_id;
  }
  __ call(RuntimeAddress(Runtime1::entry_for(unwind_id)));

  // enough room for two byte trap
  __ nop();
}


void LIR_Assembler::unwind_op(LIR_Opr exceptionOop) {
  assert(exceptionOop->as_register() == rax, "must match");

  __ jmp(_unwind_handler_entry);
}


void LIR_Assembler::shift_op(LIR_Code code, LIR_Opr left, LIR_Opr count, LIR_Opr dest, LIR_Opr tmp) {

  // optimized version for linear scan:
  // * count must be already in ECX (guaranteed by LinearScan)
  // * left and dest must be equal
  // * tmp must be unused
  assert(count->as_register() == SHIFT_count, "count must be in ECX");
  assert(left == dest, "left and dest must be equal");
  assert(tmp->is_illegal(), "wasting a register if tmp is allocated");

  if (left->is_single_cpu()) {
    Register value = left->as_register();
    assert(value != SHIFT_count, "left cannot be ECX");

    switch (code) {
      case lir_shl:  __ shll(value); break;
      case lir_shr:  __ sarl(value); break;
      case lir_ushr: __ shrl(value); break;
      default: ShouldNotReachHere();
    }
  } else if (left->is_double_cpu()) {
    Register lo = left->as_register_lo();
    Register hi = left->as_register_hi();
    assert(lo != SHIFT_count && hi != SHIFT_count, "left cannot be ECX");
#ifdef _LP64
    switch (code) {
      case lir_shl:  __ shlptr(lo);        break;
      case lir_shr:  __ sarptr(lo);        break;
      case lir_ushr: __ shrptr(lo);        break;
      default: ShouldNotReachHere();
    }
#else

    switch (code) {
      case lir_shl:  __ lshl(hi, lo);        break;
      case lir_shr:  __ lshr(hi, lo, true);  break;
      case lir_ushr: __ lshr(hi, lo, false); break;
      default: ShouldNotReachHere();
    }
#endif // LP64
  } else {
    ShouldNotReachHere();
  }
}


void LIR_Assembler::shift_op(LIR_Code code, LIR_Opr left, jint count, LIR_Opr dest) {
  if (dest->is_single_cpu()) {
    // first move left into dest so that left is not destroyed by the shift
    Register value = dest->as_register();
    count = count & 0x1F; // Java spec

    move_regs(left->as_register(), value);
    switch (code) {
      case lir_shl:  __ shll(value, count); break;
      case lir_shr:  __ sarl(value, count); break;
      case lir_ushr: __ shrl(value, count); break;
      default: ShouldNotReachHere();
    }
  } else if (dest->is_double_cpu()) {
#ifndef _LP64
    Unimplemented();
#else
    // first move left into dest so that left is not destroyed by the shift
    Register value = dest->as_register_lo();
    count = count & 0x1F; // Java spec

    move_regs(left->as_register_lo(), value);
    switch (code) {
      case lir_shl:  __ shlptr(value, count); break;
      case lir_shr:  __ sarptr(value, count); break;
      case lir_ushr: __ shrptr(value, count); break;
      default: ShouldNotReachHere();
    }
#endif // _LP64
  } else {
    ShouldNotReachHere();
  }
}


void LIR_Assembler::store_parameter(Register r, int offset_from_rsp_in_words) {
  assert(offset_from_rsp_in_words >= 0, "invalid offset from rsp");
  int offset_from_rsp_in_bytes = offset_from_rsp_in_words * BytesPerWord;
  assert(offset_from_rsp_in_bytes < frame_map()->reserved_argument_area_size(), "invalid offset");
  __ movptr (Address(rsp, offset_from_rsp_in_bytes), r);
}


void LIR_Assembler::store_parameter(jint c,     int offset_from_rsp_in_words) {
  assert(offset_from_rsp_in_words >= 0, "invalid offset from rsp");
  int offset_from_rsp_in_bytes = offset_from_rsp_in_words * BytesPerWord;
  assert(offset_from_rsp_in_bytes < frame_map()->reserved_argument_area_size(), "invalid offset");
  __ movptr (Address(rsp, offset_from_rsp_in_bytes), c);
}


void LIR_Assembler::store_parameter(jobject o, int offset_from_rsp_in_words) {
  assert(offset_from_rsp_in_words >= 0, "invalid offset from rsp");
  int offset_from_rsp_in_bytes = offset_from_rsp_in_words * BytesPerWord;
  assert(offset_from_rsp_in_bytes < frame_map()->reserved_argument_area_size(), "invalid offset");
  __ movoop(Address(rsp, offset_from_rsp_in_bytes), o, rscratch1);
}


void LIR_Assembler::store_parameter(Metadata* m, int offset_from_rsp_in_words) {
  assert(offset_from_rsp_in_words >= 0, "invalid offset from rsp");
  int offset_from_rsp_in_bytes = offset_from_rsp_in_words * BytesPerWord;
  assert(offset_from_rsp_in_bytes < frame_map()->reserved_argument_area_size(), "invalid offset");
  __ mov_metadata(Address(rsp, offset_from_rsp_in_bytes), m, rscratch1);
}


// This code replaces a call to arraycopy; no exception may
// be thrown in this code, they must be thrown in the System.arraycopy
// activation frame; we could save some checks if this would not be the case
void LIR_Assembler::emit_arraycopy(LIR_OpArrayCopy* op) {
  ciArrayKlass* default_type = op->expected_type();
  Register src = op->src()->as_register();
  Register dst = op->dst()->as_register();
  Register src_pos = op->src_pos()->as_register();
  Register dst_pos = op->dst_pos()->as_register();
  Register length  = op->length()->as_register();
  Register tmp = op->tmp()->as_register();
  Register tmp_load_klass = LP64_ONLY(rscratch1) NOT_LP64(noreg);
  Register tmp2 = UseCompactObjectHeaders ? rscratch2 : noreg;

  CodeStub* stub = op->stub();
  int flags = op->flags();
  BasicType basic_type = default_type != nullptr ? default_type->element_type()->basic_type() : T_ILLEGAL;
  if (is_reference_type(basic_type)) basic_type = T_OBJECT;

  // if we don't know anything, just go through the generic arraycopy
  if (default_type == nullptr) {
    // save outgoing arguments on stack in case call to System.arraycopy is needed
    // HACK ALERT. This code used to push the parameters in a hardwired fashion
    // for interpreter calling conventions. Now we have to do it in new style conventions.
    // For the moment until C1 gets the new register allocator I just force all the
    // args to the right place (except the register args) and then on the back side
    // reload the register args properly if we go slow path. Yuck

    // These are proper for the calling convention
    store_parameter(length, 2);
    store_parameter(dst_pos, 1);
    store_parameter(dst, 0);

    // these are just temporary placements until we need to reload
    store_parameter(src_pos, 3);
    store_parameter(src, 4);
    NOT_LP64(assert(src == rcx && src_pos == rdx, "mismatch in calling convention");)

    address copyfunc_addr = StubRoutines::generic_arraycopy();
    assert(copyfunc_addr != nullptr, "generic arraycopy stub required");

    // pass arguments: may push as this is not a safepoint; SP must be fix at each safepoint
#ifdef _LP64
    // The arguments are in java calling convention so we can trivially shift them to C
    // convention
    assert_different_registers(c_rarg0, j_rarg1, j_rarg2, j_rarg3, j_rarg4);
    __ mov(c_rarg0, j_rarg0);
    assert_different_registers(c_rarg1, j_rarg2, j_rarg3, j_rarg4);
    __ mov(c_rarg1, j_rarg1);
    assert_different_registers(c_rarg2, j_rarg3, j_rarg4);
    __ mov(c_rarg2, j_rarg2);
    assert_different_registers(c_rarg3, j_rarg4);
    __ mov(c_rarg3, j_rarg3);
#ifdef _WIN64
    // Allocate abi space for args but be sure to keep stack aligned
    __ subptr(rsp, 6*wordSize);
    store_parameter(j_rarg4, 4);
#ifndef PRODUCT
    if (PrintC1Statistics) {
      __ incrementl(ExternalAddress((address)&Runtime1::_generic_arraycopystub_cnt), rscratch1);
    }
#endif
    __ call(RuntimeAddress(copyfunc_addr));
    __ addptr(rsp, 6*wordSize);
#else
    __ mov(c_rarg4, j_rarg4);
#ifndef PRODUCT
    if (PrintC1Statistics) {
      __ incrementl(ExternalAddress((address)&Runtime1::_generic_arraycopystub_cnt), rscratch1);
    }
#endif
    __ call(RuntimeAddress(copyfunc_addr));
#endif // _WIN64
#else
    __ push(length);
    __ push(dst_pos);
    __ push(dst);
    __ push(src_pos);
    __ push(src);

#ifndef PRODUCT
    if (PrintC1Statistics) {
      __ incrementl(ExternalAddress((address)&Runtime1::_generic_arraycopystub_cnt), rscratch1);
    }
#endif
    __ call_VM_leaf(copyfunc_addr, 5); // removes pushed parameter from the stack

#endif // _LP64

    __ testl(rax, rax);
    __ jcc(Assembler::equal, *stub->continuation());

    __ mov(tmp, rax);
    __ xorl(tmp, -1);

    // Reload values from the stack so they are where the stub
    // expects them.
    __ movptr   (dst,     Address(rsp, 0*BytesPerWord));
    __ movptr   (dst_pos, Address(rsp, 1*BytesPerWord));
    __ movptr   (length,  Address(rsp, 2*BytesPerWord));
    __ movptr   (src_pos, Address(rsp, 3*BytesPerWord));
    __ movptr   (src,     Address(rsp, 4*BytesPerWord));

    __ subl(length, tmp);
    __ addl(src_pos, tmp);
    __ addl(dst_pos, tmp);
    __ jmp(*stub->entry());

    __ bind(*stub->continuation());
    return;
  }

  assert(default_type != nullptr && default_type->is_array_klass() && default_type->is_loaded(), "must be true at this point");

  int elem_size = type2aelembytes(basic_type);
  Address::ScaleFactor scale;

  switch (elem_size) {
    case 1 :
      scale = Address::times_1;
      break;
    case 2 :
      scale = Address::times_2;
      break;
    case 4 :
      scale = Address::times_4;
      break;
    case 8 :
      scale = Address::times_8;
      break;
    default:
      scale = Address::no_scale;
      ShouldNotReachHere();
  }

  Address src_length_addr = Address(src, arrayOopDesc::length_offset_in_bytes());
  Address dst_length_addr = Address(dst, arrayOopDesc::length_offset_in_bytes());

  // length and pos's are all sign extended at this point on 64bit

  // test for null
  if (flags & LIR_OpArrayCopy::src_null_check) {
    __ testptr(src, src);
    __ jcc(Assembler::zero, *stub->entry());
  }
  if (flags & LIR_OpArrayCopy::dst_null_check) {
    __ testptr(dst, dst);
    __ jcc(Assembler::zero, *stub->entry());
  }

  // If the compiler was not able to prove that exact type of the source or the destination
  // of the arraycopy is an array type, check at runtime if the source or the destination is
  // an instance type.
  if (flags & LIR_OpArrayCopy::type_check) {
    if (!(flags & LIR_OpArrayCopy::dst_objarray)) {
      __ load_klass(tmp, dst, tmp_load_klass);
      __ cmpl(Address(tmp, in_bytes(Klass::layout_helper_offset())), Klass::_lh_neutral_value);
      __ jcc(Assembler::greaterEqual, *stub->entry());
    }

    if (!(flags & LIR_OpArrayCopy::src_objarray)) {
      __ load_klass(tmp, src, tmp_load_klass);
      __ cmpl(Address(tmp, in_bytes(Klass::layout_helper_offset())), Klass::_lh_neutral_value);
      __ jcc(Assembler::greaterEqual, *stub->entry());
    }
  }

  // check if negative
  if (flags & LIR_OpArrayCopy::src_pos_positive_check) {
    __ testl(src_pos, src_pos);
    __ jcc(Assembler::less, *stub->entry());
  }
  if (flags & LIR_OpArrayCopy::dst_pos_positive_check) {
    __ testl(dst_pos, dst_pos);
    __ jcc(Assembler::less, *stub->entry());
  }

  if (flags & LIR_OpArrayCopy::src_range_check) {
    __ lea(tmp, Address(src_pos, length, Address::times_1, 0));
    __ cmpl(tmp, src_length_addr);
    __ jcc(Assembler::above, *stub->entry());
  }
  if (flags & LIR_OpArrayCopy::dst_range_check) {
    __ lea(tmp, Address(dst_pos, length, Address::times_1, 0));
    __ cmpl(tmp, dst_length_addr);
    __ jcc(Assembler::above, *stub->entry());
  }

  if (flags & LIR_OpArrayCopy::length_positive_check) {
    __ testl(length, length);
    __ jcc(Assembler::less, *stub->entry());
  }

#ifdef _LP64
  __ movl2ptr(src_pos, src_pos); //higher 32bits must be null
  __ movl2ptr(dst_pos, dst_pos); //higher 32bits must be null
#endif

  if (flags & LIR_OpArrayCopy::type_check) {
    // We don't know the array types are compatible
    if (basic_type != T_OBJECT) {
      // Simple test for basic type arrays
      __ cmp_klass(src, dst, tmp, tmp2);
      __ jcc(Assembler::notEqual, *stub->entry());
    } else {
      // For object arrays, if src is a sub class of dst then we can
      // safely do the copy.
      Label cont, slow;

      __ push(src);
      __ push(dst);

      __ load_klass(src, src, tmp_load_klass);
      __ load_klass(dst, dst, tmp_load_klass);

      __ check_klass_subtype_fast_path(src, dst, tmp, &cont, &slow, nullptr);

      __ push(src);
      __ push(dst);
      __ call(RuntimeAddress(Runtime1::entry_for(Runtime1::slow_subtype_check_id)));
      __ pop(dst);
      __ pop(src);

      __ testl(src, src);
      __ jcc(Assembler::notEqual, cont);

      __ bind(slow);
      __ pop(dst);
      __ pop(src);

      address copyfunc_addr = StubRoutines::checkcast_arraycopy();
      if (copyfunc_addr != nullptr) { // use stub if available
        // src is not a sub class of dst so we have to do a
        // per-element check.

        int mask = LIR_OpArrayCopy::src_objarray|LIR_OpArrayCopy::dst_objarray;
        if ((flags & mask) != mask) {
          // Check that at least both of them object arrays.
          assert(flags & mask, "one of the two should be known to be an object array");

          if (!(flags & LIR_OpArrayCopy::src_objarray)) {
            __ load_klass(tmp, src, tmp_load_klass);
          } else if (!(flags & LIR_OpArrayCopy::dst_objarray)) {
            __ load_klass(tmp, dst, tmp_load_klass);
          }
          int lh_offset = in_bytes(Klass::layout_helper_offset());
          Address klass_lh_addr(tmp, lh_offset);
          jint objArray_lh = Klass::array_layout_helper(T_OBJECT);
          __ cmpl(klass_lh_addr, objArray_lh);
          __ jcc(Assembler::notEqual, *stub->entry());
        }

       // Spill because stubs can use any register they like and it's
       // easier to restore just those that we care about.
       store_parameter(dst, 0);
       store_parameter(dst_pos, 1);
       store_parameter(length, 2);
       store_parameter(src_pos, 3);
       store_parameter(src, 4);

#ifndef _LP64
        Address dst_klass_addr = Address(dst, oopDesc::klass_offset_in_bytes());
        __ movptr(tmp, dst_klass_addr);
        __ movptr(tmp, Address(tmp, ObjArrayKlass::element_klass_offset()));
        __ push(tmp);
        __ movl(tmp, Address(tmp, Klass::super_check_offset_offset()));
        __ push(tmp);
        __ push(length);
        __ lea(tmp, Address(dst, dst_pos, scale, arrayOopDesc::base_offset_in_bytes(basic_type)));
        __ push(tmp);
        __ lea(tmp, Address(src, src_pos, scale, arrayOopDesc::base_offset_in_bytes(basic_type)));
        __ push(tmp);

        __ call_VM_leaf(copyfunc_addr, 5);
#else
        __ movl2ptr(length, length); //higher 32bits must be null

        __ lea(c_rarg0, Address(src, src_pos, scale, arrayOopDesc::base_offset_in_bytes(basic_type)));
        assert_different_registers(c_rarg0, dst, dst_pos, length);
        __ lea(c_rarg1, Address(dst, dst_pos, scale, arrayOopDesc::base_offset_in_bytes(basic_type)));
        assert_different_registers(c_rarg1, dst, length);

        __ mov(c_rarg2, length);
        assert_different_registers(c_rarg2, dst);

#ifdef _WIN64
        // Allocate abi space for args but be sure to keep stack aligned
        __ subptr(rsp, 6*wordSize);
        __ load_klass(c_rarg3, dst, tmp_load_klass);
        __ movptr(c_rarg3, Address(c_rarg3, ObjArrayKlass::element_klass_offset()));
        store_parameter(c_rarg3, 4);
        __ movl(c_rarg3, Address(c_rarg3, Klass::super_check_offset_offset()));
        __ call(RuntimeAddress(copyfunc_addr));
        __ addptr(rsp, 6*wordSize);
#else
        __ load_klass(c_rarg4, dst, tmp_load_klass);
        __ movptr(c_rarg4, Address(c_rarg4, ObjArrayKlass::element_klass_offset()));
        __ movl(c_rarg3, Address(c_rarg4, Klass::super_check_offset_offset()));
        __ call(RuntimeAddress(copyfunc_addr));
#endif

#endif

#ifndef PRODUCT
        if (PrintC1Statistics) {
          Label failed;
          __ testl(rax, rax);
          __ jcc(Assembler::notZero, failed);
          __ incrementl(ExternalAddress((address)&Runtime1::_arraycopy_checkcast_cnt), rscratch1);
          __ bind(failed);
        }
#endif

        __ testl(rax, rax);
        __ jcc(Assembler::zero, *stub->continuation());

#ifndef PRODUCT
        if (PrintC1Statistics) {
          __ incrementl(ExternalAddress((address)&Runtime1::_arraycopy_checkcast_attempt_cnt), rscratch1);
        }
#endif

        __ mov(tmp, rax);

        __ xorl(tmp, -1);

        // Restore previously spilled arguments
        __ movptr   (dst,     Address(rsp, 0*BytesPerWord));
        __ movptr   (dst_pos, Address(rsp, 1*BytesPerWord));
        __ movptr   (length,  Address(rsp, 2*BytesPerWord));
        __ movptr   (src_pos, Address(rsp, 3*BytesPerWord));
        __ movptr   (src,     Address(rsp, 4*BytesPerWord));


        __ subl(length, tmp);
        __ addl(src_pos, tmp);
        __ addl(dst_pos, tmp);
      }

      __ jmp(*stub->entry());

      __ bind(cont);
      __ pop(dst);
      __ pop(src);
    }
  }

#ifdef ASSERT
  if (basic_type != T_OBJECT || !(flags & LIR_OpArrayCopy::type_check)) {
    // Sanity check the known type with the incoming class.  For the
    // primitive case the types must match exactly with src.klass and
    // dst.klass each exactly matching the default type.  For the
    // object array case, if no type check is needed then either the
    // dst type is exactly the expected type and the src type is a
    // subtype which we can't check or src is the same array as dst
    // but not necessarily exactly of type default_type.
    Label known_ok, halt;
    __ mov_metadata(tmp, default_type->constant_encoding());
#ifdef _LP64
    if (UseCompressedClassPointers) {
      __ encode_klass_not_null(tmp, rscratch1);
    }
#endif
    if (basic_type != T_OBJECT) {
      __ cmp_klass(tmp, dst, tmp2);
      __ jcc(Assembler::notEqual, halt);
      __ cmp_klass(tmp, src, tmp2);
      __ jcc(Assembler::equal, known_ok);
    } else {
      __ cmp_klass(tmp, dst, tmp2);
      __ jcc(Assembler::equal, known_ok);
      __ cmpptr(src, dst);
      __ jcc(Assembler::equal, known_ok);
    }
    __ bind(halt);
    __ stop("incorrect type information in arraycopy");
    __ bind(known_ok);
  }
#endif

#ifndef PRODUCT
  if (PrintC1Statistics) {
    __ incrementl(ExternalAddress(Runtime1::arraycopy_count_address(basic_type)), rscratch1);
  }
#endif

#ifdef _LP64
  assert_different_registers(c_rarg0, dst, dst_pos, length);
  __ lea(c_rarg0, Address(src, src_pos, scale, arrayOopDesc::base_offset_in_bytes(basic_type)));
  assert_different_registers(c_rarg1, length);
  __ lea(c_rarg1, Address(dst, dst_pos, scale, arrayOopDesc::base_offset_in_bytes(basic_type)));
  __ mov(c_rarg2, length);

#else
  __ lea(tmp, Address(src, src_pos, scale, arrayOopDesc::base_offset_in_bytes(basic_type)));
  store_parameter(tmp, 0);
  __ lea(tmp, Address(dst, dst_pos, scale, arrayOopDesc::base_offset_in_bytes(basic_type)));
  store_parameter(tmp, 1);
  store_parameter(length, 2);
#endif // _LP64

  bool disjoint = (flags & LIR_OpArrayCopy::overlapping) == 0;
  bool aligned = (flags & LIR_OpArrayCopy::unaligned) == 0;
  const char *name;
  address entry = StubRoutines::select_arraycopy_function(basic_type, aligned, disjoint, name, false);
  __ call_VM_leaf(entry, 0);

  __ bind(*stub->continuation());
}

void LIR_Assembler::emit_updatecrc32(LIR_OpUpdateCRC32* op) {
  assert(op->crc()->is_single_cpu(),  "crc must be register");
  assert(op->val()->is_single_cpu(),  "byte value must be register");
  assert(op->result_opr()->is_single_cpu(), "result must be register");
  Register crc = op->crc()->as_register();
  Register val = op->val()->as_register();
  Register res = op->result_opr()->as_register();

  assert_different_registers(val, crc, res);

  __ lea(res, ExternalAddress(StubRoutines::crc_table_addr()));
  __ notl(crc); // ~crc
  __ update_byte_crc32(crc, val, res);
  __ notl(crc); // ~crc
  __ mov(res, crc);
}

void LIR_Assembler::emit_lock(LIR_OpLock* op) {
  Register obj = op->obj_opr()->as_register();  // may not be an oop
  Register hdr = op->hdr_opr()->as_register();
  Register lock = op->lock_opr()->as_register();
  if (LockingMode == LM_MONITOR) {
    if (op->info() != nullptr) {
      add_debug_info_for_null_check_here(op->info());
      __ null_check(obj);
    }
    __ jmp(*op->stub()->entry());
  } else if (op->code() == lir_lock) {
    assert(BasicLock::displaced_header_offset_in_bytes() == 0, "lock_reg must point to the displaced header");
    Register tmp = LockingMode == LM_LIGHTWEIGHT || LockingMode == LM_PLACEHOLDER ? op->scratch_opr()->as_register() : noreg;
    // add debug info for NullPointerException only if one is possible
    int null_check_offset = __ lock_object(hdr, obj, lock, tmp, *op->stub()->entry());
    if (op->info() != nullptr) {
      add_debug_info_for_null_check(null_check_offset, op->info());
    }
    // done
  } else if (op->code() == lir_unlock) {
    assert(BasicLock::displaced_header_offset_in_bytes() == 0, "lock_reg must point to the displaced header");
    __ unlock_object(hdr, obj, lock, *op->stub()->entry());
  } else {
    Unimplemented();
  }
  __ bind(*op->stub()->continuation());
}

void LIR_Assembler::emit_load_klass(LIR_OpLoadKlass* op) {
  Register obj = op->obj()->as_pointer_register();
  Register result = op->result_opr()->as_pointer_register();

  CodeEmitInfo* info = op->info();
  if (info != nullptr) {
    add_debug_info_for_null_check_here(info);
  }

#ifdef _LP64
  if (UseCompactObjectHeaders) {
    Register tmp = rscratch1;
    assert_different_registers(tmp, obj);
    assert_different_registers(tmp, result);

    // Check if we can take the (common) fast path, if obj is unlocked.
    __ movq(result, Address(obj, oopDesc::mark_offset_in_bytes()));
<<<<<<< HEAD
    if (LockingMode != LM_PLACEHOLDER) {
      __ testb(result, markWord::monitor_value);
      __ jcc(Assembler::notZero, *op->stub()->entry());
      __ bind(*op->stub()->continuation());
    }
=======
    __ testb(result, markWord::monitor_value);
    __ jcc(Assembler::notZero, *op->stub()->entry());
    __ bind(*op->stub()->continuation());
>>>>>>> b2fcfb73
    // Fast-path: shift and decode Klass*.
    __ shrq(result, markWord::klass_shift);
    __ decode_klass_not_null(result, tmp);
  } else if (UseCompressedClassPointers) {
    __ movl(result, Address(obj, oopDesc::klass_offset_in_bytes()));
    __ decode_klass_not_null(result, rscratch1);
  } else
#endif
  {
    __ movptr(result, Address(obj, oopDesc::klass_offset_in_bytes()));
  }
}

void LIR_Assembler::emit_profile_call(LIR_OpProfileCall* op) {
  ciMethod* method = op->profiled_method();
  int bci          = op->profiled_bci();
  ciMethod* callee = op->profiled_callee();
  Register tmp_load_klass = LP64_ONLY(rscratch1) NOT_LP64(noreg);

  // Update counter for all call types
  ciMethodData* md = method->method_data_or_null();
  assert(md != nullptr, "Sanity");
  ciProfileData* data = md->bci_to_data(bci);
  assert(data != nullptr && data->is_CounterData(), "need CounterData for calls");
  assert(op->mdo()->is_single_cpu(),  "mdo must be allocated");
  Register mdo  = op->mdo()->as_register();
  __ mov_metadata(mdo, md->constant_encoding());
  Address counter_addr(mdo, md->byte_offset_of_slot(data, CounterData::count_offset()));
  // Perform additional virtual call profiling for invokevirtual and
  // invokeinterface bytecodes
  if (op->should_profile_receiver_type()) {
    assert(op->recv()->is_single_cpu(), "recv must be allocated");
    Register recv = op->recv()->as_register();
    assert_different_registers(mdo, recv);
    assert(data->is_VirtualCallData(), "need VirtualCallData for virtual calls");
    ciKlass* known_klass = op->known_holder();
    if (C1OptimizeVirtualCallProfiling && known_klass != nullptr) {
      // We know the type that will be seen at this call site; we can
      // statically update the MethodData* rather than needing to do
      // dynamic tests on the receiver type

      // NOTE: we should probably put a lock around this search to
      // avoid collisions by concurrent compilations
      ciVirtualCallData* vc_data = (ciVirtualCallData*) data;
      uint i;
      for (i = 0; i < VirtualCallData::row_limit(); i++) {
        ciKlass* receiver = vc_data->receiver(i);
        if (known_klass->equals(receiver)) {
          Address data_addr(mdo, md->byte_offset_of_slot(data, VirtualCallData::receiver_count_offset(i)));
          __ addptr(data_addr, DataLayout::counter_increment);
          return;
        }
      }

      // Receiver type not found in profile data; select an empty slot

      // Note that this is less efficient than it should be because it
      // always does a write to the receiver part of the
      // VirtualCallData rather than just the first time
      for (i = 0; i < VirtualCallData::row_limit(); i++) {
        ciKlass* receiver = vc_data->receiver(i);
        if (receiver == nullptr) {
          Address recv_addr(mdo, md->byte_offset_of_slot(data, VirtualCallData::receiver_offset(i)));
          __ mov_metadata(recv_addr, known_klass->constant_encoding(), rscratch1);
          Address data_addr(mdo, md->byte_offset_of_slot(data, VirtualCallData::receiver_count_offset(i)));
          __ addptr(data_addr, DataLayout::counter_increment);
          return;
        }
      }
    } else {
      __ load_klass(recv, recv, tmp_load_klass);
      Label update_done;
      type_profile_helper(mdo, md, data, recv, &update_done);
      // Receiver did not match any saved receiver and there is no empty row for it.
      // Increment total counter to indicate polymorphic case.
      __ addptr(counter_addr, DataLayout::counter_increment);

      __ bind(update_done);
    }
  } else {
    // Static call
    __ addptr(counter_addr, DataLayout::counter_increment);
  }
}

void LIR_Assembler::emit_profile_type(LIR_OpProfileType* op) {
  Register obj = op->obj()->as_register();
  Register tmp = op->tmp()->as_pointer_register();
  Register tmp_load_klass = LP64_ONLY(rscratch1) NOT_LP64(noreg);
  Address mdo_addr = as_Address(op->mdp()->as_address_ptr());
  ciKlass* exact_klass = op->exact_klass();
  intptr_t current_klass = op->current_klass();
  bool not_null = op->not_null();
  bool no_conflict = op->no_conflict();

  Label update, next, none;

  bool do_null = !not_null;
  bool exact_klass_set = exact_klass != nullptr && ciTypeEntries::valid_ciklass(current_klass) == exact_klass;
  bool do_update = !TypeEntries::is_type_unknown(current_klass) && !exact_klass_set;

  assert(do_null || do_update, "why are we here?");
  assert(!TypeEntries::was_null_seen(current_klass) || do_update, "why are we here?");

  __ verify_oop(obj);

#ifdef ASSERT
  if (obj == tmp) {
#ifdef _LP64
    assert_different_registers(obj, rscratch1, mdo_addr.base(), mdo_addr.index());
#else
    assert_different_registers(obj, mdo_addr.base(), mdo_addr.index());
#endif
  } else {
#ifdef _LP64
    assert_different_registers(obj, tmp, rscratch1, mdo_addr.base(), mdo_addr.index());
#else
    assert_different_registers(obj, tmp, mdo_addr.base(), mdo_addr.index());
#endif
  }
#endif
  if (do_null) {
    __ testptr(obj, obj);
    __ jccb(Assembler::notZero, update);
    if (!TypeEntries::was_null_seen(current_klass)) {
      __ testptr(mdo_addr, TypeEntries::null_seen);
#ifndef ASSERT
      __ jccb(Assembler::notZero, next); // already set
#else
      __ jcc(Assembler::notZero, next); // already set
#endif
      // atomic update to prevent overwriting Klass* with 0
      __ lock();
      __ orptr(mdo_addr, TypeEntries::null_seen);
    }
    if (do_update) {
#ifndef ASSERT
      __ jmpb(next);
    }
#else
      __ jmp(next);
    }
  } else {
    __ testptr(obj, obj);
    __ jcc(Assembler::notZero, update);
    __ stop("unexpected null obj");
#endif
  }

  __ bind(update);

  if (do_update) {
#ifdef ASSERT
    if (exact_klass != nullptr) {
      Label ok;
      __ load_klass(tmp, obj, tmp_load_klass);
      __ push(tmp);
      __ mov_metadata(tmp, exact_klass->constant_encoding());
      __ cmpptr(tmp, Address(rsp, 0));
      __ jcc(Assembler::equal, ok);
      __ stop("exact klass and actual klass differ");
      __ bind(ok);
      __ pop(tmp);
    }
#endif
    if (!no_conflict) {
      if (exact_klass == nullptr || TypeEntries::is_type_none(current_klass)) {
        if (exact_klass != nullptr) {
          __ mov_metadata(tmp, exact_klass->constant_encoding());
        } else {
          __ load_klass(tmp, obj, tmp_load_klass);
        }
#ifdef _LP64
        __ mov(rscratch1, tmp); // save original value before XOR
#endif
        __ xorptr(tmp, mdo_addr);
        __ testptr(tmp, TypeEntries::type_klass_mask);
        // klass seen before, nothing to do. The unknown bit may have been
        // set already but no need to check.
        __ jccb(Assembler::zero, next);

        __ testptr(tmp, TypeEntries::type_unknown);
        __ jccb(Assembler::notZero, next); // already unknown. Nothing to do anymore.

        if (TypeEntries::is_type_none(current_klass)) {
          __ testptr(mdo_addr, TypeEntries::type_mask);
          __ jccb(Assembler::zero, none);
#ifdef _LP64
          // There is a chance that the checks above (re-reading profiling
          // data from memory) fail if another thread has just set the
          // profiling to this obj's klass
          __ mov(tmp, rscratch1); // get back original value before XOR
          __ xorptr(tmp, mdo_addr);
          __ testptr(tmp, TypeEntries::type_klass_mask);
          __ jccb(Assembler::zero, next);
#endif
        }
      } else {
        assert(ciTypeEntries::valid_ciklass(current_klass) != nullptr &&
               ciTypeEntries::valid_ciklass(current_klass) != exact_klass, "conflict only");

        __ testptr(mdo_addr, TypeEntries::type_unknown);
        __ jccb(Assembler::notZero, next); // already unknown. Nothing to do anymore.
      }

      // different than before. Cannot keep accurate profile.
      __ orptr(mdo_addr, TypeEntries::type_unknown);

      if (TypeEntries::is_type_none(current_klass)) {
        __ jmpb(next);

        __ bind(none);
        // first time here. Set profile type.
        __ movptr(mdo_addr, tmp);
#ifdef ASSERT
        __ andptr(tmp, TypeEntries::type_klass_mask);
        __ verify_klass_ptr(tmp);
#endif
      }
    } else {
      // There's a single possible klass at this profile point
      assert(exact_klass != nullptr, "should be");
      if (TypeEntries::is_type_none(current_klass)) {
        __ mov_metadata(tmp, exact_klass->constant_encoding());
        __ xorptr(tmp, mdo_addr);
        __ testptr(tmp, TypeEntries::type_klass_mask);
#ifdef ASSERT
        __ jcc(Assembler::zero, next);

        {
          Label ok;
          __ push(tmp);
          __ testptr(mdo_addr, TypeEntries::type_mask);
          __ jcc(Assembler::zero, ok);
          // may have been set by another thread
          __ mov_metadata(tmp, exact_klass->constant_encoding());
          __ xorptr(tmp, mdo_addr);
          __ testptr(tmp, TypeEntries::type_mask);
          __ jcc(Assembler::zero, ok);

          __ stop("unexpected profiling mismatch");
          __ bind(ok);
          __ pop(tmp);
        }
#else
        __ jccb(Assembler::zero, next);
#endif
        // first time here. Set profile type.
        __ movptr(mdo_addr, tmp);
#ifdef ASSERT
        __ andptr(tmp, TypeEntries::type_klass_mask);
        __ verify_klass_ptr(tmp);
#endif
      } else {
        assert(ciTypeEntries::valid_ciklass(current_klass) != nullptr &&
               ciTypeEntries::valid_ciklass(current_klass) != exact_klass, "inconsistent");

        __ testptr(mdo_addr, TypeEntries::type_unknown);
        __ jccb(Assembler::notZero, next); // already unknown. Nothing to do anymore.

        __ orptr(mdo_addr, TypeEntries::type_unknown);
      }
    }
  }
  __ bind(next);
}

void LIR_Assembler::emit_delay(LIR_OpDelay*) {
  Unimplemented();
}


void LIR_Assembler::monitor_address(int monitor_no, LIR_Opr dst) {
  __ lea(dst->as_register(), frame_map()->address_for_monitor_lock(monitor_no));
}


void LIR_Assembler::align_backward_branch_target() {
  __ align(BytesPerWord);
}


void LIR_Assembler::negate(LIR_Opr left, LIR_Opr dest, LIR_Opr tmp) {
  if (left->is_single_cpu()) {
    __ negl(left->as_register());
    move_regs(left->as_register(), dest->as_register());

  } else if (left->is_double_cpu()) {
    Register lo = left->as_register_lo();
#ifdef _LP64
    Register dst = dest->as_register_lo();
    __ movptr(dst, lo);
    __ negptr(dst);
#else
    Register hi = left->as_register_hi();
    __ lneg(hi, lo);
    if (dest->as_register_lo() == hi) {
      assert(dest->as_register_hi() != lo, "destroying register");
      move_regs(hi, dest->as_register_hi());
      move_regs(lo, dest->as_register_lo());
    } else {
      move_regs(lo, dest->as_register_lo());
      move_regs(hi, dest->as_register_hi());
    }
#endif // _LP64

  } else if (dest->is_single_xmm()) {
#ifdef _LP64
    if (UseAVX > 2 && !VM_Version::supports_avx512vl()) {
      assert(tmp->is_valid(), "need temporary");
      assert_different_registers(left->as_xmm_float_reg(), tmp->as_xmm_float_reg());
      __ vpxor(dest->as_xmm_float_reg(), tmp->as_xmm_float_reg(), left->as_xmm_float_reg(), 2);
    }
    else
#endif
    {
      assert(!tmp->is_valid(), "do not need temporary");
      if (left->as_xmm_float_reg() != dest->as_xmm_float_reg()) {
        __ movflt(dest->as_xmm_float_reg(), left->as_xmm_float_reg());
      }
      __ xorps(dest->as_xmm_float_reg(),
               ExternalAddress((address)float_signflip_pool),
               rscratch1);
    }
  } else if (dest->is_double_xmm()) {
#ifdef _LP64
    if (UseAVX > 2 && !VM_Version::supports_avx512vl()) {
      assert(tmp->is_valid(), "need temporary");
      assert_different_registers(left->as_xmm_double_reg(), tmp->as_xmm_double_reg());
      __ vpxor(dest->as_xmm_double_reg(), tmp->as_xmm_double_reg(), left->as_xmm_double_reg(), 2);
    }
    else
#endif
    {
      assert(!tmp->is_valid(), "do not need temporary");
      if (left->as_xmm_double_reg() != dest->as_xmm_double_reg()) {
        __ movdbl(dest->as_xmm_double_reg(), left->as_xmm_double_reg());
      }
      __ xorpd(dest->as_xmm_double_reg(),
               ExternalAddress((address)double_signflip_pool),
               rscratch1);
    }
#ifndef _LP64
  } else if (left->is_single_fpu() || left->is_double_fpu()) {
    assert(left->fpu() == 0, "arg must be on TOS");
    assert(dest->fpu() == 0, "dest must be TOS");
    __ fchs();
#endif // !_LP64

  } else {
    ShouldNotReachHere();
  }
}


void LIR_Assembler::leal(LIR_Opr src, LIR_Opr dest, LIR_PatchCode patch_code, CodeEmitInfo* info) {
  assert(src->is_address(), "must be an address");
  assert(dest->is_register(), "must be a register");

  PatchingStub* patch = nullptr;
  if (patch_code != lir_patch_none) {
    patch = new PatchingStub(_masm, PatchingStub::access_field_id);
  }

  Register reg = dest->as_pointer_register();
  LIR_Address* addr = src->as_address_ptr();
  __ lea(reg, as_Address(addr));

  if (patch != nullptr) {
    patching_epilog(patch, patch_code, addr->base()->as_register(), info);
  }
}



void LIR_Assembler::rt_call(LIR_Opr result, address dest, const LIR_OprList* args, LIR_Opr tmp, CodeEmitInfo* info) {
  assert(!tmp->is_valid(), "don't need temporary");
  __ call(RuntimeAddress(dest));
  if (info != nullptr) {
    add_call_info_here(info);
  }
  __ post_call_nop();
}


void LIR_Assembler::volatile_move_op(LIR_Opr src, LIR_Opr dest, BasicType type, CodeEmitInfo* info) {
  assert(type == T_LONG, "only for volatile long fields");

  if (info != nullptr) {
    add_debug_info_for_null_check_here(info);
  }

  if (src->is_double_xmm()) {
    if (dest->is_double_cpu()) {
#ifdef _LP64
      __ movdq(dest->as_register_lo(), src->as_xmm_double_reg());
#else
      __ movdl(dest->as_register_lo(), src->as_xmm_double_reg());
      __ psrlq(src->as_xmm_double_reg(), 32);
      __ movdl(dest->as_register_hi(), src->as_xmm_double_reg());
#endif // _LP64
    } else if (dest->is_double_stack()) {
      __ movdbl(frame_map()->address_for_slot(dest->double_stack_ix()), src->as_xmm_double_reg());
    } else if (dest->is_address()) {
      __ movdbl(as_Address(dest->as_address_ptr()), src->as_xmm_double_reg());
    } else {
      ShouldNotReachHere();
    }

  } else if (dest->is_double_xmm()) {
    if (src->is_double_stack()) {
      __ movdbl(dest->as_xmm_double_reg(), frame_map()->address_for_slot(src->double_stack_ix()));
    } else if (src->is_address()) {
      __ movdbl(dest->as_xmm_double_reg(), as_Address(src->as_address_ptr()));
    } else {
      ShouldNotReachHere();
    }

#ifndef _LP64
  } else if (src->is_double_fpu()) {
    assert(src->fpu_regnrLo() == 0, "must be TOS");
    if (dest->is_double_stack()) {
      __ fistp_d(frame_map()->address_for_slot(dest->double_stack_ix()));
    } else if (dest->is_address()) {
      __ fistp_d(as_Address(dest->as_address_ptr()));
    } else {
      ShouldNotReachHere();
    }

  } else if (dest->is_double_fpu()) {
    assert(dest->fpu_regnrLo() == 0, "must be TOS");
    if (src->is_double_stack()) {
      __ fild_d(frame_map()->address_for_slot(src->double_stack_ix()));
    } else if (src->is_address()) {
      __ fild_d(as_Address(src->as_address_ptr()));
    } else {
      ShouldNotReachHere();
    }
#endif // !_LP64

  } else {
    ShouldNotReachHere();
  }
}

#ifdef ASSERT
// emit run-time assertion
void LIR_Assembler::emit_assert(LIR_OpAssert* op) {
  assert(op->code() == lir_assert, "must be");

  if (op->in_opr1()->is_valid()) {
    assert(op->in_opr2()->is_valid(), "both operands must be valid");
    comp_op(op->condition(), op->in_opr1(), op->in_opr2(), op);
  } else {
    assert(op->in_opr2()->is_illegal(), "both operands must be illegal");
    assert(op->condition() == lir_cond_always, "no other conditions allowed");
  }

  Label ok;
  if (op->condition() != lir_cond_always) {
    Assembler::Condition acond = Assembler::zero;
    switch (op->condition()) {
      case lir_cond_equal:        acond = Assembler::equal;       break;
      case lir_cond_notEqual:     acond = Assembler::notEqual;    break;
      case lir_cond_less:         acond = Assembler::less;        break;
      case lir_cond_lessEqual:    acond = Assembler::lessEqual;   break;
      case lir_cond_greaterEqual: acond = Assembler::greaterEqual;break;
      case lir_cond_greater:      acond = Assembler::greater;     break;
      case lir_cond_belowEqual:   acond = Assembler::belowEqual;  break;
      case lir_cond_aboveEqual:   acond = Assembler::aboveEqual;  break;
      default:                    ShouldNotReachHere();
    }
    __ jcc(acond, ok);
  }
  if (op->halt()) {
    const char* str = __ code_string(op->msg());
    __ stop(str);
  } else {
    breakpoint();
  }
  __ bind(ok);
}
#endif

void LIR_Assembler::membar() {
  // QQQ sparc TSO uses this,
  __ membar( Assembler::Membar_mask_bits(Assembler::StoreLoad));
}

void LIR_Assembler::membar_acquire() {
  // No x86 machines currently require load fences
}

void LIR_Assembler::membar_release() {
  // No x86 machines currently require store fences
}

void LIR_Assembler::membar_loadload() {
  // no-op
  //__ membar(Assembler::Membar_mask_bits(Assembler::loadload));
}

void LIR_Assembler::membar_storestore() {
  // no-op
  //__ membar(Assembler::Membar_mask_bits(Assembler::storestore));
}

void LIR_Assembler::membar_loadstore() {
  // no-op
  //__ membar(Assembler::Membar_mask_bits(Assembler::loadstore));
}

void LIR_Assembler::membar_storeload() {
  __ membar(Assembler::Membar_mask_bits(Assembler::StoreLoad));
}

void LIR_Assembler::on_spin_wait() {
  __ pause ();
}

void LIR_Assembler::get_thread(LIR_Opr result_reg) {
  assert(result_reg->is_register(), "check");
#ifdef _LP64
  // __ get_thread(result_reg->as_register_lo());
  __ mov(result_reg->as_register(), r15_thread);
#else
  __ get_thread(result_reg->as_register());
#endif // _LP64
}


void LIR_Assembler::peephole(LIR_List*) {
  // do nothing for now
}

void LIR_Assembler::atomic_op(LIR_Code code, LIR_Opr src, LIR_Opr data, LIR_Opr dest, LIR_Opr tmp) {
  assert(data == dest, "xchg/xadd uses only 2 operands");

  if (data->type() == T_INT) {
    if (code == lir_xadd) {
      __ lock();
      __ xaddl(as_Address(src->as_address_ptr()), data->as_register());
    } else {
      __ xchgl(data->as_register(), as_Address(src->as_address_ptr()));
    }
  } else if (data->is_oop()) {
    assert (code == lir_xchg, "xadd for oops");
    Register obj = data->as_register();
#ifdef _LP64
    if (UseCompressedOops) {
      __ encode_heap_oop(obj);
      __ xchgl(obj, as_Address(src->as_address_ptr()));
      __ decode_heap_oop(obj);
    } else {
      __ xchgptr(obj, as_Address(src->as_address_ptr()));
    }
#else
    __ xchgl(obj, as_Address(src->as_address_ptr()));
#endif
  } else if (data->type() == T_LONG) {
#ifdef _LP64
    assert(data->as_register_lo() == data->as_register_hi(), "should be a single register");
    if (code == lir_xadd) {
      __ lock();
      __ xaddq(as_Address(src->as_address_ptr()), data->as_register_lo());
    } else {
      __ xchgq(data->as_register_lo(), as_Address(src->as_address_ptr()));
    }
#else
    ShouldNotReachHere();
#endif
  } else {
    ShouldNotReachHere();
  }
}

#undef __<|MERGE_RESOLUTION|>--- conflicted
+++ resolved
@@ -3509,17 +3509,11 @@
 
     // Check if we can take the (common) fast path, if obj is unlocked.
     __ movq(result, Address(obj, oopDesc::mark_offset_in_bytes()));
-<<<<<<< HEAD
     if (LockingMode != LM_PLACEHOLDER) {
       __ testb(result, markWord::monitor_value);
       __ jcc(Assembler::notZero, *op->stub()->entry());
       __ bind(*op->stub()->continuation());
     }
-=======
-    __ testb(result, markWord::monitor_value);
-    __ jcc(Assembler::notZero, *op->stub()->entry());
-    __ bind(*op->stub()->continuation());
->>>>>>> b2fcfb73
     // Fast-path: shift and decode Klass*.
     __ shrq(result, markWord::klass_shift);
     __ decode_klass_not_null(result, tmp);
