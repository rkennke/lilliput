/*
 * Copyright (c) 2000, 2021, Oracle and/or its affiliates. All rights reserved.
 * DO NOT ALTER OR REMOVE COPYRIGHT NOTICES OR THIS FILE HEADER.
 *
 * This code is free software; you can redistribute it and/or modify it
 * under the terms of the GNU General Public License version 2 only, as
 * published by the Free Software Foundation.
 *
 * This code is distributed in the hope that it will be useful, but WITHOUT
 * ANY WARRANTY; without even the implied warranty of MERCHANTABILITY or
 * FITNESS FOR A PARTICULAR PURPOSE.  See the GNU General Public License
 * version 2 for more details (a copy is included in the LICENSE file that
 * accompanied this code).
 *
 * You should have received a copy of the GNU General Public License version
 * 2 along with this work; if not, write to the Free Software Foundation,
 * Inc., 51 Franklin St, Fifth Floor, Boston, MA 02110-1301 USA.
 *
 * Please contact Oracle, 500 Oracle Parkway, Redwood Shores, CA 94065 USA
 * or visit www.oracle.com if you need additional information or have any
 * questions.
 *
 */

#include "precompiled.hpp"
#include "asm/macroAssembler.hpp"
#include "asm/macroAssembler.inline.hpp"
#include "c1/c1_CodeStubs.hpp"
#include "c1/c1_Compilation.hpp"
#include "c1/c1_LIRAssembler.hpp"
#include "c1/c1_MacroAssembler.hpp"
#include "c1/c1_Runtime1.hpp"
#include "c1/c1_ValueStack.hpp"
#include "ci/ciArrayKlass.hpp"
#include "ci/ciInstance.hpp"
#include "compiler/oopMap.hpp"
#include "gc/shared/collectedHeap.hpp"
#include "gc/shared/gc_globals.hpp"
#include "nativeInst_x86.hpp"
#include "oops/objArrayKlass.hpp"
#include "runtime/frame.inline.hpp"
#include "runtime/safepointMechanism.hpp"
#include "runtime/sharedRuntime.hpp"
#include "runtime/stubRoutines.hpp"
#include "utilities/powerOfTwo.hpp"
#include "vmreg_x86.inline.hpp"


// These masks are used to provide 128-bit aligned bitmasks to the XMM
// instructions, to allow sign-masking or sign-bit flipping.  They allow
// fast versions of NegF/NegD and AbsF/AbsD.

// Note: 'double' and 'long long' have 32-bits alignment on x86.
static jlong* double_quadword(jlong *adr, jlong lo, jlong hi) {
  // Use the expression (adr)&(~0xF) to provide 128-bits aligned address
  // of 128-bits operands for SSE instructions.
  jlong *operand = (jlong*)(((intptr_t)adr) & ((intptr_t)(~0xF)));
  // Store the value to a 128-bits operand.
  operand[0] = lo;
  operand[1] = hi;
  return operand;
}

// Buffer for 128-bits masks used by SSE instructions.
static jlong fp_signmask_pool[(4+1)*2]; // 4*128bits(data) + 128bits(alignment)

// Static initialization during VM startup.
static jlong *float_signmask_pool  = double_quadword(&fp_signmask_pool[1*2],         CONST64(0x7FFFFFFF7FFFFFFF),         CONST64(0x7FFFFFFF7FFFFFFF));
static jlong *double_signmask_pool = double_quadword(&fp_signmask_pool[2*2],         CONST64(0x7FFFFFFFFFFFFFFF),         CONST64(0x7FFFFFFFFFFFFFFF));
static jlong *float_signflip_pool  = double_quadword(&fp_signmask_pool[3*2], (jlong)UCONST64(0x8000000080000000), (jlong)UCONST64(0x8000000080000000));
static jlong *double_signflip_pool = double_quadword(&fp_signmask_pool[4*2], (jlong)UCONST64(0x8000000000000000), (jlong)UCONST64(0x8000000000000000));


NEEDS_CLEANUP // remove this definitions ?
const Register IC_Klass    = rax;   // where the IC klass is cached
const Register SYNC_header = rax;   // synchronization header
const Register SHIFT_count = rcx;   // where count for shift operations must be

#define __ _masm->


static void select_different_registers(Register preserve,
                                       Register extra,
                                       Register &tmp1,
                                       Register &tmp2) {
  if (tmp1 == preserve) {
    assert_different_registers(tmp1, tmp2, extra);
    tmp1 = extra;
  } else if (tmp2 == preserve) {
    assert_different_registers(tmp1, tmp2, extra);
    tmp2 = extra;
  }
  assert_different_registers(preserve, tmp1, tmp2);
}



static void select_different_registers(Register preserve,
                                       Register extra,
                                       Register &tmp1,
                                       Register &tmp2,
                                       Register &tmp3) {
  if (tmp1 == preserve) {
    assert_different_registers(tmp1, tmp2, tmp3, extra);
    tmp1 = extra;
  } else if (tmp2 == preserve) {
    assert_different_registers(tmp1, tmp2, tmp3, extra);
    tmp2 = extra;
  } else if (tmp3 == preserve) {
    assert_different_registers(tmp1, tmp2, tmp3, extra);
    tmp3 = extra;
  }
  assert_different_registers(preserve, tmp1, tmp2, tmp3);
}



bool LIR_Assembler::is_small_constant(LIR_Opr opr) {
  if (opr->is_constant()) {
    LIR_Const* constant = opr->as_constant_ptr();
    switch (constant->type()) {
      case T_INT: {
        return true;
      }

      default:
        return false;
    }
  }
  return false;
}


LIR_Opr LIR_Assembler::receiverOpr() {
  return FrameMap::receiver_opr;
}

LIR_Opr LIR_Assembler::osrBufferPointer() {
  return FrameMap::as_pointer_opr(receiverOpr()->as_register());
}

//--------------fpu register translations-----------------------


address LIR_Assembler::float_constant(float f) {
  address const_addr = __ float_constant(f);
  if (const_addr == NULL) {
    bailout("const section overflow");
    return __ code()->consts()->start();
  } else {
    return const_addr;
  }
}


address LIR_Assembler::double_constant(double d) {
  address const_addr = __ double_constant(d);
  if (const_addr == NULL) {
    bailout("const section overflow");
    return __ code()->consts()->start();
  } else {
    return const_addr;
  }
}

#ifndef _LP64
void LIR_Assembler::fpop() {
  __ fpop();
}

void LIR_Assembler::fxch(int i) {
  __ fxch(i);
}

void LIR_Assembler::fld(int i) {
  __ fld_s(i);
}

void LIR_Assembler::ffree(int i) {
  __ ffree(i);
}
#endif // !_LP64

void LIR_Assembler::breakpoint() {
  __ int3();
}

void LIR_Assembler::push(LIR_Opr opr) {
  if (opr->is_single_cpu()) {
    __ push_reg(opr->as_register());
  } else if (opr->is_double_cpu()) {
    NOT_LP64(__ push_reg(opr->as_register_hi()));
    __ push_reg(opr->as_register_lo());
  } else if (opr->is_stack()) {
    __ push_addr(frame_map()->address_for_slot(opr->single_stack_ix()));
  } else if (opr->is_constant()) {
    LIR_Const* const_opr = opr->as_constant_ptr();
    if (const_opr->type() == T_OBJECT) {
      __ push_oop(const_opr->as_jobject());
    } else if (const_opr->type() == T_INT) {
      __ push_jint(const_opr->as_jint());
    } else {
      ShouldNotReachHere();
    }

  } else {
    ShouldNotReachHere();
  }
}

void LIR_Assembler::pop(LIR_Opr opr) {
  if (opr->is_single_cpu()) {
    __ pop_reg(opr->as_register());
  } else {
    ShouldNotReachHere();
  }
}

bool LIR_Assembler::is_literal_address(LIR_Address* addr) {
  return addr->base()->is_illegal() && addr->index()->is_illegal();
}

//-------------------------------------------

Address LIR_Assembler::as_Address(LIR_Address* addr) {
  return as_Address(addr, rscratch1);
}

Address LIR_Assembler::as_Address(LIR_Address* addr, Register tmp) {
  if (addr->base()->is_illegal()) {
    assert(addr->index()->is_illegal(), "must be illegal too");
    AddressLiteral laddr((address)addr->disp(), relocInfo::none);
    if (! __ reachable(laddr)) {
      __ movptr(tmp, laddr.addr());
      Address res(tmp, 0);
      return res;
    } else {
      return __ as_Address(laddr);
    }
  }

  Register base = addr->base()->as_pointer_register();

  if (addr->index()->is_illegal()) {
    return Address( base, addr->disp());
  } else if (addr->index()->is_cpu_register()) {
    Register index = addr->index()->as_pointer_register();
    return Address(base, index, (Address::ScaleFactor) addr->scale(), addr->disp());
  } else if (addr->index()->is_constant()) {
    intptr_t addr_offset = (addr->index()->as_constant_ptr()->as_jint() << addr->scale()) + addr->disp();
    assert(Assembler::is_simm32(addr_offset), "must be");

    return Address(base, addr_offset);
  } else {
    Unimplemented();
    return Address();
  }
}


Address LIR_Assembler::as_Address_hi(LIR_Address* addr) {
  Address base = as_Address(addr);
  return Address(base._base, base._index, base._scale, base._disp + BytesPerWord);
}


Address LIR_Assembler::as_Address_lo(LIR_Address* addr) {
  return as_Address(addr);
}


void LIR_Assembler::osr_entry() {
  offsets()->set_value(CodeOffsets::OSR_Entry, code_offset());
  BlockBegin* osr_entry = compilation()->hir()->osr_entry();
  ValueStack* entry_state = osr_entry->state();
  int number_of_locks = entry_state->locks_size();

  // we jump here if osr happens with the interpreter
  // state set up to continue at the beginning of the
  // loop that triggered osr - in particular, we have
  // the following registers setup:
  //
  // rcx: osr buffer
  //

  // build frame
  ciMethod* m = compilation()->method();
  __ build_frame(initial_frame_size_in_bytes(), bang_size_in_bytes());

  // OSR buffer is
  //
  // locals[nlocals-1..0]
  // monitors[0..number_of_locks]
  //
  // locals is a direct copy of the interpreter frame so in the osr buffer
  // so first slot in the local array is the last local from the interpreter
  // and last slot is local[0] (receiver) from the interpreter
  //
  // Similarly with locks. The first lock slot in the osr buffer is the nth lock
  // from the interpreter frame, the nth lock slot in the osr buffer is 0th lock
  // in the interpreter frame (the method lock if a sync method)

  // Initialize monitors in the compiled activation.
  //   rcx: pointer to osr buffer
  //
  // All other registers are dead at this point and the locals will be
  // copied into place by code emitted in the IR.

  Register OSR_buf = osrBufferPointer()->as_pointer_register();
  { assert(frame::interpreter_frame_monitor_size() == BasicObjectLock::size(), "adjust code below");
    int monitor_offset = BytesPerWord * method()->max_locals() +
      (BasicObjectLock::size() * BytesPerWord) * (number_of_locks - 1);
    // SharedRuntime::OSR_migration_begin() packs BasicObjectLocks in
    // the OSR buffer using 2 word entries: first the lock and then
    // the oop.
    for (int i = 0; i < number_of_locks; i++) {
      int slot_offset = monitor_offset - ((i * 2) * BytesPerWord);
#ifdef ASSERT
      // verify the interpreter's monitor has a non-null object
      {
        Label L;
        __ cmpptr(Address(OSR_buf, slot_offset + 1*BytesPerWord), (int32_t)NULL_WORD);
        __ jcc(Assembler::notZero, L);
        __ stop("locked object is NULL");
        __ bind(L);
      }
#endif
      __ movptr(rbx, Address(OSR_buf, slot_offset + 0));
      __ movptr(frame_map()->address_for_monitor_lock(i), rbx);
      __ movptr(rbx, Address(OSR_buf, slot_offset + 1*BytesPerWord));
      __ movptr(frame_map()->address_for_monitor_object(i), rbx);
    }
  }
}


// inline cache check; done before the frame is built.
int LIR_Assembler::check_icache() {
  Register receiver = FrameMap::receiver_opr->as_register();
  Register ic_klass = IC_Klass;
  const int ic_cmp_size = LP64_ONLY(10) NOT_LP64(9);
  const bool do_post_padding = VerifyOops || UseCompressedClassPointers;
  if (!do_post_padding) {
    // insert some nops so that the verified entry point is aligned on CodeEntryAlignment
    __ align(CodeEntryAlignment, __ offset() + ic_cmp_size);
  }
  int offset = __ offset();
  __ inline_cache_check(receiver, IC_Klass);
  assert(__ offset() % CodeEntryAlignment == 0 || do_post_padding, "alignment must be correct");
  if (do_post_padding) {
    // force alignment after the cache check.
    // It's been verified to be aligned if !VerifyOops
    __ align(CodeEntryAlignment);
  }
  return offset;
}

void LIR_Assembler::clinit_barrier(ciMethod* method) {
  assert(VM_Version::supports_fast_class_init_checks(), "sanity");
  assert(!method->holder()->is_not_initialized(), "initialization should have been started");

  Label L_skip_barrier;
  Register klass = rscratch1;
  Register thread = LP64_ONLY( r15_thread ) NOT_LP64( noreg );
  assert(thread != noreg, "x86_32 not implemented");

  __ mov_metadata(klass, method->holder()->constant_encoding());
  __ clinit_barrier(klass, thread, &L_skip_barrier /*L_fast_path*/);

  __ jump(RuntimeAddress(SharedRuntime::get_handle_wrong_method_stub()));

  __ bind(L_skip_barrier);
}

void LIR_Assembler::jobject2reg_with_patching(Register reg, CodeEmitInfo* info) {
  jobject o = NULL;
  PatchingStub* patch = new PatchingStub(_masm, patching_id(info));
  __ movoop(reg, o);
  patching_epilog(patch, lir_patch_normal, reg, info);
}

void LIR_Assembler::klass2reg_with_patching(Register reg, CodeEmitInfo* info) {
  Metadata* o = NULL;
  PatchingStub* patch = new PatchingStub(_masm, PatchingStub::load_klass_id);
  __ mov_metadata(reg, o);
  patching_epilog(patch, lir_patch_normal, reg, info);
}

// This specifies the rsp decrement needed to build the frame
int LIR_Assembler::initial_frame_size_in_bytes() const {
  // if rounding, must let FrameMap know!

  // The frame_map records size in slots (32bit word)

  // subtract two words to account for return address and link
  return (frame_map()->framesize() - (2*VMRegImpl::slots_per_word))  * VMRegImpl::stack_slot_size;
}


int LIR_Assembler::emit_exception_handler() {
  // if the last instruction is a call (typically to do a throw which
  // is coming at the end after block reordering) the return address
  // must still point into the code area in order to avoid assertion
  // failures when searching for the corresponding bci => add a nop
  // (was bug 5/14/1999 - gri)
  __ nop();

  // generate code for exception handler
  address handler_base = __ start_a_stub(exception_handler_size());
  if (handler_base == NULL) {
    // not enough space left for the handler
    bailout("exception handler overflow");
    return -1;
  }

  int offset = code_offset();

  // the exception oop and pc are in rax, and rdx
  // no other registers need to be preserved, so invalidate them
  __ invalidate_registers(false, true, true, false, true, true);

  // check that there is really an exception
  __ verify_not_null_oop(rax);

  // search an exception handler (rax: exception oop, rdx: throwing pc)
  __ call(RuntimeAddress(Runtime1::entry_for(Runtime1::handle_exception_from_callee_id)));
  __ should_not_reach_here();
  guarantee(code_offset() - offset <= exception_handler_size(), "overflow");
  __ end_a_stub();

  return offset;
}


// Emit the code to remove the frame from the stack in the exception
// unwind path.
int LIR_Assembler::emit_unwind_handler() {
#ifndef PRODUCT
  if (CommentedAssembly) {
    _masm->block_comment("Unwind handler");
  }
#endif

  int offset = code_offset();

  // Fetch the exception from TLS and clear out exception related thread state
  Register thread = NOT_LP64(rsi) LP64_ONLY(r15_thread);
  NOT_LP64(__ get_thread(rsi));
  __ movptr(rax, Address(thread, JavaThread::exception_oop_offset()));
  __ movptr(Address(thread, JavaThread::exception_oop_offset()), (intptr_t)NULL_WORD);
  __ movptr(Address(thread, JavaThread::exception_pc_offset()), (intptr_t)NULL_WORD);

  __ bind(_unwind_handler_entry);
  __ verify_not_null_oop(rax);
  if (method()->is_synchronized() || compilation()->env()->dtrace_method_probes()) {
    __ mov(rbx, rax);  // Preserve the exception (rbx is always callee-saved)
  }

  // Preform needed unlocking
  MonitorExitStub* stub = NULL;
  if (method()->is_synchronized()) {
    monitor_address(0, FrameMap::rax_opr);
    stub = new MonitorExitStub(FrameMap::rax_opr, true, 0);
    if (UseHeavyMonitors) {
      __ jmp(*stub->entry());
    } else {
      __ unlock_object(rdi, rsi, rax, *stub->entry());
    }
    __ bind(*stub->continuation());
  }

  if (compilation()->env()->dtrace_method_probes()) {
#ifdef _LP64
    __ mov(rdi, r15_thread);
    __ mov_metadata(rsi, method()->constant_encoding());
#else
    __ get_thread(rax);
    __ movptr(Address(rsp, 0), rax);
    __ mov_metadata(Address(rsp, sizeof(void*)), method()->constant_encoding());
#endif
    __ call(RuntimeAddress(CAST_FROM_FN_PTR(address, SharedRuntime::dtrace_method_exit)));
  }

  if (method()->is_synchronized() || compilation()->env()->dtrace_method_probes()) {
    __ mov(rax, rbx);  // Restore the exception
  }

  // remove the activation and dispatch to the unwind handler
  __ remove_frame(initial_frame_size_in_bytes());
  __ jump(RuntimeAddress(Runtime1::entry_for(Runtime1::unwind_exception_id)));

  // Emit the slow path assembly
  if (stub != NULL) {
    stub->emit_code(this);
  }

  return offset;
}


int LIR_Assembler::emit_deopt_handler() {
  // if the last instruction is a call (typically to do a throw which
  // is coming at the end after block reordering) the return address
  // must still point into the code area in order to avoid assertion
  // failures when searching for the corresponding bci => add a nop
  // (was bug 5/14/1999 - gri)
  __ nop();

  // generate code for exception handler
  address handler_base = __ start_a_stub(deopt_handler_size());
  if (handler_base == NULL) {
    // not enough space left for the handler
    bailout("deopt handler overflow");
    return -1;
  }

  int offset = code_offset();
  InternalAddress here(__ pc());

  __ pushptr(here.addr());
  __ jump(RuntimeAddress(SharedRuntime::deopt_blob()->unpack()));
  guarantee(code_offset() - offset <= deopt_handler_size(), "overflow");
  __ end_a_stub();

  return offset;
}

void LIR_Assembler::return_op(LIR_Opr result, C1SafepointPollStub* code_stub) {
  assert(result->is_illegal() || !result->is_single_cpu() || result->as_register() == rax, "word returns are in rax,");
  if (!result->is_illegal() && result->is_float_kind() && !result->is_xmm_register()) {
    assert(result->fpu() == 0, "result must already be on TOS");
  }

  // Pop the stack before the safepoint code
  __ remove_frame(initial_frame_size_in_bytes());

  if (StackReservedPages > 0 && compilation()->has_reserved_stack_access()) {
    __ reserved_stack_check();
  }

  // Note: we do not need to round double result; float result has the right precision
  // the poll sets the condition code, but no data registers

#ifdef _LP64
  const Register thread = r15_thread;
#else
  const Register thread = rbx;
  __ get_thread(thread);
#endif
  code_stub->set_safepoint_offset(__ offset());
  __ relocate(relocInfo::poll_return_type);
  __ safepoint_poll(*code_stub->entry(), thread, true /* at_return */, true /* in_nmethod */);
  __ ret(0);
}


int LIR_Assembler::safepoint_poll(LIR_Opr tmp, CodeEmitInfo* info) {
  guarantee(info != NULL, "Shouldn't be NULL");
  int offset = __ offset();
#ifdef _LP64
  const Register poll_addr = rscratch1;
  __ movptr(poll_addr, Address(r15_thread, JavaThread::polling_page_offset()));
#else
  assert(tmp->is_cpu_register(), "needed");
  const Register poll_addr = tmp->as_register();
  __ get_thread(poll_addr);
  __ movptr(poll_addr, Address(poll_addr, in_bytes(JavaThread::polling_page_offset())));
#endif
  add_debug_info_for_branch(info);
  __ relocate(relocInfo::poll_type);
  address pre_pc = __ pc();
  __ testl(rax, Address(poll_addr, 0));
  address post_pc = __ pc();
  guarantee(pointer_delta(post_pc, pre_pc, 1) == 2 LP64_ONLY(+1), "must be exact length");
  return offset;
}


void LIR_Assembler::move_regs(Register from_reg, Register to_reg) {
  if (from_reg != to_reg) __ mov(to_reg, from_reg);
}

void LIR_Assembler::swap_reg(Register a, Register b) {
  __ xchgptr(a, b);
}


void LIR_Assembler::const2reg(LIR_Opr src, LIR_Opr dest, LIR_PatchCode patch_code, CodeEmitInfo* info) {
  assert(src->is_constant(), "should not call otherwise");
  assert(dest->is_register(), "should not call otherwise");
  LIR_Const* c = src->as_constant_ptr();

  switch (c->type()) {
    case T_INT: {
      assert(patch_code == lir_patch_none, "no patching handled here");
      __ movl(dest->as_register(), c->as_jint());
      break;
    }

    case T_ADDRESS: {
      assert(patch_code == lir_patch_none, "no patching handled here");
      __ movptr(dest->as_register(), c->as_jint());
      break;
    }

    case T_LONG: {
      assert(patch_code == lir_patch_none, "no patching handled here");
#ifdef _LP64
      __ movptr(dest->as_register_lo(), (intptr_t)c->as_jlong());
#else
      __ movptr(dest->as_register_lo(), c->as_jint_lo());
      __ movptr(dest->as_register_hi(), c->as_jint_hi());
#endif // _LP64
      break;
    }

    case T_OBJECT: {
      if (patch_code != lir_patch_none) {
        jobject2reg_with_patching(dest->as_register(), info);
      } else {
        __ movoop(dest->as_register(), c->as_jobject());
      }
      break;
    }

    case T_METADATA: {
      if (patch_code != lir_patch_none) {
        klass2reg_with_patching(dest->as_register(), info);
      } else {
        __ mov_metadata(dest->as_register(), c->as_metadata());
      }
      break;
    }

    case T_FLOAT: {
      if (dest->is_single_xmm()) {
        if (LP64_ONLY(UseAVX <= 2 &&) c->is_zero_float()) {
          __ xorps(dest->as_xmm_float_reg(), dest->as_xmm_float_reg());
        } else {
          __ movflt(dest->as_xmm_float_reg(),
                   InternalAddress(float_constant(c->as_jfloat())));
        }
      } else {
#ifndef _LP64
        assert(dest->is_single_fpu(), "must be");
        assert(dest->fpu_regnr() == 0, "dest must be TOS");
        if (c->is_zero_float()) {
          __ fldz();
        } else if (c->is_one_float()) {
          __ fld1();
        } else {
          __ fld_s (InternalAddress(float_constant(c->as_jfloat())));
        }
#else
        ShouldNotReachHere();
#endif // !_LP64
      }
      break;
    }

    case T_DOUBLE: {
      if (dest->is_double_xmm()) {
        if (LP64_ONLY(UseAVX <= 2 &&) c->is_zero_double()) {
          __ xorpd(dest->as_xmm_double_reg(), dest->as_xmm_double_reg());
        } else {
          __ movdbl(dest->as_xmm_double_reg(),
                    InternalAddress(double_constant(c->as_jdouble())));
        }
      } else {
#ifndef _LP64
        assert(dest->is_double_fpu(), "must be");
        assert(dest->fpu_regnrLo() == 0, "dest must be TOS");
        if (c->is_zero_double()) {
          __ fldz();
        } else if (c->is_one_double()) {
          __ fld1();
        } else {
          __ fld_d (InternalAddress(double_constant(c->as_jdouble())));
        }
#else
        ShouldNotReachHere();
#endif // !_LP64
      }
      break;
    }

    default:
      ShouldNotReachHere();
  }
}

void LIR_Assembler::const2stack(LIR_Opr src, LIR_Opr dest) {
  assert(src->is_constant(), "should not call otherwise");
  assert(dest->is_stack(), "should not call otherwise");
  LIR_Const* c = src->as_constant_ptr();

  switch (c->type()) {
    case T_INT:  // fall through
    case T_FLOAT:
      __ movl(frame_map()->address_for_slot(dest->single_stack_ix()), c->as_jint_bits());
      break;

    case T_ADDRESS:
      __ movptr(frame_map()->address_for_slot(dest->single_stack_ix()), c->as_jint_bits());
      break;

    case T_OBJECT:
      __ movoop(frame_map()->address_for_slot(dest->single_stack_ix()), c->as_jobject());
      break;

    case T_LONG:  // fall through
    case T_DOUBLE:
#ifdef _LP64
      __ movptr(frame_map()->address_for_slot(dest->double_stack_ix(),
                                            lo_word_offset_in_bytes), (intptr_t)c->as_jlong_bits());
#else
      __ movptr(frame_map()->address_for_slot(dest->double_stack_ix(),
                                              lo_word_offset_in_bytes), c->as_jint_lo_bits());
      __ movptr(frame_map()->address_for_slot(dest->double_stack_ix(),
                                              hi_word_offset_in_bytes), c->as_jint_hi_bits());
#endif // _LP64
      break;

    default:
      ShouldNotReachHere();
  }
}

void LIR_Assembler::const2mem(LIR_Opr src, LIR_Opr dest, BasicType type, CodeEmitInfo* info, bool wide) {
  assert(src->is_constant(), "should not call otherwise");
  assert(dest->is_address(), "should not call otherwise");
  LIR_Const* c = src->as_constant_ptr();
  LIR_Address* addr = dest->as_address_ptr();

  int null_check_here = code_offset();
  switch (type) {
    case T_INT:    // fall through
    case T_FLOAT:
      __ movl(as_Address(addr), c->as_jint_bits());
      break;

    case T_ADDRESS:
      __ movptr(as_Address(addr), c->as_jint_bits());
      break;

    case T_OBJECT:  // fall through
    case T_ARRAY:
      if (c->as_jobject() == NULL) {
        if (UseCompressedOops && !wide) {
          __ movl(as_Address(addr), (int32_t)NULL_WORD);
        } else {
#ifdef _LP64
          __ xorptr(rscratch1, rscratch1);
          null_check_here = code_offset();
          __ movptr(as_Address(addr), rscratch1);
#else
          __ movptr(as_Address(addr), NULL_WORD);
#endif
        }
      } else {
        if (is_literal_address(addr)) {
          ShouldNotReachHere();
          __ movoop(as_Address(addr, noreg), c->as_jobject());
        } else {
#ifdef _LP64
          __ movoop(rscratch1, c->as_jobject());
          if (UseCompressedOops && !wide) {
            __ encode_heap_oop(rscratch1);
            null_check_here = code_offset();
            __ movl(as_Address_lo(addr), rscratch1);
          } else {
            null_check_here = code_offset();
            __ movptr(as_Address_lo(addr), rscratch1);
          }
#else
          __ movoop(as_Address(addr), c->as_jobject());
#endif
        }
      }
      break;

    case T_LONG:    // fall through
    case T_DOUBLE:
#ifdef _LP64
      if (is_literal_address(addr)) {
        ShouldNotReachHere();
        __ movptr(as_Address(addr, r15_thread), (intptr_t)c->as_jlong_bits());
      } else {
        __ movptr(r10, (intptr_t)c->as_jlong_bits());
        null_check_here = code_offset();
        __ movptr(as_Address_lo(addr), r10);
      }
#else
      // Always reachable in 32bit so this doesn't produce useless move literal
      __ movptr(as_Address_hi(addr), c->as_jint_hi_bits());
      __ movptr(as_Address_lo(addr), c->as_jint_lo_bits());
#endif // _LP64
      break;

    case T_BOOLEAN: // fall through
    case T_BYTE:
      __ movb(as_Address(addr), c->as_jint() & 0xFF);
      break;

    case T_CHAR:    // fall through
    case T_SHORT:
      __ movw(as_Address(addr), c->as_jint() & 0xFFFF);
      break;

    default:
      ShouldNotReachHere();
  };

  if (info != NULL) {
    add_debug_info_for_null_check(null_check_here, info);
  }
}


void LIR_Assembler::reg2reg(LIR_Opr src, LIR_Opr dest) {
  assert(src->is_register(), "should not call otherwise");
  assert(dest->is_register(), "should not call otherwise");

  // move between cpu-registers
  if (dest->is_single_cpu()) {
#ifdef _LP64
    if (src->type() == T_LONG) {
      // Can do LONG -> OBJECT
      move_regs(src->as_register_lo(), dest->as_register());
      return;
    }
#endif
    assert(src->is_single_cpu(), "must match");
    if (src->type() == T_OBJECT) {
      __ verify_oop(src->as_register());
    }
    move_regs(src->as_register(), dest->as_register());

  } else if (dest->is_double_cpu()) {
#ifdef _LP64
    if (is_reference_type(src->type())) {
      // Surprising to me but we can see move of a long to t_object
      __ verify_oop(src->as_register());
      move_regs(src->as_register(), dest->as_register_lo());
      return;
    }
#endif
    assert(src->is_double_cpu(), "must match");
    Register f_lo = src->as_register_lo();
    Register f_hi = src->as_register_hi();
    Register t_lo = dest->as_register_lo();
    Register t_hi = dest->as_register_hi();
#ifdef _LP64
    assert(f_hi == f_lo, "must be same");
    assert(t_hi == t_lo, "must be same");
    move_regs(f_lo, t_lo);
#else
    assert(f_lo != f_hi && t_lo != t_hi, "invalid register allocation");


    if (f_lo == t_hi && f_hi == t_lo) {
      swap_reg(f_lo, f_hi);
    } else if (f_hi == t_lo) {
      assert(f_lo != t_hi, "overwriting register");
      move_regs(f_hi, t_hi);
      move_regs(f_lo, t_lo);
    } else {
      assert(f_hi != t_lo, "overwriting register");
      move_regs(f_lo, t_lo);
      move_regs(f_hi, t_hi);
    }
#endif // LP64

#ifndef _LP64
    // special moves from fpu-register to xmm-register
    // necessary for method results
  } else if (src->is_single_xmm() && !dest->is_single_xmm()) {
    __ movflt(Address(rsp, 0), src->as_xmm_float_reg());
    __ fld_s(Address(rsp, 0));
  } else if (src->is_double_xmm() && !dest->is_double_xmm()) {
    __ movdbl(Address(rsp, 0), src->as_xmm_double_reg());
    __ fld_d(Address(rsp, 0));
  } else if (dest->is_single_xmm() && !src->is_single_xmm()) {
    __ fstp_s(Address(rsp, 0));
    __ movflt(dest->as_xmm_float_reg(), Address(rsp, 0));
  } else if (dest->is_double_xmm() && !src->is_double_xmm()) {
    __ fstp_d(Address(rsp, 0));
    __ movdbl(dest->as_xmm_double_reg(), Address(rsp, 0));
#endif // !_LP64

    // move between xmm-registers
  } else if (dest->is_single_xmm()) {
    assert(src->is_single_xmm(), "must match");
    __ movflt(dest->as_xmm_float_reg(), src->as_xmm_float_reg());
  } else if (dest->is_double_xmm()) {
    assert(src->is_double_xmm(), "must match");
    __ movdbl(dest->as_xmm_double_reg(), src->as_xmm_double_reg());

#ifndef _LP64
    // move between fpu-registers (no instruction necessary because of fpu-stack)
  } else if (dest->is_single_fpu() || dest->is_double_fpu()) {
    assert(src->is_single_fpu() || src->is_double_fpu(), "must match");
    assert(src->fpu() == dest->fpu(), "currently should be nothing to do");
#endif // !_LP64

  } else {
    ShouldNotReachHere();
  }
}

void LIR_Assembler::reg2stack(LIR_Opr src, LIR_Opr dest, BasicType type, bool pop_fpu_stack) {
  assert(src->is_register(), "should not call otherwise");
  assert(dest->is_stack(), "should not call otherwise");

  if (src->is_single_cpu()) {
    Address dst = frame_map()->address_for_slot(dest->single_stack_ix());
    if (is_reference_type(type)) {
      __ verify_oop(src->as_register());
      __ movptr (dst, src->as_register());
    } else if (type == T_METADATA || type == T_ADDRESS) {
      __ movptr (dst, src->as_register());
    } else {
      __ movl (dst, src->as_register());
    }

  } else if (src->is_double_cpu()) {
    Address dstLO = frame_map()->address_for_slot(dest->double_stack_ix(), lo_word_offset_in_bytes);
    Address dstHI = frame_map()->address_for_slot(dest->double_stack_ix(), hi_word_offset_in_bytes);
    __ movptr (dstLO, src->as_register_lo());
    NOT_LP64(__ movptr (dstHI, src->as_register_hi()));

  } else if (src->is_single_xmm()) {
    Address dst_addr = frame_map()->address_for_slot(dest->single_stack_ix());
    __ movflt(dst_addr, src->as_xmm_float_reg());

  } else if (src->is_double_xmm()) {
    Address dst_addr = frame_map()->address_for_slot(dest->double_stack_ix());
    __ movdbl(dst_addr, src->as_xmm_double_reg());

#ifndef _LP64
  } else if (src->is_single_fpu()) {
    assert(src->fpu_regnr() == 0, "argument must be on TOS");
    Address dst_addr = frame_map()->address_for_slot(dest->single_stack_ix());
    if (pop_fpu_stack)     __ fstp_s (dst_addr);
    else                   __ fst_s  (dst_addr);

  } else if (src->is_double_fpu()) {
    assert(src->fpu_regnrLo() == 0, "argument must be on TOS");
    Address dst_addr = frame_map()->address_for_slot(dest->double_stack_ix());
    if (pop_fpu_stack)     __ fstp_d (dst_addr);
    else                   __ fst_d  (dst_addr);
#endif // !_LP64

  } else {
    ShouldNotReachHere();
  }
}


void LIR_Assembler::reg2mem(LIR_Opr src, LIR_Opr dest, BasicType type, LIR_PatchCode patch_code, CodeEmitInfo* info, bool pop_fpu_stack, bool wide) {
  LIR_Address* to_addr = dest->as_address_ptr();
  PatchingStub* patch = NULL;
  Register compressed_src = rscratch1;

  if (is_reference_type(type)) {
    __ verify_oop(src->as_register());
#ifdef _LP64
    if (UseCompressedOops && !wide) {
      __ movptr(compressed_src, src->as_register());
      __ encode_heap_oop(compressed_src);
      if (patch_code != lir_patch_none) {
        info->oop_map()->set_narrowoop(compressed_src->as_VMReg());
      }
    }
#endif
  }

  if (patch_code != lir_patch_none) {
    patch = new PatchingStub(_masm, PatchingStub::access_field_id);
    Address toa = as_Address(to_addr);
    assert(toa.disp() != 0, "must have");
  }

  int null_check_here = code_offset();
  switch (type) {
    case T_FLOAT: {
#ifdef _LP64
      assert(src->is_single_xmm(), "not a float");
      __ movflt(as_Address(to_addr), src->as_xmm_float_reg());
#else
      if (src->is_single_xmm()) {
        __ movflt(as_Address(to_addr), src->as_xmm_float_reg());
      } else {
        assert(src->is_single_fpu(), "must be");
        assert(src->fpu_regnr() == 0, "argument must be on TOS");
        if (pop_fpu_stack)      __ fstp_s(as_Address(to_addr));
        else                    __ fst_s (as_Address(to_addr));
      }
#endif // _LP64
      break;
    }

    case T_DOUBLE: {
#ifdef _LP64
      assert(src->is_double_xmm(), "not a double");
      __ movdbl(as_Address(to_addr), src->as_xmm_double_reg());
#else
      if (src->is_double_xmm()) {
        __ movdbl(as_Address(to_addr), src->as_xmm_double_reg());
      } else {
        assert(src->is_double_fpu(), "must be");
        assert(src->fpu_regnrLo() == 0, "argument must be on TOS");
        if (pop_fpu_stack)      __ fstp_d(as_Address(to_addr));
        else                    __ fst_d (as_Address(to_addr));
      }
#endif // _LP64
      break;
    }

    case T_ARRAY:   // fall through
    case T_OBJECT:  // fall through
      if (UseCompressedOops && !wide) {
        __ movl(as_Address(to_addr), compressed_src);
      } else {
        __ movptr(as_Address(to_addr), src->as_register());
      }
      break;
    case T_METADATA:
      // We get here to store a method pointer to the stack to pass to
      // a dtrace runtime call. This can't work on 64 bit with
      // compressed klass ptrs: T_METADATA can be a compressed klass
      // ptr or a 64 bit method pointer.
      LP64_ONLY(ShouldNotReachHere());
      __ movptr(as_Address(to_addr), src->as_register());
      break;
    case T_ADDRESS:
      __ movptr(as_Address(to_addr), src->as_register());
      break;
    case T_INT:
      __ movl(as_Address(to_addr), src->as_register());
      break;

    case T_LONG: {
      Register from_lo = src->as_register_lo();
      Register from_hi = src->as_register_hi();
#ifdef _LP64
      __ movptr(as_Address_lo(to_addr), from_lo);
#else
      Register base = to_addr->base()->as_register();
      Register index = noreg;
      if (to_addr->index()->is_register()) {
        index = to_addr->index()->as_register();
      }
      if (base == from_lo || index == from_lo) {
        assert(base != from_hi, "can't be");
        assert(index == noreg || (index != base && index != from_hi), "can't handle this");
        __ movl(as_Address_hi(to_addr), from_hi);
        if (patch != NULL) {
          patching_epilog(patch, lir_patch_high, base, info);
          patch = new PatchingStub(_masm, PatchingStub::access_field_id);
          patch_code = lir_patch_low;
        }
        __ movl(as_Address_lo(to_addr), from_lo);
      } else {
        assert(index == noreg || (index != base && index != from_lo), "can't handle this");
        __ movl(as_Address_lo(to_addr), from_lo);
        if (patch != NULL) {
          patching_epilog(patch, lir_patch_low, base, info);
          patch = new PatchingStub(_masm, PatchingStub::access_field_id);
          patch_code = lir_patch_high;
        }
        __ movl(as_Address_hi(to_addr), from_hi);
      }
#endif // _LP64
      break;
    }

    case T_BYTE:    // fall through
    case T_BOOLEAN: {
      Register src_reg = src->as_register();
      Address dst_addr = as_Address(to_addr);
      assert(VM_Version::is_P6() || src_reg->has_byte_register(), "must use byte registers if not P6");
      __ movb(dst_addr, src_reg);
      break;
    }

    case T_CHAR:    // fall through
    case T_SHORT:
      __ movw(as_Address(to_addr), src->as_register());
      break;

    default:
      ShouldNotReachHere();
  }
  if (info != NULL) {
    add_debug_info_for_null_check(null_check_here, info);
  }

  if (patch_code != lir_patch_none) {
    patching_epilog(patch, patch_code, to_addr->base()->as_register(), info);
  }
}


void LIR_Assembler::stack2reg(LIR_Opr src, LIR_Opr dest, BasicType type) {
  assert(src->is_stack(), "should not call otherwise");
  assert(dest->is_register(), "should not call otherwise");

  if (dest->is_single_cpu()) {
    if (is_reference_type(type)) {
      __ movptr(dest->as_register(), frame_map()->address_for_slot(src->single_stack_ix()));
      __ verify_oop(dest->as_register());
    } else if (type == T_METADATA || type == T_ADDRESS) {
      __ movptr(dest->as_register(), frame_map()->address_for_slot(src->single_stack_ix()));
    } else {
      __ movl(dest->as_register(), frame_map()->address_for_slot(src->single_stack_ix()));
    }

  } else if (dest->is_double_cpu()) {
    Address src_addr_LO = frame_map()->address_for_slot(src->double_stack_ix(), lo_word_offset_in_bytes);
    Address src_addr_HI = frame_map()->address_for_slot(src->double_stack_ix(), hi_word_offset_in_bytes);
    __ movptr(dest->as_register_lo(), src_addr_LO);
    NOT_LP64(__ movptr(dest->as_register_hi(), src_addr_HI));

  } else if (dest->is_single_xmm()) {
    Address src_addr = frame_map()->address_for_slot(src->single_stack_ix());
    __ movflt(dest->as_xmm_float_reg(), src_addr);

  } else if (dest->is_double_xmm()) {
    Address src_addr = frame_map()->address_for_slot(src->double_stack_ix());
    __ movdbl(dest->as_xmm_double_reg(), src_addr);

#ifndef _LP64
  } else if (dest->is_single_fpu()) {
    assert(dest->fpu_regnr() == 0, "dest must be TOS");
    Address src_addr = frame_map()->address_for_slot(src->single_stack_ix());
    __ fld_s(src_addr);

  } else if (dest->is_double_fpu()) {
    assert(dest->fpu_regnrLo() == 0, "dest must be TOS");
    Address src_addr = frame_map()->address_for_slot(src->double_stack_ix());
    __ fld_d(src_addr);
#endif // _LP64

  } else {
    ShouldNotReachHere();
  }
}


void LIR_Assembler::stack2stack(LIR_Opr src, LIR_Opr dest, BasicType type) {
  if (src->is_single_stack()) {
    if (is_reference_type(type)) {
      __ pushptr(frame_map()->address_for_slot(src ->single_stack_ix()));
      __ popptr (frame_map()->address_for_slot(dest->single_stack_ix()));
    } else {
#ifndef _LP64
      __ pushl(frame_map()->address_for_slot(src ->single_stack_ix()));
      __ popl (frame_map()->address_for_slot(dest->single_stack_ix()));
#else
      //no pushl on 64bits
      __ movl(rscratch1, frame_map()->address_for_slot(src ->single_stack_ix()));
      __ movl(frame_map()->address_for_slot(dest->single_stack_ix()), rscratch1);
#endif
    }

  } else if (src->is_double_stack()) {
#ifdef _LP64
    __ pushptr(frame_map()->address_for_slot(src ->double_stack_ix()));
    __ popptr (frame_map()->address_for_slot(dest->double_stack_ix()));
#else
    __ pushl(frame_map()->address_for_slot(src ->double_stack_ix(), 0));
    // push and pop the part at src + wordSize, adding wordSize for the previous push
    __ pushl(frame_map()->address_for_slot(src ->double_stack_ix(), 2 * wordSize));
    __ popl (frame_map()->address_for_slot(dest->double_stack_ix(), 2 * wordSize));
    __ popl (frame_map()->address_for_slot(dest->double_stack_ix(), 0));
#endif // _LP64

  } else {
    ShouldNotReachHere();
  }
}


void LIR_Assembler::mem2reg(LIR_Opr src, LIR_Opr dest, BasicType type, LIR_PatchCode patch_code, CodeEmitInfo* info, bool wide) {
  assert(src->is_address(), "should not call otherwise");
  assert(dest->is_register(), "should not call otherwise");

  LIR_Address* addr = src->as_address_ptr();
  Address from_addr = as_Address(addr);

  if (addr->base()->type() == T_OBJECT) {
    __ verify_oop(addr->base()->as_pointer_register());
  }

  switch (type) {
    case T_BOOLEAN: // fall through
    case T_BYTE:    // fall through
    case T_CHAR:    // fall through
    case T_SHORT:
      if (!VM_Version::is_P6() && !from_addr.uses(dest->as_register())) {
        // on pre P6 processors we may get partial register stalls
        // so blow away the value of to_rinfo before loading a
        // partial word into it.  Do it here so that it precedes
        // the potential patch point below.
        __ xorptr(dest->as_register(), dest->as_register());
      }
      break;
   default:
     break;
  }

  PatchingStub* patch = NULL;
  if (patch_code != lir_patch_none) {
    patch = new PatchingStub(_masm, PatchingStub::access_field_id);
    assert(from_addr.disp() != 0, "must have");
  }
  if (info != NULL) {
    add_debug_info_for_null_check_here(info);
  }

  switch (type) {
    case T_FLOAT: {
      if (dest->is_single_xmm()) {
        __ movflt(dest->as_xmm_float_reg(), from_addr);
      } else {
#ifndef _LP64
        assert(dest->is_single_fpu(), "must be");
        assert(dest->fpu_regnr() == 0, "dest must be TOS");
        __ fld_s(from_addr);
#else
        ShouldNotReachHere();
#endif // !LP64
      }
      break;
    }

    case T_DOUBLE: {
      if (dest->is_double_xmm()) {
        __ movdbl(dest->as_xmm_double_reg(), from_addr);
      } else {
#ifndef _LP64
        assert(dest->is_double_fpu(), "must be");
        assert(dest->fpu_regnrLo() == 0, "dest must be TOS");
        __ fld_d(from_addr);
#else
        ShouldNotReachHere();
#endif // !LP64
      }
      break;
    }

    case T_OBJECT:  // fall through
    case T_ARRAY:   // fall through
      if (UseCompressedOops && !wide) {
        __ movl(dest->as_register(), from_addr);
      } else {
        __ movptr(dest->as_register(), from_addr);
      }
      break;

    case T_ADDRESS:
      __ movptr(dest->as_register(), from_addr);
      break;
    case T_INT:
      __ movl(dest->as_register(), from_addr);
      break;

    case T_LONG: {
      Register to_lo = dest->as_register_lo();
      Register to_hi = dest->as_register_hi();
#ifdef _LP64
      __ movptr(to_lo, as_Address_lo(addr));
#else
      Register base = addr->base()->as_register();
      Register index = noreg;
      if (addr->index()->is_register()) {
        index = addr->index()->as_register();
      }
      if ((base == to_lo && index == to_hi) ||
          (base == to_hi && index == to_lo)) {
        // addresses with 2 registers are only formed as a result of
        // array access so this code will never have to deal with
        // patches or null checks.
        assert(info == NULL && patch == NULL, "must be");
        __ lea(to_hi, as_Address(addr));
        __ movl(to_lo, Address(to_hi, 0));
        __ movl(to_hi, Address(to_hi, BytesPerWord));
      } else if (base == to_lo || index == to_lo) {
        assert(base != to_hi, "can't be");
        assert(index == noreg || (index != base && index != to_hi), "can't handle this");
        __ movl(to_hi, as_Address_hi(addr));
        if (patch != NULL) {
          patching_epilog(patch, lir_patch_high, base, info);
          patch = new PatchingStub(_masm, PatchingStub::access_field_id);
          patch_code = lir_patch_low;
        }
        __ movl(to_lo, as_Address_lo(addr));
      } else {
        assert(index == noreg || (index != base && index != to_lo), "can't handle this");
        __ movl(to_lo, as_Address_lo(addr));
        if (patch != NULL) {
          patching_epilog(patch, lir_patch_low, base, info);
          patch = new PatchingStub(_masm, PatchingStub::access_field_id);
          patch_code = lir_patch_high;
        }
        __ movl(to_hi, as_Address_hi(addr));
      }
#endif // _LP64
      break;
    }

    case T_BOOLEAN: // fall through
    case T_BYTE: {
      Register dest_reg = dest->as_register();
      assert(VM_Version::is_P6() || dest_reg->has_byte_register(), "must use byte registers if not P6");
      if (VM_Version::is_P6() || from_addr.uses(dest_reg)) {
        __ movsbl(dest_reg, from_addr);
      } else {
        __ movb(dest_reg, from_addr);
        __ shll(dest_reg, 24);
        __ sarl(dest_reg, 24);
      }
      break;
    }

    case T_CHAR: {
      Register dest_reg = dest->as_register();
      assert(VM_Version::is_P6() || dest_reg->has_byte_register(), "must use byte registers if not P6");
      if (VM_Version::is_P6() || from_addr.uses(dest_reg)) {
        __ movzwl(dest_reg, from_addr);
      } else {
        __ movw(dest_reg, from_addr);
      }
      break;
    }

    case T_SHORT: {
      Register dest_reg = dest->as_register();
      if (VM_Version::is_P6() || from_addr.uses(dest_reg)) {
        __ movswl(dest_reg, from_addr);
      } else {
        __ movw(dest_reg, from_addr);
        __ shll(dest_reg, 16);
        __ sarl(dest_reg, 16);
      }
      break;
    }

    default:
      ShouldNotReachHere();
  }

  if (patch != NULL) {
    patching_epilog(patch, patch_code, addr->base()->as_register(), info);
  }

  if (is_reference_type(type)) {
#ifdef _LP64
    if (UseCompressedOops && !wide) {
      __ decode_heap_oop(dest->as_register());
    }
#endif

    // Load barrier has not yet been applied, so ZGC can't verify the oop here
    if (!UseZGC) {
      __ verify_oop(dest->as_register());
    }
  }
}


NEEDS_CLEANUP; // This could be static?
Address::ScaleFactor LIR_Assembler::array_element_size(BasicType type) const {
  int elem_size = type2aelembytes(type);
  switch (elem_size) {
    case 1: return Address::times_1;
    case 2: return Address::times_2;
    case 4: return Address::times_4;
    case 8: return Address::times_8;
  }
  ShouldNotReachHere();
  return Address::no_scale;
}


void LIR_Assembler::emit_op3(LIR_Op3* op) {
  switch (op->code()) {
    case lir_idiv:
    case lir_irem:
      arithmetic_idiv(op->code(),
                      op->in_opr1(),
                      op->in_opr2(),
                      op->in_opr3(),
                      op->result_opr(),
                      op->info());
      break;
    case lir_fmad:
      __ fmad(op->result_opr()->as_xmm_double_reg(),
              op->in_opr1()->as_xmm_double_reg(),
              op->in_opr2()->as_xmm_double_reg(),
              op->in_opr3()->as_xmm_double_reg());
      break;
    case lir_fmaf:
      __ fmaf(op->result_opr()->as_xmm_float_reg(),
              op->in_opr1()->as_xmm_float_reg(),
              op->in_opr2()->as_xmm_float_reg(),
              op->in_opr3()->as_xmm_float_reg());
      break;
    default:      ShouldNotReachHere(); break;
  }
}

void LIR_Assembler::emit_opBranch(LIR_OpBranch* op) {
#ifdef ASSERT
  assert(op->block() == NULL || op->block()->label() == op->label(), "wrong label");
  if (op->block() != NULL)  _branch_target_blocks.append(op->block());
  if (op->ublock() != NULL) _branch_target_blocks.append(op->ublock());
#endif

  if (op->cond() == lir_cond_always) {
    if (op->info() != NULL) add_debug_info_for_branch(op->info());
    __ jmp (*(op->label()));
  } else {
    Assembler::Condition acond = Assembler::zero;
    if (op->code() == lir_cond_float_branch) {
      assert(op->ublock() != NULL, "must have unordered successor");
      __ jcc(Assembler::parity, *(op->ublock()->label()));
      switch(op->cond()) {
        case lir_cond_equal:        acond = Assembler::equal;      break;
        case lir_cond_notEqual:     acond = Assembler::notEqual;   break;
        case lir_cond_less:         acond = Assembler::below;      break;
        case lir_cond_lessEqual:    acond = Assembler::belowEqual; break;
        case lir_cond_greaterEqual: acond = Assembler::aboveEqual; break;
        case lir_cond_greater:      acond = Assembler::above;      break;
        default:                         ShouldNotReachHere();
      }
    } else {
      switch (op->cond()) {
        case lir_cond_equal:        acond = Assembler::equal;       break;
        case lir_cond_notEqual:     acond = Assembler::notEqual;    break;
        case lir_cond_less:         acond = Assembler::less;        break;
        case lir_cond_lessEqual:    acond = Assembler::lessEqual;   break;
        case lir_cond_greaterEqual: acond = Assembler::greaterEqual;break;
        case lir_cond_greater:      acond = Assembler::greater;     break;
        case lir_cond_belowEqual:   acond = Assembler::belowEqual;  break;
        case lir_cond_aboveEqual:   acond = Assembler::aboveEqual;  break;
        default:                         ShouldNotReachHere();
      }
    }
    __ jcc(acond,*(op->label()));
  }
}

void LIR_Assembler::emit_opConvert(LIR_OpConvert* op) {
  LIR_Opr src  = op->in_opr();
  LIR_Opr dest = op->result_opr();

  switch (op->bytecode()) {
    case Bytecodes::_i2l:
#ifdef _LP64
      __ movl2ptr(dest->as_register_lo(), src->as_register());
#else
      move_regs(src->as_register(), dest->as_register_lo());
      move_regs(src->as_register(), dest->as_register_hi());
      __ sarl(dest->as_register_hi(), 31);
#endif // LP64
      break;

    case Bytecodes::_l2i:
#ifdef _LP64
      __ movl(dest->as_register(), src->as_register_lo());
#else
      move_regs(src->as_register_lo(), dest->as_register());
#endif
      break;

    case Bytecodes::_i2b:
      move_regs(src->as_register(), dest->as_register());
      __ sign_extend_byte(dest->as_register());
      break;

    case Bytecodes::_i2c:
      move_regs(src->as_register(), dest->as_register());
      __ andl(dest->as_register(), 0xFFFF);
      break;

    case Bytecodes::_i2s:
      move_regs(src->as_register(), dest->as_register());
      __ sign_extend_short(dest->as_register());
      break;


#ifdef _LP64
    case Bytecodes::_f2d:
      __ cvtss2sd(dest->as_xmm_double_reg(), src->as_xmm_float_reg());
      break;

    case Bytecodes::_d2f:
      __ cvtsd2ss(dest->as_xmm_float_reg(), src->as_xmm_double_reg());
      break;

    case Bytecodes::_i2f:
      __ cvtsi2ssl(dest->as_xmm_float_reg(), src->as_register());
      break;

    case Bytecodes::_i2d:
      __ cvtsi2sdl(dest->as_xmm_double_reg(), src->as_register());
      break;

    case Bytecodes::_l2f:
      __ cvtsi2ssq(dest->as_xmm_float_reg(), src->as_register_lo());
      break;

    case Bytecodes::_l2d:
      __ cvtsi2sdq(dest->as_xmm_double_reg(), src->as_register_lo());
      break;

    case Bytecodes::_f2i:
      __ convert_f2i(dest->as_register(), src->as_xmm_float_reg());
      break;

    case Bytecodes::_d2i:
      __ convert_d2i(dest->as_register(), src->as_xmm_double_reg());
      break;

    case Bytecodes::_f2l:
      __ convert_f2l(dest->as_register_lo(), src->as_xmm_float_reg());
      break;

    case Bytecodes::_d2l:
      __ convert_d2l(dest->as_register_lo(), src->as_xmm_double_reg());
      break;
#else
    case Bytecodes::_f2d:
    case Bytecodes::_d2f:
      if (dest->is_single_xmm()) {
        __ cvtsd2ss(dest->as_xmm_float_reg(), src->as_xmm_double_reg());
      } else if (dest->is_double_xmm()) {
        __ cvtss2sd(dest->as_xmm_double_reg(), src->as_xmm_float_reg());
      } else {
        assert(src->fpu() == dest->fpu(), "register must be equal");
        // do nothing (float result is rounded later through spilling)
      }
      break;

    case Bytecodes::_i2f:
    case Bytecodes::_i2d:
      if (dest->is_single_xmm()) {
        __ cvtsi2ssl(dest->as_xmm_float_reg(), src->as_register());
      } else if (dest->is_double_xmm()) {
        __ cvtsi2sdl(dest->as_xmm_double_reg(), src->as_register());
      } else {
        assert(dest->fpu() == 0, "result must be on TOS");
        __ movl(Address(rsp, 0), src->as_register());
        __ fild_s(Address(rsp, 0));
      }
      break;

    case Bytecodes::_l2f:
    case Bytecodes::_l2d:
      assert(!dest->is_xmm_register(), "result in xmm register not supported (no SSE instruction present)");
      assert(dest->fpu() == 0, "result must be on TOS");
      __ movptr(Address(rsp, 0),          src->as_register_lo());
      __ movl(Address(rsp, BytesPerWord), src->as_register_hi());
      __ fild_d(Address(rsp, 0));
      // float result is rounded later through spilling
      break;

    case Bytecodes::_f2i:
    case Bytecodes::_d2i:
      if (src->is_single_xmm()) {
        __ cvttss2sil(dest->as_register(), src->as_xmm_float_reg());
      } else if (src->is_double_xmm()) {
        __ cvttsd2sil(dest->as_register(), src->as_xmm_double_reg());
      } else {
        assert(src->fpu() == 0, "input must be on TOS");
        __ fldcw(ExternalAddress(StubRoutines::x86::addr_fpu_cntrl_wrd_trunc()));
        __ fist_s(Address(rsp, 0));
        __ movl(dest->as_register(), Address(rsp, 0));
        __ fldcw(ExternalAddress(StubRoutines::x86::addr_fpu_cntrl_wrd_std()));
      }
      // IA32 conversion instructions do not match JLS for overflow, underflow and NaN -> fixup in stub
      assert(op->stub() != NULL, "stub required");
      __ cmpl(dest->as_register(), 0x80000000);
      __ jcc(Assembler::equal, *op->stub()->entry());
      __ bind(*op->stub()->continuation());
      break;

    case Bytecodes::_f2l:
    case Bytecodes::_d2l:
      assert(!src->is_xmm_register(), "input in xmm register not supported (no SSE instruction present)");
      assert(src->fpu() == 0, "input must be on TOS");
      assert(dest == FrameMap::long0_opr, "runtime stub places result in these registers");

      // instruction sequence too long to inline it here
      {
        __ call(RuntimeAddress(Runtime1::entry_for(Runtime1::fpu2long_stub_id)));
      }
      break;
#endif // _LP64

    default: ShouldNotReachHere();
  }
}

void LIR_Assembler::emit_alloc_obj(LIR_OpAllocObj* op) {
  if (op->init_check()) {
    add_debug_info_for_null_check_here(op->stub()->info());
    __ cmpb(Address(op->klass()->as_register(),
                    InstanceKlass::init_state_offset()),
                    InstanceKlass::fully_initialized);
    __ jcc(Assembler::notEqual, *op->stub()->entry());
  }
  __ allocate_object(op->obj()->as_register(),
                     op->tmp1()->as_register(),
                     op->tmp2()->as_register(),
                     op->header_size(),
                     op->object_size(),
                     op->klass()->as_register(),
                     *op->stub()->entry());
  __ bind(*op->stub()->continuation());
}

void LIR_Assembler::emit_alloc_array(LIR_OpAllocArray* op) {
  Register len =  op->len()->as_register();
  LP64_ONLY( __ movslq(len, len); )

  if (UseSlowPath ||
      (!UseFastNewObjectArray && is_reference_type(op->type())) ||
      (!UseFastNewTypeArray   && !is_reference_type(op->type()))) {
    __ jmp(*op->stub()->entry());
  } else {
    Register tmp1 = op->tmp1()->as_register();
    Register tmp2 = op->tmp2()->as_register();
    Register tmp3 = op->tmp3()->as_register();
    if (len == tmp1) {
      tmp1 = tmp3;
    } else if (len == tmp2) {
      tmp2 = tmp3;
    } else if (len == tmp3) {
      // everything is ok
    } else {
      __ mov(tmp3, len);
    }
    __ allocate_array(op->obj()->as_register(),
                      len,
                      tmp1,
                      tmp2,
                      arrayOopDesc::header_size_in_bytes(op->type()),
                      array_element_size(op->type()),
                      op->klass()->as_register(),
                      *op->stub()->entry());
  }
  __ bind(*op->stub()->continuation());
}

void LIR_Assembler::type_profile_helper(Register mdo,
                                        ciMethodData *md, ciProfileData *data,
                                        Register recv, Label* update_done) {
  for (uint i = 0; i < ReceiverTypeData::row_limit(); i++) {
    Label next_test;
    // See if the receiver is receiver[n].
    __ cmpptr(recv, Address(mdo, md->byte_offset_of_slot(data, ReceiverTypeData::receiver_offset(i))));
    __ jccb(Assembler::notEqual, next_test);
    Address data_addr(mdo, md->byte_offset_of_slot(data, ReceiverTypeData::receiver_count_offset(i)));
    __ addptr(data_addr, DataLayout::counter_increment);
    __ jmp(*update_done);
    __ bind(next_test);
  }

  // Didn't find receiver; find next empty slot and fill it in
  for (uint i = 0; i < ReceiverTypeData::row_limit(); i++) {
    Label next_test;
    Address recv_addr(mdo, md->byte_offset_of_slot(data, ReceiverTypeData::receiver_offset(i)));
    __ cmpptr(recv_addr, (intptr_t)NULL_WORD);
    __ jccb(Assembler::notEqual, next_test);
    __ movptr(recv_addr, recv);
    __ movptr(Address(mdo, md->byte_offset_of_slot(data, ReceiverTypeData::receiver_count_offset(i))), DataLayout::counter_increment);
    __ jmp(*update_done);
    __ bind(next_test);
  }
}

void LIR_Assembler::emit_typecheck_helper(LIR_OpTypeCheck *op, Label* success, Label* failure, Label* obj_is_null) {
  // we always need a stub for the failure case.
  CodeStub* stub = op->stub();
  Register obj = op->object()->as_register();
  Register k_RInfo = op->tmp1()->as_register();
  Register klass_RInfo = op->tmp2()->as_register();
  Register dst = op->result_opr()->as_register();
  ciKlass* k = op->klass();
  Register Rtmp1 = noreg;
  Register tmp_load_klass = LP64_ONLY(rscratch1) NOT_LP64(noreg);

  // check if it needs to be profiled
  ciMethodData* md = NULL;
  ciProfileData* data = NULL;

  if (op->should_profile()) {
    ciMethod* method = op->profiled_method();
    assert(method != NULL, "Should have method");
    int bci = op->profiled_bci();
    md = method->method_data_or_null();
    assert(md != NULL, "Sanity");
    data = md->bci_to_data(bci);
    assert(data != NULL,                "need data for type check");
    assert(data->is_ReceiverTypeData(), "need ReceiverTypeData for type check");
  }
  Label profile_cast_success, profile_cast_failure;
  Label *success_target = op->should_profile() ? &profile_cast_success : success;
  Label *failure_target = op->should_profile() ? &profile_cast_failure : failure;

  if (obj == k_RInfo) {
    k_RInfo = dst;
  } else if (obj == klass_RInfo) {
    klass_RInfo = dst;
  }
  if (k->is_loaded() && !UseCompressedClassPointers) {
    select_different_registers(obj, dst, k_RInfo, klass_RInfo);
  } else {
    Rtmp1 = op->tmp3()->as_register();
    select_different_registers(obj, dst, k_RInfo, klass_RInfo, Rtmp1);
  }

  assert_different_registers(obj, k_RInfo, klass_RInfo);

  __ cmpptr(obj, (int32_t)NULL_WORD);
  if (op->should_profile()) {
    Label not_null;
    __ jccb(Assembler::notEqual, not_null);
    // Object is null; update MDO and exit
    Register mdo  = klass_RInfo;
    __ mov_metadata(mdo, md->constant_encoding());
    Address data_addr(mdo, md->byte_offset_of_slot(data, DataLayout::flags_offset()));
    int header_bits = BitData::null_seen_byte_constant();
    __ orb(data_addr, header_bits);
    __ jmp(*obj_is_null);
    __ bind(not_null);
  } else {
    __ jcc(Assembler::equal, *obj_is_null);
  }

  if (!k->is_loaded()) {
    klass2reg_with_patching(k_RInfo, op->info_for_patch());
  } else {
#ifdef _LP64
    __ mov_metadata(k_RInfo, k->constant_encoding());
#endif // _LP64
  }
  __ verify_oop(obj);

  if (op->fast_check()) {
    // get object class
    // not a safepoint as obj null check happens earlier
#ifdef _LP64
    assert(UseCompressedClassPointers, "Lilliput");
    __ load_klass(Rtmp1, obj, tmp_load_klass);
    __ cmpptr(k_RInfo, Rtmp1);
#else
    if (k->is_loaded()) {
      __ cmpklass(Address(obj, oopDesc::klass_offset_in_bytes()), k->constant_encoding());
    } else {
      __ cmpptr(k_RInfo, Address(obj, oopDesc::klass_offset_in_bytes()));
    }
#endif
    __ jcc(Assembler::notEqual, *failure_target);
    // successful cast, fall through to profile or jump
  } else {
    // get object class
    // not a safepoint as obj null check happens earlier
    __ load_klass(klass_RInfo, obj, tmp_load_klass);
    if (k->is_loaded()) {
      // See if we get an immediate positive hit
#ifdef _LP64
      __ cmpptr(k_RInfo, Address(klass_RInfo, k->super_check_offset()));
#else
      __ cmpklass(Address(klass_RInfo, k->super_check_offset()), k->constant_encoding());
#endif // _LP64
      if ((juint)in_bytes(Klass::secondary_super_cache_offset()) != k->super_check_offset()) {
        __ jcc(Assembler::notEqual, *failure_target);
        // successful cast, fall through to profile or jump
      } else {
        // See if we get an immediate positive hit
        __ jcc(Assembler::equal, *success_target);
        // check for self
#ifdef _LP64
        __ cmpptr(klass_RInfo, k_RInfo);
#else
        __ cmpklass(klass_RInfo, k->constant_encoding());
#endif // _LP64
        __ jcc(Assembler::equal, *success_target);

        __ push(klass_RInfo);
#ifdef _LP64
        __ push(k_RInfo);
#else
        __ pushklass(k->constant_encoding());
#endif // _LP64
        __ call(RuntimeAddress(Runtime1::entry_for(Runtime1::slow_subtype_check_id)));
        __ pop(klass_RInfo);
        __ pop(klass_RInfo);
        // result is a boolean
        __ cmpl(klass_RInfo, 0);
        __ jcc(Assembler::equal, *failure_target);
        // successful cast, fall through to profile or jump
      }
    } else {
      // perform the fast part of the checking logic
      __ check_klass_subtype_fast_path(klass_RInfo, k_RInfo, Rtmp1, success_target, failure_target, NULL);
      // call out-of-line instance of __ check_klass_subtype_slow_path(...):
      __ push(klass_RInfo);
      __ push(k_RInfo);
      __ call(RuntimeAddress(Runtime1::entry_for(Runtime1::slow_subtype_check_id)));
      __ pop(klass_RInfo);
      __ pop(k_RInfo);
      // result is a boolean
      __ cmpl(k_RInfo, 0);
      __ jcc(Assembler::equal, *failure_target);
      // successful cast, fall through to profile or jump
    }
  }
  if (op->should_profile()) {
    Register mdo  = klass_RInfo, recv = k_RInfo;
    __ bind(profile_cast_success);
    __ mov_metadata(mdo, md->constant_encoding());
    __ load_klass(recv, obj, tmp_load_klass);
    type_profile_helper(mdo, md, data, recv, success);
    __ jmp(*success);

    __ bind(profile_cast_failure);
    __ mov_metadata(mdo, md->constant_encoding());
    Address counter_addr(mdo, md->byte_offset_of_slot(data, CounterData::count_offset()));
    __ subptr(counter_addr, DataLayout::counter_increment);
    __ jmp(*failure);
  }
  __ jmp(*success);
}


void LIR_Assembler::emit_opTypeCheck(LIR_OpTypeCheck* op) {
  Register tmp_load_klass = LP64_ONLY(rscratch1) NOT_LP64(noreg);
  LIR_Code code = op->code();
  if (code == lir_store_check) {
    Register value = op->object()->as_register();
    Register array = op->array()->as_register();
    Register k_RInfo = op->tmp1()->as_register();
    Register klass_RInfo = op->tmp2()->as_register();
    Register Rtmp1 = op->tmp3()->as_register();

    CodeStub* stub = op->stub();

    // check if it needs to be profiled
    ciMethodData* md = NULL;
    ciProfileData* data = NULL;

    if (op->should_profile()) {
      ciMethod* method = op->profiled_method();
      assert(method != NULL, "Should have method");
      int bci = op->profiled_bci();
      md = method->method_data_or_null();
      assert(md != NULL, "Sanity");
      data = md->bci_to_data(bci);
      assert(data != NULL,                "need data for type check");
      assert(data->is_ReceiverTypeData(), "need ReceiverTypeData for type check");
    }
    Label profile_cast_success, profile_cast_failure, done;
    Label *success_target = op->should_profile() ? &profile_cast_success : &done;
    Label *failure_target = op->should_profile() ? &profile_cast_failure : stub->entry();

    __ cmpptr(value, (int32_t)NULL_WORD);
    if (op->should_profile()) {
      Label not_null;
      __ jccb(Assembler::notEqual, not_null);
      // Object is null; update MDO and exit
      Register mdo  = klass_RInfo;
      __ mov_metadata(mdo, md->constant_encoding());
      Address data_addr(mdo, md->byte_offset_of_slot(data, DataLayout::flags_offset()));
      int header_bits = BitData::null_seen_byte_constant();
      __ orb(data_addr, header_bits);
      __ jmp(done);
      __ bind(not_null);
    } else {
      __ jcc(Assembler::equal, done);
    }

    add_debug_info_for_null_check_here(op->info_for_exception());
    __ load_klass(k_RInfo, array, tmp_load_klass);
    __ load_klass(klass_RInfo, value, tmp_load_klass);

    // get instance klass (it's already uncompressed)
    __ movptr(k_RInfo, Address(k_RInfo, ObjArrayKlass::element_klass_offset()));
    // perform the fast part of the checking logic
    __ check_klass_subtype_fast_path(klass_RInfo, k_RInfo, Rtmp1, success_target, failure_target, NULL);
    // call out-of-line instance of __ check_klass_subtype_slow_path(...):
    __ push(klass_RInfo);
    __ push(k_RInfo);
    __ call(RuntimeAddress(Runtime1::entry_for(Runtime1::slow_subtype_check_id)));
    __ pop(klass_RInfo);
    __ pop(k_RInfo);
    // result is a boolean
    __ cmpl(k_RInfo, 0);
    __ jcc(Assembler::equal, *failure_target);
    // fall through to the success case

    if (op->should_profile()) {
      Register mdo  = klass_RInfo, recv = k_RInfo;
      __ bind(profile_cast_success);
      __ mov_metadata(mdo, md->constant_encoding());
      __ load_klass(recv, value, tmp_load_klass);
      type_profile_helper(mdo, md, data, recv, &done);
      __ jmpb(done);

      __ bind(profile_cast_failure);
      __ mov_metadata(mdo, md->constant_encoding());
      Address counter_addr(mdo, md->byte_offset_of_slot(data, CounterData::count_offset()));
      __ subptr(counter_addr, DataLayout::counter_increment);
      __ jmp(*stub->entry());
    }

    __ bind(done);
  } else
    if (code == lir_checkcast) {
      Register obj = op->object()->as_register();
      Register dst = op->result_opr()->as_register();
      Label success;
      emit_typecheck_helper(op, &success, op->stub()->entry(), &success);
      __ bind(success);
      if (dst != obj) {
        __ mov(dst, obj);
      }
    } else
      if (code == lir_instanceof) {
        Register obj = op->object()->as_register();
        Register dst = op->result_opr()->as_register();
        Label success, failure, done;
        emit_typecheck_helper(op, &success, &failure, &failure);
        __ bind(failure);
        __ xorptr(dst, dst);
        __ jmpb(done);
        __ bind(success);
        __ movptr(dst, 1);
        __ bind(done);
      } else {
        ShouldNotReachHere();
      }

}


void LIR_Assembler::emit_compare_and_swap(LIR_OpCompareAndSwap* op) {
  if (LP64_ONLY(false &&) op->code() == lir_cas_long && VM_Version::supports_cx8()) {
    assert(op->cmp_value()->as_register_lo() == rax, "wrong register");
    assert(op->cmp_value()->as_register_hi() == rdx, "wrong register");
    assert(op->new_value()->as_register_lo() == rbx, "wrong register");
    assert(op->new_value()->as_register_hi() == rcx, "wrong register");
    Register addr = op->addr()->as_register();
    __ lock();
    NOT_LP64(__ cmpxchg8(Address(addr, 0)));

  } else if (op->code() == lir_cas_int || op->code() == lir_cas_obj ) {
    NOT_LP64(assert(op->addr()->is_single_cpu(), "must be single");)
    Register addr = (op->addr()->is_single_cpu() ? op->addr()->as_register() : op->addr()->as_register_lo());
    Register newval = op->new_value()->as_register();
    Register cmpval = op->cmp_value()->as_register();
    assert(cmpval == rax, "wrong register");
    assert(newval != NULL, "new val must be register");
    assert(cmpval != newval, "cmp and new values must be in different registers");
    assert(cmpval != addr, "cmp and addr must be in different registers");
    assert(newval != addr, "new value and addr must be in different registers");

    if ( op->code() == lir_cas_obj) {
#ifdef _LP64
      if (UseCompressedOops) {
        __ encode_heap_oop(cmpval);
        __ mov(rscratch1, newval);
        __ encode_heap_oop(rscratch1);
        __ lock();
        // cmpval (rax) is implicitly used by this instruction
        __ cmpxchgl(rscratch1, Address(addr, 0));
      } else
#endif
      {
        __ lock();
        __ cmpxchgptr(newval, Address(addr, 0));
      }
    } else {
      assert(op->code() == lir_cas_int, "lir_cas_int expected");
      __ lock();
      __ cmpxchgl(newval, Address(addr, 0));
    }
#ifdef _LP64
  } else if (op->code() == lir_cas_long) {
    Register addr = (op->addr()->is_single_cpu() ? op->addr()->as_register() : op->addr()->as_register_lo());
    Register newval = op->new_value()->as_register_lo();
    Register cmpval = op->cmp_value()->as_register_lo();
    assert(cmpval == rax, "wrong register");
    assert(newval != NULL, "new val must be register");
    assert(cmpval != newval, "cmp and new values must be in different registers");
    assert(cmpval != addr, "cmp and addr must be in different registers");
    assert(newval != addr, "new value and addr must be in different registers");
    __ lock();
    __ cmpxchgq(newval, Address(addr, 0));
#endif // _LP64
  } else {
    Unimplemented();
  }
}

void LIR_Assembler::cmove(LIR_Condition condition, LIR_Opr opr1, LIR_Opr opr2, LIR_Opr result, BasicType type) {
  Assembler::Condition acond, ncond;
  switch (condition) {
    case lir_cond_equal:        acond = Assembler::equal;        ncond = Assembler::notEqual;     break;
    case lir_cond_notEqual:     acond = Assembler::notEqual;     ncond = Assembler::equal;        break;
    case lir_cond_less:         acond = Assembler::less;         ncond = Assembler::greaterEqual; break;
    case lir_cond_lessEqual:    acond = Assembler::lessEqual;    ncond = Assembler::greater;      break;
    case lir_cond_greaterEqual: acond = Assembler::greaterEqual; ncond = Assembler::less;         break;
    case lir_cond_greater:      acond = Assembler::greater;      ncond = Assembler::lessEqual;    break;
    case lir_cond_belowEqual:   acond = Assembler::belowEqual;   ncond = Assembler::above;        break;
    case lir_cond_aboveEqual:   acond = Assembler::aboveEqual;   ncond = Assembler::below;        break;
    default:                    acond = Assembler::equal;        ncond = Assembler::notEqual;
                                ShouldNotReachHere();
  }

  if (opr1->is_cpu_register()) {
    reg2reg(opr1, result);
  } else if (opr1->is_stack()) {
    stack2reg(opr1, result, result->type());
  } else if (opr1->is_constant()) {
    const2reg(opr1, result, lir_patch_none, NULL);
  } else {
    ShouldNotReachHere();
  }

  if (VM_Version::supports_cmov() && !opr2->is_constant()) {
    // optimized version that does not require a branch
    if (opr2->is_single_cpu()) {
      assert(opr2->cpu_regnr() != result->cpu_regnr(), "opr2 already overwritten by previous move");
      __ cmov(ncond, result->as_register(), opr2->as_register());
    } else if (opr2->is_double_cpu()) {
      assert(opr2->cpu_regnrLo() != result->cpu_regnrLo() && opr2->cpu_regnrLo() != result->cpu_regnrHi(), "opr2 already overwritten by previous move");
      assert(opr2->cpu_regnrHi() != result->cpu_regnrLo() && opr2->cpu_regnrHi() != result->cpu_regnrHi(), "opr2 already overwritten by previous move");
      __ cmovptr(ncond, result->as_register_lo(), opr2->as_register_lo());
      NOT_LP64(__ cmovptr(ncond, result->as_register_hi(), opr2->as_register_hi());)
    } else if (opr2->is_single_stack()) {
      __ cmovl(ncond, result->as_register(), frame_map()->address_for_slot(opr2->single_stack_ix()));
    } else if (opr2->is_double_stack()) {
      __ cmovptr(ncond, result->as_register_lo(), frame_map()->address_for_slot(opr2->double_stack_ix(), lo_word_offset_in_bytes));
      NOT_LP64(__ cmovptr(ncond, result->as_register_hi(), frame_map()->address_for_slot(opr2->double_stack_ix(), hi_word_offset_in_bytes));)
    } else {
      ShouldNotReachHere();
    }

  } else {
    Label skip;
    __ jcc (acond, skip);
    if (opr2->is_cpu_register()) {
      reg2reg(opr2, result);
    } else if (opr2->is_stack()) {
      stack2reg(opr2, result, result->type());
    } else if (opr2->is_constant()) {
      const2reg(opr2, result, lir_patch_none, NULL);
    } else {
      ShouldNotReachHere();
    }
    __ bind(skip);
  }
}


void LIR_Assembler::arith_op(LIR_Code code, LIR_Opr left, LIR_Opr right, LIR_Opr dest, CodeEmitInfo* info, bool pop_fpu_stack) {
  assert(info == NULL, "should never be used, idiv/irem and ldiv/lrem not handled by this method");

  if (left->is_single_cpu()) {
    assert(left == dest, "left and dest must be equal");
    Register lreg = left->as_register();

    if (right->is_single_cpu()) {
      // cpu register - cpu register
      Register rreg = right->as_register();
      switch (code) {
        case lir_add: __ addl (lreg, rreg); break;
        case lir_sub: __ subl (lreg, rreg); break;
        case lir_mul: __ imull(lreg, rreg); break;
        default:      ShouldNotReachHere();
      }

    } else if (right->is_stack()) {
      // cpu register - stack
      Address raddr = frame_map()->address_for_slot(right->single_stack_ix());
      switch (code) {
        case lir_add: __ addl(lreg, raddr); break;
        case lir_sub: __ subl(lreg, raddr); break;
        default:      ShouldNotReachHere();
      }

    } else if (right->is_constant()) {
      // cpu register - constant
      jint c = right->as_constant_ptr()->as_jint();
      switch (code) {
        case lir_add: {
          __ incrementl(lreg, c);
          break;
        }
        case lir_sub: {
          __ decrementl(lreg, c);
          break;
        }
        default: ShouldNotReachHere();
      }

    } else {
      ShouldNotReachHere();
    }

  } else if (left->is_double_cpu()) {
    assert(left == dest, "left and dest must be equal");
    Register lreg_lo = left->as_register_lo();
    Register lreg_hi = left->as_register_hi();

    if (right->is_double_cpu()) {
      // cpu register - cpu register
      Register rreg_lo = right->as_register_lo();
      Register rreg_hi = right->as_register_hi();
      NOT_LP64(assert_different_registers(lreg_lo, lreg_hi, rreg_lo, rreg_hi));
      LP64_ONLY(assert_different_registers(lreg_lo, rreg_lo));
      switch (code) {
        case lir_add:
          __ addptr(lreg_lo, rreg_lo);
          NOT_LP64(__ adcl(lreg_hi, rreg_hi));
          break;
        case lir_sub:
          __ subptr(lreg_lo, rreg_lo);
          NOT_LP64(__ sbbl(lreg_hi, rreg_hi));
          break;
        case lir_mul:
#ifdef _LP64
          __ imulq(lreg_lo, rreg_lo);
#else
          assert(lreg_lo == rax && lreg_hi == rdx, "must be");
          __ imull(lreg_hi, rreg_lo);
          __ imull(rreg_hi, lreg_lo);
          __ addl (rreg_hi, lreg_hi);
          __ mull (rreg_lo);
          __ addl (lreg_hi, rreg_hi);
#endif // _LP64
          break;
        default:
          ShouldNotReachHere();
      }

    } else if (right->is_constant()) {
      // cpu register - constant
#ifdef _LP64
      jlong c = right->as_constant_ptr()->as_jlong_bits();
      __ movptr(r10, (intptr_t) c);
      switch (code) {
        case lir_add:
          __ addptr(lreg_lo, r10);
          break;
        case lir_sub:
          __ subptr(lreg_lo, r10);
          break;
        default:
          ShouldNotReachHere();
      }
#else
      jint c_lo = right->as_constant_ptr()->as_jint_lo();
      jint c_hi = right->as_constant_ptr()->as_jint_hi();
      switch (code) {
        case lir_add:
          __ addptr(lreg_lo, c_lo);
          __ adcl(lreg_hi, c_hi);
          break;
        case lir_sub:
          __ subptr(lreg_lo, c_lo);
          __ sbbl(lreg_hi, c_hi);
          break;
        default:
          ShouldNotReachHere();
      }
#endif // _LP64

    } else {
      ShouldNotReachHere();
    }

  } else if (left->is_single_xmm()) {
    assert(left == dest, "left and dest must be equal");
    XMMRegister lreg = left->as_xmm_float_reg();

    if (right->is_single_xmm()) {
      XMMRegister rreg = right->as_xmm_float_reg();
      switch (code) {
        case lir_add: __ addss(lreg, rreg);  break;
        case lir_sub: __ subss(lreg, rreg);  break;
        case lir_mul: __ mulss(lreg, rreg);  break;
        case lir_div: __ divss(lreg, rreg);  break;
        default: ShouldNotReachHere();
      }
    } else {
      Address raddr;
      if (right->is_single_stack()) {
        raddr = frame_map()->address_for_slot(right->single_stack_ix());
      } else if (right->is_constant()) {
        // hack for now
        raddr = __ as_Address(InternalAddress(float_constant(right->as_jfloat())));
      } else {
        ShouldNotReachHere();
      }
      switch (code) {
        case lir_add: __ addss(lreg, raddr);  break;
        case lir_sub: __ subss(lreg, raddr);  break;
        case lir_mul: __ mulss(lreg, raddr);  break;
        case lir_div: __ divss(lreg, raddr);  break;
        default: ShouldNotReachHere();
      }
    }

  } else if (left->is_double_xmm()) {
    assert(left == dest, "left and dest must be equal");

    XMMRegister lreg = left->as_xmm_double_reg();
    if (right->is_double_xmm()) {
      XMMRegister rreg = right->as_xmm_double_reg();
      switch (code) {
        case lir_add: __ addsd(lreg, rreg);  break;
        case lir_sub: __ subsd(lreg, rreg);  break;
        case lir_mul: __ mulsd(lreg, rreg);  break;
        case lir_div: __ divsd(lreg, rreg);  break;
        default: ShouldNotReachHere();
      }
    } else {
      Address raddr;
      if (right->is_double_stack()) {
        raddr = frame_map()->address_for_slot(right->double_stack_ix());
      } else if (right->is_constant()) {
        // hack for now
        raddr = __ as_Address(InternalAddress(double_constant(right->as_jdouble())));
      } else {
        ShouldNotReachHere();
      }
      switch (code) {
        case lir_add: __ addsd(lreg, raddr);  break;
        case lir_sub: __ subsd(lreg, raddr);  break;
        case lir_mul: __ mulsd(lreg, raddr);  break;
        case lir_div: __ divsd(lreg, raddr);  break;
        default: ShouldNotReachHere();
      }
    }

#ifndef _LP64
  } else if (left->is_single_fpu()) {
    assert(dest->is_single_fpu(),  "fpu stack allocation required");

    if (right->is_single_fpu()) {
      arith_fpu_implementation(code, left->fpu_regnr(), right->fpu_regnr(), dest->fpu_regnr(), pop_fpu_stack);

    } else {
      assert(left->fpu_regnr() == 0, "left must be on TOS");
      assert(dest->fpu_regnr() == 0, "dest must be on TOS");

      Address raddr;
      if (right->is_single_stack()) {
        raddr = frame_map()->address_for_slot(right->single_stack_ix());
      } else if (right->is_constant()) {
        address const_addr = float_constant(right->as_jfloat());
        assert(const_addr != NULL, "incorrect float/double constant maintainance");
        // hack for now
        raddr = __ as_Address(InternalAddress(const_addr));
      } else {
        ShouldNotReachHere();
      }

      switch (code) {
        case lir_add: __ fadd_s(raddr); break;
        case lir_sub: __ fsub_s(raddr); break;
        case lir_mul: __ fmul_s(raddr); break;
        case lir_div: __ fdiv_s(raddr); break;
        default:      ShouldNotReachHere();
      }
    }

  } else if (left->is_double_fpu()) {
    assert(dest->is_double_fpu(),  "fpu stack allocation required");

    if (code == lir_mul || code == lir_div) {
      // Double values require special handling for strictfp mul/div on x86
      __ fld_x(ExternalAddress(StubRoutines::x86::addr_fpu_subnormal_bias1()));
      __ fmulp(left->fpu_regnrLo() + 1);
    }

    if (right->is_double_fpu()) {
      arith_fpu_implementation(code, left->fpu_regnrLo(), right->fpu_regnrLo(), dest->fpu_regnrLo(), pop_fpu_stack);

    } else {
      assert(left->fpu_regnrLo() == 0, "left must be on TOS");
      assert(dest->fpu_regnrLo() == 0, "dest must be on TOS");

      Address raddr;
      if (right->is_double_stack()) {
        raddr = frame_map()->address_for_slot(right->double_stack_ix());
      } else if (right->is_constant()) {
        // hack for now
        raddr = __ as_Address(InternalAddress(double_constant(right->as_jdouble())));
      } else {
        ShouldNotReachHere();
      }

      switch (code) {
        case lir_add: __ fadd_d(raddr); break;
        case lir_sub: __ fsub_d(raddr); break;
        case lir_mul: __ fmul_d(raddr); break;
        case lir_div: __ fdiv_d(raddr); break;
        default: ShouldNotReachHere();
      }
    }

    if (code == lir_mul || code == lir_div) {
      // Double values require special handling for strictfp mul/div on x86
      __ fld_x(ExternalAddress(StubRoutines::x86::addr_fpu_subnormal_bias2()));
      __ fmulp(dest->fpu_regnrLo() + 1);
    }
#endif // !_LP64

  } else if (left->is_single_stack() || left->is_address()) {
    assert(left == dest, "left and dest must be equal");

    Address laddr;
    if (left->is_single_stack()) {
      laddr = frame_map()->address_for_slot(left->single_stack_ix());
    } else if (left->is_address()) {
      laddr = as_Address(left->as_address_ptr());
    } else {
      ShouldNotReachHere();
    }

    if (right->is_single_cpu()) {
      Register rreg = right->as_register();
      switch (code) {
        case lir_add: __ addl(laddr, rreg); break;
        case lir_sub: __ subl(laddr, rreg); break;
        default:      ShouldNotReachHere();
      }
    } else if (right->is_constant()) {
      jint c = right->as_constant_ptr()->as_jint();
      switch (code) {
        case lir_add: {
          __ incrementl(laddr, c);
          break;
        }
        case lir_sub: {
          __ decrementl(laddr, c);
          break;
        }
        default: ShouldNotReachHere();
      }
    } else {
      ShouldNotReachHere();
    }

  } else {
    ShouldNotReachHere();
  }
}

#ifndef _LP64
void LIR_Assembler::arith_fpu_implementation(LIR_Code code, int left_index, int right_index, int dest_index, bool pop_fpu_stack) {
  assert(pop_fpu_stack  || (left_index     == dest_index || right_index     == dest_index), "invalid LIR");
  assert(!pop_fpu_stack || (left_index - 1 == dest_index || right_index - 1 == dest_index), "invalid LIR");
  assert(left_index == 0 || right_index == 0, "either must be on top of stack");

  bool left_is_tos = (left_index == 0);
  bool dest_is_tos = (dest_index == 0);
  int non_tos_index = (left_is_tos ? right_index : left_index);

  switch (code) {
    case lir_add:
      if (pop_fpu_stack)       __ faddp(non_tos_index);
      else if (dest_is_tos)    __ fadd (non_tos_index);
      else                     __ fadda(non_tos_index);
      break;

    case lir_sub:
      if (left_is_tos) {
        if (pop_fpu_stack)     __ fsubrp(non_tos_index);
        else if (dest_is_tos)  __ fsub  (non_tos_index);
        else                   __ fsubra(non_tos_index);
      } else {
        if (pop_fpu_stack)     __ fsubp (non_tos_index);
        else if (dest_is_tos)  __ fsubr (non_tos_index);
        else                   __ fsuba (non_tos_index);
      }
      break;

    case lir_mul:
      if (pop_fpu_stack)       __ fmulp(non_tos_index);
      else if (dest_is_tos)    __ fmul (non_tos_index);
      else                     __ fmula(non_tos_index);
      break;

    case lir_div:
      if (left_is_tos) {
        if (pop_fpu_stack)     __ fdivrp(non_tos_index);
        else if (dest_is_tos)  __ fdiv  (non_tos_index);
        else                   __ fdivra(non_tos_index);
      } else {
        if (pop_fpu_stack)     __ fdivp (non_tos_index);
        else if (dest_is_tos)  __ fdivr (non_tos_index);
        else                   __ fdiva (non_tos_index);
      }
      break;

    case lir_rem:
      assert(left_is_tos && dest_is_tos && right_index == 1, "must be guaranteed by FPU stack allocation");
      __ fremr(noreg);
      break;

    default:
      ShouldNotReachHere();
  }
}
#endif // _LP64


void LIR_Assembler::intrinsic_op(LIR_Code code, LIR_Opr value, LIR_Opr tmp, LIR_Opr dest, LIR_Op* op) {
  if (value->is_double_xmm()) {
    switch(code) {
      case lir_abs :
        {
#ifdef _LP64
          if (UseAVX > 2 && !VM_Version::supports_avx512vl()) {
            assert(tmp->is_valid(), "need temporary");
            __ vpandn(dest->as_xmm_double_reg(), tmp->as_xmm_double_reg(), value->as_xmm_double_reg(), 2);
          } else
#endif
          {
            if (dest->as_xmm_double_reg() != value->as_xmm_double_reg()) {
              __ movdbl(dest->as_xmm_double_reg(), value->as_xmm_double_reg());
            }
            assert(!tmp->is_valid(), "do not need temporary");
            __ andpd(dest->as_xmm_double_reg(),
                     ExternalAddress((address)double_signmask_pool));
          }
        }
        break;

      case lir_sqrt: __ sqrtsd(dest->as_xmm_double_reg(), value->as_xmm_double_reg()); break;
      // all other intrinsics are not available in the SSE instruction set, so FPU is used
      default      : ShouldNotReachHere();
    }

#ifndef _LP64
  } else if (value->is_double_fpu()) {
    assert(value->fpu_regnrLo() == 0 && dest->fpu_regnrLo() == 0, "both must be on TOS");
    switch(code) {
      case lir_abs   : __ fabs() ; break;
      case lir_sqrt  : __ fsqrt(); break;
      default      : ShouldNotReachHere();
    }
#endif // !_LP64
  } else {
    Unimplemented();
  }
}

void LIR_Assembler::logic_op(LIR_Code code, LIR_Opr left, LIR_Opr right, LIR_Opr dst) {
  // assert(left->destroys_register(), "check");
  if (left->is_single_cpu()) {
    Register reg = left->as_register();
    if (right->is_constant()) {
      int val = right->as_constant_ptr()->as_jint();
      switch (code) {
        case lir_logic_and: __ andl (reg, val); break;
        case lir_logic_or:  __ orl  (reg, val); break;
        case lir_logic_xor: __ xorl (reg, val); break;
        default: ShouldNotReachHere();
      }
    } else if (right->is_stack()) {
      // added support for stack operands
      Address raddr = frame_map()->address_for_slot(right->single_stack_ix());
      switch (code) {
        case lir_logic_and: __ andl (reg, raddr); break;
        case lir_logic_or:  __ orl  (reg, raddr); break;
        case lir_logic_xor: __ xorl (reg, raddr); break;
        default: ShouldNotReachHere();
      }
    } else {
      Register rright = right->as_register();
      switch (code) {
        case lir_logic_and: __ andptr (reg, rright); break;
        case lir_logic_or : __ orptr  (reg, rright); break;
        case lir_logic_xor: __ xorptr (reg, rright); break;
        default: ShouldNotReachHere();
      }
    }
    move_regs(reg, dst->as_register());
  } else {
    Register l_lo = left->as_register_lo();
    Register l_hi = left->as_register_hi();
    if (right->is_constant()) {
#ifdef _LP64
      __ mov64(rscratch1, right->as_constant_ptr()->as_jlong());
      switch (code) {
        case lir_logic_and:
          __ andq(l_lo, rscratch1);
          break;
        case lir_logic_or:
          __ orq(l_lo, rscratch1);
          break;
        case lir_logic_xor:
          __ xorq(l_lo, rscratch1);
          break;
        default: ShouldNotReachHere();
      }
#else
      int r_lo = right->as_constant_ptr()->as_jint_lo();
      int r_hi = right->as_constant_ptr()->as_jint_hi();
      switch (code) {
        case lir_logic_and:
          __ andl(l_lo, r_lo);
          __ andl(l_hi, r_hi);
          break;
        case lir_logic_or:
          __ orl(l_lo, r_lo);
          __ orl(l_hi, r_hi);
          break;
        case lir_logic_xor:
          __ xorl(l_lo, r_lo);
          __ xorl(l_hi, r_hi);
          break;
        default: ShouldNotReachHere();
      }
#endif // _LP64
    } else {
#ifdef _LP64
      Register r_lo;
      if (is_reference_type(right->type())) {
        r_lo = right->as_register();
      } else {
        r_lo = right->as_register_lo();
      }
#else
      Register r_lo = right->as_register_lo();
      Register r_hi = right->as_register_hi();
      assert(l_lo != r_hi, "overwriting registers");
#endif
      switch (code) {
        case lir_logic_and:
          __ andptr(l_lo, r_lo);
          NOT_LP64(__ andptr(l_hi, r_hi);)
          break;
        case lir_logic_or:
          __ orptr(l_lo, r_lo);
          NOT_LP64(__ orptr(l_hi, r_hi);)
          break;
        case lir_logic_xor:
          __ xorptr(l_lo, r_lo);
          NOT_LP64(__ xorptr(l_hi, r_hi);)
          break;
        default: ShouldNotReachHere();
      }
    }

    Register dst_lo = dst->as_register_lo();
    Register dst_hi = dst->as_register_hi();

#ifdef _LP64
    move_regs(l_lo, dst_lo);
#else
    if (dst_lo == l_hi) {
      assert(dst_hi != l_lo, "overwriting registers");
      move_regs(l_hi, dst_hi);
      move_regs(l_lo, dst_lo);
    } else {
      assert(dst_lo != l_hi, "overwriting registers");
      move_regs(l_lo, dst_lo);
      move_regs(l_hi, dst_hi);
    }
#endif // _LP64
  }
}


// we assume that rax, and rdx can be overwritten
void LIR_Assembler::arithmetic_idiv(LIR_Code code, LIR_Opr left, LIR_Opr right, LIR_Opr temp, LIR_Opr result, CodeEmitInfo* info) {

  assert(left->is_single_cpu(),   "left must be register");
  assert(right->is_single_cpu() || right->is_constant(),  "right must be register or constant");
  assert(result->is_single_cpu(), "result must be register");

  //  assert(left->destroys_register(), "check");
  //  assert(right->destroys_register(), "check");

  Register lreg = left->as_register();
  Register dreg = result->as_register();

  if (right->is_constant()) {
    jint divisor = right->as_constant_ptr()->as_jint();
    assert(divisor > 0 && is_power_of_2(divisor), "must be");
    if (code == lir_idiv) {
      assert(lreg == rax, "must be rax,");
      assert(temp->as_register() == rdx, "tmp register must be rdx");
      __ cdql(); // sign extend into rdx:rax
      if (divisor == 2) {
        __ subl(lreg, rdx);
      } else {
        __ andl(rdx, divisor - 1);
        __ addl(lreg, rdx);
      }
      __ sarl(lreg, log2i_exact(divisor));
      move_regs(lreg, dreg);
    } else if (code == lir_irem) {
      Label done;
      __ mov(dreg, lreg);
      __ andl(dreg, 0x80000000 | (divisor - 1));
      __ jcc(Assembler::positive, done);
      __ decrement(dreg);
      __ orl(dreg, ~(divisor - 1));
      __ increment(dreg);
      __ bind(done);
    } else {
      ShouldNotReachHere();
    }
  } else {
    Register rreg = right->as_register();
    assert(lreg == rax, "left register must be rax,");
    assert(rreg != rdx, "right register must not be rdx");
    assert(temp->as_register() == rdx, "tmp register must be rdx");

    move_regs(lreg, rax);

    int idivl_offset = __ corrected_idivl(rreg);
    if (ImplicitDiv0Checks) {
      add_debug_info_for_div0(idivl_offset, info);
    }
    if (code == lir_irem) {
      move_regs(rdx, dreg); // result is in rdx
    } else {
      move_regs(rax, dreg);
    }
  }
}


void LIR_Assembler::comp_op(LIR_Condition condition, LIR_Opr opr1, LIR_Opr opr2, LIR_Op2* op) {
  if (opr1->is_single_cpu()) {
    Register reg1 = opr1->as_register();
    if (opr2->is_single_cpu()) {
      // cpu register - cpu register
      if (is_reference_type(opr1->type())) {
        __ cmpoop(reg1, opr2->as_register());
      } else {
        assert(!is_reference_type(opr2->type()), "cmp int, oop?");
        __ cmpl(reg1, opr2->as_register());
      }
    } else if (opr2->is_stack()) {
      // cpu register - stack
      if (is_reference_type(opr1->type())) {
        __ cmpoop(reg1, frame_map()->address_for_slot(opr2->single_stack_ix()));
      } else {
        __ cmpl(reg1, frame_map()->address_for_slot(opr2->single_stack_ix()));
      }
    } else if (opr2->is_constant()) {
      // cpu register - constant
      LIR_Const* c = opr2->as_constant_ptr();
      if (c->type() == T_INT) {
        __ cmpl(reg1, c->as_jint());
      } else if (c->type() == T_METADATA) {
        // All we need for now is a comparison with NULL for equality.
        assert(condition == lir_cond_equal || condition == lir_cond_notEqual, "oops");
        Metadata* m = c->as_metadata();
        if (m == NULL) {
          __ cmpptr(reg1, (int32_t)0);
        } else {
          ShouldNotReachHere();
        }
      } else if (is_reference_type(c->type())) {
        // In 64bit oops are single register
        jobject o = c->as_jobject();
        if (o == NULL) {
          __ cmpptr(reg1, (int32_t)NULL_WORD);
        } else {
          __ cmpoop(reg1, o);
        }
      } else {
        fatal("unexpected type: %s", basictype_to_str(c->type()));
      }
      // cpu register - address
    } else if (opr2->is_address()) {
      if (op->info() != NULL) {
        add_debug_info_for_null_check_here(op->info());
      }
      __ cmpl(reg1, as_Address(opr2->as_address_ptr()));
    } else {
      ShouldNotReachHere();
    }

  } else if(opr1->is_double_cpu()) {
    Register xlo = opr1->as_register_lo();
    Register xhi = opr1->as_register_hi();
    if (opr2->is_double_cpu()) {
#ifdef _LP64
      __ cmpptr(xlo, opr2->as_register_lo());
#else
      // cpu register - cpu register
      Register ylo = opr2->as_register_lo();
      Register yhi = opr2->as_register_hi();
      __ subl(xlo, ylo);
      __ sbbl(xhi, yhi);
      if (condition == lir_cond_equal || condition == lir_cond_notEqual) {
        __ orl(xhi, xlo);
      }
#endif // _LP64
    } else if (opr2->is_constant()) {
      // cpu register - constant 0
      assert(opr2->as_jlong() == (jlong)0, "only handles zero");
#ifdef _LP64
      __ cmpptr(xlo, (int32_t)opr2->as_jlong());
#else
      assert(condition == lir_cond_equal || condition == lir_cond_notEqual, "only handles equals case");
      __ orl(xhi, xlo);
#endif // _LP64
    } else {
      ShouldNotReachHere();
    }

  } else if (opr1->is_single_xmm()) {
    XMMRegister reg1 = opr1->as_xmm_float_reg();
    if (opr2->is_single_xmm()) {
      // xmm register - xmm register
      __ ucomiss(reg1, opr2->as_xmm_float_reg());
    } else if (opr2->is_stack()) {
      // xmm register - stack
      __ ucomiss(reg1, frame_map()->address_for_slot(opr2->single_stack_ix()));
    } else if (opr2->is_constant()) {
      // xmm register - constant
      __ ucomiss(reg1, InternalAddress(float_constant(opr2->as_jfloat())));
    } else if (opr2->is_address()) {
      // xmm register - address
      if (op->info() != NULL) {
        add_debug_info_for_null_check_here(op->info());
      }
      __ ucomiss(reg1, as_Address(opr2->as_address_ptr()));
    } else {
      ShouldNotReachHere();
    }

  } else if (opr1->is_double_xmm()) {
    XMMRegister reg1 = opr1->as_xmm_double_reg();
    if (opr2->is_double_xmm()) {
      // xmm register - xmm register
      __ ucomisd(reg1, opr2->as_xmm_double_reg());
    } else if (opr2->is_stack()) {
      // xmm register - stack
      __ ucomisd(reg1, frame_map()->address_for_slot(opr2->double_stack_ix()));
    } else if (opr2->is_constant()) {
      // xmm register - constant
      __ ucomisd(reg1, InternalAddress(double_constant(opr2->as_jdouble())));
    } else if (opr2->is_address()) {
      // xmm register - address
      if (op->info() != NULL) {
        add_debug_info_for_null_check_here(op->info());
      }
      __ ucomisd(reg1, as_Address(opr2->pointer()->as_address()));
    } else {
      ShouldNotReachHere();
    }

#ifndef _LP64
  } else if(opr1->is_single_fpu() || opr1->is_double_fpu()) {
    assert(opr1->is_fpu_register() && opr1->fpu() == 0, "currently left-hand side must be on TOS (relax this restriction)");
    assert(opr2->is_fpu_register(), "both must be registers");
    __ fcmp(noreg, opr2->fpu(), op->fpu_pop_count() > 0, op->fpu_pop_count() > 1);
#endif // LP64

  } else if (opr1->is_address() && opr2->is_constant()) {
    LIR_Const* c = opr2->as_constant_ptr();
#ifdef _LP64
    if (is_reference_type(c->type())) {
      assert(condition == lir_cond_equal || condition == lir_cond_notEqual, "need to reverse");
      __ movoop(rscratch1, c->as_jobject());
    }
#endif // LP64
    if (op->info() != NULL) {
      add_debug_info_for_null_check_here(op->info());
    }
    // special case: address - constant
    LIR_Address* addr = opr1->as_address_ptr();
    if (c->type() == T_INT) {
      __ cmpl(as_Address(addr), c->as_jint());
    } else if (is_reference_type(c->type())) {
#ifdef _LP64
      // %%% Make this explode if addr isn't reachable until we figure out a
      // better strategy by giving noreg as the temp for as_Address
      __ cmpoop(rscratch1, as_Address(addr, noreg));
#else
      __ cmpoop(as_Address(addr), c->as_jobject());
#endif // _LP64
    } else {
      ShouldNotReachHere();
    }

  } else {
    ShouldNotReachHere();
  }
}

void LIR_Assembler::comp_fl2i(LIR_Code code, LIR_Opr left, LIR_Opr right, LIR_Opr dst, LIR_Op2* op) {
  if (code == lir_cmp_fd2i || code == lir_ucmp_fd2i) {
    if (left->is_single_xmm()) {
      assert(right->is_single_xmm(), "must match");
      __ cmpss2int(left->as_xmm_float_reg(), right->as_xmm_float_reg(), dst->as_register(), code == lir_ucmp_fd2i);
    } else if (left->is_double_xmm()) {
      assert(right->is_double_xmm(), "must match");
      __ cmpsd2int(left->as_xmm_double_reg(), right->as_xmm_double_reg(), dst->as_register(), code == lir_ucmp_fd2i);

    } else {
#ifdef _LP64
      ShouldNotReachHere();
#else
      assert(left->is_single_fpu() || left->is_double_fpu(), "must be");
      assert(right->is_single_fpu() || right->is_double_fpu(), "must match");

      assert(left->fpu() == 0, "left must be on TOS");
      __ fcmp2int(dst->as_register(), code == lir_ucmp_fd2i, right->fpu(),
                  op->fpu_pop_count() > 0, op->fpu_pop_count() > 1);
#endif // LP64
    }
  } else {
    assert(code == lir_cmp_l2i, "check");
#ifdef _LP64
    Label done;
    Register dest = dst->as_register();
    __ cmpptr(left->as_register_lo(), right->as_register_lo());
    __ movl(dest, -1);
    __ jccb(Assembler::less, done);
    __ set_byte_if_not_zero(dest);
    __ movzbl(dest, dest);
    __ bind(done);
#else
    __ lcmp2int(left->as_register_hi(),
                left->as_register_lo(),
                right->as_register_hi(),
                right->as_register_lo());
    move_regs(left->as_register_hi(), dst->as_register());
#endif // _LP64
  }
}


void LIR_Assembler::align_call(LIR_Code code) {
  // make sure that the displacement word of the call ends up word aligned
  int offset = __ offset();
  switch (code) {
  case lir_static_call:
  case lir_optvirtual_call:
  case lir_dynamic_call:
    offset += NativeCall::displacement_offset;
    break;
  case lir_icvirtual_call:
    offset += NativeCall::displacement_offset + NativeMovConstReg::instruction_size;
    break;
  default: ShouldNotReachHere();
  }
  __ align(BytesPerWord, offset);
}


void LIR_Assembler::call(LIR_OpJavaCall* op, relocInfo::relocType rtype) {
  assert((__ offset() + NativeCall::displacement_offset) % BytesPerWord == 0,
         "must be aligned");
  __ call(AddressLiteral(op->addr(), rtype));
  add_call_info(code_offset(), op->info());
}


void LIR_Assembler::ic_call(LIR_OpJavaCall* op) {
  __ ic_call(op->addr());
  add_call_info(code_offset(), op->info());
  assert((__ offset() - NativeCall::instruction_size + NativeCall::displacement_offset) % BytesPerWord == 0,
         "must be aligned");
}


void LIR_Assembler::emit_static_call_stub() {
  address call_pc = __ pc();
  address stub = __ start_a_stub(call_stub_size());
  if (stub == NULL) {
    bailout("static call stub overflow");
    return;
  }

  int start = __ offset();

  // make sure that the displacement word of the call ends up word aligned
  __ align(BytesPerWord, __ offset() + NativeMovConstReg::instruction_size + NativeCall::displacement_offset);
  __ relocate(static_stub_Relocation::spec(call_pc));
  __ mov_metadata(rbx, (Metadata*)NULL);
  // must be set to -1 at code generation time
  assert(((__ offset() + 1) % BytesPerWord) == 0, "must be aligned");
  // On 64bit this will die since it will take a movq & jmp, must be only a jmp
  __ jump(RuntimeAddress(__ pc()));

  assert(__ offset() - start <= call_stub_size(), "stub too big");
  __ end_a_stub();
}


void LIR_Assembler::throw_op(LIR_Opr exceptionPC, LIR_Opr exceptionOop, CodeEmitInfo* info) {
  assert(exceptionOop->as_register() == rax, "must match");
  assert(exceptionPC->as_register() == rdx, "must match");

  // exception object is not added to oop map by LinearScan
  // (LinearScan assumes that no oops are in fixed registers)
  info->add_register_oop(exceptionOop);
  Runtime1::StubID unwind_id;

  // get current pc information
  // pc is only needed if the method has an exception handler, the unwind code does not need it.
  int pc_for_athrow_offset = __ offset();
  InternalAddress pc_for_athrow(__ pc());
  __ lea(exceptionPC->as_register(), pc_for_athrow);
  add_call_info(pc_for_athrow_offset, info); // for exception handler

  __ verify_not_null_oop(rax);
  // search an exception handler (rax: exception oop, rdx: throwing pc)
  if (compilation()->has_fpu_code()) {
    unwind_id = Runtime1::handle_exception_id;
  } else {
    unwind_id = Runtime1::handle_exception_nofpu_id;
  }
  __ call(RuntimeAddress(Runtime1::entry_for(unwind_id)));

  // enough room for two byte trap
  __ nop();
}


void LIR_Assembler::unwind_op(LIR_Opr exceptionOop) {
  assert(exceptionOop->as_register() == rax, "must match");

  __ jmp(_unwind_handler_entry);
}


void LIR_Assembler::shift_op(LIR_Code code, LIR_Opr left, LIR_Opr count, LIR_Opr dest, LIR_Opr tmp) {

  // optimized version for linear scan:
  // * count must be already in ECX (guaranteed by LinearScan)
  // * left and dest must be equal
  // * tmp must be unused
  assert(count->as_register() == SHIFT_count, "count must be in ECX");
  assert(left == dest, "left and dest must be equal");
  assert(tmp->is_illegal(), "wasting a register if tmp is allocated");

  if (left->is_single_cpu()) {
    Register value = left->as_register();
    assert(value != SHIFT_count, "left cannot be ECX");

    switch (code) {
      case lir_shl:  __ shll(value); break;
      case lir_shr:  __ sarl(value); break;
      case lir_ushr: __ shrl(value); break;
      default: ShouldNotReachHere();
    }
  } else if (left->is_double_cpu()) {
    Register lo = left->as_register_lo();
    Register hi = left->as_register_hi();
    assert(lo != SHIFT_count && hi != SHIFT_count, "left cannot be ECX");
#ifdef _LP64
    switch (code) {
      case lir_shl:  __ shlptr(lo);        break;
      case lir_shr:  __ sarptr(lo);        break;
      case lir_ushr: __ shrptr(lo);        break;
      default: ShouldNotReachHere();
    }
#else

    switch (code) {
      case lir_shl:  __ lshl(hi, lo);        break;
      case lir_shr:  __ lshr(hi, lo, true);  break;
      case lir_ushr: __ lshr(hi, lo, false); break;
      default: ShouldNotReachHere();
    }
#endif // LP64
  } else {
    ShouldNotReachHere();
  }
}


void LIR_Assembler::shift_op(LIR_Code code, LIR_Opr left, jint count, LIR_Opr dest) {
  if (dest->is_single_cpu()) {
    // first move left into dest so that left is not destroyed by the shift
    Register value = dest->as_register();
    count = count & 0x1F; // Java spec

    move_regs(left->as_register(), value);
    switch (code) {
      case lir_shl:  __ shll(value, count); break;
      case lir_shr:  __ sarl(value, count); break;
      case lir_ushr: __ shrl(value, count); break;
      default: ShouldNotReachHere();
    }
  } else if (dest->is_double_cpu()) {
#ifndef _LP64
    Unimplemented();
#else
    // first move left into dest so that left is not destroyed by the shift
    Register value = dest->as_register_lo();
    count = count & 0x1F; // Java spec

    move_regs(left->as_register_lo(), value);
    switch (code) {
      case lir_shl:  __ shlptr(value, count); break;
      case lir_shr:  __ sarptr(value, count); break;
      case lir_ushr: __ shrptr(value, count); break;
      default: ShouldNotReachHere();
    }
#endif // _LP64
  } else {
    ShouldNotReachHere();
  }
}


void LIR_Assembler::store_parameter(Register r, int offset_from_rsp_in_words) {
  assert(offset_from_rsp_in_words >= 0, "invalid offset from rsp");
  int offset_from_rsp_in_bytes = offset_from_rsp_in_words * BytesPerWord;
  assert(offset_from_rsp_in_bytes < frame_map()->reserved_argument_area_size(), "invalid offset");
  __ movptr (Address(rsp, offset_from_rsp_in_bytes), r);
}


void LIR_Assembler::store_parameter(jint c,     int offset_from_rsp_in_words) {
  assert(offset_from_rsp_in_words >= 0, "invalid offset from rsp");
  int offset_from_rsp_in_bytes = offset_from_rsp_in_words * BytesPerWord;
  assert(offset_from_rsp_in_bytes < frame_map()->reserved_argument_area_size(), "invalid offset");
  __ movptr (Address(rsp, offset_from_rsp_in_bytes), c);
}


void LIR_Assembler::store_parameter(jobject o,  int offset_from_rsp_in_words) {
  assert(offset_from_rsp_in_words >= 0, "invalid offset from rsp");
  int offset_from_rsp_in_bytes = offset_from_rsp_in_words * BytesPerWord;
  assert(offset_from_rsp_in_bytes < frame_map()->reserved_argument_area_size(), "invalid offset");
  __ movoop (Address(rsp, offset_from_rsp_in_bytes), o);
}


void LIR_Assembler::store_parameter(Metadata* m,  int offset_from_rsp_in_words) {
  assert(offset_from_rsp_in_words >= 0, "invalid offset from rsp");
  int offset_from_rsp_in_bytes = offset_from_rsp_in_words * BytesPerWord;
  assert(offset_from_rsp_in_bytes < frame_map()->reserved_argument_area_size(), "invalid offset");
  __ mov_metadata(Address(rsp, offset_from_rsp_in_bytes), m);
}


// This code replaces a call to arraycopy; no exception may
// be thrown in this code, they must be thrown in the System.arraycopy
// activation frame; we could save some checks if this would not be the case
void LIR_Assembler::emit_arraycopy(LIR_OpArrayCopy* op) {
  ciArrayKlass* default_type = op->expected_type();
  Register src = op->src()->as_register();
  Register dst = op->dst()->as_register();
  Register src_pos = op->src_pos()->as_register();
  Register dst_pos = op->dst_pos()->as_register();
  Register length  = op->length()->as_register();
  Register tmp = op->tmp()->as_register();
  Register tmp_load_klass = LP64_ONLY(rscratch1) NOT_LP64(noreg);
  Register tmp2 = LP64_ONLY(rscratch2) NOT_LP64(noreg);

  CodeStub* stub = op->stub();
  int flags = op->flags();
  BasicType basic_type = default_type != NULL ? default_type->element_type()->basic_type() : T_ILLEGAL;
  if (is_reference_type(basic_type)) basic_type = T_OBJECT;

  // if we don't know anything, just go through the generic arraycopy
  if (default_type == NULL) {
    // save outgoing arguments on stack in case call to System.arraycopy is needed
    // HACK ALERT. This code used to push the parameters in a hardwired fashion
    // for interpreter calling conventions. Now we have to do it in new style conventions.
    // For the moment until C1 gets the new register allocator I just force all the
    // args to the right place (except the register args) and then on the back side
    // reload the register args properly if we go slow path. Yuck

    // These are proper for the calling convention
    store_parameter(length, 2);
    store_parameter(dst_pos, 1);
    store_parameter(dst, 0);

    // these are just temporary placements until we need to reload
    store_parameter(src_pos, 3);
    store_parameter(src, 4);
    NOT_LP64(assert(src == rcx && src_pos == rdx, "mismatch in calling convention");)

    address copyfunc_addr = StubRoutines::generic_arraycopy();
    assert(copyfunc_addr != NULL, "generic arraycopy stub required");

    // pass arguments: may push as this is not a safepoint; SP must be fix at each safepoint
#ifdef _LP64
    // The arguments are in java calling convention so we can trivially shift them to C
    // convention
    assert_different_registers(c_rarg0, j_rarg1, j_rarg2, j_rarg3, j_rarg4);
    __ mov(c_rarg0, j_rarg0);
    assert_different_registers(c_rarg1, j_rarg2, j_rarg3, j_rarg4);
    __ mov(c_rarg1, j_rarg1);
    assert_different_registers(c_rarg2, j_rarg3, j_rarg4);
    __ mov(c_rarg2, j_rarg2);
    assert_different_registers(c_rarg3, j_rarg4);
    __ mov(c_rarg3, j_rarg3);
#ifdef _WIN64
    // Allocate abi space for args but be sure to keep stack aligned
    __ subptr(rsp, 6*wordSize);
    store_parameter(j_rarg4, 4);
#ifndef PRODUCT
    if (PrintC1Statistics) {
      __ incrementl(ExternalAddress((address)&Runtime1::_generic_arraycopystub_cnt));
    }
#endif
    __ call(RuntimeAddress(copyfunc_addr));
    __ addptr(rsp, 6*wordSize);
#else
    __ mov(c_rarg4, j_rarg4);
#ifndef PRODUCT
    if (PrintC1Statistics) {
      __ incrementl(ExternalAddress((address)&Runtime1::_generic_arraycopystub_cnt));
    }
#endif
    __ call(RuntimeAddress(copyfunc_addr));
#endif // _WIN64
#else
    __ push(length);
    __ push(dst_pos);
    __ push(dst);
    __ push(src_pos);
    __ push(src);

#ifndef PRODUCT
    if (PrintC1Statistics) {
      __ incrementl(ExternalAddress((address)&Runtime1::_generic_arraycopystub_cnt));
    }
#endif
    __ call_VM_leaf(copyfunc_addr, 5); // removes pushed parameter from the stack

#endif // _LP64

    __ cmpl(rax, 0);
    __ jcc(Assembler::equal, *stub->continuation());

    __ mov(tmp, rax);
    __ xorl(tmp, -1);

    // Reload values from the stack so they are where the stub
    // expects them.
    __ movptr   (dst,     Address(rsp, 0*BytesPerWord));
    __ movptr   (dst_pos, Address(rsp, 1*BytesPerWord));
    __ movptr   (length,  Address(rsp, 2*BytesPerWord));
    __ movptr   (src_pos, Address(rsp, 3*BytesPerWord));
    __ movptr   (src,     Address(rsp, 4*BytesPerWord));

    __ subl(length, tmp);
    __ addl(src_pos, tmp);
    __ addl(dst_pos, tmp);
    __ jmp(*stub->entry());

    __ bind(*stub->continuation());
    return;
  }

  assert(default_type != NULL && default_type->is_array_klass() && default_type->is_loaded(), "must be true at this point");

  int elem_size = type2aelembytes(basic_type);
  Address::ScaleFactor scale;

  switch (elem_size) {
    case 1 :
      scale = Address::times_1;
      break;
    case 2 :
      scale = Address::times_2;
      break;
    case 4 :
      scale = Address::times_4;
      break;
    case 8 :
      scale = Address::times_8;
      break;
    default:
      scale = Address::no_scale;
      ShouldNotReachHere();
  }

  Address src_length_addr = Address(src, arrayOopDesc::length_offset_in_bytes());
  Address dst_length_addr = Address(dst, arrayOopDesc::length_offset_in_bytes());
  Address src_klass_addr = Address(src, oopDesc::nklass_offset_in_bytes());
  Address dst_klass_addr = Address(dst, oopDesc::nklass_offset_in_bytes());

  // length and pos's are all sign extended at this point on 64bit

  // test for NULL
  if (flags & LIR_OpArrayCopy::src_null_check) {
    __ testptr(src, src);
    __ jcc(Assembler::zero, *stub->entry());
  }
  if (flags & LIR_OpArrayCopy::dst_null_check) {
    __ testptr(dst, dst);
    __ jcc(Assembler::zero, *stub->entry());
  }

  // If the compiler was not able to prove that exact type of the source or the destination
  // of the arraycopy is an array type, check at runtime if the source or the destination is
  // an instance type.
  if (flags & LIR_OpArrayCopy::type_check) {
    if (!(flags & LIR_OpArrayCopy::dst_objarray)) {
      __ load_klass(tmp, dst, tmp_load_klass);
      __ cmpl(Address(tmp, in_bytes(Klass::layout_helper_offset())), Klass::_lh_neutral_value);
      __ jcc(Assembler::greaterEqual, *stub->entry());
    }

    if (!(flags & LIR_OpArrayCopy::src_objarray)) {
      __ load_klass(tmp, src, tmp_load_klass);
      __ cmpl(Address(tmp, in_bytes(Klass::layout_helper_offset())), Klass::_lh_neutral_value);
      __ jcc(Assembler::greaterEqual, *stub->entry());
    }
  }

  // check if negative
  if (flags & LIR_OpArrayCopy::src_pos_positive_check) {
    __ testl(src_pos, src_pos);
    __ jcc(Assembler::less, *stub->entry());
  }
  if (flags & LIR_OpArrayCopy::dst_pos_positive_check) {
    __ testl(dst_pos, dst_pos);
    __ jcc(Assembler::less, *stub->entry());
  }

  if (flags & LIR_OpArrayCopy::src_range_check) {
    __ lea(tmp, Address(src_pos, length, Address::times_1, 0));
    __ cmpl(tmp, src_length_addr);
    __ jcc(Assembler::above, *stub->entry());
  }
  if (flags & LIR_OpArrayCopy::dst_range_check) {
    __ lea(tmp, Address(dst_pos, length, Address::times_1, 0));
    __ cmpl(tmp, dst_length_addr);
    __ jcc(Assembler::above, *stub->entry());
  }

  if (flags & LIR_OpArrayCopy::length_positive_check) {
    __ testl(length, length);
    __ jcc(Assembler::less, *stub->entry());
  }

#ifdef _LP64
  __ movl2ptr(src_pos, src_pos); //higher 32bits must be null
  __ movl2ptr(dst_pos, dst_pos); //higher 32bits must be null
#endif

  if (flags & LIR_OpArrayCopy::type_check) {
    // We don't know the array types are compatible
    if (basic_type != T_OBJECT) {
      // Simple test for basic type arrays
      assert(UseCompressedClassPointers, "Lilliput");
      // (rare) locked objects may give false negatives, which lead to slow-path.
      // False positives are impossible.
      __ movptr(tmp, src_klass_addr);
      __ cmpl(tmp, dst_klass_addr);
      __ jcc(Assembler::notEqual, *stub->entry());
    } else {
      // For object arrays, if src is a sub class of dst then we can
      // safely do the copy.
      Label cont, slow;

      __ push(src);
      __ push(dst);

      __ load_klass(src, src, tmp_load_klass);
      __ load_klass(dst, dst, tmp_load_klass);

      __ check_klass_subtype_fast_path(src, dst, tmp, &cont, &slow, NULL);

      __ push(src);
      __ push(dst);
      __ call(RuntimeAddress(Runtime1::entry_for(Runtime1::slow_subtype_check_id)));
      __ pop(dst);
      __ pop(src);

      __ cmpl(src, 0);
      __ jcc(Assembler::notEqual, cont);

      __ bind(slow);
      __ pop(dst);
      __ pop(src);

      address copyfunc_addr = StubRoutines::checkcast_arraycopy();
      if (copyfunc_addr != NULL) { // use stub if available
        // src is not a sub class of dst so we have to do a
        // per-element check.

        int mask = LIR_OpArrayCopy::src_objarray|LIR_OpArrayCopy::dst_objarray;
        if ((flags & mask) != mask) {
          // Check that at least both of them object arrays.
          assert(flags & mask, "one of the two should be known to be an object array");

          if (!(flags & LIR_OpArrayCopy::src_objarray)) {
            __ load_klass(tmp, src, tmp_load_klass);
          } else if (!(flags & LIR_OpArrayCopy::dst_objarray)) {
            __ load_klass(tmp, dst, tmp_load_klass);
          }
          int lh_offset = in_bytes(Klass::layout_helper_offset());
          Address klass_lh_addr(tmp, lh_offset);
          jint objArray_lh = Klass::array_layout_helper(T_OBJECT);
          __ cmpl(klass_lh_addr, objArray_lh);
          __ jcc(Assembler::notEqual, *stub->entry());
        }

       // Spill because stubs can use any register they like and it's
       // easier to restore just those that we care about.
       store_parameter(dst, 0);
       store_parameter(dst_pos, 1);
       store_parameter(length, 2);
       store_parameter(src_pos, 3);
       store_parameter(src, 4);

#ifndef _LP64
        __ movptr(tmp, dst_klass_addr);
        __ movptr(tmp, Address(tmp, ObjArrayKlass::element_klass_offset()));
        __ push(tmp);
        __ movl(tmp, Address(tmp, Klass::super_check_offset_offset()));
        __ push(tmp);
        __ push(length);
        __ lea(tmp, Address(dst, dst_pos, scale, arrayOopDesc::base_offset_in_bytes(basic_type)));
        __ push(tmp);
        __ lea(tmp, Address(src, src_pos, scale, arrayOopDesc::base_offset_in_bytes(basic_type)));
        __ push(tmp);

        __ call_VM_leaf(copyfunc_addr, 5);
#else
        __ movl2ptr(length, length); //higher 32bits must be null

        __ lea(c_rarg0, Address(src, src_pos, scale, arrayOopDesc::base_offset_in_bytes(basic_type)));
        assert_different_registers(c_rarg0, dst, dst_pos, length);
        __ lea(c_rarg1, Address(dst, dst_pos, scale, arrayOopDesc::base_offset_in_bytes(basic_type)));
        assert_different_registers(c_rarg1, dst, length);

        __ mov(c_rarg2, length);
        assert_different_registers(c_rarg2, dst);

#ifdef _WIN64
        // Allocate abi space for args but be sure to keep stack aligned
        __ subptr(rsp, 6*wordSize);
        __ load_klass(c_rarg3, dst, tmp_load_klass);
        __ movptr(c_rarg3, Address(c_rarg3, ObjArrayKlass::element_klass_offset()));
        store_parameter(c_rarg3, 4);
        __ movl(c_rarg3, Address(c_rarg3, Klass::super_check_offset_offset()));
        __ call(RuntimeAddress(copyfunc_addr));
        __ addptr(rsp, 6*wordSize);
#else
        __ load_klass(c_rarg4, dst, tmp_load_klass);
        __ movptr(c_rarg4, Address(c_rarg4, ObjArrayKlass::element_klass_offset()));
        __ movl(c_rarg3, Address(c_rarg4, Klass::super_check_offset_offset()));
        __ call(RuntimeAddress(copyfunc_addr));
#endif

#endif

#ifndef PRODUCT
        if (PrintC1Statistics) {
          Label failed;
          __ testl(rax, rax);
          __ jcc(Assembler::notZero, failed);
          __ incrementl(ExternalAddress((address)&Runtime1::_arraycopy_checkcast_cnt));
          __ bind(failed);
        }
#endif

        __ testl(rax, rax);
        __ jcc(Assembler::zero, *stub->continuation());

#ifndef PRODUCT
        if (PrintC1Statistics) {
          __ incrementl(ExternalAddress((address)&Runtime1::_arraycopy_checkcast_attempt_cnt));
        }
#endif

        __ mov(tmp, rax);

        __ xorl(tmp, -1);

        // Restore previously spilled arguments
        __ movptr   (dst,     Address(rsp, 0*BytesPerWord));
        __ movptr   (dst_pos, Address(rsp, 1*BytesPerWord));
        __ movptr   (length,  Address(rsp, 2*BytesPerWord));
        __ movptr   (src_pos, Address(rsp, 3*BytesPerWord));
        __ movptr   (src,     Address(rsp, 4*BytesPerWord));


        __ subl(length, tmp);
        __ addl(src_pos, tmp);
        __ addl(dst_pos, tmp);
      }

      __ jmp(*stub->entry());

      __ bind(cont);
      __ pop(dst);
      __ pop(src);
    }
  }

#ifdef ASSERT
  if (basic_type != T_OBJECT || !(flags & LIR_OpArrayCopy::type_check)) {
    // Sanity check the known type with the incoming class.  For the
    // primitive case the types must match exactly with src.klass and
    // dst.klass each exactly matching the default type.  For the
    // object array case, if no type check is needed then either the
    // dst type is exactly the expected type and the src type is a
    // subtype which we can't check or src is the same array as dst
    // but not necessarily exactly of type default_type.
    Label known_ok, halt;
    __ mov_metadata(tmp, default_type->constant_encoding());
#ifdef _LP64
    if (UseCompressedClassPointers) {
      __ encode_klass_not_null(tmp, rscratch1);
    }
#endif

    assert(UseCompressedClassPointers, "Lilliput");
    if (basic_type != T_OBJECT) {
      __ load_nklass(tmp2, dst, tmp_load_klass);
      __ cmpl(tmp, tmp2);
      __ jcc(Assembler::notEqual, halt);
      __ load_nklass(tmp2, src, tmp_load_klass);
      __ cmpl(tmp, tmp2);
      __ jcc(Assembler::equal, known_ok);
    } else {
      __ load_nklass(tmp2, dst, tmp_load_klass);
      __ cmpl(tmp, tmp2);
      __ jcc(Assembler::equal, known_ok);
      __ cmpptr(src, dst);
      __ jcc(Assembler::equal, known_ok);
    }
    __ bind(halt);
    __ stop("incorrect type information in arraycopy");
    __ bind(known_ok);
  }
#endif

#ifndef PRODUCT
  if (PrintC1Statistics) {
    __ incrementl(ExternalAddress(Runtime1::arraycopy_count_address(basic_type)));
  }
#endif

#ifdef _LP64
  assert_different_registers(c_rarg0, dst, dst_pos, length);
  __ lea(c_rarg0, Address(src, src_pos, scale, arrayOopDesc::base_offset_in_bytes(basic_type)));
  assert_different_registers(c_rarg1, length);
  __ lea(c_rarg1, Address(dst, dst_pos, scale, arrayOopDesc::base_offset_in_bytes(basic_type)));
  __ mov(c_rarg2, length);

#else
  __ lea(tmp, Address(src, src_pos, scale, arrayOopDesc::base_offset_in_bytes(basic_type)));
  store_parameter(tmp, 0);
  __ lea(tmp, Address(dst, dst_pos, scale, arrayOopDesc::base_offset_in_bytes(basic_type)));
  store_parameter(tmp, 1);
  store_parameter(length, 2);
#endif // _LP64

  bool disjoint = (flags & LIR_OpArrayCopy::overlapping) == 0;
  bool aligned = (flags & LIR_OpArrayCopy::unaligned) == 0;
  const char *name;
  address entry = StubRoutines::select_arraycopy_function(basic_type, aligned, disjoint, name, false);
  __ call_VM_leaf(entry, 0);

  __ bind(*stub->continuation());
}

void LIR_Assembler::emit_updatecrc32(LIR_OpUpdateCRC32* op) {
  assert(op->crc()->is_single_cpu(),  "crc must be register");
  assert(op->val()->is_single_cpu(),  "byte value must be register");
  assert(op->result_opr()->is_single_cpu(), "result must be register");
  Register crc = op->crc()->as_register();
  Register val = op->val()->as_register();
  Register res = op->result_opr()->as_register();

  assert_different_registers(val, crc, res);

  __ lea(res, ExternalAddress(StubRoutines::crc_table_addr()));
  __ notl(crc); // ~crc
  __ update_byte_crc32(crc, val, res);
  __ notl(crc); // ~crc
  __ mov(res, crc);
}

void LIR_Assembler::emit_lock(LIR_OpLock* op) {
  Register obj = op->obj_opr()->as_register();  // may not be an oop
  Register hdr = op->hdr_opr()->as_register();
  Register lock = op->lock_opr()->as_register();
  if (UseHeavyMonitors) {
    __ jmp(*op->stub()->entry());
  } else if (op->code() == lir_lock) {
    assert(BasicLock::displaced_header_offset_in_bytes() == 0, "lock_reg must point to the displaced header");
    // add debug info for NullPointerException only if one is possible
    int null_check_offset = __ lock_object(hdr, obj, lock, *op->stub()->entry());
    if (op->info() != NULL) {
      add_debug_info_for_null_check(null_check_offset, op->info());
    }
    // done
  } else if (op->code() == lir_unlock) {
    assert(BasicLock::displaced_header_offset_in_bytes() == 0, "lock_reg must point to the displaced header");
    __ unlock_object(hdr, obj, lock, *op->stub()->entry());
  } else {
    Unimplemented();
  }
  __ bind(*op->stub()->continuation());
}

void LIR_Assembler::emit_load_klass(LIR_OpLoadKlass* op) {
  Register obj = op->obj()->as_pointer_register();
  Register result = op->result_opr()->as_pointer_register();

<<<<<<< HEAD
=======
  if (op->info() != NULL) {
    add_debug_info_for_null_check_here(op->info());
  }
>>>>>>> 4aff2deb
#ifdef _LP64
  Register tmp = rscratch1;
  assert_different_registers(tmp, obj);
  assert_different_registers(tmp, result);

<<<<<<< HEAD
  if (op->info() != NULL) {
    add_debug_info_for_null_check_here(op->info());
  }
=======
>>>>>>> 4aff2deb
  // Check if we can take the (common) fast path, if obj is unlocked.
  __ movq(tmp, Address(obj, oopDesc::mark_offset_in_bytes()));
  __ xorq(tmp, markWord::unlocked_value);
  __ testb(tmp, markWord::lock_mask_in_place);
  __ jcc(Assembler::notZero, *op->stub()->entry());

  // Fast-path: shift and decode Klass*.
  __ movq(result, tmp);
  __ shrq(result, markWord::klass_shift);
  __ decode_klass_not_null(result, tmp);
#else
<<<<<<< HEAD
  __ load_klass(result, obj, noreg /*not needed*/);
=======
  __ movptr(result, Address(obj, oopDesc::klass_offset_in_bytes()));
>>>>>>> 4aff2deb
#endif
}

void LIR_Assembler::emit_profile_call(LIR_OpProfileCall* op) {
  ciMethod* method = op->profiled_method();
  int bci          = op->profiled_bci();
  ciMethod* callee = op->profiled_callee();
  Register tmp_load_klass = LP64_ONLY(rscratch1) NOT_LP64(noreg);

  // Update counter for all call types
  ciMethodData* md = method->method_data_or_null();
  assert(md != NULL, "Sanity");
  ciProfileData* data = md->bci_to_data(bci);
  assert(data != NULL && data->is_CounterData(), "need CounterData for calls");
  assert(op->mdo()->is_single_cpu(),  "mdo must be allocated");
  Register mdo  = op->mdo()->as_register();
  __ mov_metadata(mdo, md->constant_encoding());
  Address counter_addr(mdo, md->byte_offset_of_slot(data, CounterData::count_offset()));
  // Perform additional virtual call profiling for invokevirtual and
  // invokeinterface bytecodes
  if (op->should_profile_receiver_type()) {
    assert(op->recv()->is_single_cpu(), "recv must be allocated");
    Register recv = op->recv()->as_register();
    assert_different_registers(mdo, recv);
    assert(data->is_VirtualCallData(), "need VirtualCallData for virtual calls");
    ciKlass* known_klass = op->known_holder();
    if (C1OptimizeVirtualCallProfiling && known_klass != NULL) {
      // We know the type that will be seen at this call site; we can
      // statically update the MethodData* rather than needing to do
      // dynamic tests on the receiver type

      // NOTE: we should probably put a lock around this search to
      // avoid collisions by concurrent compilations
      ciVirtualCallData* vc_data = (ciVirtualCallData*) data;
      uint i;
      for (i = 0; i < VirtualCallData::row_limit(); i++) {
        ciKlass* receiver = vc_data->receiver(i);
        if (known_klass->equals(receiver)) {
          Address data_addr(mdo, md->byte_offset_of_slot(data, VirtualCallData::receiver_count_offset(i)));
          __ addptr(data_addr, DataLayout::counter_increment);
          return;
        }
      }

      // Receiver type not found in profile data; select an empty slot

      // Note that this is less efficient than it should be because it
      // always does a write to the receiver part of the
      // VirtualCallData rather than just the first time
      for (i = 0; i < VirtualCallData::row_limit(); i++) {
        ciKlass* receiver = vc_data->receiver(i);
        if (receiver == NULL) {
          Address recv_addr(mdo, md->byte_offset_of_slot(data, VirtualCallData::receiver_offset(i)));
          __ mov_metadata(recv_addr, known_klass->constant_encoding());
          Address data_addr(mdo, md->byte_offset_of_slot(data, VirtualCallData::receiver_count_offset(i)));
          __ addptr(data_addr, DataLayout::counter_increment);
          return;
        }
      }
    } else {
      __ load_klass(recv, recv, tmp_load_klass);
      Label update_done;
      type_profile_helper(mdo, md, data, recv, &update_done);
      // Receiver did not match any saved receiver and there is no empty row for it.
      // Increment total counter to indicate polymorphic case.
      __ addptr(counter_addr, DataLayout::counter_increment);

      __ bind(update_done);
    }
  } else {
    // Static call
    __ addptr(counter_addr, DataLayout::counter_increment);
  }
}

void LIR_Assembler::emit_profile_type(LIR_OpProfileType* op) {
  Register obj = op->obj()->as_register();
  Register tmp = op->tmp()->as_pointer_register();
  Register tmp_load_klass = LP64_ONLY(rscratch1) NOT_LP64(noreg);
  Address mdo_addr = as_Address(op->mdp()->as_address_ptr());
  ciKlass* exact_klass = op->exact_klass();
  intptr_t current_klass = op->current_klass();
  bool not_null = op->not_null();
  bool no_conflict = op->no_conflict();

  Label update, next, none;

  bool do_null = !not_null;
  bool exact_klass_set = exact_klass != NULL && ciTypeEntries::valid_ciklass(current_klass) == exact_klass;
  bool do_update = !TypeEntries::is_type_unknown(current_klass) && !exact_klass_set;

  assert(do_null || do_update, "why are we here?");
  assert(!TypeEntries::was_null_seen(current_klass) || do_update, "why are we here?");

  __ verify_oop(obj);

  if (tmp != obj) {
    __ mov(tmp, obj);
  }
  if (do_null) {
    __ testptr(tmp, tmp);
    __ jccb(Assembler::notZero, update);
    if (!TypeEntries::was_null_seen(current_klass)) {
      __ orptr(mdo_addr, TypeEntries::null_seen);
    }
    if (do_update) {
      __ jmp(next);
    }
#ifdef ASSERT
  } else {
    __ testptr(tmp, tmp);
    __ jcc(Assembler::notZero, update);
    __ stop("unexpect null obj");
#endif
  }

  __ bind(update);

  if (do_update) {
#ifdef ASSERT
    if (exact_klass != NULL) {
      Label ok;
      __ load_klass(tmp, tmp, tmp_load_klass);
      __ push(tmp);
      __ mov_metadata(tmp, exact_klass->constant_encoding());
      __ cmpptr(tmp, Address(rsp, 0));
      __ jcc(Assembler::equal, ok);
      __ stop("exact klass and actual klass differ");
      __ bind(ok);
      __ pop(tmp);
    }
#endif
    if (!no_conflict) {
      if (exact_klass == NULL || TypeEntries::is_type_none(current_klass)) {
        if (exact_klass != NULL) {
          __ mov_metadata(tmp, exact_klass->constant_encoding());
        } else {
          __ load_klass(tmp, tmp, tmp_load_klass);
        }

        __ xorptr(tmp, mdo_addr);
        __ testptr(tmp, TypeEntries::type_klass_mask);
        // klass seen before, nothing to do. The unknown bit may have been
        // set already but no need to check.
        __ jccb(Assembler::zero, next);

        __ testptr(tmp, TypeEntries::type_unknown);
        __ jccb(Assembler::notZero, next); // already unknown. Nothing to do anymore.

        if (TypeEntries::is_type_none(current_klass)) {
          __ cmpptr(mdo_addr, 0);
          __ jccb(Assembler::equal, none);
          __ cmpptr(mdo_addr, TypeEntries::null_seen);
          __ jccb(Assembler::equal, none);
          // There is a chance that the checks above (re-reading profiling
          // data from memory) fail if another thread has just set the
          // profiling to this obj's klass
          __ xorptr(tmp, mdo_addr);
          __ testptr(tmp, TypeEntries::type_klass_mask);
          __ jccb(Assembler::zero, next);
        }
      } else {
        assert(ciTypeEntries::valid_ciklass(current_klass) != NULL &&
               ciTypeEntries::valid_ciklass(current_klass) != exact_klass, "conflict only");

        __ movptr(tmp, mdo_addr);
        __ testptr(tmp, TypeEntries::type_unknown);
        __ jccb(Assembler::notZero, next); // already unknown. Nothing to do anymore.
      }

      // different than before. Cannot keep accurate profile.
      __ orptr(mdo_addr, TypeEntries::type_unknown);

      if (TypeEntries::is_type_none(current_klass)) {
        __ jmpb(next);

        __ bind(none);
        // first time here. Set profile type.
        __ movptr(mdo_addr, tmp);
      }
    } else {
      // There's a single possible klass at this profile point
      assert(exact_klass != NULL, "should be");
      if (TypeEntries::is_type_none(current_klass)) {
        __ mov_metadata(tmp, exact_klass->constant_encoding());
        __ xorptr(tmp, mdo_addr);
        __ testptr(tmp, TypeEntries::type_klass_mask);
#ifdef ASSERT
        __ jcc(Assembler::zero, next);

        {
          Label ok;
          __ push(tmp);
          __ cmpptr(mdo_addr, 0);
          __ jcc(Assembler::equal, ok);
          __ cmpptr(mdo_addr, TypeEntries::null_seen);
          __ jcc(Assembler::equal, ok);
          // may have been set by another thread
          __ mov_metadata(tmp, exact_klass->constant_encoding());
          __ xorptr(tmp, mdo_addr);
          __ testptr(tmp, TypeEntries::type_mask);
          __ jcc(Assembler::zero, ok);

          __ stop("unexpected profiling mismatch");
          __ bind(ok);
          __ pop(tmp);
        }
#else
        __ jccb(Assembler::zero, next);
#endif
        // first time here. Set profile type.
        __ movptr(mdo_addr, tmp);
      } else {
        assert(ciTypeEntries::valid_ciklass(current_klass) != NULL &&
               ciTypeEntries::valid_ciklass(current_klass) != exact_klass, "inconsistent");

        __ movptr(tmp, mdo_addr);
        __ testptr(tmp, TypeEntries::type_unknown);
        __ jccb(Assembler::notZero, next); // already unknown. Nothing to do anymore.

        __ orptr(mdo_addr, TypeEntries::type_unknown);
      }
    }

    __ bind(next);
  }
}

void LIR_Assembler::emit_delay(LIR_OpDelay*) {
  Unimplemented();
}


void LIR_Assembler::monitor_address(int monitor_no, LIR_Opr dst) {
  __ lea(dst->as_register(), frame_map()->address_for_monitor_lock(monitor_no));
}


void LIR_Assembler::align_backward_branch_target() {
  __ align(BytesPerWord);
}


void LIR_Assembler::negate(LIR_Opr left, LIR_Opr dest, LIR_Opr tmp) {
  if (left->is_single_cpu()) {
    __ negl(left->as_register());
    move_regs(left->as_register(), dest->as_register());

  } else if (left->is_double_cpu()) {
    Register lo = left->as_register_lo();
#ifdef _LP64
    Register dst = dest->as_register_lo();
    __ movptr(dst, lo);
    __ negptr(dst);
#else
    Register hi = left->as_register_hi();
    __ lneg(hi, lo);
    if (dest->as_register_lo() == hi) {
      assert(dest->as_register_hi() != lo, "destroying register");
      move_regs(hi, dest->as_register_hi());
      move_regs(lo, dest->as_register_lo());
    } else {
      move_regs(lo, dest->as_register_lo());
      move_regs(hi, dest->as_register_hi());
    }
#endif // _LP64

  } else if (dest->is_single_xmm()) {
#ifdef _LP64
    if (UseAVX > 2 && !VM_Version::supports_avx512vl()) {
      assert(tmp->is_valid(), "need temporary");
      assert_different_registers(left->as_xmm_float_reg(), tmp->as_xmm_float_reg());
      __ vpxor(dest->as_xmm_float_reg(), tmp->as_xmm_float_reg(), left->as_xmm_float_reg(), 2);
    }
    else
#endif
    {
      assert(!tmp->is_valid(), "do not need temporary");
      if (left->as_xmm_float_reg() != dest->as_xmm_float_reg()) {
        __ movflt(dest->as_xmm_float_reg(), left->as_xmm_float_reg());
      }
      __ xorps(dest->as_xmm_float_reg(),
               ExternalAddress((address)float_signflip_pool));
    }
  } else if (dest->is_double_xmm()) {
#ifdef _LP64
    if (UseAVX > 2 && !VM_Version::supports_avx512vl()) {
      assert(tmp->is_valid(), "need temporary");
      assert_different_registers(left->as_xmm_double_reg(), tmp->as_xmm_double_reg());
      __ vpxor(dest->as_xmm_double_reg(), tmp->as_xmm_double_reg(), left->as_xmm_double_reg(), 2);
    }
    else
#endif
    {
      assert(!tmp->is_valid(), "do not need temporary");
      if (left->as_xmm_double_reg() != dest->as_xmm_double_reg()) {
        __ movdbl(dest->as_xmm_double_reg(), left->as_xmm_double_reg());
      }
      __ xorpd(dest->as_xmm_double_reg(),
               ExternalAddress((address)double_signflip_pool));
    }
#ifndef _LP64
  } else if (left->is_single_fpu() || left->is_double_fpu()) {
    assert(left->fpu() == 0, "arg must be on TOS");
    assert(dest->fpu() == 0, "dest must be TOS");
    __ fchs();
#endif // !_LP64

  } else {
    ShouldNotReachHere();
  }
}


void LIR_Assembler::leal(LIR_Opr src, LIR_Opr dest, LIR_PatchCode patch_code, CodeEmitInfo* info) {
  assert(src->is_address(), "must be an address");
  assert(dest->is_register(), "must be a register");

  PatchingStub* patch = NULL;
  if (patch_code != lir_patch_none) {
    patch = new PatchingStub(_masm, PatchingStub::access_field_id);
  }

  Register reg = dest->as_pointer_register();
  LIR_Address* addr = src->as_address_ptr();
  __ lea(reg, as_Address(addr));

  if (patch != NULL) {
    patching_epilog(patch, patch_code, addr->base()->as_register(), info);
  }
}



void LIR_Assembler::rt_call(LIR_Opr result, address dest, const LIR_OprList* args, LIR_Opr tmp, CodeEmitInfo* info) {
  assert(!tmp->is_valid(), "don't need temporary");
  __ call(RuntimeAddress(dest));
  if (info != NULL) {
    add_call_info_here(info);
  }
}


void LIR_Assembler::volatile_move_op(LIR_Opr src, LIR_Opr dest, BasicType type, CodeEmitInfo* info) {
  assert(type == T_LONG, "only for volatile long fields");

  if (info != NULL) {
    add_debug_info_for_null_check_here(info);
  }

  if (src->is_double_xmm()) {
    if (dest->is_double_cpu()) {
#ifdef _LP64
      __ movdq(dest->as_register_lo(), src->as_xmm_double_reg());
#else
      __ movdl(dest->as_register_lo(), src->as_xmm_double_reg());
      __ psrlq(src->as_xmm_double_reg(), 32);
      __ movdl(dest->as_register_hi(), src->as_xmm_double_reg());
#endif // _LP64
    } else if (dest->is_double_stack()) {
      __ movdbl(frame_map()->address_for_slot(dest->double_stack_ix()), src->as_xmm_double_reg());
    } else if (dest->is_address()) {
      __ movdbl(as_Address(dest->as_address_ptr()), src->as_xmm_double_reg());
    } else {
      ShouldNotReachHere();
    }

  } else if (dest->is_double_xmm()) {
    if (src->is_double_stack()) {
      __ movdbl(dest->as_xmm_double_reg(), frame_map()->address_for_slot(src->double_stack_ix()));
    } else if (src->is_address()) {
      __ movdbl(dest->as_xmm_double_reg(), as_Address(src->as_address_ptr()));
    } else {
      ShouldNotReachHere();
    }

#ifndef _LP64
  } else if (src->is_double_fpu()) {
    assert(src->fpu_regnrLo() == 0, "must be TOS");
    if (dest->is_double_stack()) {
      __ fistp_d(frame_map()->address_for_slot(dest->double_stack_ix()));
    } else if (dest->is_address()) {
      __ fistp_d(as_Address(dest->as_address_ptr()));
    } else {
      ShouldNotReachHere();
    }

  } else if (dest->is_double_fpu()) {
    assert(dest->fpu_regnrLo() == 0, "must be TOS");
    if (src->is_double_stack()) {
      __ fild_d(frame_map()->address_for_slot(src->double_stack_ix()));
    } else if (src->is_address()) {
      __ fild_d(as_Address(src->as_address_ptr()));
    } else {
      ShouldNotReachHere();
    }
#endif // !_LP64

  } else {
    ShouldNotReachHere();
  }
}

#ifdef ASSERT
// emit run-time assertion
void LIR_Assembler::emit_assert(LIR_OpAssert* op) {
  assert(op->code() == lir_assert, "must be");

  if (op->in_opr1()->is_valid()) {
    assert(op->in_opr2()->is_valid(), "both operands must be valid");
    comp_op(op->condition(), op->in_opr1(), op->in_opr2(), op);
  } else {
    assert(op->in_opr2()->is_illegal(), "both operands must be illegal");
    assert(op->condition() == lir_cond_always, "no other conditions allowed");
  }

  Label ok;
  if (op->condition() != lir_cond_always) {
    Assembler::Condition acond = Assembler::zero;
    switch (op->condition()) {
      case lir_cond_equal:        acond = Assembler::equal;       break;
      case lir_cond_notEqual:     acond = Assembler::notEqual;    break;
      case lir_cond_less:         acond = Assembler::less;        break;
      case lir_cond_lessEqual:    acond = Assembler::lessEqual;   break;
      case lir_cond_greaterEqual: acond = Assembler::greaterEqual;break;
      case lir_cond_greater:      acond = Assembler::greater;     break;
      case lir_cond_belowEqual:   acond = Assembler::belowEqual;  break;
      case lir_cond_aboveEqual:   acond = Assembler::aboveEqual;  break;
      default:                    ShouldNotReachHere();
    }
    __ jcc(acond, ok);
  }
  if (op->halt()) {
    const char* str = __ code_string(op->msg());
    __ stop(str);
  } else {
    breakpoint();
  }
  __ bind(ok);
}
#endif

void LIR_Assembler::membar() {
  // QQQ sparc TSO uses this,
  __ membar( Assembler::Membar_mask_bits(Assembler::StoreLoad));
}

void LIR_Assembler::membar_acquire() {
  // No x86 machines currently require load fences
}

void LIR_Assembler::membar_release() {
  // No x86 machines currently require store fences
}

void LIR_Assembler::membar_loadload() {
  // no-op
  //__ membar(Assembler::Membar_mask_bits(Assembler::loadload));
}

void LIR_Assembler::membar_storestore() {
  // no-op
  //__ membar(Assembler::Membar_mask_bits(Assembler::storestore));
}

void LIR_Assembler::membar_loadstore() {
  // no-op
  //__ membar(Assembler::Membar_mask_bits(Assembler::loadstore));
}

void LIR_Assembler::membar_storeload() {
  __ membar(Assembler::Membar_mask_bits(Assembler::StoreLoad));
}

void LIR_Assembler::on_spin_wait() {
  __ pause ();
}

void LIR_Assembler::get_thread(LIR_Opr result_reg) {
  assert(result_reg->is_register(), "check");
#ifdef _LP64
  // __ get_thread(result_reg->as_register_lo());
  __ mov(result_reg->as_register(), r15_thread);
#else
  __ get_thread(result_reg->as_register());
#endif // _LP64
}


void LIR_Assembler::peephole(LIR_List*) {
  // do nothing for now
}

void LIR_Assembler::atomic_op(LIR_Code code, LIR_Opr src, LIR_Opr data, LIR_Opr dest, LIR_Opr tmp) {
  assert(data == dest, "xchg/xadd uses only 2 operands");

  if (data->type() == T_INT) {
    if (code == lir_xadd) {
      __ lock();
      __ xaddl(as_Address(src->as_address_ptr()), data->as_register());
    } else {
      __ xchgl(data->as_register(), as_Address(src->as_address_ptr()));
    }
  } else if (data->is_oop()) {
    assert (code == lir_xchg, "xadd for oops");
    Register obj = data->as_register();
#ifdef _LP64
    if (UseCompressedOops) {
      __ encode_heap_oop(obj);
      __ xchgl(obj, as_Address(src->as_address_ptr()));
      __ decode_heap_oop(obj);
    } else {
      __ xchgptr(obj, as_Address(src->as_address_ptr()));
    }
#else
    __ xchgl(obj, as_Address(src->as_address_ptr()));
#endif
  } else if (data->type() == T_LONG) {
#ifdef _LP64
    assert(data->as_register_lo() == data->as_register_hi(), "should be a single register");
    if (code == lir_xadd) {
      __ lock();
      __ xaddq(as_Address(src->as_address_ptr()), data->as_register_lo());
    } else {
      __ xchgq(data->as_register_lo(), as_Address(src->as_address_ptr()));
    }
#else
    ShouldNotReachHere();
#endif
  } else {
    ShouldNotReachHere();
  }
}

#undef __<|MERGE_RESOLUTION|>--- conflicted
+++ resolved
@@ -3521,23 +3521,14 @@
   Register obj = op->obj()->as_pointer_register();
   Register result = op->result_opr()->as_pointer_register();
 
-<<<<<<< HEAD
-=======
   if (op->info() != NULL) {
     add_debug_info_for_null_check_here(op->info());
   }
->>>>>>> 4aff2deb
 #ifdef _LP64
   Register tmp = rscratch1;
   assert_different_registers(tmp, obj);
   assert_different_registers(tmp, result);
 
-<<<<<<< HEAD
-  if (op->info() != NULL) {
-    add_debug_info_for_null_check_here(op->info());
-  }
-=======
->>>>>>> 4aff2deb
   // Check if we can take the (common) fast path, if obj is unlocked.
   __ movq(tmp, Address(obj, oopDesc::mark_offset_in_bytes()));
   __ xorq(tmp, markWord::unlocked_value);
@@ -3549,11 +3540,7 @@
   __ shrq(result, markWord::klass_shift);
   __ decode_klass_not_null(result, tmp);
 #else
-<<<<<<< HEAD
-  __ load_klass(result, obj, noreg /*not needed*/);
-=======
   __ movptr(result, Address(obj, oopDesc::klass_offset_in_bytes()));
->>>>>>> 4aff2deb
 #endif
 }
 
