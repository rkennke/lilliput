/*
 * Copyright (c) 2000, 2021, Oracle and/or its affiliates. All rights reserved.
 * DO NOT ALTER OR REMOVE COPYRIGHT NOTICES OR THIS FILE HEADER.
 *
 * This code is free software; you can redistribute it and/or modify it
 * under the terms of the GNU General Public License version 2 only, as
 * published by the Free Software Foundation.
 *
 * This code is distributed in the hope that it will be useful, but WITHOUT
 * ANY WARRANTY; without even the implied warranty of MERCHANTABILITY or
 * FITNESS FOR A PARTICULAR PURPOSE.  See the GNU General Public License
 * version 2 for more details (a copy is included in the LICENSE file that
 * accompanied this code).
 *
 * You should have received a copy of the GNU General Public License version
 * 2 along with this work; if not, write to the Free Software Foundation,
 * Inc., 51 Franklin St, Fifth Floor, Boston, MA 02110-1301 USA.
 *
 * Please contact Oracle, 500 Oracle Parkway, Redwood Shores, CA 94065 USA
 * or visit www.oracle.com if you need additional information or have any
 * questions.
 *
 */

#include "precompiled.hpp"
#include "asm/macroAssembler.hpp"
#include "asm/macroAssembler.inline.hpp"
#include "c1/c1_CodeStubs.hpp"
#include "c1/c1_Compilation.hpp"
#include "c1/c1_LIRAssembler.hpp"
#include "c1/c1_MacroAssembler.hpp"
#include "c1/c1_Runtime1.hpp"
#include "c1/c1_ValueStack.hpp"
#include "ci/ciArrayKlass.hpp"
#include "ci/ciInstance.hpp"
#include "compiler/oopMap.hpp"
#include "gc/shared/collectedHeap.hpp"
#include "gc/shared/gc_globals.hpp"
#include "nativeInst_x86.hpp"
#include "oops/objArrayKlass.hpp"
#include "runtime/frame.inline.hpp"
#include "runtime/safepointMechanism.hpp"
#include "runtime/sharedRuntime.hpp"
#include "runtime/stubRoutines.hpp"
#include "utilities/powerOfTwo.hpp"
#include "vmreg_x86.inline.hpp"


// These masks are used to provide 128-bit aligned bitmasks to the XMM
// instructions, to allow sign-masking or sign-bit flipping.  They allow
// fast versions of NegF/NegD and AbsF/AbsD.

// Note: 'double' and 'long long' have 32-bits alignment on x86.
static jlong* double_quadword(jlong *adr, jlong lo, jlong hi) {
  // Use the expression (adr)&(~0xF) to provide 128-bits aligned address
  // of 128-bits operands for SSE instructions.
  jlong *operand = (jlong*)(((intptr_t)adr) & ((intptr_t)(~0xF)));
  // Store the value to a 128-bits operand.
  operand[0] = lo;
  operand[1] = hi;
  return operand;
}

// Buffer for 128-bits masks used by SSE instructions.
static jlong fp_signmask_pool[(4+1)*2]; // 4*128bits(data) + 128bits(alignment)

// Static initialization during VM startup.
static jlong *float_signmask_pool  = double_quadword(&fp_signmask_pool[1*2],         CONST64(0x7FFFFFFF7FFFFFFF),         CONST64(0x7FFFFFFF7FFFFFFF));
static jlong *double_signmask_pool = double_quadword(&fp_signmask_pool[2*2],         CONST64(0x7FFFFFFFFFFFFFFF),         CONST64(0x7FFFFFFFFFFFFFFF));
static jlong *float_signflip_pool  = double_quadword(&fp_signmask_pool[3*2], (jlong)UCONST64(0x8000000080000000), (jlong)UCONST64(0x8000000080000000));
static jlong *double_signflip_pool = double_quadword(&fp_signmask_pool[4*2], (jlong)UCONST64(0x8000000000000000), (jlong)UCONST64(0x8000000000000000));


NEEDS_CLEANUP // remove this definitions ?
const Register IC_Klass    = rax;   // where the IC klass is cached
const Register SYNC_header = rax;   // synchronization header
const Register SHIFT_count = rcx;   // where count for shift operations must be

#define __ _masm->


static void select_different_registers(Register preserve,
                                       Register extra,
                                       Register &tmp1,
                                       Register &tmp2) {
  if (tmp1 == preserve) {
    assert_different_registers(tmp1, tmp2, extra);
    tmp1 = extra;
  } else if (tmp2 == preserve) {
    assert_different_registers(tmp1, tmp2, extra);
    tmp2 = extra;
  }
  assert_different_registers(preserve, tmp1, tmp2);
}



static void select_different_registers(Register preserve,
                                       Register extra,
                                       Register &tmp1,
                                       Register &tmp2,
                                       Register &tmp3) {
  if (tmp1 == preserve) {
    assert_different_registers(tmp1, tmp2, tmp3, extra);
    tmp1 = extra;
  } else if (tmp2 == preserve) {
    assert_different_registers(tmp1, tmp2, tmp3, extra);
    tmp2 = extra;
  } else if (tmp3 == preserve) {
    assert_different_registers(tmp1, tmp2, tmp3, extra);
    tmp3 = extra;
  }
  assert_different_registers(preserve, tmp1, tmp2, tmp3);
}



bool LIR_Assembler::is_small_constant(LIR_Opr opr) {
  if (opr->is_constant()) {
    LIR_Const* constant = opr->as_constant_ptr();
    switch (constant->type()) {
      case T_INT: {
        return true;
      }

      default:
        return false;
    }
  }
  return false;
}


LIR_Opr LIR_Assembler::receiverOpr() {
  return FrameMap::receiver_opr;
}

LIR_Opr LIR_Assembler::osrBufferPointer() {
  return FrameMap::as_pointer_opr(receiverOpr()->as_register());
}

//--------------fpu register translations-----------------------


address LIR_Assembler::float_constant(float f) {
  address const_addr = __ float_constant(f);
  if (const_addr == NULL) {
    bailout("const section overflow");
    return __ code()->consts()->start();
  } else {
    return const_addr;
  }
}


address LIR_Assembler::double_constant(double d) {
  address const_addr = __ double_constant(d);
  if (const_addr == NULL) {
    bailout("const section overflow");
    return __ code()->consts()->start();
  } else {
    return const_addr;
  }
}

#ifndef _LP64
void LIR_Assembler::fpop() {
  __ fpop();
}

void LIR_Assembler::fxch(int i) {
  __ fxch(i);
}

void LIR_Assembler::fld(int i) {
  __ fld_s(i);
}

void LIR_Assembler::ffree(int i) {
  __ ffree(i);
}
#endif // !_LP64

void LIR_Assembler::breakpoint() {
  __ int3();
}

void LIR_Assembler::push(LIR_Opr opr) {
  if (opr->is_single_cpu()) {
    __ push_reg(opr->as_register());
  } else if (opr->is_double_cpu()) {
    NOT_LP64(__ push_reg(opr->as_register_hi()));
    __ push_reg(opr->as_register_lo());
  } else if (opr->is_stack()) {
    __ push_addr(frame_map()->address_for_slot(opr->single_stack_ix()));
  } else if (opr->is_constant()) {
    LIR_Const* const_opr = opr->as_constant_ptr();
    if (const_opr->type() == T_OBJECT) {
      __ push_oop(const_opr->as_jobject());
    } else if (const_opr->type() == T_INT) {
      __ push_jint(const_opr->as_jint());
    } else {
      ShouldNotReachHere();
    }

  } else {
    ShouldNotReachHere();
  }
}

void LIR_Assembler::pop(LIR_Opr opr) {
  if (opr->is_single_cpu()) {
    __ pop_reg(opr->as_register());
  } else {
    ShouldNotReachHere();
  }
}

bool LIR_Assembler::is_literal_address(LIR_Address* addr) {
  return addr->base()->is_illegal() && addr->index()->is_illegal();
}

//-------------------------------------------

Address LIR_Assembler::as_Address(LIR_Address* addr) {
  return as_Address(addr, rscratch1);
}

Address LIR_Assembler::as_Address(LIR_Address* addr, Register tmp) {
  if (addr->base()->is_illegal()) {
    assert(addr->index()->is_illegal(), "must be illegal too");
    AddressLiteral laddr((address)addr->disp(), relocInfo::none);
    if (! __ reachable(laddr)) {
      __ movptr(tmp, laddr.addr());
      Address res(tmp, 0);
      return res;
    } else {
      return __ as_Address(laddr);
    }
  }

  Register base = addr->base()->as_pointer_register();

  if (addr->index()->is_illegal()) {
    return Address( base, addr->disp());
  } else if (addr->index()->is_cpu_register()) {
    Register index = addr->index()->as_pointer_register();
    return Address(base, index, (Address::ScaleFactor) addr->scale(), addr->disp());
  } else if (addr->index()->is_constant()) {
    intptr_t addr_offset = (addr->index()->as_constant_ptr()->as_jint() << addr->scale()) + addr->disp();
    assert(Assembler::is_simm32(addr_offset), "must be");

    return Address(base, addr_offset);
  } else {
    Unimplemented();
    return Address();
  }
}


Address LIR_Assembler::as_Address_hi(LIR_Address* addr) {
  Address base = as_Address(addr);
  return Address(base._base, base._index, base._scale, base._disp + BytesPerWord);
}


Address LIR_Assembler::as_Address_lo(LIR_Address* addr) {
  return as_Address(addr);
}


void LIR_Assembler::osr_entry() {
  offsets()->set_value(CodeOffsets::OSR_Entry, code_offset());
  BlockBegin* osr_entry = compilation()->hir()->osr_entry();
  ValueStack* entry_state = osr_entry->state();
  int number_of_locks = entry_state->locks_size();

  // we jump here if osr happens with the interpreter
  // state set up to continue at the beginning of the
  // loop that triggered osr - in particular, we have
  // the following registers setup:
  //
  // rcx: osr buffer
  //

  // build frame
  ciMethod* m = compilation()->method();
  __ build_frame(initial_frame_size_in_bytes(), bang_size_in_bytes());

  // OSR buffer is
  //
  // locals[nlocals-1..0]
  // monitors[0..number_of_locks]
  //
  // locals is a direct copy of the interpreter frame so in the osr buffer
  // so first slot in the local array is the last local from the interpreter
  // and last slot is local[0] (receiver) from the interpreter
  //
  // Similarly with locks. The first lock slot in the osr buffer is the nth lock
  // from the interpreter frame, the nth lock slot in the osr buffer is 0th lock
  // in the interpreter frame (the method lock if a sync method)

  // Initialize monitors in the compiled activation.
  //   rcx: pointer to osr buffer
  //
  // All other registers are dead at this point and the locals will be
  // copied into place by code emitted in the IR.

  Register OSR_buf = osrBufferPointer()->as_pointer_register();
  { assert(frame::interpreter_frame_monitor_size() == BasicObjectLock::size(), "adjust code below");
    int monitor_offset = BytesPerWord * method()->max_locals() +
      (BasicObjectLock::size() * BytesPerWord) * (number_of_locks - 1);
    // SharedRuntime::OSR_migration_begin() packs BasicObjectLocks in
    // the OSR buffer using 2 word entries: first the lock and then
    // the oop.
    for (int i = 0; i < number_of_locks; i++) {
      int slot_offset = monitor_offset - ((i * 2) * BytesPerWord);
#ifdef ASSERT
      // verify the interpreter's monitor has a non-null object
      {
        Label L;
        __ cmpptr(Address(OSR_buf, slot_offset + 1*BytesPerWord), (int32_t)NULL_WORD);
        __ jcc(Assembler::notZero, L);
        __ stop("locked object is NULL");
        __ bind(L);
      }
#endif
      __ movptr(rbx, Address(OSR_buf, slot_offset + 0));
      __ movptr(frame_map()->address_for_monitor_lock(i), rbx);
      __ movptr(rbx, Address(OSR_buf, slot_offset + 1*BytesPerWord));
      __ movptr(frame_map()->address_for_monitor_object(i), rbx);
    }
  }
}


// inline cache check; done before the frame is built.
int LIR_Assembler::check_icache() {
  Register receiver = FrameMap::receiver_opr->as_register();
  Register ic_klass = IC_Klass;
  const int ic_cmp_size = LP64_ONLY(10) NOT_LP64(9);
  const bool do_post_padding = VerifyOops || UseCompressedClassPointers;
  if (!do_post_padding) {
    // insert some nops so that the verified entry point is aligned on CodeEntryAlignment
    __ align(CodeEntryAlignment, __ offset() + ic_cmp_size);
  }
  int offset = __ offset();
  __ inline_cache_check(receiver, IC_Klass);
  assert(__ offset() % CodeEntryAlignment == 0 || do_post_padding, "alignment must be correct");
  if (do_post_padding) {
    // force alignment after the cache check.
    // It's been verified to be aligned if !VerifyOops
    __ align(CodeEntryAlignment);
  }
  return offset;
}

void LIR_Assembler::clinit_barrier(ciMethod* method) {
  assert(VM_Version::supports_fast_class_init_checks(), "sanity");
  assert(!method->holder()->is_not_initialized(), "initialization should have been started");

  Label L_skip_barrier;
  Register klass = rscratch1;
  Register thread = LP64_ONLY( r15_thread ) NOT_LP64( noreg );
  assert(thread != noreg, "x86_32 not implemented");

  __ mov_metadata(klass, method->holder()->constant_encoding());
  __ clinit_barrier(klass, thread, &L_skip_barrier /*L_fast_path*/);

  __ jump(RuntimeAddress(SharedRuntime::get_handle_wrong_method_stub()));

  __ bind(L_skip_barrier);
}

void LIR_Assembler::jobject2reg_with_patching(Register reg, CodeEmitInfo* info) {
  jobject o = NULL;
  PatchingStub* patch = new PatchingStub(_masm, patching_id(info));
  __ movoop(reg, o);
  patching_epilog(patch, lir_patch_normal, reg, info);
}

void LIR_Assembler::klass2reg_with_patching(Register reg, CodeEmitInfo* info) {
  Metadata* o = NULL;
  PatchingStub* patch = new PatchingStub(_masm, PatchingStub::load_klass_id);
  __ mov_metadata(reg, o);
  patching_epilog(patch, lir_patch_normal, reg, info);
}

// This specifies the rsp decrement needed to build the frame
int LIR_Assembler::initial_frame_size_in_bytes() const {
  // if rounding, must let FrameMap know!

  // The frame_map records size in slots (32bit word)

  // subtract two words to account for return address and link
  return (frame_map()->framesize() - (2*VMRegImpl::slots_per_word))  * VMRegImpl::stack_slot_size;
}


int LIR_Assembler::emit_exception_handler() {
  // if the last instruction is a call (typically to do a throw which
  // is coming at the end after block reordering) the return address
  // must still point into the code area in order to avoid assertion
  // failures when searching for the corresponding bci => add a nop
  // (was bug 5/14/1999 - gri)
  __ nop();

  // generate code for exception handler
  address handler_base = __ start_a_stub(exception_handler_size());
  if (handler_base == NULL) {
    // not enough space left for the handler
    bailout("exception handler overflow");
    return -1;
  }

  int offset = code_offset();

  // the exception oop and pc are in rax, and rdx
  // no other registers need to be preserved, so invalidate them
  __ invalidate_registers(false, true, true, false, true, true);

  // check that there is really an exception
  __ verify_not_null_oop(rax);

  // search an exception handler (rax: exception oop, rdx: throwing pc)
  __ call(RuntimeAddress(Runtime1::entry_for(Runtime1::handle_exception_from_callee_id)));
  __ should_not_reach_here();
  guarantee(code_offset() - offset <= exception_handler_size(), "overflow");
  __ end_a_stub();

  return offset;
}


// Emit the code to remove the frame from the stack in the exception
// unwind path.
int LIR_Assembler::emit_unwind_handler() {
#ifndef PRODUCT
  if (CommentedAssembly) {
    _masm->block_comment("Unwind handler");
  }
#endif

  int offset = code_offset();

  // Fetch the exception from TLS and clear out exception related thread state
  Register thread = NOT_LP64(rsi) LP64_ONLY(r15_thread);
  NOT_LP64(__ get_thread(rsi));
  __ movptr(rax, Address(thread, JavaThread::exception_oop_offset()));
  __ movptr(Address(thread, JavaThread::exception_oop_offset()), (intptr_t)NULL_WORD);
  __ movptr(Address(thread, JavaThread::exception_pc_offset()), (intptr_t)NULL_WORD);

  __ bind(_unwind_handler_entry);
  __ verify_not_null_oop(rax);
  if (method()->is_synchronized() || compilation()->env()->dtrace_method_probes()) {
    __ mov(rbx, rax);  // Preserve the exception (rbx is always callee-saved)
  }

  // Preform needed unlocking
  MonitorExitStub* stub = NULL;
  if (method()->is_synchronized()) {
    monitor_address(0, FrameMap::rax_opr);
    stub = new MonitorExitStub(FrameMap::rax_opr, true, 0);
    __ unlock_object(rdi, rsi, rax, *stub->entry());
    __ bind(*stub->continuation());
  }

  if (compilation()->env()->dtrace_method_probes()) {
#ifdef _LP64
    __ mov(rdi, r15_thread);
    __ mov_metadata(rsi, method()->constant_encoding());
#else
    __ get_thread(rax);
    __ movptr(Address(rsp, 0), rax);
    __ mov_metadata(Address(rsp, sizeof(void*)), method()->constant_encoding());
#endif
    __ call(RuntimeAddress(CAST_FROM_FN_PTR(address, SharedRuntime::dtrace_method_exit)));
  }

  if (method()->is_synchronized() || compilation()->env()->dtrace_method_probes()) {
    __ mov(rax, rbx);  // Restore the exception
  }

  // remove the activation and dispatch to the unwind handler
  __ remove_frame(initial_frame_size_in_bytes());
  __ jump(RuntimeAddress(Runtime1::entry_for(Runtime1::unwind_exception_id)));

  // Emit the slow path assembly
  if (stub != NULL) {
    stub->emit_code(this);
  }

  return offset;
}


int LIR_Assembler::emit_deopt_handler() {
  // if the last instruction is a call (typically to do a throw which
  // is coming at the end after block reordering) the return address
  // must still point into the code area in order to avoid assertion
  // failures when searching for the corresponding bci => add a nop
  // (was bug 5/14/1999 - gri)
  __ nop();

  // generate code for exception handler
  address handler_base = __ start_a_stub(deopt_handler_size());
  if (handler_base == NULL) {
    // not enough space left for the handler
    bailout("deopt handler overflow");
    return -1;
  }

  int offset = code_offset();
  InternalAddress here(__ pc());

  __ pushptr(here.addr());
  __ jump(RuntimeAddress(SharedRuntime::deopt_blob()->unpack()));
  guarantee(code_offset() - offset <= deopt_handler_size(), "overflow");
  __ end_a_stub();

  return offset;
}

void LIR_Assembler::return_op(LIR_Opr result, C1SafepointPollStub* code_stub) {
  assert(result->is_illegal() || !result->is_single_cpu() || result->as_register() == rax, "word returns are in rax,");
  if (!result->is_illegal() && result->is_float_kind() && !result->is_xmm_register()) {
    assert(result->fpu() == 0, "result must already be on TOS");
  }

  // Pop the stack before the safepoint code
  __ remove_frame(initial_frame_size_in_bytes());

  if (StackReservedPages > 0 && compilation()->has_reserved_stack_access()) {
    __ reserved_stack_check();
  }

  // Note: we do not need to round double result; float result has the right precision
  // the poll sets the condition code, but no data registers

#ifdef _LP64
  const Register thread = r15_thread;
#else
  const Register thread = rbx;
  __ get_thread(thread);
#endif
  code_stub->set_safepoint_offset(__ offset());
  __ relocate(relocInfo::poll_return_type);
  __ safepoint_poll(*code_stub->entry(), thread, true /* at_return */, true /* in_nmethod */);
  __ ret(0);
}


int LIR_Assembler::safepoint_poll(LIR_Opr tmp, CodeEmitInfo* info) {
  guarantee(info != NULL, "Shouldn't be NULL");
  int offset = __ offset();
#ifdef _LP64
  const Register poll_addr = rscratch1;
  __ movptr(poll_addr, Address(r15_thread, JavaThread::polling_page_offset()));
#else
  assert(tmp->is_cpu_register(), "needed");
  const Register poll_addr = tmp->as_register();
  __ get_thread(poll_addr);
  __ movptr(poll_addr, Address(poll_addr, in_bytes(JavaThread::polling_page_offset())));
#endif
  add_debug_info_for_branch(info);
  __ relocate(relocInfo::poll_type);
  address pre_pc = __ pc();
  __ testl(rax, Address(poll_addr, 0));
  address post_pc = __ pc();
  guarantee(pointer_delta(post_pc, pre_pc, 1) == 2 LP64_ONLY(+1), "must be exact length");
  return offset;
}


void LIR_Assembler::move_regs(Register from_reg, Register to_reg) {
  if (from_reg != to_reg) __ mov(to_reg, from_reg);
}

void LIR_Assembler::swap_reg(Register a, Register b) {
  __ xchgptr(a, b);
}


void LIR_Assembler::const2reg(LIR_Opr src, LIR_Opr dest, LIR_PatchCode patch_code, CodeEmitInfo* info) {
  assert(src->is_constant(), "should not call otherwise");
  assert(dest->is_register(), "should not call otherwise");
  LIR_Const* c = src->as_constant_ptr();

  switch (c->type()) {
    case T_INT: {
      assert(patch_code == lir_patch_none, "no patching handled here");
      __ movl(dest->as_register(), c->as_jint());
      break;
    }

    case T_ADDRESS: {
      assert(patch_code == lir_patch_none, "no patching handled here");
      __ movptr(dest->as_register(), c->as_jint());
      break;
    }

    case T_LONG: {
      assert(patch_code == lir_patch_none, "no patching handled here");
#ifdef _LP64
      __ movptr(dest->as_register_lo(), (intptr_t)c->as_jlong());
#else
      __ movptr(dest->as_register_lo(), c->as_jint_lo());
      __ movptr(dest->as_register_hi(), c->as_jint_hi());
#endif // _LP64
      break;
    }

    case T_OBJECT: {
      if (patch_code != lir_patch_none) {
        jobject2reg_with_patching(dest->as_register(), info);
      } else {
        __ movoop(dest->as_register(), c->as_jobject());
      }
      break;
    }

    case T_METADATA: {
      if (patch_code != lir_patch_none) {
        klass2reg_with_patching(dest->as_register(), info);
      } else {
        __ mov_metadata(dest->as_register(), c->as_metadata());
      }
      break;
    }

    case T_FLOAT: {
      if (dest->is_single_xmm()) {
        if (LP64_ONLY(UseAVX <= 2 &&) c->is_zero_float()) {
          __ xorps(dest->as_xmm_float_reg(), dest->as_xmm_float_reg());
        } else {
          __ movflt(dest->as_xmm_float_reg(),
                   InternalAddress(float_constant(c->as_jfloat())));
        }
      } else {
#ifndef _LP64
        assert(dest->is_single_fpu(), "must be");
        assert(dest->fpu_regnr() == 0, "dest must be TOS");
        if (c->is_zero_float()) {
          __ fldz();
        } else if (c->is_one_float()) {
          __ fld1();
        } else {
          __ fld_s (InternalAddress(float_constant(c->as_jfloat())));
        }
#else
        ShouldNotReachHere();
#endif // !_LP64
      }
      break;
    }

    case T_DOUBLE: {
      if (dest->is_double_xmm()) {
        if (LP64_ONLY(UseAVX <= 2 &&) c->is_zero_double()) {
          __ xorpd(dest->as_xmm_double_reg(), dest->as_xmm_double_reg());
        } else {
          __ movdbl(dest->as_xmm_double_reg(),
                    InternalAddress(double_constant(c->as_jdouble())));
        }
      } else {
#ifndef _LP64
        assert(dest->is_double_fpu(), "must be");
        assert(dest->fpu_regnrLo() == 0, "dest must be TOS");
        if (c->is_zero_double()) {
          __ fldz();
        } else if (c->is_one_double()) {
          __ fld1();
        } else {
          __ fld_d (InternalAddress(double_constant(c->as_jdouble())));
        }
#else
        ShouldNotReachHere();
#endif // !_LP64
      }
      break;
    }

    default:
      ShouldNotReachHere();
  }
}

void LIR_Assembler::const2stack(LIR_Opr src, LIR_Opr dest) {
  assert(src->is_constant(), "should not call otherwise");
  assert(dest->is_stack(), "should not call otherwise");
  LIR_Const* c = src->as_constant_ptr();

  switch (c->type()) {
    case T_INT:  // fall through
    case T_FLOAT:
      __ movl(frame_map()->address_for_slot(dest->single_stack_ix()), c->as_jint_bits());
      break;

    case T_ADDRESS:
      __ movptr(frame_map()->address_for_slot(dest->single_stack_ix()), c->as_jint_bits());
      break;

    case T_OBJECT:
      __ movoop(frame_map()->address_for_slot(dest->single_stack_ix()), c->as_jobject());
      break;

    case T_LONG:  // fall through
    case T_DOUBLE:
#ifdef _LP64
      __ movptr(frame_map()->address_for_slot(dest->double_stack_ix(),
                                            lo_word_offset_in_bytes), (intptr_t)c->as_jlong_bits());
#else
      __ movptr(frame_map()->address_for_slot(dest->double_stack_ix(),
                                              lo_word_offset_in_bytes), c->as_jint_lo_bits());
      __ movptr(frame_map()->address_for_slot(dest->double_stack_ix(),
                                              hi_word_offset_in_bytes), c->as_jint_hi_bits());
#endif // _LP64
      break;

    default:
      ShouldNotReachHere();
  }
}

void LIR_Assembler::const2mem(LIR_Opr src, LIR_Opr dest, BasicType type, CodeEmitInfo* info, bool wide) {
  assert(src->is_constant(), "should not call otherwise");
  assert(dest->is_address(), "should not call otherwise");
  LIR_Const* c = src->as_constant_ptr();
  LIR_Address* addr = dest->as_address_ptr();

  int null_check_here = code_offset();
  switch (type) {
    case T_INT:    // fall through
    case T_FLOAT:
      __ movl(as_Address(addr), c->as_jint_bits());
      break;

    case T_ADDRESS:
      __ movptr(as_Address(addr), c->as_jint_bits());
      break;

    case T_OBJECT:  // fall through
    case T_ARRAY:
      if (c->as_jobject() == NULL) {
        if (UseCompressedOops && !wide) {
          __ movl(as_Address(addr), (int32_t)NULL_WORD);
        } else {
#ifdef _LP64
          __ xorptr(rscratch1, rscratch1);
          null_check_here = code_offset();
          __ movptr(as_Address(addr), rscratch1);
#else
          __ movptr(as_Address(addr), NULL_WORD);
#endif
        }
      } else {
        if (is_literal_address(addr)) {
          ShouldNotReachHere();
          __ movoop(as_Address(addr, noreg), c->as_jobject());
        } else {
#ifdef _LP64
          __ movoop(rscratch1, c->as_jobject());
          if (UseCompressedOops && !wide) {
            __ encode_heap_oop(rscratch1);
            null_check_here = code_offset();
            __ movl(as_Address_lo(addr), rscratch1);
          } else {
            null_check_here = code_offset();
            __ movptr(as_Address_lo(addr), rscratch1);
          }
#else
          __ movoop(as_Address(addr), c->as_jobject());
#endif
        }
      }
      break;

    case T_LONG:    // fall through
    case T_DOUBLE:
#ifdef _LP64
      if (is_literal_address(addr)) {
        ShouldNotReachHere();
        __ movptr(as_Address(addr, r15_thread), (intptr_t)c->as_jlong_bits());
      } else {
        __ movptr(r10, (intptr_t)c->as_jlong_bits());
        null_check_here = code_offset();
        __ movptr(as_Address_lo(addr), r10);
      }
#else
      // Always reachable in 32bit so this doesn't produce useless move literal
      __ movptr(as_Address_hi(addr), c->as_jint_hi_bits());
      __ movptr(as_Address_lo(addr), c->as_jint_lo_bits());
#endif // _LP64
      break;

    case T_BOOLEAN: // fall through
    case T_BYTE:
      __ movb(as_Address(addr), c->as_jint() & 0xFF);
      break;

    case T_CHAR:    // fall through
    case T_SHORT:
      __ movw(as_Address(addr), c->as_jint() & 0xFFFF);
      break;

    default:
      ShouldNotReachHere();
  };

  if (info != NULL) {
    add_debug_info_for_null_check(null_check_here, info);
  }
}


void LIR_Assembler::reg2reg(LIR_Opr src, LIR_Opr dest) {
  assert(src->is_register(), "should not call otherwise");
  assert(dest->is_register(), "should not call otherwise");

  // move between cpu-registers
  if (dest->is_single_cpu()) {
#ifdef _LP64
    if (src->type() == T_LONG) {
      // Can do LONG -> OBJECT
      move_regs(src->as_register_lo(), dest->as_register());
      return;
    }
#endif
    assert(src->is_single_cpu(), "must match");
    if (src->type() == T_OBJECT) {
      __ verify_oop(src->as_register());
    }
    move_regs(src->as_register(), dest->as_register());

  } else if (dest->is_double_cpu()) {
#ifdef _LP64
    if (is_reference_type(src->type())) {
      // Surprising to me but we can see move of a long to t_object
      __ verify_oop(src->as_register());
      move_regs(src->as_register(), dest->as_register_lo());
      return;
    }
#endif
    assert(src->is_double_cpu(), "must match");
    Register f_lo = src->as_register_lo();
    Register f_hi = src->as_register_hi();
    Register t_lo = dest->as_register_lo();
    Register t_hi = dest->as_register_hi();
#ifdef _LP64
    assert(f_hi == f_lo, "must be same");
    assert(t_hi == t_lo, "must be same");
    move_regs(f_lo, t_lo);
#else
    assert(f_lo != f_hi && t_lo != t_hi, "invalid register allocation");


    if (f_lo == t_hi && f_hi == t_lo) {
      swap_reg(f_lo, f_hi);
    } else if (f_hi == t_lo) {
      assert(f_lo != t_hi, "overwriting register");
      move_regs(f_hi, t_hi);
      move_regs(f_lo, t_lo);
    } else {
      assert(f_hi != t_lo, "overwriting register");
      move_regs(f_lo, t_lo);
      move_regs(f_hi, t_hi);
    }
#endif // LP64

#ifndef _LP64
    // special moves from fpu-register to xmm-register
    // necessary for method results
  } else if (src->is_single_xmm() && !dest->is_single_xmm()) {
    __ movflt(Address(rsp, 0), src->as_xmm_float_reg());
    __ fld_s(Address(rsp, 0));
  } else if (src->is_double_xmm() && !dest->is_double_xmm()) {
    __ movdbl(Address(rsp, 0), src->as_xmm_double_reg());
    __ fld_d(Address(rsp, 0));
  } else if (dest->is_single_xmm() && !src->is_single_xmm()) {
    __ fstp_s(Address(rsp, 0));
    __ movflt(dest->as_xmm_float_reg(), Address(rsp, 0));
  } else if (dest->is_double_xmm() && !src->is_double_xmm()) {
    __ fstp_d(Address(rsp, 0));
    __ movdbl(dest->as_xmm_double_reg(), Address(rsp, 0));
#endif // !_LP64

    // move between xmm-registers
  } else if (dest->is_single_xmm()) {
    assert(src->is_single_xmm(), "must match");
    __ movflt(dest->as_xmm_float_reg(), src->as_xmm_float_reg());
  } else if (dest->is_double_xmm()) {
    assert(src->is_double_xmm(), "must match");
    __ movdbl(dest->as_xmm_double_reg(), src->as_xmm_double_reg());

#ifndef _LP64
    // move between fpu-registers (no instruction necessary because of fpu-stack)
  } else if (dest->is_single_fpu() || dest->is_double_fpu()) {
    assert(src->is_single_fpu() || src->is_double_fpu(), "must match");
    assert(src->fpu() == dest->fpu(), "currently should be nothing to do");
#endif // !_LP64

  } else {
    ShouldNotReachHere();
  }
}

void LIR_Assembler::reg2stack(LIR_Opr src, LIR_Opr dest, BasicType type, bool pop_fpu_stack) {
  assert(src->is_register(), "should not call otherwise");
  assert(dest->is_stack(), "should not call otherwise");

  if (src->is_single_cpu()) {
    Address dst = frame_map()->address_for_slot(dest->single_stack_ix());
    if (is_reference_type(type)) {
      __ verify_oop(src->as_register());
      __ movptr (dst, src->as_register());
    } else if (type == T_METADATA || type == T_ADDRESS) {
      __ movptr (dst, src->as_register());
    } else {
      __ movl (dst, src->as_register());
    }

  } else if (src->is_double_cpu()) {
    Address dstLO = frame_map()->address_for_slot(dest->double_stack_ix(), lo_word_offset_in_bytes);
    Address dstHI = frame_map()->address_for_slot(dest->double_stack_ix(), hi_word_offset_in_bytes);
    __ movptr (dstLO, src->as_register_lo());
    NOT_LP64(__ movptr (dstHI, src->as_register_hi()));

  } else if (src->is_single_xmm()) {
    Address dst_addr = frame_map()->address_for_slot(dest->single_stack_ix());
    __ movflt(dst_addr, src->as_xmm_float_reg());

  } else if (src->is_double_xmm()) {
    Address dst_addr = frame_map()->address_for_slot(dest->double_stack_ix());
    __ movdbl(dst_addr, src->as_xmm_double_reg());

#ifndef _LP64
  } else if (src->is_single_fpu()) {
    assert(src->fpu_regnr() == 0, "argument must be on TOS");
    Address dst_addr = frame_map()->address_for_slot(dest->single_stack_ix());
    if (pop_fpu_stack)     __ fstp_s (dst_addr);
    else                   __ fst_s  (dst_addr);

  } else if (src->is_double_fpu()) {
    assert(src->fpu_regnrLo() == 0, "argument must be on TOS");
    Address dst_addr = frame_map()->address_for_slot(dest->double_stack_ix());
    if (pop_fpu_stack)     __ fstp_d (dst_addr);
    else                   __ fst_d  (dst_addr);
#endif // !_LP64

  } else {
    ShouldNotReachHere();
  }
}


void LIR_Assembler::reg2mem(LIR_Opr src, LIR_Opr dest, BasicType type, LIR_PatchCode patch_code, CodeEmitInfo* info, bool pop_fpu_stack, bool wide) {
  LIR_Address* to_addr = dest->as_address_ptr();
  PatchingStub* patch = NULL;
  Register compressed_src = rscratch1;

  if (is_reference_type(type)) {
    __ verify_oop(src->as_register());
#ifdef _LP64
    if (UseCompressedOops && !wide) {
      __ movptr(compressed_src, src->as_register());
      __ encode_heap_oop(compressed_src);
      if (patch_code != lir_patch_none) {
        info->oop_map()->set_narrowoop(compressed_src->as_VMReg());
      }
    }
#endif
  }

  if (patch_code != lir_patch_none) {
    patch = new PatchingStub(_masm, PatchingStub::access_field_id);
    Address toa = as_Address(to_addr);
    assert(toa.disp() != 0, "must have");
  }

  int null_check_here = code_offset();
  switch (type) {
    case T_FLOAT: {
#ifdef _LP64
      assert(src->is_single_xmm(), "not a float");
      __ movflt(as_Address(to_addr), src->as_xmm_float_reg());
#else
      if (src->is_single_xmm()) {
        __ movflt(as_Address(to_addr), src->as_xmm_float_reg());
      } else {
        assert(src->is_single_fpu(), "must be");
        assert(src->fpu_regnr() == 0, "argument must be on TOS");
        if (pop_fpu_stack)      __ fstp_s(as_Address(to_addr));
        else                    __ fst_s (as_Address(to_addr));
      }
#endif // _LP64
      break;
    }

    case T_DOUBLE: {
#ifdef _LP64
      assert(src->is_double_xmm(), "not a double");
      __ movdbl(as_Address(to_addr), src->as_xmm_double_reg());
#else
      if (src->is_double_xmm()) {
        __ movdbl(as_Address(to_addr), src->as_xmm_double_reg());
      } else {
        assert(src->is_double_fpu(), "must be");
        assert(src->fpu_regnrLo() == 0, "argument must be on TOS");
        if (pop_fpu_stack)      __ fstp_d(as_Address(to_addr));
        else                    __ fst_d (as_Address(to_addr));
      }
#endif // _LP64
      break;
    }

    case T_ARRAY:   // fall through
    case T_OBJECT:  // fall through
      if (UseCompressedOops && !wide) {
        __ movl(as_Address(to_addr), compressed_src);
      } else {
        __ movptr(as_Address(to_addr), src->as_register());
      }
      break;
    case T_METADATA:
      // We get here to store a method pointer to the stack to pass to
      // a dtrace runtime call. This can't work on 64 bit with
      // compressed klass ptrs: T_METADATA can be a compressed klass
      // ptr or a 64 bit method pointer.
      LP64_ONLY(ShouldNotReachHere());
      __ movptr(as_Address(to_addr), src->as_register());
      break;
    case T_ADDRESS:
      __ movptr(as_Address(to_addr), src->as_register());
      break;
    case T_INT:
      __ movl(as_Address(to_addr), src->as_register());
      break;

    case T_LONG: {
      Register from_lo = src->as_register_lo();
      Register from_hi = src->as_register_hi();
#ifdef _LP64
      __ movptr(as_Address_lo(to_addr), from_lo);
#else
      Register base = to_addr->base()->as_register();
      Register index = noreg;
      if (to_addr->index()->is_register()) {
        index = to_addr->index()->as_register();
      }
      if (base == from_lo || index == from_lo) {
        assert(base != from_hi, "can't be");
        assert(index == noreg || (index != base && index != from_hi), "can't handle this");
        __ movl(as_Address_hi(to_addr), from_hi);
        if (patch != NULL) {
          patching_epilog(patch, lir_patch_high, base, info);
          patch = new PatchingStub(_masm, PatchingStub::access_field_id);
          patch_code = lir_patch_low;
        }
        __ movl(as_Address_lo(to_addr), from_lo);
      } else {
        assert(index == noreg || (index != base && index != from_lo), "can't handle this");
        __ movl(as_Address_lo(to_addr), from_lo);
        if (patch != NULL) {
          patching_epilog(patch, lir_patch_low, base, info);
          patch = new PatchingStub(_masm, PatchingStub::access_field_id);
          patch_code = lir_patch_high;
        }
        __ movl(as_Address_hi(to_addr), from_hi);
      }
#endif // _LP64
      break;
    }

    case T_BYTE:    // fall through
    case T_BOOLEAN: {
      Register src_reg = src->as_register();
      Address dst_addr = as_Address(to_addr);
      assert(VM_Version::is_P6() || src_reg->has_byte_register(), "must use byte registers if not P6");
      __ movb(dst_addr, src_reg);
      break;
    }

    case T_CHAR:    // fall through
    case T_SHORT:
      __ movw(as_Address(to_addr), src->as_register());
      break;

    default:
      ShouldNotReachHere();
  }
  if (info != NULL) {
    add_debug_info_for_null_check(null_check_here, info);
  }

  if (patch_code != lir_patch_none) {
    patching_epilog(patch, patch_code, to_addr->base()->as_register(), info);
  }
}


void LIR_Assembler::stack2reg(LIR_Opr src, LIR_Opr dest, BasicType type) {
  assert(src->is_stack(), "should not call otherwise");
  assert(dest->is_register(), "should not call otherwise");

  if (dest->is_single_cpu()) {
    if (is_reference_type(type)) {
      __ movptr(dest->as_register(), frame_map()->address_for_slot(src->single_stack_ix()));
      __ verify_oop(dest->as_register());
    } else if (type == T_METADATA || type == T_ADDRESS) {
      __ movptr(dest->as_register(), frame_map()->address_for_slot(src->single_stack_ix()));
    } else {
      __ movl(dest->as_register(), frame_map()->address_for_slot(src->single_stack_ix()));
    }

  } else if (dest->is_double_cpu()) {
    Address src_addr_LO = frame_map()->address_for_slot(src->double_stack_ix(), lo_word_offset_in_bytes);
    Address src_addr_HI = frame_map()->address_for_slot(src->double_stack_ix(), hi_word_offset_in_bytes);
    __ movptr(dest->as_register_lo(), src_addr_LO);
    NOT_LP64(__ movptr(dest->as_register_hi(), src_addr_HI));

  } else if (dest->is_single_xmm()) {
    Address src_addr = frame_map()->address_for_slot(src->single_stack_ix());
    __ movflt(dest->as_xmm_float_reg(), src_addr);

  } else if (dest->is_double_xmm()) {
    Address src_addr = frame_map()->address_for_slot(src->double_stack_ix());
    __ movdbl(dest->as_xmm_double_reg(), src_addr);

#ifndef _LP64
  } else if (dest->is_single_fpu()) {
    assert(dest->fpu_regnr() == 0, "dest must be TOS");
    Address src_addr = frame_map()->address_for_slot(src->single_stack_ix());
    __ fld_s(src_addr);

  } else if (dest->is_double_fpu()) {
    assert(dest->fpu_regnrLo() == 0, "dest must be TOS");
    Address src_addr = frame_map()->address_for_slot(src->double_stack_ix());
    __ fld_d(src_addr);
#endif // _LP64

  } else {
    ShouldNotReachHere();
  }
}


void LIR_Assembler::stack2stack(LIR_Opr src, LIR_Opr dest, BasicType type) {
  if (src->is_single_stack()) {
    if (is_reference_type(type)) {
      __ pushptr(frame_map()->address_for_slot(src ->single_stack_ix()));
      __ popptr (frame_map()->address_for_slot(dest->single_stack_ix()));
    } else {
#ifndef _LP64
      __ pushl(frame_map()->address_for_slot(src ->single_stack_ix()));
      __ popl (frame_map()->address_for_slot(dest->single_stack_ix()));
#else
      //no pushl on 64bits
      __ movl(rscratch1, frame_map()->address_for_slot(src ->single_stack_ix()));
      __ movl(frame_map()->address_for_slot(dest->single_stack_ix()), rscratch1);
#endif
    }

  } else if (src->is_double_stack()) {
#ifdef _LP64
    __ pushptr(frame_map()->address_for_slot(src ->double_stack_ix()));
    __ popptr (frame_map()->address_for_slot(dest->double_stack_ix()));
#else
    __ pushl(frame_map()->address_for_slot(src ->double_stack_ix(), 0));
    // push and pop the part at src + wordSize, adding wordSize for the previous push
    __ pushl(frame_map()->address_for_slot(src ->double_stack_ix(), 2 * wordSize));
    __ popl (frame_map()->address_for_slot(dest->double_stack_ix(), 2 * wordSize));
    __ popl (frame_map()->address_for_slot(dest->double_stack_ix(), 0));
#endif // _LP64

  } else {
    ShouldNotReachHere();
  }
}


void LIR_Assembler::mem2reg(LIR_Opr src, LIR_Opr dest, BasicType type, LIR_PatchCode patch_code, CodeEmitInfo* info, bool wide) {
  assert(src->is_address(), "should not call otherwise");
  assert(dest->is_register(), "should not call otherwise");

  LIR_Address* addr = src->as_address_ptr();
  Address from_addr = as_Address(addr);

  if (addr->base()->type() == T_OBJECT) {
    __ verify_oop(addr->base()->as_pointer_register());
  }

  switch (type) {
    case T_BOOLEAN: // fall through
    case T_BYTE:    // fall through
    case T_CHAR:    // fall through
    case T_SHORT:
      if (!VM_Version::is_P6() && !from_addr.uses(dest->as_register())) {
        // on pre P6 processors we may get partial register stalls
        // so blow away the value of to_rinfo before loading a
        // partial word into it.  Do it here so that it precedes
        // the potential patch point below.
        __ xorptr(dest->as_register(), dest->as_register());
      }
      break;
   default:
     break;
  }

  PatchingStub* patch = NULL;
  if (patch_code != lir_patch_none) {
    patch = new PatchingStub(_masm, PatchingStub::access_field_id);
    assert(from_addr.disp() != 0, "must have");
  }
  if (info != NULL) {
    add_debug_info_for_null_check_here(info);
  }

  switch (type) {
    case T_FLOAT: {
      if (dest->is_single_xmm()) {
        __ movflt(dest->as_xmm_float_reg(), from_addr);
      } else {
#ifndef _LP64
        assert(dest->is_single_fpu(), "must be");
        assert(dest->fpu_regnr() == 0, "dest must be TOS");
        __ fld_s(from_addr);
#else
        ShouldNotReachHere();
#endif // !LP64
      }
      break;
    }

    case T_DOUBLE: {
      if (dest->is_double_xmm()) {
        __ movdbl(dest->as_xmm_double_reg(), from_addr);
      } else {
#ifndef _LP64
        assert(dest->is_double_fpu(), "must be");
        assert(dest->fpu_regnrLo() == 0, "dest must be TOS");
        __ fld_d(from_addr);
#else
        ShouldNotReachHere();
#endif // !LP64
      }
      break;
    }

    case T_OBJECT:  // fall through
    case T_ARRAY:   // fall through
      if (UseCompressedOops && !wide) {
        __ movl(dest->as_register(), from_addr);
      } else {
        __ movptr(dest->as_register(), from_addr);
      }
      break;

    case T_ADDRESS:
      __ movptr(dest->as_register(), from_addr);
      break;
    case T_INT:
      __ movl(dest->as_register(), from_addr);
      break;

    case T_LONG: {
      Register to_lo = dest->as_register_lo();
      Register to_hi = dest->as_register_hi();
#ifdef _LP64
      __ movptr(to_lo, as_Address_lo(addr));
#else
      Register base = addr->base()->as_register();
      Register index = noreg;
      if (addr->index()->is_register()) {
        index = addr->index()->as_register();
      }
      if ((base == to_lo && index == to_hi) ||
          (base == to_hi && index == to_lo)) {
        // addresses with 2 registers are only formed as a result of
        // array access so this code will never have to deal with
        // patches or null checks.
        assert(info == NULL && patch == NULL, "must be");
        __ lea(to_hi, as_Address(addr));
        __ movl(to_lo, Address(to_hi, 0));
        __ movl(to_hi, Address(to_hi, BytesPerWord));
      } else if (base == to_lo || index == to_lo) {
        assert(base != to_hi, "can't be");
        assert(index == noreg || (index != base && index != to_hi), "can't handle this");
        __ movl(to_hi, as_Address_hi(addr));
        if (patch != NULL) {
          patching_epilog(patch, lir_patch_high, base, info);
          patch = new PatchingStub(_masm, PatchingStub::access_field_id);
          patch_code = lir_patch_low;
        }
        __ movl(to_lo, as_Address_lo(addr));
      } else {
        assert(index == noreg || (index != base && index != to_lo), "can't handle this");
        __ movl(to_lo, as_Address_lo(addr));
        if (patch != NULL) {
          patching_epilog(patch, lir_patch_low, base, info);
          patch = new PatchingStub(_masm, PatchingStub::access_field_id);
          patch_code = lir_patch_high;
        }
        __ movl(to_hi, as_Address_hi(addr));
      }
#endif // _LP64
      break;
    }

    case T_BOOLEAN: // fall through
    case T_BYTE: {
      Register dest_reg = dest->as_register();
      assert(VM_Version::is_P6() || dest_reg->has_byte_register(), "must use byte registers if not P6");
      if (VM_Version::is_P6() || from_addr.uses(dest_reg)) {
        __ movsbl(dest_reg, from_addr);
      } else {
        __ movb(dest_reg, from_addr);
        __ shll(dest_reg, 24);
        __ sarl(dest_reg, 24);
      }
      break;
    }

    case T_CHAR: {
      Register dest_reg = dest->as_register();
      assert(VM_Version::is_P6() || dest_reg->has_byte_register(), "must use byte registers if not P6");
      if (VM_Version::is_P6() || from_addr.uses(dest_reg)) {
        __ movzwl(dest_reg, from_addr);
      } else {
        __ movw(dest_reg, from_addr);
      }
      break;
    }

    case T_SHORT: {
      Register dest_reg = dest->as_register();
      if (VM_Version::is_P6() || from_addr.uses(dest_reg)) {
        __ movswl(dest_reg, from_addr);
      } else {
        __ movw(dest_reg, from_addr);
        __ shll(dest_reg, 16);
        __ sarl(dest_reg, 16);
      }
      break;
    }

    default:
      ShouldNotReachHere();
  }

  if (patch != NULL) {
    patching_epilog(patch, patch_code, addr->base()->as_register(), info);
  }

  if (is_reference_type(type)) {
#ifdef _LP64
    if (UseCompressedOops && !wide) {
      __ decode_heap_oop(dest->as_register());
    }
#endif

    // Load barrier has not yet been applied, so ZGC can't verify the oop here
    if (!UseZGC) {
      __ verify_oop(dest->as_register());
    }
  }
}


NEEDS_CLEANUP; // This could be static?
Address::ScaleFactor LIR_Assembler::array_element_size(BasicType type) const {
  int elem_size = type2aelembytes(type);
  switch (elem_size) {
    case 1: return Address::times_1;
    case 2: return Address::times_2;
    case 4: return Address::times_4;
    case 8: return Address::times_8;
  }
  ShouldNotReachHere();
  return Address::no_scale;
}


void LIR_Assembler::emit_op3(LIR_Op3* op) {
  switch (op->code()) {
    case lir_idiv:
    case lir_irem:
      arithmetic_idiv(op->code(),
                      op->in_opr1(),
                      op->in_opr2(),
                      op->in_opr3(),
                      op->result_opr(),
                      op->info());
      break;
    case lir_fmad:
      __ fmad(op->result_opr()->as_xmm_double_reg(),
              op->in_opr1()->as_xmm_double_reg(),
              op->in_opr2()->as_xmm_double_reg(),
              op->in_opr3()->as_xmm_double_reg());
      break;
    case lir_fmaf:
      __ fmaf(op->result_opr()->as_xmm_float_reg(),
              op->in_opr1()->as_xmm_float_reg(),
              op->in_opr2()->as_xmm_float_reg(),
              op->in_opr3()->as_xmm_float_reg());
      break;
    default:      ShouldNotReachHere(); break;
  }
}

void LIR_Assembler::emit_opBranch(LIR_OpBranch* op) {
#ifdef ASSERT
  assert(op->block() == NULL || op->block()->label() == op->label(), "wrong label");
  if (op->block() != NULL)  _branch_target_blocks.append(op->block());
  if (op->ublock() != NULL) _branch_target_blocks.append(op->ublock());
#endif

  if (op->cond() == lir_cond_always) {
    if (op->info() != NULL) add_debug_info_for_branch(op->info());
    __ jmp (*(op->label()));
  } else {
    Assembler::Condition acond = Assembler::zero;
    if (op->code() == lir_cond_float_branch) {
      assert(op->ublock() != NULL, "must have unordered successor");
      __ jcc(Assembler::parity, *(op->ublock()->label()));
      switch(op->cond()) {
        case lir_cond_equal:        acond = Assembler::equal;      break;
        case lir_cond_notEqual:     acond = Assembler::notEqual;   break;
        case lir_cond_less:         acond = Assembler::below;      break;
        case lir_cond_lessEqual:    acond = Assembler::belowEqual; break;
        case lir_cond_greaterEqual: acond = Assembler::aboveEqual; break;
        case lir_cond_greater:      acond = Assembler::above;      break;
        default:                         ShouldNotReachHere();
      }
    } else {
      switch (op->cond()) {
        case lir_cond_equal:        acond = Assembler::equal;       break;
        case lir_cond_notEqual:     acond = Assembler::notEqual;    break;
        case lir_cond_less:         acond = Assembler::less;        break;
        case lir_cond_lessEqual:    acond = Assembler::lessEqual;   break;
        case lir_cond_greaterEqual: acond = Assembler::greaterEqual;break;
        case lir_cond_greater:      acond = Assembler::greater;     break;
        case lir_cond_belowEqual:   acond = Assembler::belowEqual;  break;
        case lir_cond_aboveEqual:   acond = Assembler::aboveEqual;  break;
        default:                         ShouldNotReachHere();
      }
    }
    __ jcc(acond,*(op->label()));
  }
}

void LIR_Assembler::emit_opConvert(LIR_OpConvert* op) {
  LIR_Opr src  = op->in_opr();
  LIR_Opr dest = op->result_opr();

  switch (op->bytecode()) {
    case Bytecodes::_i2l:
#ifdef _LP64
      __ movl2ptr(dest->as_register_lo(), src->as_register());
#else
      move_regs(src->as_register(), dest->as_register_lo());
      move_regs(src->as_register(), dest->as_register_hi());
      __ sarl(dest->as_register_hi(), 31);
#endif // LP64
      break;

    case Bytecodes::_l2i:
#ifdef _LP64
      __ movl(dest->as_register(), src->as_register_lo());
#else
      move_regs(src->as_register_lo(), dest->as_register());
#endif
      break;

    case Bytecodes::_i2b:
      move_regs(src->as_register(), dest->as_register());
      __ sign_extend_byte(dest->as_register());
      break;

    case Bytecodes::_i2c:
      move_regs(src->as_register(), dest->as_register());
      __ andl(dest->as_register(), 0xFFFF);
      break;

    case Bytecodes::_i2s:
      move_regs(src->as_register(), dest->as_register());
      __ sign_extend_short(dest->as_register());
      break;


#ifdef _LP64
    case Bytecodes::_f2d:
      __ cvtss2sd(dest->as_xmm_double_reg(), src->as_xmm_float_reg());
      break;

    case Bytecodes::_d2f:
      __ cvtsd2ss(dest->as_xmm_float_reg(), src->as_xmm_double_reg());
      break;

    case Bytecodes::_i2f:
      __ cvtsi2ssl(dest->as_xmm_float_reg(), src->as_register());
      break;

    case Bytecodes::_i2d:
      __ cvtsi2sdl(dest->as_xmm_double_reg(), src->as_register());
      break;

    case Bytecodes::_l2f:
      __ cvtsi2ssq(dest->as_xmm_float_reg(), src->as_register_lo());
      break;

    case Bytecodes::_l2d:
      __ cvtsi2sdq(dest->as_xmm_double_reg(), src->as_register_lo());
      break;

    case Bytecodes::_f2i:
      __ convert_f2i(dest->as_register(), src->as_xmm_float_reg());
      break;

    case Bytecodes::_d2i:
      __ convert_d2i(dest->as_register(), src->as_xmm_double_reg());
      break;

    case Bytecodes::_f2l:
      __ convert_f2l(dest->as_register_lo(), src->as_xmm_float_reg());
      break;

    case Bytecodes::_d2l:
      __ convert_d2l(dest->as_register_lo(), src->as_xmm_double_reg());
      break;
#else
    case Bytecodes::_f2d:
    case Bytecodes::_d2f:
      if (dest->is_single_xmm()) {
        __ cvtsd2ss(dest->as_xmm_float_reg(), src->as_xmm_double_reg());
      } else if (dest->is_double_xmm()) {
        __ cvtss2sd(dest->as_xmm_double_reg(), src->as_xmm_float_reg());
      } else {
        assert(src->fpu() == dest->fpu(), "register must be equal");
        // do nothing (float result is rounded later through spilling)
      }
      break;

    case Bytecodes::_i2f:
    case Bytecodes::_i2d:
      if (dest->is_single_xmm()) {
        __ cvtsi2ssl(dest->as_xmm_float_reg(), src->as_register());
      } else if (dest->is_double_xmm()) {
        __ cvtsi2sdl(dest->as_xmm_double_reg(), src->as_register());
      } else {
        assert(dest->fpu() == 0, "result must be on TOS");
        __ movl(Address(rsp, 0), src->as_register());
        __ fild_s(Address(rsp, 0));
      }
      break;

    case Bytecodes::_l2f:
    case Bytecodes::_l2d:
      assert(!dest->is_xmm_register(), "result in xmm register not supported (no SSE instruction present)");
      assert(dest->fpu() == 0, "result must be on TOS");
      __ movptr(Address(rsp, 0),          src->as_register_lo());
      __ movl(Address(rsp, BytesPerWord), src->as_register_hi());
      __ fild_d(Address(rsp, 0));
      // float result is rounded later through spilling
      break;

    case Bytecodes::_f2i:
    case Bytecodes::_d2i:
      if (src->is_single_xmm()) {
        __ cvttss2sil(dest->as_register(), src->as_xmm_float_reg());
      } else if (src->is_double_xmm()) {
        __ cvttsd2sil(dest->as_register(), src->as_xmm_double_reg());
      } else {
        assert(src->fpu() == 0, "input must be on TOS");
        __ fldcw(ExternalAddress(StubRoutines::x86::addr_fpu_cntrl_wrd_trunc()));
        __ fist_s(Address(rsp, 0));
        __ movl(dest->as_register(), Address(rsp, 0));
        __ fldcw(ExternalAddress(StubRoutines::x86::addr_fpu_cntrl_wrd_std()));
      }
      // IA32 conversion instructions do not match JLS for overflow, underflow and NaN -> fixup in stub
      assert(op->stub() != NULL, "stub required");
      __ cmpl(dest->as_register(), 0x80000000);
      __ jcc(Assembler::equal, *op->stub()->entry());
      __ bind(*op->stub()->continuation());
      break;

    case Bytecodes::_f2l:
    case Bytecodes::_d2l:
      assert(!src->is_xmm_register(), "input in xmm register not supported (no SSE instruction present)");
      assert(src->fpu() == 0, "input must be on TOS");
      assert(dest == FrameMap::long0_opr, "runtime stub places result in these registers");

      // instruction sequence too long to inline it here
      {
        __ call(RuntimeAddress(Runtime1::entry_for(Runtime1::fpu2long_stub_id)));
      }
      break;
#endif // _LP64

    default: ShouldNotReachHere();
  }
}

void LIR_Assembler::emit_alloc_obj(LIR_OpAllocObj* op) {
  if (op->init_check()) {
    add_debug_info_for_null_check_here(op->stub()->info());
    __ cmpb(Address(op->klass()->as_register(),
                    InstanceKlass::init_state_offset()),
                    InstanceKlass::fully_initialized);
    __ jcc(Assembler::notEqual, *op->stub()->entry());
  }
  __ allocate_object(op->obj()->as_register(),
                     op->tmp1()->as_register(),
                     op->tmp2()->as_register(),
                     op->header_size(),
                     op->object_size(),
                     op->klass()->as_register(),
                     *op->stub()->entry());
  __ bind(*op->stub()->continuation());
}

void LIR_Assembler::emit_alloc_array(LIR_OpAllocArray* op) {
  Register len =  op->len()->as_register();
  LP64_ONLY( __ movslq(len, len); )

  if (UseSlowPath ||
      (!UseFastNewObjectArray && is_reference_type(op->type())) ||
      (!UseFastNewTypeArray   && !is_reference_type(op->type()))) {
    __ jmp(*op->stub()->entry());
  } else {
    Register tmp1 = op->tmp1()->as_register();
    Register tmp2 = op->tmp2()->as_register();
    Register tmp3 = op->tmp3()->as_register();
    if (len == tmp1) {
      tmp1 = tmp3;
    } else if (len == tmp2) {
      tmp2 = tmp3;
    } else if (len == tmp3) {
      // everything is ok
    } else {
      __ mov(tmp3, len);
    }
    __ allocate_array(op->obj()->as_register(),
                      len,
                      tmp1,
                      tmp2,
                      arrayOopDesc::header_size(op->type()),
                      array_element_size(op->type()),
                      op->klass()->as_register(),
                      *op->stub()->entry());
  }
  __ bind(*op->stub()->continuation());
}

void LIR_Assembler::type_profile_helper(Register mdo,
                                        ciMethodData *md, ciProfileData *data,
                                        Register recv, Label* update_done) {
  for (uint i = 0; i < ReceiverTypeData::row_limit(); i++) {
    Label next_test;
    // See if the receiver is receiver[n].
    __ cmpptr(recv, Address(mdo, md->byte_offset_of_slot(data, ReceiverTypeData::receiver_offset(i))));
    __ jccb(Assembler::notEqual, next_test);
    Address data_addr(mdo, md->byte_offset_of_slot(data, ReceiverTypeData::receiver_count_offset(i)));
    __ addptr(data_addr, DataLayout::counter_increment);
    __ jmp(*update_done);
    __ bind(next_test);
  }

  // Didn't find receiver; find next empty slot and fill it in
  for (uint i = 0; i < ReceiverTypeData::row_limit(); i++) {
    Label next_test;
    Address recv_addr(mdo, md->byte_offset_of_slot(data, ReceiverTypeData::receiver_offset(i)));
    __ cmpptr(recv_addr, (intptr_t)NULL_WORD);
    __ jccb(Assembler::notEqual, next_test);
    __ movptr(recv_addr, recv);
    __ movptr(Address(mdo, md->byte_offset_of_slot(data, ReceiverTypeData::receiver_count_offset(i))), DataLayout::counter_increment);
    __ jmp(*update_done);
    __ bind(next_test);
  }
}

void LIR_Assembler::emit_typecheck_helper(LIR_OpTypeCheck *op, Label* success, Label* failure, Label* obj_is_null) {
  // we always need a stub for the failure case.
  CodeStub* stub = op->stub();
  Register obj = op->object()->as_register();
  Register k_RInfo = op->tmp1()->as_register();
  Register klass_RInfo = op->tmp2()->as_register();
  Register dst = op->result_opr()->as_register();
  ciKlass* k = op->klass();
  Register Rtmp1 = noreg;
  Register tmp_load_klass = LP64_ONLY(rscratch1) NOT_LP64(noreg);

  // check if it needs to be profiled
  ciMethodData* md = NULL;
  ciProfileData* data = NULL;

  if (op->should_profile()) {
    ciMethod* method = op->profiled_method();
    assert(method != NULL, "Should have method");
    int bci = op->profiled_bci();
    md = method->method_data_or_null();
    assert(md != NULL, "Sanity");
    data = md->bci_to_data(bci);
    assert(data != NULL,                "need data for type check");
    assert(data->is_ReceiverTypeData(), "need ReceiverTypeData for type check");
  }
  Label profile_cast_success, profile_cast_failure;
  Label *success_target = op->should_profile() ? &profile_cast_success : success;
  Label *failure_target = op->should_profile() ? &profile_cast_failure : failure;

  if (obj == k_RInfo) {
    k_RInfo = dst;
  } else if (obj == klass_RInfo) {
    klass_RInfo = dst;
  }
  if (k->is_loaded() && !UseCompressedClassPointers) {
    select_different_registers(obj, dst, k_RInfo, klass_RInfo);
  } else {
    Rtmp1 = op->tmp3()->as_register();
    select_different_registers(obj, dst, k_RInfo, klass_RInfo, Rtmp1);
  }

  assert_different_registers(obj, k_RInfo, klass_RInfo);

  __ cmpptr(obj, (int32_t)NULL_WORD);
  if (op->should_profile()) {
    Label not_null;
    __ jccb(Assembler::notEqual, not_null);
    // Object is null; update MDO and exit
    Register mdo  = klass_RInfo;
    __ mov_metadata(mdo, md->constant_encoding());
    Address data_addr(mdo, md->byte_offset_of_slot(data, DataLayout::flags_offset()));
    int header_bits = BitData::null_seen_byte_constant();
    __ orb(data_addr, header_bits);
    __ jmp(*obj_is_null);
    __ bind(not_null);
  } else {
    __ jcc(Assembler::equal, *obj_is_null);
  }

  if (!k->is_loaded()) {
    klass2reg_with_patching(k_RInfo, op->info_for_patch());
  } else {
#ifdef _LP64
    __ mov_metadata(k_RInfo, k->constant_encoding());
#endif // _LP64
  }
  __ verify_oop(obj);

  if (op->fast_check()) {
    // get object class
    // not a safepoint as obj null check happens earlier
#ifdef _LP64
    if (UseCompressedClassPointers) {
      __ load_klass(Rtmp1, obj, tmp_load_klass);
      __ cmpptr(k_RInfo, Rtmp1);
    } else {
      __ cmpptr(k_RInfo, Address(obj, oopDesc::klass_offset_in_bytes()));
    }
#else
    if (k->is_loaded()) {
      __ cmpklass(Address(obj, oopDesc::klass_offset_in_bytes()), k->constant_encoding());
    } else {
      __ cmpptr(k_RInfo, Address(obj, oopDesc::klass_offset_in_bytes()));
    }
#endif
    __ jcc(Assembler::notEqual, *failure_target);
    // successful cast, fall through to profile or jump
  } else {
    // get object class
    // not a safepoint as obj null check happens earlier
    __ load_klass(klass_RInfo, obj, tmp_load_klass);
    if (k->is_loaded()) {
      // See if we get an immediate positive hit
#ifdef _LP64
      __ cmpptr(k_RInfo, Address(klass_RInfo, k->super_check_offset()));
#else
      __ cmpklass(Address(klass_RInfo, k->super_check_offset()), k->constant_encoding());
#endif // _LP64
      if ((juint)in_bytes(Klass::secondary_super_cache_offset()) != k->super_check_offset()) {
        __ jcc(Assembler::notEqual, *failure_target);
        // successful cast, fall through to profile or jump
      } else {
        // See if we get an immediate positive hit
        __ jcc(Assembler::equal, *success_target);
        // check for self
#ifdef _LP64
        __ cmpptr(klass_RInfo, k_RInfo);
#else
        __ cmpklass(klass_RInfo, k->constant_encoding());
#endif // _LP64
        __ jcc(Assembler::equal, *success_target);

        __ push(klass_RInfo);
#ifdef _LP64
        __ push(k_RInfo);
#else
        __ pushklass(k->constant_encoding());
#endif // _LP64
        __ call(RuntimeAddress(Runtime1::entry_for(Runtime1::slow_subtype_check_id)));
        __ pop(klass_RInfo);
        __ pop(klass_RInfo);
        // result is a boolean
        __ cmpl(klass_RInfo, 0);
        __ jcc(Assembler::equal, *failure_target);
        // successful cast, fall through to profile or jump
      }
    } else {
      // perform the fast part of the checking logic
      __ check_klass_subtype_fast_path(klass_RInfo, k_RInfo, Rtmp1, success_target, failure_target, NULL);
      // call out-of-line instance of __ check_klass_subtype_slow_path(...):
      __ push(klass_RInfo);
      __ push(k_RInfo);
      __ call(RuntimeAddress(Runtime1::entry_for(Runtime1::slow_subtype_check_id)));
      __ pop(klass_RInfo);
      __ pop(k_RInfo);
      // result is a boolean
      __ cmpl(k_RInfo, 0);
      __ jcc(Assembler::equal, *failure_target);
      // successful cast, fall through to profile or jump
    }
  }
  if (op->should_profile()) {
    Register mdo  = klass_RInfo, recv = k_RInfo;
    __ bind(profile_cast_success);
    __ mov_metadata(mdo, md->constant_encoding());
    __ load_klass(recv, obj, tmp_load_klass);
    type_profile_helper(mdo, md, data, recv, success);
    __ jmp(*success);

    __ bind(profile_cast_failure);
    __ mov_metadata(mdo, md->constant_encoding());
    Address counter_addr(mdo, md->byte_offset_of_slot(data, CounterData::count_offset()));
    __ subptr(counter_addr, DataLayout::counter_increment);
    __ jmp(*failure);
  }
  __ jmp(*success);
}


void LIR_Assembler::emit_opTypeCheck(LIR_OpTypeCheck* op) {
  Register tmp_load_klass = LP64_ONLY(rscratch1) NOT_LP64(noreg);
  LIR_Code code = op->code();
  if (code == lir_store_check) {
    Register value = op->object()->as_register();
    Register array = op->array()->as_register();
    Register k_RInfo = op->tmp1()->as_register();
    Register klass_RInfo = op->tmp2()->as_register();
    Register Rtmp1 = op->tmp3()->as_register();

    CodeStub* stub = op->stub();

    // check if it needs to be profiled
    ciMethodData* md = NULL;
    ciProfileData* data = NULL;

    if (op->should_profile()) {
      ciMethod* method = op->profiled_method();
      assert(method != NULL, "Should have method");
      int bci = op->profiled_bci();
      md = method->method_data_or_null();
      assert(md != NULL, "Sanity");
      data = md->bci_to_data(bci);
      assert(data != NULL,                "need data for type check");
      assert(data->is_ReceiverTypeData(), "need ReceiverTypeData for type check");
    }
    Label profile_cast_success, profile_cast_failure, done;
    Label *success_target = op->should_profile() ? &profile_cast_success : &done;
    Label *failure_target = op->should_profile() ? &profile_cast_failure : stub->entry();

    __ cmpptr(value, (int32_t)NULL_WORD);
    if (op->should_profile()) {
      Label not_null;
      __ jccb(Assembler::notEqual, not_null);
      // Object is null; update MDO and exit
      Register mdo  = klass_RInfo;
      __ mov_metadata(mdo, md->constant_encoding());
      Address data_addr(mdo, md->byte_offset_of_slot(data, DataLayout::flags_offset()));
      int header_bits = BitData::null_seen_byte_constant();
      __ orb(data_addr, header_bits);
      __ jmp(done);
      __ bind(not_null);
    } else {
      __ jcc(Assembler::equal, done);
    }

    add_debug_info_for_null_check_here(op->info_for_exception());
    __ load_klass(k_RInfo, array, tmp_load_klass);
    __ load_klass(klass_RInfo, value, tmp_load_klass);

    // get instance klass (it's already uncompressed)
    __ movptr(k_RInfo, Address(k_RInfo, ObjArrayKlass::element_klass_offset()));
    // perform the fast part of the checking logic
    __ check_klass_subtype_fast_path(klass_RInfo, k_RInfo, Rtmp1, success_target, failure_target, NULL);
    // call out-of-line instance of __ check_klass_subtype_slow_path(...):
    __ push(klass_RInfo);
    __ push(k_RInfo);
    __ call(RuntimeAddress(Runtime1::entry_for(Runtime1::slow_subtype_check_id)));
    __ pop(klass_RInfo);
    __ pop(k_RInfo);
    // result is a boolean
    __ cmpl(k_RInfo, 0);
    __ jcc(Assembler::equal, *failure_target);
    // fall through to the success case

    if (op->should_profile()) {
      Register mdo  = klass_RInfo, recv = k_RInfo;
      __ bind(profile_cast_success);
      __ mov_metadata(mdo, md->constant_encoding());
      __ load_klass(recv, value, tmp_load_klass);
      type_profile_helper(mdo, md, data, recv, &done);
      __ jmpb(done);

      __ bind(profile_cast_failure);
      __ mov_metadata(mdo, md->constant_encoding());
      Address counter_addr(mdo, md->byte_offset_of_slot(data, CounterData::count_offset()));
      __ subptr(counter_addr, DataLayout::counter_increment);
      __ jmp(*stub->entry());
    }

    __ bind(done);
  } else
    if (code == lir_checkcast) {
      Register obj = op->object()->as_register();
      Register dst = op->result_opr()->as_register();
      Label success;
      emit_typecheck_helper(op, &success, op->stub()->entry(), &success);
      __ bind(success);
      if (dst != obj) {
        __ mov(dst, obj);
      }
    } else
      if (code == lir_instanceof) {
        Register obj = op->object()->as_register();
        Register dst = op->result_opr()->as_register();
        Label success, failure, done;
        emit_typecheck_helper(op, &success, &failure, &failure);
        __ bind(failure);
        __ xorptr(dst, dst);
        __ jmpb(done);
        __ bind(success);
        __ movptr(dst, 1);
        __ bind(done);
      } else {
        ShouldNotReachHere();
      }

}


void LIR_Assembler::emit_compare_and_swap(LIR_OpCompareAndSwap* op) {
  if (LP64_ONLY(false &&) op->code() == lir_cas_long && VM_Version::supports_cx8()) {
    assert(op->cmp_value()->as_register_lo() == rax, "wrong register");
    assert(op->cmp_value()->as_register_hi() == rdx, "wrong register");
    assert(op->new_value()->as_register_lo() == rbx, "wrong register");
    assert(op->new_value()->as_register_hi() == rcx, "wrong register");
    Register addr = op->addr()->as_register();
    __ lock();
    NOT_LP64(__ cmpxchg8(Address(addr, 0)));

  } else if (op->code() == lir_cas_int || op->code() == lir_cas_obj ) {
    NOT_LP64(assert(op->addr()->is_single_cpu(), "must be single");)
    Register addr = (op->addr()->is_single_cpu() ? op->addr()->as_register() : op->addr()->as_register_lo());
    Register newval = op->new_value()->as_register();
    Register cmpval = op->cmp_value()->as_register();
    assert(cmpval == rax, "wrong register");
    assert(newval != NULL, "new val must be register");
    assert(cmpval != newval, "cmp and new values must be in different registers");
    assert(cmpval != addr, "cmp and addr must be in different registers");
    assert(newval != addr, "new value and addr must be in different registers");

    if ( op->code() == lir_cas_obj) {
#ifdef _LP64
      if (UseCompressedOops) {
        __ encode_heap_oop(cmpval);
        __ mov(rscratch1, newval);
        __ encode_heap_oop(rscratch1);
        __ lock();
        // cmpval (rax) is implicitly used by this instruction
        __ cmpxchgl(rscratch1, Address(addr, 0));
      } else
#endif
      {
        __ lock();
        __ cmpxchgptr(newval, Address(addr, 0));
      }
    } else {
      assert(op->code() == lir_cas_int, "lir_cas_int expected");
      __ lock();
      __ cmpxchgl(newval, Address(addr, 0));
    }
#ifdef _LP64
  } else if (op->code() == lir_cas_long) {
    Register addr = (op->addr()->is_single_cpu() ? op->addr()->as_register() : op->addr()->as_register_lo());
    Register newval = op->new_value()->as_register_lo();
    Register cmpval = op->cmp_value()->as_register_lo();
    assert(cmpval == rax, "wrong register");
    assert(newval != NULL, "new val must be register");
    assert(cmpval != newval, "cmp and new values must be in different registers");
    assert(cmpval != addr, "cmp and addr must be in different registers");
    assert(newval != addr, "new value and addr must be in different registers");
    __ lock();
    __ cmpxchgq(newval, Address(addr, 0));
#endif // _LP64
  } else {
    Unimplemented();
  }
}

void LIR_Assembler::cmove(LIR_Condition condition, LIR_Opr opr1, LIR_Opr opr2, LIR_Opr result, BasicType type) {
  Assembler::Condition acond, ncond;
  switch (condition) {
    case lir_cond_equal:        acond = Assembler::equal;        ncond = Assembler::notEqual;     break;
    case lir_cond_notEqual:     acond = Assembler::notEqual;     ncond = Assembler::equal;        break;
    case lir_cond_less:         acond = Assembler::less;         ncond = Assembler::greaterEqual; break;
    case lir_cond_lessEqual:    acond = Assembler::lessEqual;    ncond = Assembler::greater;      break;
    case lir_cond_greaterEqual: acond = Assembler::greaterEqual; ncond = Assembler::less;         break;
    case lir_cond_greater:      acond = Assembler::greater;      ncond = Assembler::lessEqual;    break;
    case lir_cond_belowEqual:   acond = Assembler::belowEqual;   ncond = Assembler::above;        break;
    case lir_cond_aboveEqual:   acond = Assembler::aboveEqual;   ncond = Assembler::below;        break;
    default:                    acond = Assembler::equal;        ncond = Assembler::notEqual;
                                ShouldNotReachHere();
  }

  if (opr1->is_cpu_register()) {
    reg2reg(opr1, result);
  } else if (opr1->is_stack()) {
    stack2reg(opr1, result, result->type());
  } else if (opr1->is_constant()) {
    const2reg(opr1, result, lir_patch_none, NULL);
  } else {
    ShouldNotReachHere();
  }

  if (VM_Version::supports_cmov() && !opr2->is_constant()) {
    // optimized version that does not require a branch
    if (opr2->is_single_cpu()) {
      assert(opr2->cpu_regnr() != result->cpu_regnr(), "opr2 already overwritten by previous move");
      __ cmov(ncond, result->as_register(), opr2->as_register());
    } else if (opr2->is_double_cpu()) {
      assert(opr2->cpu_regnrLo() != result->cpu_regnrLo() && opr2->cpu_regnrLo() != result->cpu_regnrHi(), "opr2 already overwritten by previous move");
      assert(opr2->cpu_regnrHi() != result->cpu_regnrLo() && opr2->cpu_regnrHi() != result->cpu_regnrHi(), "opr2 already overwritten by previous move");
      __ cmovptr(ncond, result->as_register_lo(), opr2->as_register_lo());
      NOT_LP64(__ cmovptr(ncond, result->as_register_hi(), opr2->as_register_hi());)
    } else if (opr2->is_single_stack()) {
      __ cmovl(ncond, result->as_register(), frame_map()->address_for_slot(opr2->single_stack_ix()));
    } else if (opr2->is_double_stack()) {
      __ cmovptr(ncond, result->as_register_lo(), frame_map()->address_for_slot(opr2->double_stack_ix(), lo_word_offset_in_bytes));
      NOT_LP64(__ cmovptr(ncond, result->as_register_hi(), frame_map()->address_for_slot(opr2->double_stack_ix(), hi_word_offset_in_bytes));)
    } else {
      ShouldNotReachHere();
    }

  } else {
    Label skip;
    __ jcc (acond, skip);
    if (opr2->is_cpu_register()) {
      reg2reg(opr2, result);
    } else if (opr2->is_stack()) {
      stack2reg(opr2, result, result->type());
    } else if (opr2->is_constant()) {
      const2reg(opr2, result, lir_patch_none, NULL);
    } else {
      ShouldNotReachHere();
    }
    __ bind(skip);
  }
}


void LIR_Assembler::arith_op(LIR_Code code, LIR_Opr left, LIR_Opr right, LIR_Opr dest, CodeEmitInfo* info, bool pop_fpu_stack) {
  assert(info == NULL, "should never be used, idiv/irem and ldiv/lrem not handled by this method");

  if (left->is_single_cpu()) {
    assert(left == dest, "left and dest must be equal");
    Register lreg = left->as_register();

    if (right->is_single_cpu()) {
      // cpu register - cpu register
      Register rreg = right->as_register();
      switch (code) {
        case lir_add: __ addl (lreg, rreg); break;
        case lir_sub: __ subl (lreg, rreg); break;
        case lir_mul: __ imull(lreg, rreg); break;
        default:      ShouldNotReachHere();
      }

    } else if (right->is_stack()) {
      // cpu register - stack
      Address raddr = frame_map()->address_for_slot(right->single_stack_ix());
      switch (code) {
        case lir_add: __ addl(lreg, raddr); break;
        case lir_sub: __ subl(lreg, raddr); break;
        default:      ShouldNotReachHere();
      }

    } else if (right->is_constant()) {
      // cpu register - constant
      jint c = right->as_constant_ptr()->as_jint();
      switch (code) {
        case lir_add: {
          __ incrementl(lreg, c);
          break;
        }
        case lir_sub: {
          __ decrementl(lreg, c);
          break;
        }
        default: ShouldNotReachHere();
      }

    } else {
      ShouldNotReachHere();
    }

  } else if (left->is_double_cpu()) {
    assert(left == dest, "left and dest must be equal");
    Register lreg_lo = left->as_register_lo();
    Register lreg_hi = left->as_register_hi();

    if (right->is_double_cpu()) {
      // cpu register - cpu register
      Register rreg_lo = right->as_register_lo();
      Register rreg_hi = right->as_register_hi();
      NOT_LP64(assert_different_registers(lreg_lo, lreg_hi, rreg_lo, rreg_hi));
      LP64_ONLY(assert_different_registers(lreg_lo, rreg_lo));
      switch (code) {
        case lir_add:
          __ addptr(lreg_lo, rreg_lo);
          NOT_LP64(__ adcl(lreg_hi, rreg_hi));
          break;
        case lir_sub:
          __ subptr(lreg_lo, rreg_lo);
          NOT_LP64(__ sbbl(lreg_hi, rreg_hi));
          break;
        case lir_mul:
#ifdef _LP64
          __ imulq(lreg_lo, rreg_lo);
#else
          assert(lreg_lo == rax && lreg_hi == rdx, "must be");
          __ imull(lreg_hi, rreg_lo);
          __ imull(rreg_hi, lreg_lo);
          __ addl (rreg_hi, lreg_hi);
          __ mull (rreg_lo);
          __ addl (lreg_hi, rreg_hi);
#endif // _LP64
          break;
        default:
          ShouldNotReachHere();
      }

    } else if (right->is_constant()) {
      // cpu register - constant
#ifdef _LP64
      jlong c = right->as_constant_ptr()->as_jlong_bits();
      __ movptr(r10, (intptr_t) c);
      switch (code) {
        case lir_add:
          __ addptr(lreg_lo, r10);
          break;
        case lir_sub:
          __ subptr(lreg_lo, r10);
          break;
        default:
          ShouldNotReachHere();
      }
#else
      jint c_lo = right->as_constant_ptr()->as_jint_lo();
      jint c_hi = right->as_constant_ptr()->as_jint_hi();
      switch (code) {
        case lir_add:
          __ addptr(lreg_lo, c_lo);
          __ adcl(lreg_hi, c_hi);
          break;
        case lir_sub:
          __ subptr(lreg_lo, c_lo);
          __ sbbl(lreg_hi, c_hi);
          break;
        default:
          ShouldNotReachHere();
      }
#endif // _LP64

    } else {
      ShouldNotReachHere();
    }

  } else if (left->is_single_xmm()) {
    assert(left == dest, "left and dest must be equal");
    XMMRegister lreg = left->as_xmm_float_reg();

    if (right->is_single_xmm()) {
      XMMRegister rreg = right->as_xmm_float_reg();
      switch (code) {
        case lir_add: __ addss(lreg, rreg);  break;
        case lir_sub: __ subss(lreg, rreg);  break;
        case lir_mul: __ mulss(lreg, rreg);  break;
        case lir_div: __ divss(lreg, rreg);  break;
        default: ShouldNotReachHere();
      }
    } else {
      Address raddr;
      if (right->is_single_stack()) {
        raddr = frame_map()->address_for_slot(right->single_stack_ix());
      } else if (right->is_constant()) {
        // hack for now
        raddr = __ as_Address(InternalAddress(float_constant(right->as_jfloat())));
      } else {
        ShouldNotReachHere();
      }
      switch (code) {
        case lir_add: __ addss(lreg, raddr);  break;
        case lir_sub: __ subss(lreg, raddr);  break;
        case lir_mul: __ mulss(lreg, raddr);  break;
        case lir_div: __ divss(lreg, raddr);  break;
        default: ShouldNotReachHere();
      }
    }

  } else if (left->is_double_xmm()) {
    assert(left == dest, "left and dest must be equal");

    XMMRegister lreg = left->as_xmm_double_reg();
    if (right->is_double_xmm()) {
      XMMRegister rreg = right->as_xmm_double_reg();
      switch (code) {
        case lir_add: __ addsd(lreg, rreg);  break;
        case lir_sub: __ subsd(lreg, rreg);  break;
        case lir_mul: __ mulsd(lreg, rreg);  break;
        case lir_div: __ divsd(lreg, rreg);  break;
        default: ShouldNotReachHere();
      }
    } else {
      Address raddr;
      if (right->is_double_stack()) {
        raddr = frame_map()->address_for_slot(right->double_stack_ix());
      } else if (right->is_constant()) {
        // hack for now
        raddr = __ as_Address(InternalAddress(double_constant(right->as_jdouble())));
      } else {
        ShouldNotReachHere();
      }
      switch (code) {
        case lir_add: __ addsd(lreg, raddr);  break;
        case lir_sub: __ subsd(lreg, raddr);  break;
        case lir_mul: __ mulsd(lreg, raddr);  break;
        case lir_div: __ divsd(lreg, raddr);  break;
        default: ShouldNotReachHere();
      }
    }

#ifndef _LP64
  } else if (left->is_single_fpu()) {
    assert(dest->is_single_fpu(),  "fpu stack allocation required");

    if (right->is_single_fpu()) {
      arith_fpu_implementation(code, left->fpu_regnr(), right->fpu_regnr(), dest->fpu_regnr(), pop_fpu_stack);

    } else {
      assert(left->fpu_regnr() == 0, "left must be on TOS");
      assert(dest->fpu_regnr() == 0, "dest must be on TOS");

      Address raddr;
      if (right->is_single_stack()) {
        raddr = frame_map()->address_for_slot(right->single_stack_ix());
      } else if (right->is_constant()) {
        address const_addr = float_constant(right->as_jfloat());
        assert(const_addr != NULL, "incorrect float/double constant maintainance");
        // hack for now
        raddr = __ as_Address(InternalAddress(const_addr));
      } else {
        ShouldNotReachHere();
      }

      switch (code) {
        case lir_add: __ fadd_s(raddr); break;
        case lir_sub: __ fsub_s(raddr); break;
        case lir_mul: __ fmul_s(raddr); break;
        case lir_div: __ fdiv_s(raddr); break;
        default:      ShouldNotReachHere();
      }
    }

  } else if (left->is_double_fpu()) {
    assert(dest->is_double_fpu(),  "fpu stack allocation required");

    if (code == lir_mul || code == lir_div) {
      // Double values require special handling for strictfp mul/div on x86
      __ fld_x(ExternalAddress(StubRoutines::x86::addr_fpu_subnormal_bias1()));
      __ fmulp(left->fpu_regnrLo() + 1);
    }

    if (right->is_double_fpu()) {
      arith_fpu_implementation(code, left->fpu_regnrLo(), right->fpu_regnrLo(), dest->fpu_regnrLo(), pop_fpu_stack);

    } else {
      assert(left->fpu_regnrLo() == 0, "left must be on TOS");
      assert(dest->fpu_regnrLo() == 0, "dest must be on TOS");

      Address raddr;
      if (right->is_double_stack()) {
        raddr = frame_map()->address_for_slot(right->double_stack_ix());
      } else if (right->is_constant()) {
        // hack for now
        raddr = __ as_Address(InternalAddress(double_constant(right->as_jdouble())));
      } else {
        ShouldNotReachHere();
      }

      switch (code) {
        case lir_add: __ fadd_d(raddr); break;
        case lir_sub: __ fsub_d(raddr); break;
        case lir_mul: __ fmul_d(raddr); break;
        case lir_div: __ fdiv_d(raddr); break;
        default: ShouldNotReachHere();
      }
    }

    if (code == lir_mul || code == lir_div) {
      // Double values require special handling for strictfp mul/div on x86
      __ fld_x(ExternalAddress(StubRoutines::x86::addr_fpu_subnormal_bias2()));
      __ fmulp(dest->fpu_regnrLo() + 1);
    }
#endif // !_LP64

  } else if (left->is_single_stack() || left->is_address()) {
    assert(left == dest, "left and dest must be equal");

    Address laddr;
    if (left->is_single_stack()) {
      laddr = frame_map()->address_for_slot(left->single_stack_ix());
    } else if (left->is_address()) {
      laddr = as_Address(left->as_address_ptr());
    } else {
      ShouldNotReachHere();
    }

    if (right->is_single_cpu()) {
      Register rreg = right->as_register();
      switch (code) {
        case lir_add: __ addl(laddr, rreg); break;
        case lir_sub: __ subl(laddr, rreg); break;
        default:      ShouldNotReachHere();
      }
    } else if (right->is_constant()) {
      jint c = right->as_constant_ptr()->as_jint();
      switch (code) {
        case lir_add: {
          __ incrementl(laddr, c);
          break;
        }
        case lir_sub: {
          __ decrementl(laddr, c);
          break;
        }
        default: ShouldNotReachHere();
      }
    } else {
      ShouldNotReachHere();
    }

  } else {
    ShouldNotReachHere();
  }
}

#ifndef _LP64
void LIR_Assembler::arith_fpu_implementation(LIR_Code code, int left_index, int right_index, int dest_index, bool pop_fpu_stack) {
  assert(pop_fpu_stack  || (left_index     == dest_index || right_index     == dest_index), "invalid LIR");
  assert(!pop_fpu_stack || (left_index - 1 == dest_index || right_index - 1 == dest_index), "invalid LIR");
  assert(left_index == 0 || right_index == 0, "either must be on top of stack");

  bool left_is_tos = (left_index == 0);
  bool dest_is_tos = (dest_index == 0);
  int non_tos_index = (left_is_tos ? right_index : left_index);

  switch (code) {
    case lir_add:
      if (pop_fpu_stack)       __ faddp(non_tos_index);
      else if (dest_is_tos)    __ fadd (non_tos_index);
      else                     __ fadda(non_tos_index);
      break;

    case lir_sub:
      if (left_is_tos) {
        if (pop_fpu_stack)     __ fsubrp(non_tos_index);
        else if (dest_is_tos)  __ fsub  (non_tos_index);
        else                   __ fsubra(non_tos_index);
      } else {
        if (pop_fpu_stack)     __ fsubp (non_tos_index);
        else if (dest_is_tos)  __ fsubr (non_tos_index);
        else                   __ fsuba (non_tos_index);
      }
      break;

    case lir_mul:
      if (pop_fpu_stack)       __ fmulp(non_tos_index);
      else if (dest_is_tos)    __ fmul (non_tos_index);
      else                     __ fmula(non_tos_index);
      break;

    case lir_div:
      if (left_is_tos) {
        if (pop_fpu_stack)     __ fdivrp(non_tos_index);
        else if (dest_is_tos)  __ fdiv  (non_tos_index);
        else                   __ fdivra(non_tos_index);
      } else {
        if (pop_fpu_stack)     __ fdivp (non_tos_index);
        else if (dest_is_tos)  __ fdivr (non_tos_index);
        else                   __ fdiva (non_tos_index);
      }
      break;

    case lir_rem:
      assert(left_is_tos && dest_is_tos && right_index == 1, "must be guaranteed by FPU stack allocation");
      __ fremr(noreg);
      break;

    default:
      ShouldNotReachHere();
  }
}
#endif // _LP64


void LIR_Assembler::intrinsic_op(LIR_Code code, LIR_Opr value, LIR_Opr tmp, LIR_Opr dest, LIR_Op* op) {
  if (value->is_double_xmm()) {
    switch(code) {
      case lir_abs :
        {
#ifdef _LP64
          if (UseAVX > 2 && !VM_Version::supports_avx512vl()) {
            assert(tmp->is_valid(), "need temporary");
            __ vpandn(dest->as_xmm_double_reg(), tmp->as_xmm_double_reg(), value->as_xmm_double_reg(), 2);
          } else
#endif
          {
            if (dest->as_xmm_double_reg() != value->as_xmm_double_reg()) {
              __ movdbl(dest->as_xmm_double_reg(), value->as_xmm_double_reg());
            }
            assert(!tmp->is_valid(), "do not need temporary");
            __ andpd(dest->as_xmm_double_reg(),
                     ExternalAddress((address)double_signmask_pool));
          }
        }
        break;

      case lir_sqrt: __ sqrtsd(dest->as_xmm_double_reg(), value->as_xmm_double_reg()); break;
      // all other intrinsics are not available in the SSE instruction set, so FPU is used
      default      : ShouldNotReachHere();
    }

#ifndef _LP64
  } else if (value->is_double_fpu()) {
    assert(value->fpu_regnrLo() == 0 && dest->fpu_regnrLo() == 0, "both must be on TOS");
    switch(code) {
      case lir_abs   : __ fabs() ; break;
      case lir_sqrt  : __ fsqrt(); break;
      default      : ShouldNotReachHere();
    }
#endif // !_LP64
  } else {
    Unimplemented();
  }
}

void LIR_Assembler::logic_op(LIR_Code code, LIR_Opr left, LIR_Opr right, LIR_Opr dst) {
  // assert(left->destroys_register(), "check");
  if (left->is_single_cpu()) {
    Register reg = left->as_register();
    if (right->is_constant()) {
      int val = right->as_constant_ptr()->as_jint();
      switch (code) {
        case lir_logic_and: __ andl (reg, val); break;
        case lir_logic_or:  __ orl  (reg, val); break;
        case lir_logic_xor: __ xorl (reg, val); break;
        default: ShouldNotReachHere();
      }
    } else if (right->is_stack()) {
      // added support for stack operands
      Address raddr = frame_map()->address_for_slot(right->single_stack_ix());
      switch (code) {
        case lir_logic_and: __ andl (reg, raddr); break;
        case lir_logic_or:  __ orl  (reg, raddr); break;
        case lir_logic_xor: __ xorl (reg, raddr); break;
        default: ShouldNotReachHere();
      }
    } else {
      Register rright = right->as_register();
      switch (code) {
        case lir_logic_and: __ andptr (reg, rright); break;
        case lir_logic_or : __ orptr  (reg, rright); break;
        case lir_logic_xor: __ xorptr (reg, rright); break;
        default: ShouldNotReachHere();
      }
    }
    move_regs(reg, dst->as_register());
  } else {
    Register l_lo = left->as_register_lo();
    Register l_hi = left->as_register_hi();
    if (right->is_constant()) {
#ifdef _LP64
      __ mov64(rscratch1, right->as_constant_ptr()->as_jlong());
      switch (code) {
        case lir_logic_and:
          __ andq(l_lo, rscratch1);
          break;
        case lir_logic_or:
          __ orq(l_lo, rscratch1);
          break;
        case lir_logic_xor:
          __ xorq(l_lo, rscratch1);
          break;
        default: ShouldNotReachHere();
      }
#else
      int r_lo = right->as_constant_ptr()->as_jint_lo();
      int r_hi = right->as_constant_ptr()->as_jint_hi();
      switch (code) {
        case lir_logic_and:
          __ andl(l_lo, r_lo);
          __ andl(l_hi, r_hi);
          break;
        case lir_logic_or:
          __ orl(l_lo, r_lo);
          __ orl(l_hi, r_hi);
          break;
        case lir_logic_xor:
          __ xorl(l_lo, r_lo);
          __ xorl(l_hi, r_hi);
          break;
        default: ShouldNotReachHere();
      }
#endif // _LP64
    } else {
#ifdef _LP64
      Register r_lo;
      if (is_reference_type(right->type())) {
        r_lo = right->as_register();
      } else {
        r_lo = right->as_register_lo();
      }
#else
      Register r_lo = right->as_register_lo();
      Register r_hi = right->as_register_hi();
      assert(l_lo != r_hi, "overwriting registers");
#endif
      switch (code) {
        case lir_logic_and:
          __ andptr(l_lo, r_lo);
          NOT_LP64(__ andptr(l_hi, r_hi);)
          break;
        case lir_logic_or:
          __ orptr(l_lo, r_lo);
          NOT_LP64(__ orptr(l_hi, r_hi);)
          break;
        case lir_logic_xor:
          __ xorptr(l_lo, r_lo);
          NOT_LP64(__ xorptr(l_hi, r_hi);)
          break;
        default: ShouldNotReachHere();
      }
    }

    Register dst_lo = dst->as_register_lo();
    Register dst_hi = dst->as_register_hi();

#ifdef _LP64
    move_regs(l_lo, dst_lo);
#else
    if (dst_lo == l_hi) {
      assert(dst_hi != l_lo, "overwriting registers");
      move_regs(l_hi, dst_hi);
      move_regs(l_lo, dst_lo);
    } else {
      assert(dst_lo != l_hi, "overwriting registers");
      move_regs(l_lo, dst_lo);
      move_regs(l_hi, dst_hi);
    }
#endif // _LP64
  }
}


// we assume that rax, and rdx can be overwritten
void LIR_Assembler::arithmetic_idiv(LIR_Code code, LIR_Opr left, LIR_Opr right, LIR_Opr temp, LIR_Opr result, CodeEmitInfo* info) {

  assert(left->is_single_cpu(),   "left must be register");
  assert(right->is_single_cpu() || right->is_constant(),  "right must be register or constant");
  assert(result->is_single_cpu(), "result must be register");

  //  assert(left->destroys_register(), "check");
  //  assert(right->destroys_register(), "check");

  Register lreg = left->as_register();
  Register dreg = result->as_register();

  if (right->is_constant()) {
    jint divisor = right->as_constant_ptr()->as_jint();
    assert(divisor > 0 && is_power_of_2(divisor), "must be");
    if (code == lir_idiv) {
      assert(lreg == rax, "must be rax,");
      assert(temp->as_register() == rdx, "tmp register must be rdx");
      __ cdql(); // sign extend into rdx:rax
      if (divisor == 2) {
        __ subl(lreg, rdx);
      } else {
        __ andl(rdx, divisor - 1);
        __ addl(lreg, rdx);
      }
      __ sarl(lreg, log2i_exact(divisor));
      move_regs(lreg, dreg);
    } else if (code == lir_irem) {
      Label done;
      __ mov(dreg, lreg);
      __ andl(dreg, 0x80000000 | (divisor - 1));
      __ jcc(Assembler::positive, done);
      __ decrement(dreg);
      __ orl(dreg, ~(divisor - 1));
      __ increment(dreg);
      __ bind(done);
    } else {
      ShouldNotReachHere();
    }
  } else {
    Register rreg = right->as_register();
    assert(lreg == rax, "left register must be rax,");
    assert(rreg != rdx, "right register must not be rdx");
    assert(temp->as_register() == rdx, "tmp register must be rdx");

    move_regs(lreg, rax);

    int idivl_offset = __ corrected_idivl(rreg);
    if (ImplicitDiv0Checks) {
      add_debug_info_for_div0(idivl_offset, info);
    }
    if (code == lir_irem) {
      move_regs(rdx, dreg); // result is in rdx
    } else {
      move_regs(rax, dreg);
    }
  }
}


void LIR_Assembler::comp_op(LIR_Condition condition, LIR_Opr opr1, LIR_Opr opr2, LIR_Op2* op) {
  if (opr1->is_single_cpu()) {
    Register reg1 = opr1->as_register();
    if (opr2->is_single_cpu()) {
      // cpu register - cpu register
      if (is_reference_type(opr1->type())) {
        __ cmpoop(reg1, opr2->as_register());
      } else {
        assert(!is_reference_type(opr2->type()), "cmp int, oop?");
        __ cmpl(reg1, opr2->as_register());
      }
    } else if (opr2->is_stack()) {
      // cpu register - stack
      if (is_reference_type(opr1->type())) {
        __ cmpoop(reg1, frame_map()->address_for_slot(opr2->single_stack_ix()));
      } else {
        __ cmpl(reg1, frame_map()->address_for_slot(opr2->single_stack_ix()));
      }
    } else if (opr2->is_constant()) {
      // cpu register - constant
      LIR_Const* c = opr2->as_constant_ptr();
      if (c->type() == T_INT) {
        __ cmpl(reg1, c->as_jint());
      } else if (c->type() == T_METADATA) {
        // All we need for now is a comparison with NULL for equality.
        assert(condition == lir_cond_equal || condition == lir_cond_notEqual, "oops");
        Metadata* m = c->as_metadata();
        if (m == NULL) {
          __ cmpptr(reg1, (int32_t)0);
        } else {
          ShouldNotReachHere();
        }
      } else if (is_reference_type(c->type())) {
        // In 64bit oops are single register
        jobject o = c->as_jobject();
        if (o == NULL) {
          __ cmpptr(reg1, (int32_t)NULL_WORD);
        } else {
          __ cmpoop(reg1, o);
        }
      } else {
        fatal("unexpected type: %s", basictype_to_str(c->type()));
      }
      // cpu register - address
    } else if (opr2->is_address()) {
      if (op->info() != NULL) {
        add_debug_info_for_null_check_here(op->info());
      }
      __ cmpl(reg1, as_Address(opr2->as_address_ptr()));
    } else {
      ShouldNotReachHere();
    }

  } else if(opr1->is_double_cpu()) {
    Register xlo = opr1->as_register_lo();
    Register xhi = opr1->as_register_hi();
    if (opr2->is_double_cpu()) {
#ifdef _LP64
      __ cmpptr(xlo, opr2->as_register_lo());
#else
      // cpu register - cpu register
      Register ylo = opr2->as_register_lo();
      Register yhi = opr2->as_register_hi();
      __ subl(xlo, ylo);
      __ sbbl(xhi, yhi);
      if (condition == lir_cond_equal || condition == lir_cond_notEqual) {
        __ orl(xhi, xlo);
      }
#endif // _LP64
    } else if (opr2->is_constant()) {
      // cpu register - constant 0
      assert(opr2->as_jlong() == (jlong)0, "only handles zero");
#ifdef _LP64
      __ cmpptr(xlo, (int32_t)opr2->as_jlong());
#else
      assert(condition == lir_cond_equal || condition == lir_cond_notEqual, "only handles equals case");
      __ orl(xhi, xlo);
#endif // _LP64
    } else {
      ShouldNotReachHere();
    }

  } else if (opr1->is_single_xmm()) {
    XMMRegister reg1 = opr1->as_xmm_float_reg();
    if (opr2->is_single_xmm()) {
      // xmm register - xmm register
      __ ucomiss(reg1, opr2->as_xmm_float_reg());
    } else if (opr2->is_stack()) {
      // xmm register - stack
      __ ucomiss(reg1, frame_map()->address_for_slot(opr2->single_stack_ix()));
    } else if (opr2->is_constant()) {
      // xmm register - constant
      __ ucomiss(reg1, InternalAddress(float_constant(opr2->as_jfloat())));
    } else if (opr2->is_address()) {
      // xmm register - address
      if (op->info() != NULL) {
        add_debug_info_for_null_check_here(op->info());
      }
      __ ucomiss(reg1, as_Address(opr2->as_address_ptr()));
    } else {
      ShouldNotReachHere();
    }

  } else if (opr1->is_double_xmm()) {
    XMMRegister reg1 = opr1->as_xmm_double_reg();
    if (opr2->is_double_xmm()) {
      // xmm register - xmm register
      __ ucomisd(reg1, opr2->as_xmm_double_reg());
    } else if (opr2->is_stack()) {
      // xmm register - stack
      __ ucomisd(reg1, frame_map()->address_for_slot(opr2->double_stack_ix()));
    } else if (opr2->is_constant()) {
      // xmm register - constant
      __ ucomisd(reg1, InternalAddress(double_constant(opr2->as_jdouble())));
    } else if (opr2->is_address()) {
      // xmm register - address
      if (op->info() != NULL) {
        add_debug_info_for_null_check_here(op->info());
      }
      __ ucomisd(reg1, as_Address(opr2->pointer()->as_address()));
    } else {
      ShouldNotReachHere();
    }

#ifndef _LP64
  } else if(opr1->is_single_fpu() || opr1->is_double_fpu()) {
    assert(opr1->is_fpu_register() && opr1->fpu() == 0, "currently left-hand side must be on TOS (relax this restriction)");
    assert(opr2->is_fpu_register(), "both must be registers");
    __ fcmp(noreg, opr2->fpu(), op->fpu_pop_count() > 0, op->fpu_pop_count() > 1);
#endif // LP64

  } else if (opr1->is_address() && opr2->is_constant()) {
    LIR_Const* c = opr2->as_constant_ptr();
#ifdef _LP64
    if (is_reference_type(c->type())) {
      assert(condition == lir_cond_equal || condition == lir_cond_notEqual, "need to reverse");
      __ movoop(rscratch1, c->as_jobject());
    }
#endif // LP64
    if (op->info() != NULL) {
      add_debug_info_for_null_check_here(op->info());
    }
    // special case: address - constant
    LIR_Address* addr = opr1->as_address_ptr();
    if (c->type() == T_INT) {
      __ cmpl(as_Address(addr), c->as_jint());
    } else if (is_reference_type(c->type())) {
#ifdef _LP64
      // %%% Make this explode if addr isn't reachable until we figure out a
      // better strategy by giving noreg as the temp for as_Address
      __ cmpoop(rscratch1, as_Address(addr, noreg));
#else
      __ cmpoop(as_Address(addr), c->as_jobject());
#endif // _LP64
    } else {
      ShouldNotReachHere();
    }

  } else {
    ShouldNotReachHere();
  }
}

void LIR_Assembler::comp_fl2i(LIR_Code code, LIR_Opr left, LIR_Opr right, LIR_Opr dst, LIR_Op2* op) {
  if (code == lir_cmp_fd2i || code == lir_ucmp_fd2i) {
    if (left->is_single_xmm()) {
      assert(right->is_single_xmm(), "must match");
      __ cmpss2int(left->as_xmm_float_reg(), right->as_xmm_float_reg(), dst->as_register(), code == lir_ucmp_fd2i);
    } else if (left->is_double_xmm()) {
      assert(right->is_double_xmm(), "must match");
      __ cmpsd2int(left->as_xmm_double_reg(), right->as_xmm_double_reg(), dst->as_register(), code == lir_ucmp_fd2i);

    } else {
#ifdef _LP64
      ShouldNotReachHere();
#else
      assert(left->is_single_fpu() || left->is_double_fpu(), "must be");
      assert(right->is_single_fpu() || right->is_double_fpu(), "must match");

      assert(left->fpu() == 0, "left must be on TOS");
      __ fcmp2int(dst->as_register(), code == lir_ucmp_fd2i, right->fpu(),
                  op->fpu_pop_count() > 0, op->fpu_pop_count() > 1);
#endif // LP64
    }
  } else {
    assert(code == lir_cmp_l2i, "check");
#ifdef _LP64
    Label done;
    Register dest = dst->as_register();
    __ cmpptr(left->as_register_lo(), right->as_register_lo());
    __ movl(dest, -1);
    __ jccb(Assembler::less, done);
    __ set_byte_if_not_zero(dest);
    __ movzbl(dest, dest);
    __ bind(done);
#else
    __ lcmp2int(left->as_register_hi(),
                left->as_register_lo(),
                right->as_register_hi(),
                right->as_register_lo());
    move_regs(left->as_register_hi(), dst->as_register());
#endif // _LP64
  }
}


void LIR_Assembler::align_call(LIR_Code code) {
  // make sure that the displacement word of the call ends up word aligned
  int offset = __ offset();
  switch (code) {
  case lir_static_call:
  case lir_optvirtual_call:
  case lir_dynamic_call:
    offset += NativeCall::displacement_offset;
    break;
  case lir_icvirtual_call:
    offset += NativeCall::displacement_offset + NativeMovConstReg::instruction_size;
    break;
  default: ShouldNotReachHere();
  }
  __ align(BytesPerWord, offset);
}


void LIR_Assembler::call(LIR_OpJavaCall* op, relocInfo::relocType rtype) {
  assert((__ offset() + NativeCall::displacement_offset) % BytesPerWord == 0,
         "must be aligned");
  __ call(AddressLiteral(op->addr(), rtype));
  add_call_info(code_offset(), op->info());
}


void LIR_Assembler::ic_call(LIR_OpJavaCall* op) {
  __ ic_call(op->addr());
  add_call_info(code_offset(), op->info());
  assert((__ offset() - NativeCall::instruction_size + NativeCall::displacement_offset) % BytesPerWord == 0,
         "must be aligned");
}


void LIR_Assembler::emit_static_call_stub() {
  address call_pc = __ pc();
  address stub = __ start_a_stub(call_stub_size());
  if (stub == NULL) {
    bailout("static call stub overflow");
    return;
  }

  int start = __ offset();

  // make sure that the displacement word of the call ends up word aligned
  __ align(BytesPerWord, __ offset() + NativeMovConstReg::instruction_size + NativeCall::displacement_offset);
  __ relocate(static_stub_Relocation::spec(call_pc));
  __ mov_metadata(rbx, (Metadata*)NULL);
  // must be set to -1 at code generation time
  assert(((__ offset() + 1) % BytesPerWord) == 0, "must be aligned");
  // On 64bit this will die since it will take a movq & jmp, must be only a jmp
  __ jump(RuntimeAddress(__ pc()));

  assert(__ offset() - start <= call_stub_size(), "stub too big");
  __ end_a_stub();
}


void LIR_Assembler::throw_op(LIR_Opr exceptionPC, LIR_Opr exceptionOop, CodeEmitInfo* info) {
  assert(exceptionOop->as_register() == rax, "must match");
  assert(exceptionPC->as_register() == rdx, "must match");

  // exception object is not added to oop map by LinearScan
  // (LinearScan assumes that no oops are in fixed registers)
  info->add_register_oop(exceptionOop);
  Runtime1::StubID unwind_id;

  // get current pc information
  // pc is only needed if the method has an exception handler, the unwind code does not need it.
  int pc_for_athrow_offset = __ offset();
  InternalAddress pc_for_athrow(__ pc());
  __ lea(exceptionPC->as_register(), pc_for_athrow);
  add_call_info(pc_for_athrow_offset, info); // for exception handler

  __ verify_not_null_oop(rax);
  // search an exception handler (rax: exception oop, rdx: throwing pc)
  if (compilation()->has_fpu_code()) {
    unwind_id = Runtime1::handle_exception_id;
  } else {
    unwind_id = Runtime1::handle_exception_nofpu_id;
  }
  __ call(RuntimeAddress(Runtime1::entry_for(unwind_id)));

  // enough room for two byte trap
  __ nop();
}


void LIR_Assembler::unwind_op(LIR_Opr exceptionOop) {
  assert(exceptionOop->as_register() == rax, "must match");

  __ jmp(_unwind_handler_entry);
}


void LIR_Assembler::shift_op(LIR_Code code, LIR_Opr left, LIR_Opr count, LIR_Opr dest, LIR_Opr tmp) {

  // optimized version for linear scan:
  // * count must be already in ECX (guaranteed by LinearScan)
  // * left and dest must be equal
  // * tmp must be unused
  assert(count->as_register() == SHIFT_count, "count must be in ECX");
  assert(left == dest, "left and dest must be equal");
  assert(tmp->is_illegal(), "wasting a register if tmp is allocated");

  if (left->is_single_cpu()) {
    Register value = left->as_register();
    assert(value != SHIFT_count, "left cannot be ECX");

    switch (code) {
      case lir_shl:  __ shll(value); break;
      case lir_shr:  __ sarl(value); break;
      case lir_ushr: __ shrl(value); break;
      default: ShouldNotReachHere();
    }
  } else if (left->is_double_cpu()) {
    Register lo = left->as_register_lo();
    Register hi = left->as_register_hi();
    assert(lo != SHIFT_count && hi != SHIFT_count, "left cannot be ECX");
#ifdef _LP64
    switch (code) {
      case lir_shl:  __ shlptr(lo);        break;
      case lir_shr:  __ sarptr(lo);        break;
      case lir_ushr: __ shrptr(lo);        break;
      default: ShouldNotReachHere();
    }
#else

    switch (code) {
      case lir_shl:  __ lshl(hi, lo);        break;
      case lir_shr:  __ lshr(hi, lo, true);  break;
      case lir_ushr: __ lshr(hi, lo, false); break;
      default: ShouldNotReachHere();
    }
#endif // LP64
  } else {
    ShouldNotReachHere();
  }
}


void LIR_Assembler::shift_op(LIR_Code code, LIR_Opr left, jint count, LIR_Opr dest) {
  if (dest->is_single_cpu()) {
    // first move left into dest so that left is not destroyed by the shift
    Register value = dest->as_register();
    count = count & 0x1F; // Java spec

    move_regs(left->as_register(), value);
    switch (code) {
      case lir_shl:  __ shll(value, count); break;
      case lir_shr:  __ sarl(value, count); break;
      case lir_ushr: __ shrl(value, count); break;
      default: ShouldNotReachHere();
    }
  } else if (dest->is_double_cpu()) {
#ifndef _LP64
    Unimplemented();
#else
    // first move left into dest so that left is not destroyed by the shift
    Register value = dest->as_register_lo();
    count = count & 0x1F; // Java spec

    move_regs(left->as_register_lo(), value);
    switch (code) {
      case lir_shl:  __ shlptr(value, count); break;
      case lir_shr:  __ sarptr(value, count); break;
      case lir_ushr: __ shrptr(value, count); break;
      default: ShouldNotReachHere();
    }
#endif // _LP64
  } else {
    ShouldNotReachHere();
  }
}


void LIR_Assembler::store_parameter(Register r, int offset_from_rsp_in_words) {
  assert(offset_from_rsp_in_words >= 0, "invalid offset from rsp");
  int offset_from_rsp_in_bytes = offset_from_rsp_in_words * BytesPerWord;
  assert(offset_from_rsp_in_bytes < frame_map()->reserved_argument_area_size(), "invalid offset");
  __ movptr (Address(rsp, offset_from_rsp_in_bytes), r);
}


void LIR_Assembler::store_parameter(jint c,     int offset_from_rsp_in_words) {
  assert(offset_from_rsp_in_words >= 0, "invalid offset from rsp");
  int offset_from_rsp_in_bytes = offset_from_rsp_in_words * BytesPerWord;
  assert(offset_from_rsp_in_bytes < frame_map()->reserved_argument_area_size(), "invalid offset");
  __ movptr (Address(rsp, offset_from_rsp_in_bytes), c);
}


void LIR_Assembler::store_parameter(jobject o,  int offset_from_rsp_in_words) {
  assert(offset_from_rsp_in_words >= 0, "invalid offset from rsp");
  int offset_from_rsp_in_bytes = offset_from_rsp_in_words * BytesPerWord;
  assert(offset_from_rsp_in_bytes < frame_map()->reserved_argument_area_size(), "invalid offset");
  __ movoop (Address(rsp, offset_from_rsp_in_bytes), o);
}


void LIR_Assembler::store_parameter(Metadata* m,  int offset_from_rsp_in_words) {
  assert(offset_from_rsp_in_words >= 0, "invalid offset from rsp");
  int offset_from_rsp_in_bytes = offset_from_rsp_in_words * BytesPerWord;
  assert(offset_from_rsp_in_bytes < frame_map()->reserved_argument_area_size(), "invalid offset");
  __ mov_metadata(Address(rsp, offset_from_rsp_in_bytes), m);
}


// This code replaces a call to arraycopy; no exception may
// be thrown in this code, they must be thrown in the System.arraycopy
// activation frame; we could save some checks if this would not be the case
void LIR_Assembler::emit_arraycopy(LIR_OpArrayCopy* op) {
  ciArrayKlass* default_type = op->expected_type();
  Register src = op->src()->as_register();
  Register dst = op->dst()->as_register();
  Register src_pos = op->src_pos()->as_register();
  Register dst_pos = op->dst_pos()->as_register();
  Register length  = op->length()->as_register();
  Register tmp = op->tmp()->as_register();
  Register tmp_load_klass = LP64_ONLY(rscratch1) NOT_LP64(noreg);

  CodeStub* stub = op->stub();
  int flags = op->flags();
  BasicType basic_type = default_type != NULL ? default_type->element_type()->basic_type() : T_ILLEGAL;
  if (is_reference_type(basic_type)) basic_type = T_OBJECT;

  // if we don't know anything, just go through the generic arraycopy
  if (default_type == NULL) {
    // save outgoing arguments on stack in case call to System.arraycopy is needed
    // HACK ALERT. This code used to push the parameters in a hardwired fashion
    // for interpreter calling conventions. Now we have to do it in new style conventions.
    // For the moment until C1 gets the new register allocator I just force all the
    // args to the right place (except the register args) and then on the back side
    // reload the register args properly if we go slow path. Yuck

    // These are proper for the calling convention
    store_parameter(length, 2);
    store_parameter(dst_pos, 1);
    store_parameter(dst, 0);

    // these are just temporary placements until we need to reload
    store_parameter(src_pos, 3);
    store_parameter(src, 4);
    NOT_LP64(assert(src == rcx && src_pos == rdx, "mismatch in calling convention");)

    address copyfunc_addr = StubRoutines::generic_arraycopy();
    assert(copyfunc_addr != NULL, "generic arraycopy stub required");

    // pass arguments: may push as this is not a safepoint; SP must be fix at each safepoint
#ifdef _LP64
    // The arguments are in java calling convention so we can trivially shift them to C
    // convention
    assert_different_registers(c_rarg0, j_rarg1, j_rarg2, j_rarg3, j_rarg4);
    __ mov(c_rarg0, j_rarg0);
    assert_different_registers(c_rarg1, j_rarg2, j_rarg3, j_rarg4);
    __ mov(c_rarg1, j_rarg1);
    assert_different_registers(c_rarg2, j_rarg3, j_rarg4);
    __ mov(c_rarg2, j_rarg2);
    assert_different_registers(c_rarg3, j_rarg4);
    __ mov(c_rarg3, j_rarg3);
#ifdef _WIN64
    // Allocate abi space for args but be sure to keep stack aligned
    __ subptr(rsp, 6*wordSize);
    store_parameter(j_rarg4, 4);
#ifndef PRODUCT
    if (PrintC1Statistics) {
      __ incrementl(ExternalAddress((address)&Runtime1::_generic_arraycopystub_cnt));
    }
#endif
    __ call(RuntimeAddress(copyfunc_addr));
    __ addptr(rsp, 6*wordSize);
#else
    __ mov(c_rarg4, j_rarg4);
#ifndef PRODUCT
    if (PrintC1Statistics) {
      __ incrementl(ExternalAddress((address)&Runtime1::_generic_arraycopystub_cnt));
    }
#endif
    __ call(RuntimeAddress(copyfunc_addr));
#endif // _WIN64
#else
    __ push(length);
    __ push(dst_pos);
    __ push(dst);
    __ push(src_pos);
    __ push(src);

#ifndef PRODUCT
    if (PrintC1Statistics) {
      __ incrementl(ExternalAddress((address)&Runtime1::_generic_arraycopystub_cnt));
    }
#endif
    __ call_VM_leaf(copyfunc_addr, 5); // removes pushed parameter from the stack

#endif // _LP64

    __ cmpl(rax, 0);
    __ jcc(Assembler::equal, *stub->continuation());

    __ mov(tmp, rax);
    __ xorl(tmp, -1);

    // Reload values from the stack so they are where the stub
    // expects them.
    __ movptr   (dst,     Address(rsp, 0*BytesPerWord));
    __ movptr   (dst_pos, Address(rsp, 1*BytesPerWord));
    __ movptr   (length,  Address(rsp, 2*BytesPerWord));
    __ movptr   (src_pos, Address(rsp, 3*BytesPerWord));
    __ movptr   (src,     Address(rsp, 4*BytesPerWord));

    __ subl(length, tmp);
    __ addl(src_pos, tmp);
    __ addl(dst_pos, tmp);
    __ jmp(*stub->entry());

    __ bind(*stub->continuation());
    return;
  }

  assert(default_type != NULL && default_type->is_array_klass() && default_type->is_loaded(), "must be true at this point");

  int elem_size = type2aelembytes(basic_type);
  Address::ScaleFactor scale;

  switch (elem_size) {
    case 1 :
      scale = Address::times_1;
      break;
    case 2 :
      scale = Address::times_2;
      break;
    case 4 :
      scale = Address::times_4;
      break;
    case 8 :
      scale = Address::times_8;
      break;
    default:
      scale = Address::no_scale;
      ShouldNotReachHere();
  }

  Address src_length_addr = Address(src, arrayOopDesc::length_offset_in_bytes());
  Address dst_length_addr = Address(dst, arrayOopDesc::length_offset_in_bytes());
  Address src_klass_addr = Address(src, oopDesc::klass_offset_in_bytes());
  Address dst_klass_addr = Address(dst, oopDesc::klass_offset_in_bytes());

  // length and pos's are all sign extended at this point on 64bit

  // test for NULL
  if (flags & LIR_OpArrayCopy::src_null_check) {
    __ testptr(src, src);
    __ jcc(Assembler::zero, *stub->entry());
  }
  if (flags & LIR_OpArrayCopy::dst_null_check) {
    __ testptr(dst, dst);
    __ jcc(Assembler::zero, *stub->entry());
  }

  // If the compiler was not able to prove that exact type of the source or the destination
  // of the arraycopy is an array type, check at runtime if the source or the destination is
  // an instance type.
  if (flags & LIR_OpArrayCopy::type_check) {
    if (!(flags & LIR_OpArrayCopy::dst_objarray)) {
      __ load_klass(tmp, dst, tmp_load_klass);
      __ cmpl(Address(tmp, in_bytes(Klass::layout_helper_offset())), Klass::_lh_neutral_value);
      __ jcc(Assembler::greaterEqual, *stub->entry());
    }

    if (!(flags & LIR_OpArrayCopy::src_objarray)) {
      __ load_klass(tmp, src, tmp_load_klass);
      __ cmpl(Address(tmp, in_bytes(Klass::layout_helper_offset())), Klass::_lh_neutral_value);
      __ jcc(Assembler::greaterEqual, *stub->entry());
    }
  }

  // check if negative
  if (flags & LIR_OpArrayCopy::src_pos_positive_check) {
    __ testl(src_pos, src_pos);
    __ jcc(Assembler::less, *stub->entry());
  }
  if (flags & LIR_OpArrayCopy::dst_pos_positive_check) {
    __ testl(dst_pos, dst_pos);
    __ jcc(Assembler::less, *stub->entry());
  }

  if (flags & LIR_OpArrayCopy::src_range_check) {
    __ lea(tmp, Address(src_pos, length, Address::times_1, 0));
    __ cmpl(tmp, src_length_addr);
    __ jcc(Assembler::above, *stub->entry());
  }
  if (flags & LIR_OpArrayCopy::dst_range_check) {
    __ lea(tmp, Address(dst_pos, length, Address::times_1, 0));
    __ cmpl(tmp, dst_length_addr);
    __ jcc(Assembler::above, *stub->entry());
  }

  if (flags & LIR_OpArrayCopy::length_positive_check) {
    __ testl(length, length);
    __ jcc(Assembler::less, *stub->entry());
  }

#ifdef _LP64
  __ movl2ptr(src_pos, src_pos); //higher 32bits must be null
  __ movl2ptr(dst_pos, dst_pos); //higher 32bits must be null
#endif

  if (flags & LIR_OpArrayCopy::type_check) {
    // We don't know the array types are compatible
    if (basic_type != T_OBJECT) {
      // Simple test for basic type arrays
      if (UseCompressedClassPointers) {
        __ movl(tmp, src_klass_addr);
        __ cmpl(tmp, dst_klass_addr);
      } else {
        __ movptr(tmp, src_klass_addr);
        __ cmpptr(tmp, dst_klass_addr);
      }
      __ jcc(Assembler::notEqual, *stub->entry());
    } else {
      // For object arrays, if src is a sub class of dst then we can
      // safely do the copy.
      Label cont, slow;

      __ push(src);
      __ push(dst);

      __ load_klass(src, src, tmp_load_klass);
      __ load_klass(dst, dst, tmp_load_klass);

      __ check_klass_subtype_fast_path(src, dst, tmp, &cont, &slow, NULL);

      __ push(src);
      __ push(dst);
      __ call(RuntimeAddress(Runtime1::entry_for(Runtime1::slow_subtype_check_id)));
      __ pop(dst);
      __ pop(src);

      __ cmpl(src, 0);
      __ jcc(Assembler::notEqual, cont);

      __ bind(slow);
      __ pop(dst);
      __ pop(src);

      address copyfunc_addr = StubRoutines::checkcast_arraycopy();
      if (copyfunc_addr != NULL) { // use stub if available
        // src is not a sub class of dst so we have to do a
        // per-element check.

        int mask = LIR_OpArrayCopy::src_objarray|LIR_OpArrayCopy::dst_objarray;
        if ((flags & mask) != mask) {
          // Check that at least both of them object arrays.
          assert(flags & mask, "one of the two should be known to be an object array");

          if (!(flags & LIR_OpArrayCopy::src_objarray)) {
            __ load_klass(tmp, src, tmp_load_klass);
          } else if (!(flags & LIR_OpArrayCopy::dst_objarray)) {
            __ load_klass(tmp, dst, tmp_load_klass);
          }
          int lh_offset = in_bytes(Klass::layout_helper_offset());
          Address klass_lh_addr(tmp, lh_offset);
          jint objArray_lh = Klass::array_layout_helper(T_OBJECT);
          __ cmpl(klass_lh_addr, objArray_lh);
          __ jcc(Assembler::notEqual, *stub->entry());
        }

       // Spill because stubs can use any register they like and it's
       // easier to restore just those that we care about.
       store_parameter(dst, 0);
       store_parameter(dst_pos, 1);
       store_parameter(length, 2);
       store_parameter(src_pos, 3);
       store_parameter(src, 4);

#ifndef _LP64
        __ movptr(tmp, dst_klass_addr);
        __ movptr(tmp, Address(tmp, ObjArrayKlass::element_klass_offset()));
        __ push(tmp);
        __ movl(tmp, Address(tmp, Klass::super_check_offset_offset()));
        __ push(tmp);
        __ push(length);
        __ lea(tmp, Address(dst, dst_pos, scale, arrayOopDesc::base_offset_in_bytes(basic_type)));
        __ push(tmp);
        __ lea(tmp, Address(src, src_pos, scale, arrayOopDesc::base_offset_in_bytes(basic_type)));
        __ push(tmp);

        __ call_VM_leaf(copyfunc_addr, 5);
#else
        __ movl2ptr(length, length); //higher 32bits must be null

        __ lea(c_rarg0, Address(src, src_pos, scale, arrayOopDesc::base_offset_in_bytes(basic_type)));
        assert_different_registers(c_rarg0, dst, dst_pos, length);
        __ lea(c_rarg1, Address(dst, dst_pos, scale, arrayOopDesc::base_offset_in_bytes(basic_type)));
        assert_different_registers(c_rarg1, dst, length);

        __ mov(c_rarg2, length);
        assert_different_registers(c_rarg2, dst);

#ifdef _WIN64
        // Allocate abi space for args but be sure to keep stack aligned
        __ subptr(rsp, 6*wordSize);
        __ load_klass(c_rarg3, dst, tmp_load_klass);
        __ movptr(c_rarg3, Address(c_rarg3, ObjArrayKlass::element_klass_offset()));
        store_parameter(c_rarg3, 4);
        __ movl(c_rarg3, Address(c_rarg3, Klass::super_check_offset_offset()));
        __ call(RuntimeAddress(copyfunc_addr));
        __ addptr(rsp, 6*wordSize);
#else
        __ load_klass(c_rarg4, dst, tmp_load_klass);
        __ movptr(c_rarg4, Address(c_rarg4, ObjArrayKlass::element_klass_offset()));
        __ movl(c_rarg3, Address(c_rarg4, Klass::super_check_offset_offset()));
        __ call(RuntimeAddress(copyfunc_addr));
#endif

#endif

#ifndef PRODUCT
        if (PrintC1Statistics) {
          Label failed;
          __ testl(rax, rax);
          __ jcc(Assembler::notZero, failed);
          __ incrementl(ExternalAddress((address)&Runtime1::_arraycopy_checkcast_cnt));
          __ bind(failed);
        }
#endif

        __ testl(rax, rax);
        __ jcc(Assembler::zero, *stub->continuation());

#ifndef PRODUCT
        if (PrintC1Statistics) {
          __ incrementl(ExternalAddress((address)&Runtime1::_arraycopy_checkcast_attempt_cnt));
        }
#endif

        __ mov(tmp, rax);

        __ xorl(tmp, -1);

        // Restore previously spilled arguments
        __ movptr   (dst,     Address(rsp, 0*BytesPerWord));
        __ movptr   (dst_pos, Address(rsp, 1*BytesPerWord));
        __ movptr   (length,  Address(rsp, 2*BytesPerWord));
        __ movptr   (src_pos, Address(rsp, 3*BytesPerWord));
        __ movptr   (src,     Address(rsp, 4*BytesPerWord));


        __ subl(length, tmp);
        __ addl(src_pos, tmp);
        __ addl(dst_pos, tmp);
      }

      __ jmp(*stub->entry());

      __ bind(cont);
      __ pop(dst);
      __ pop(src);
    }
  }

#ifdef ASSERT
  if (basic_type != T_OBJECT || !(flags & LIR_OpArrayCopy::type_check)) {
    // Sanity check the known type with the incoming class.  For the
    // primitive case the types must match exactly with src.klass and
    // dst.klass each exactly matching the default type.  For the
    // object array case, if no type check is needed then either the
    // dst type is exactly the expected type and the src type is a
    // subtype which we can't check or src is the same array as dst
    // but not necessarily exactly of type default_type.
    Label known_ok, halt;
    __ mov_metadata(tmp, default_type->constant_encoding());
#ifdef _LP64
    if (UseCompressedClassPointers) {
      __ encode_klass_not_null(tmp, rscratch1);
    }
#endif

    if (basic_type != T_OBJECT) {

      if (UseCompressedClassPointers)          __ cmpl(tmp, dst_klass_addr);
      else                   __ cmpptr(tmp, dst_klass_addr);
      __ jcc(Assembler::notEqual, halt);
      if (UseCompressedClassPointers)          __ cmpl(tmp, src_klass_addr);
      else                   __ cmpptr(tmp, src_klass_addr);
      __ jcc(Assembler::equal, known_ok);
    } else {
      if (UseCompressedClassPointers)          __ cmpl(tmp, dst_klass_addr);
      else                   __ cmpptr(tmp, dst_klass_addr);
      __ jcc(Assembler::equal, known_ok);
      __ cmpptr(src, dst);
      __ jcc(Assembler::equal, known_ok);
    }
    __ bind(halt);
    __ stop("incorrect type information in arraycopy");
    __ bind(known_ok);
  }
#endif

#ifndef PRODUCT
  if (PrintC1Statistics) {
    __ incrementl(ExternalAddress(Runtime1::arraycopy_count_address(basic_type)));
  }
#endif

#ifdef _LP64
  assert_different_registers(c_rarg0, dst, dst_pos, length);
  __ lea(c_rarg0, Address(src, src_pos, scale, arrayOopDesc::base_offset_in_bytes(basic_type)));
  assert_different_registers(c_rarg1, length);
  __ lea(c_rarg1, Address(dst, dst_pos, scale, arrayOopDesc::base_offset_in_bytes(basic_type)));
  __ mov(c_rarg2, length);

#else
  __ lea(tmp, Address(src, src_pos, scale, arrayOopDesc::base_offset_in_bytes(basic_type)));
  store_parameter(tmp, 0);
  __ lea(tmp, Address(dst, dst_pos, scale, arrayOopDesc::base_offset_in_bytes(basic_type)));
  store_parameter(tmp, 1);
  store_parameter(length, 2);
#endif // _LP64

  bool disjoint = (flags & LIR_OpArrayCopy::overlapping) == 0;
  bool aligned = (flags & LIR_OpArrayCopy::unaligned) == 0;
  const char *name;
  address entry = StubRoutines::select_arraycopy_function(basic_type, aligned, disjoint, name, false);
  __ call_VM_leaf(entry, 0);

  __ bind(*stub->continuation());
}

void LIR_Assembler::emit_updatecrc32(LIR_OpUpdateCRC32* op) {
  assert(op->crc()->is_single_cpu(),  "crc must be register");
  assert(op->val()->is_single_cpu(),  "byte value must be register");
  assert(op->result_opr()->is_single_cpu(), "result must be register");
  Register crc = op->crc()->as_register();
  Register val = op->val()->as_register();
  Register res = op->result_opr()->as_register();

  assert_different_registers(val, crc, res);

  __ lea(res, ExternalAddress(StubRoutines::crc_table_addr()));
  __ notl(crc); // ~crc
  __ update_byte_crc32(crc, val, res);
  __ notl(crc); // ~crc
  __ mov(res, crc);
}

void LIR_Assembler::emit_lock(LIR_OpLock* op) {
  Register obj = op->obj_opr()->as_register();  // may not be an oop
  Register hdr = op->hdr_opr()->as_register();
  Register lock = op->lock_opr()->as_register();
  if (!UseFastLocking) {
    __ jmp(*op->stub()->entry());
  } else if (op->code() == lir_lock) {
    assert(BasicLock::displaced_header_offset_in_bytes() == 0, "lock_reg must point to the displaced header");
    // add debug info for NullPointerException only if one is possible
    int null_check_offset = __ lock_object(hdr, obj, lock, *op->stub()->entry());
    if (op->info() != NULL) {
      add_debug_info_for_null_check(null_check_offset, op->info());
    }
    // done
  } else if (op->code() == lir_unlock) {
    assert(BasicLock::displaced_header_offset_in_bytes() == 0, "lock_reg must point to the displaced header");
    __ unlock_object(hdr, obj, lock, *op->stub()->entry());
  } else {
    Unimplemented();
  }
  __ bind(*op->stub()->continuation());
}

void LIR_Assembler::emit_load_klass(LIR_OpLoadKlass* op) {
  Register obj = op->obj()->as_pointer_register();
  Register result = op->result_opr()->as_pointer_register();

<<<<<<< HEAD
#ifdef _LP64
  Register tmp = rscratch1;
  assert_different_registers(tmp, obj);
  assert_different_registers(tmp, result);

  if (op->info() != NULL) {
    add_debug_info_for_null_check_here(op->info());
  }
  // Check if we can take the (common) fast path, if obj is unlocked.
  __ movq(tmp, Address(obj, oopDesc::mark_offset_in_bytes()));
  __ xorq(tmp, markWord::unlocked_value);
  __ testb(tmp, markWord::lock_mask_in_place);
  __ jcc(Assembler::notZero, *op->stub()->entry());

  // Fast-path: shift and decode Klass*.
  __ movq(result, tmp);
  __ shrq(result, markWord::klass_shift);
  __ decode_klass_not_null(result, tmp);
#else
  __ load_klass(result, obj, noreg /*not needed*/);
#endif
=======
  CodeEmitInfo* info = op->info();
  if (info != NULL) {
    add_debug_info_for_null_check_here(info);
  }

#ifdef _LP64
  if (UseCompressedClassPointers) {
    __ movl(result, Address(obj, oopDesc::klass_offset_in_bytes()));
    __ decode_klass_not_null(result, rscratch1);
  } else
#endif
    __ movptr(result, Address(obj, oopDesc::klass_offset_in_bytes()));
>>>>>>> 040b2c52
}

void LIR_Assembler::emit_profile_call(LIR_OpProfileCall* op) {
  ciMethod* method = op->profiled_method();
  int bci          = op->profiled_bci();
  ciMethod* callee = op->profiled_callee();
  Register tmp_load_klass = LP64_ONLY(rscratch1) NOT_LP64(noreg);

  // Update counter for all call types
  ciMethodData* md = method->method_data_or_null();
  assert(md != NULL, "Sanity");
  ciProfileData* data = md->bci_to_data(bci);
  assert(data != NULL && data->is_CounterData(), "need CounterData for calls");
  assert(op->mdo()->is_single_cpu(),  "mdo must be allocated");
  Register mdo  = op->mdo()->as_register();
  __ mov_metadata(mdo, md->constant_encoding());
  Address counter_addr(mdo, md->byte_offset_of_slot(data, CounterData::count_offset()));
  // Perform additional virtual call profiling for invokevirtual and
  // invokeinterface bytecodes
  if (op->should_profile_receiver_type()) {
    assert(op->recv()->is_single_cpu(), "recv must be allocated");
    Register recv = op->recv()->as_register();
    assert_different_registers(mdo, recv);
    assert(data->is_VirtualCallData(), "need VirtualCallData for virtual calls");
    ciKlass* known_klass = op->known_holder();
    if (C1OptimizeVirtualCallProfiling && known_klass != NULL) {
      // We know the type that will be seen at this call site; we can
      // statically update the MethodData* rather than needing to do
      // dynamic tests on the receiver type

      // NOTE: we should probably put a lock around this search to
      // avoid collisions by concurrent compilations
      ciVirtualCallData* vc_data = (ciVirtualCallData*) data;
      uint i;
      for (i = 0; i < VirtualCallData::row_limit(); i++) {
        ciKlass* receiver = vc_data->receiver(i);
        if (known_klass->equals(receiver)) {
          Address data_addr(mdo, md->byte_offset_of_slot(data, VirtualCallData::receiver_count_offset(i)));
          __ addptr(data_addr, DataLayout::counter_increment);
          return;
        }
      }

      // Receiver type not found in profile data; select an empty slot

      // Note that this is less efficient than it should be because it
      // always does a write to the receiver part of the
      // VirtualCallData rather than just the first time
      for (i = 0; i < VirtualCallData::row_limit(); i++) {
        ciKlass* receiver = vc_data->receiver(i);
        if (receiver == NULL) {
          Address recv_addr(mdo, md->byte_offset_of_slot(data, VirtualCallData::receiver_offset(i)));
          __ mov_metadata(recv_addr, known_klass->constant_encoding());
          Address data_addr(mdo, md->byte_offset_of_slot(data, VirtualCallData::receiver_count_offset(i)));
          __ addptr(data_addr, DataLayout::counter_increment);
          return;
        }
      }
    } else {
      __ load_klass(recv, recv, tmp_load_klass);
      Label update_done;
      type_profile_helper(mdo, md, data, recv, &update_done);
      // Receiver did not match any saved receiver and there is no empty row for it.
      // Increment total counter to indicate polymorphic case.
      __ addptr(counter_addr, DataLayout::counter_increment);

      __ bind(update_done);
    }
  } else {
    // Static call
    __ addptr(counter_addr, DataLayout::counter_increment);
  }
}

void LIR_Assembler::emit_profile_type(LIR_OpProfileType* op) {
  Register obj = op->obj()->as_register();
  Register tmp = op->tmp()->as_pointer_register();
  Register tmp_load_klass = LP64_ONLY(rscratch1) NOT_LP64(noreg);
  Address mdo_addr = as_Address(op->mdp()->as_address_ptr());
  ciKlass* exact_klass = op->exact_klass();
  intptr_t current_klass = op->current_klass();
  bool not_null = op->not_null();
  bool no_conflict = op->no_conflict();

  Label update, next, none;

  bool do_null = !not_null;
  bool exact_klass_set = exact_klass != NULL && ciTypeEntries::valid_ciklass(current_klass) == exact_klass;
  bool do_update = !TypeEntries::is_type_unknown(current_klass) && !exact_klass_set;

  assert(do_null || do_update, "why are we here?");
  assert(!TypeEntries::was_null_seen(current_klass) || do_update, "why are we here?");

  __ verify_oop(obj);

  if (tmp != obj) {
    __ mov(tmp, obj);
  }
  if (do_null) {
    __ testptr(tmp, tmp);
    __ jccb(Assembler::notZero, update);
    if (!TypeEntries::was_null_seen(current_klass)) {
      __ orptr(mdo_addr, TypeEntries::null_seen);
    }
    if (do_update) {
      __ jmp(next);
    }
#ifdef ASSERT
  } else {
    __ testptr(tmp, tmp);
    __ jcc(Assembler::notZero, update);
    __ stop("unexpect null obj");
#endif
  }

  __ bind(update);

  if (do_update) {
#ifdef ASSERT
    if (exact_klass != NULL) {
      Label ok;
      __ load_klass(tmp, tmp, tmp_load_klass);
      __ push(tmp);
      __ mov_metadata(tmp, exact_klass->constant_encoding());
      __ cmpptr(tmp, Address(rsp, 0));
      __ jcc(Assembler::equal, ok);
      __ stop("exact klass and actual klass differ");
      __ bind(ok);
      __ pop(tmp);
    }
#endif
    if (!no_conflict) {
      if (exact_klass == NULL || TypeEntries::is_type_none(current_klass)) {
        if (exact_klass != NULL) {
          __ mov_metadata(tmp, exact_klass->constant_encoding());
        } else {
          __ load_klass(tmp, tmp, tmp_load_klass);
        }

        __ xorptr(tmp, mdo_addr);
        __ testptr(tmp, TypeEntries::type_klass_mask);
        // klass seen before, nothing to do. The unknown bit may have been
        // set already but no need to check.
        __ jccb(Assembler::zero, next);

        __ testptr(tmp, TypeEntries::type_unknown);
        __ jccb(Assembler::notZero, next); // already unknown. Nothing to do anymore.

        if (TypeEntries::is_type_none(current_klass)) {
          __ cmpptr(mdo_addr, 0);
          __ jccb(Assembler::equal, none);
          __ cmpptr(mdo_addr, TypeEntries::null_seen);
          __ jccb(Assembler::equal, none);
          // There is a chance that the checks above (re-reading profiling
          // data from memory) fail if another thread has just set the
          // profiling to this obj's klass
          __ xorptr(tmp, mdo_addr);
          __ testptr(tmp, TypeEntries::type_klass_mask);
          __ jccb(Assembler::zero, next);
        }
      } else {
        assert(ciTypeEntries::valid_ciklass(current_klass) != NULL &&
               ciTypeEntries::valid_ciklass(current_klass) != exact_klass, "conflict only");

        __ movptr(tmp, mdo_addr);
        __ testptr(tmp, TypeEntries::type_unknown);
        __ jccb(Assembler::notZero, next); // already unknown. Nothing to do anymore.
      }

      // different than before. Cannot keep accurate profile.
      __ orptr(mdo_addr, TypeEntries::type_unknown);

      if (TypeEntries::is_type_none(current_klass)) {
        __ jmpb(next);

        __ bind(none);
        // first time here. Set profile type.
        __ movptr(mdo_addr, tmp);
      }
    } else {
      // There's a single possible klass at this profile point
      assert(exact_klass != NULL, "should be");
      if (TypeEntries::is_type_none(current_klass)) {
        __ mov_metadata(tmp, exact_klass->constant_encoding());
        __ xorptr(tmp, mdo_addr);
        __ testptr(tmp, TypeEntries::type_klass_mask);
#ifdef ASSERT
        __ jcc(Assembler::zero, next);

        {
          Label ok;
          __ push(tmp);
          __ cmpptr(mdo_addr, 0);
          __ jcc(Assembler::equal, ok);
          __ cmpptr(mdo_addr, TypeEntries::null_seen);
          __ jcc(Assembler::equal, ok);
          // may have been set by another thread
          __ mov_metadata(tmp, exact_klass->constant_encoding());
          __ xorptr(tmp, mdo_addr);
          __ testptr(tmp, TypeEntries::type_mask);
          __ jcc(Assembler::zero, ok);

          __ stop("unexpected profiling mismatch");
          __ bind(ok);
          __ pop(tmp);
        }
#else
        __ jccb(Assembler::zero, next);
#endif
        // first time here. Set profile type.
        __ movptr(mdo_addr, tmp);
      } else {
        assert(ciTypeEntries::valid_ciklass(current_klass) != NULL &&
               ciTypeEntries::valid_ciklass(current_klass) != exact_klass, "inconsistent");

        __ movptr(tmp, mdo_addr);
        __ testptr(tmp, TypeEntries::type_unknown);
        __ jccb(Assembler::notZero, next); // already unknown. Nothing to do anymore.

        __ orptr(mdo_addr, TypeEntries::type_unknown);
      }
    }

    __ bind(next);
  }
}

void LIR_Assembler::emit_delay(LIR_OpDelay*) {
  Unimplemented();
}


void LIR_Assembler::monitor_address(int monitor_no, LIR_Opr dst) {
  __ lea(dst->as_register(), frame_map()->address_for_monitor_lock(monitor_no));
}


void LIR_Assembler::align_backward_branch_target() {
  __ align(BytesPerWord);
}


void LIR_Assembler::negate(LIR_Opr left, LIR_Opr dest, LIR_Opr tmp) {
  if (left->is_single_cpu()) {
    __ negl(left->as_register());
    move_regs(left->as_register(), dest->as_register());

  } else if (left->is_double_cpu()) {
    Register lo = left->as_register_lo();
#ifdef _LP64
    Register dst = dest->as_register_lo();
    __ movptr(dst, lo);
    __ negptr(dst);
#else
    Register hi = left->as_register_hi();
    __ lneg(hi, lo);
    if (dest->as_register_lo() == hi) {
      assert(dest->as_register_hi() != lo, "destroying register");
      move_regs(hi, dest->as_register_hi());
      move_regs(lo, dest->as_register_lo());
    } else {
      move_regs(lo, dest->as_register_lo());
      move_regs(hi, dest->as_register_hi());
    }
#endif // _LP64

  } else if (dest->is_single_xmm()) {
#ifdef _LP64
    if (UseAVX > 2 && !VM_Version::supports_avx512vl()) {
      assert(tmp->is_valid(), "need temporary");
      assert_different_registers(left->as_xmm_float_reg(), tmp->as_xmm_float_reg());
      __ vpxor(dest->as_xmm_float_reg(), tmp->as_xmm_float_reg(), left->as_xmm_float_reg(), 2);
    }
    else
#endif
    {
      assert(!tmp->is_valid(), "do not need temporary");
      if (left->as_xmm_float_reg() != dest->as_xmm_float_reg()) {
        __ movflt(dest->as_xmm_float_reg(), left->as_xmm_float_reg());
      }
      __ xorps(dest->as_xmm_float_reg(),
               ExternalAddress((address)float_signflip_pool));
    }
  } else if (dest->is_double_xmm()) {
#ifdef _LP64
    if (UseAVX > 2 && !VM_Version::supports_avx512vl()) {
      assert(tmp->is_valid(), "need temporary");
      assert_different_registers(left->as_xmm_double_reg(), tmp->as_xmm_double_reg());
      __ vpxor(dest->as_xmm_double_reg(), tmp->as_xmm_double_reg(), left->as_xmm_double_reg(), 2);
    }
    else
#endif
    {
      assert(!tmp->is_valid(), "do not need temporary");
      if (left->as_xmm_double_reg() != dest->as_xmm_double_reg()) {
        __ movdbl(dest->as_xmm_double_reg(), left->as_xmm_double_reg());
      }
      __ xorpd(dest->as_xmm_double_reg(),
               ExternalAddress((address)double_signflip_pool));
    }
#ifndef _LP64
  } else if (left->is_single_fpu() || left->is_double_fpu()) {
    assert(left->fpu() == 0, "arg must be on TOS");
    assert(dest->fpu() == 0, "dest must be TOS");
    __ fchs();
#endif // !_LP64

  } else {
    ShouldNotReachHere();
  }
}


void LIR_Assembler::leal(LIR_Opr src, LIR_Opr dest, LIR_PatchCode patch_code, CodeEmitInfo* info) {
  assert(src->is_address(), "must be an address");
  assert(dest->is_register(), "must be a register");

  PatchingStub* patch = NULL;
  if (patch_code != lir_patch_none) {
    patch = new PatchingStub(_masm, PatchingStub::access_field_id);
  }

  Register reg = dest->as_pointer_register();
  LIR_Address* addr = src->as_address_ptr();
  __ lea(reg, as_Address(addr));

  if (patch != NULL) {
    patching_epilog(patch, patch_code, addr->base()->as_register(), info);
  }
}



void LIR_Assembler::rt_call(LIR_Opr result, address dest, const LIR_OprList* args, LIR_Opr tmp, CodeEmitInfo* info) {
  assert(!tmp->is_valid(), "don't need temporary");
  __ call(RuntimeAddress(dest));
  if (info != NULL) {
    add_call_info_here(info);
  }
}


void LIR_Assembler::volatile_move_op(LIR_Opr src, LIR_Opr dest, BasicType type, CodeEmitInfo* info) {
  assert(type == T_LONG, "only for volatile long fields");

  if (info != NULL) {
    add_debug_info_for_null_check_here(info);
  }

  if (src->is_double_xmm()) {
    if (dest->is_double_cpu()) {
#ifdef _LP64
      __ movdq(dest->as_register_lo(), src->as_xmm_double_reg());
#else
      __ movdl(dest->as_register_lo(), src->as_xmm_double_reg());
      __ psrlq(src->as_xmm_double_reg(), 32);
      __ movdl(dest->as_register_hi(), src->as_xmm_double_reg());
#endif // _LP64
    } else if (dest->is_double_stack()) {
      __ movdbl(frame_map()->address_for_slot(dest->double_stack_ix()), src->as_xmm_double_reg());
    } else if (dest->is_address()) {
      __ movdbl(as_Address(dest->as_address_ptr()), src->as_xmm_double_reg());
    } else {
      ShouldNotReachHere();
    }

  } else if (dest->is_double_xmm()) {
    if (src->is_double_stack()) {
      __ movdbl(dest->as_xmm_double_reg(), frame_map()->address_for_slot(src->double_stack_ix()));
    } else if (src->is_address()) {
      __ movdbl(dest->as_xmm_double_reg(), as_Address(src->as_address_ptr()));
    } else {
      ShouldNotReachHere();
    }

#ifndef _LP64
  } else if (src->is_double_fpu()) {
    assert(src->fpu_regnrLo() == 0, "must be TOS");
    if (dest->is_double_stack()) {
      __ fistp_d(frame_map()->address_for_slot(dest->double_stack_ix()));
    } else if (dest->is_address()) {
      __ fistp_d(as_Address(dest->as_address_ptr()));
    } else {
      ShouldNotReachHere();
    }

  } else if (dest->is_double_fpu()) {
    assert(dest->fpu_regnrLo() == 0, "must be TOS");
    if (src->is_double_stack()) {
      __ fild_d(frame_map()->address_for_slot(src->double_stack_ix()));
    } else if (src->is_address()) {
      __ fild_d(as_Address(src->as_address_ptr()));
    } else {
      ShouldNotReachHere();
    }
#endif // !_LP64

  } else {
    ShouldNotReachHere();
  }
}

#ifdef ASSERT
// emit run-time assertion
void LIR_Assembler::emit_assert(LIR_OpAssert* op) {
  assert(op->code() == lir_assert, "must be");

  if (op->in_opr1()->is_valid()) {
    assert(op->in_opr2()->is_valid(), "both operands must be valid");
    comp_op(op->condition(), op->in_opr1(), op->in_opr2(), op);
  } else {
    assert(op->in_opr2()->is_illegal(), "both operands must be illegal");
    assert(op->condition() == lir_cond_always, "no other conditions allowed");
  }

  Label ok;
  if (op->condition() != lir_cond_always) {
    Assembler::Condition acond = Assembler::zero;
    switch (op->condition()) {
      case lir_cond_equal:        acond = Assembler::equal;       break;
      case lir_cond_notEqual:     acond = Assembler::notEqual;    break;
      case lir_cond_less:         acond = Assembler::less;        break;
      case lir_cond_lessEqual:    acond = Assembler::lessEqual;   break;
      case lir_cond_greaterEqual: acond = Assembler::greaterEqual;break;
      case lir_cond_greater:      acond = Assembler::greater;     break;
      case lir_cond_belowEqual:   acond = Assembler::belowEqual;  break;
      case lir_cond_aboveEqual:   acond = Assembler::aboveEqual;  break;
      default:                    ShouldNotReachHere();
    }
    __ jcc(acond, ok);
  }
  if (op->halt()) {
    const char* str = __ code_string(op->msg());
    __ stop(str);
  } else {
    breakpoint();
  }
  __ bind(ok);
}
#endif

void LIR_Assembler::membar() {
  // QQQ sparc TSO uses this,
  __ membar( Assembler::Membar_mask_bits(Assembler::StoreLoad));
}

void LIR_Assembler::membar_acquire() {
  // No x86 machines currently require load fences
}

void LIR_Assembler::membar_release() {
  // No x86 machines currently require store fences
}

void LIR_Assembler::membar_loadload() {
  // no-op
  //__ membar(Assembler::Membar_mask_bits(Assembler::loadload));
}

void LIR_Assembler::membar_storestore() {
  // no-op
  //__ membar(Assembler::Membar_mask_bits(Assembler::storestore));
}

void LIR_Assembler::membar_loadstore() {
  // no-op
  //__ membar(Assembler::Membar_mask_bits(Assembler::loadstore));
}

void LIR_Assembler::membar_storeload() {
  __ membar(Assembler::Membar_mask_bits(Assembler::StoreLoad));
}

void LIR_Assembler::on_spin_wait() {
  __ pause ();
}

void LIR_Assembler::get_thread(LIR_Opr result_reg) {
  assert(result_reg->is_register(), "check");
#ifdef _LP64
  // __ get_thread(result_reg->as_register_lo());
  __ mov(result_reg->as_register(), r15_thread);
#else
  __ get_thread(result_reg->as_register());
#endif // _LP64
}


void LIR_Assembler::peephole(LIR_List*) {
  // do nothing for now
}

void LIR_Assembler::atomic_op(LIR_Code code, LIR_Opr src, LIR_Opr data, LIR_Opr dest, LIR_Opr tmp) {
  assert(data == dest, "xchg/xadd uses only 2 operands");

  if (data->type() == T_INT) {
    if (code == lir_xadd) {
      __ lock();
      __ xaddl(as_Address(src->as_address_ptr()), data->as_register());
    } else {
      __ xchgl(data->as_register(), as_Address(src->as_address_ptr()));
    }
  } else if (data->is_oop()) {
    assert (code == lir_xchg, "xadd for oops");
    Register obj = data->as_register();
#ifdef _LP64
    if (UseCompressedOops) {
      __ encode_heap_oop(obj);
      __ xchgl(obj, as_Address(src->as_address_ptr()));
      __ decode_heap_oop(obj);
    } else {
      __ xchgptr(obj, as_Address(src->as_address_ptr()));
    }
#else
    __ xchgl(obj, as_Address(src->as_address_ptr()));
#endif
  } else if (data->type() == T_LONG) {
#ifdef _LP64
    assert(data->as_register_lo() == data->as_register_hi(), "should be a single register");
    if (code == lir_xadd) {
      __ lock();
      __ xaddq(as_Address(src->as_address_ptr()), data->as_register_lo());
    } else {
      __ xchgq(data->as_register_lo(), as_Address(src->as_address_ptr()));
    }
#else
    ShouldNotReachHere();
#endif
  } else {
    ShouldNotReachHere();
  }
}

#undef __<|MERGE_RESOLUTION|>--- conflicted
+++ resolved
@@ -3521,7 +3521,6 @@
   Register obj = op->obj()->as_pointer_register();
   Register result = op->result_opr()->as_pointer_register();
 
-<<<<<<< HEAD
 #ifdef _LP64
   Register tmp = rscratch1;
   assert_different_registers(tmp, obj);
@@ -3543,20 +3542,6 @@
 #else
   __ load_klass(result, obj, noreg /*not needed*/);
 #endif
-=======
-  CodeEmitInfo* info = op->info();
-  if (info != NULL) {
-    add_debug_info_for_null_check_here(info);
-  }
-
-#ifdef _LP64
-  if (UseCompressedClassPointers) {
-    __ movl(result, Address(obj, oopDesc::klass_offset_in_bytes()));
-    __ decode_klass_not_null(result, rscratch1);
-  } else
-#endif
-    __ movptr(result, Address(obj, oopDesc::klass_offset_in_bytes()));
->>>>>>> 040b2c52
 }
 
 void LIR_Assembler::emit_profile_call(LIR_OpProfileCall* op) {
