/*
 * Copyright (c) 2020, 2023, Oracle and/or its affiliates. All rights reserved.
 * DO NOT ALTER OR REMOVE COPYRIGHT NOTICES OR THIS FILE HEADER.
 *
 * This code is free software; you can redistribute it and/or modify it
 * under the terms of the GNU General Public License version 2 only, as
 * published by the Free Software Foundation.
 *
 * This code is distributed in the hope that it will be useful, but WITHOUT
 * ANY WARRANTY; without even the implied warranty of MERCHANTABILITY or
 * FITNESS FOR A PARTICULAR PURPOSE.  See the GNU General Public License
 * version 2 for more details (a copy is included in the LICENSE file that
 * accompanied this code).
 *
 * You should have received a copy of the GNU General Public License version
 * 2 along with this work; if not, write to the Free Software Foundation,
 * Inc., 51 Franklin St, Fifth Floor, Boston, MA 02110-1301 USA.
 *
 * Please contact Oracle, 500 Oracle Parkway, Redwood Shores, CA 94065 USA
 * or visit www.oracle.com if you need additional information or have any
 * questions.
 *
 */

#include "precompiled.hpp"
#include "asm/assembler.hpp"
#include "asm/assembler.inline.hpp"
#include "gc/shared/barrierSet.hpp"
#include "gc/shared/barrierSetAssembler.hpp"
#include "oops/methodData.hpp"
#include "opto/c2_MacroAssembler.hpp"
#include "opto/intrinsicnode.hpp"
#include "opto/output.hpp"
#include "opto/opcodes.hpp"
#include "opto/subnode.hpp"
#include "runtime/objectMonitor.hpp"
#include "runtime/stubRoutines.hpp"

#ifdef PRODUCT
#define BLOCK_COMMENT(str) /* nothing */
#define STOP(error) stop(error)
#else
#define BLOCK_COMMENT(str) block_comment(str)
#define STOP(error) block_comment(error); stop(error)
#endif

// C2 compiled method's prolog code.
void C2_MacroAssembler::verified_entry(int framesize, int stack_bang_size, bool fp_mode_24b, bool is_stub, int max_monitors) {

  // WARNING: Initial instruction MUST be 5 bytes or longer so that
  // NativeJump::patch_verified_entry will be able to patch out the entry
  // code safely. The push to verify stack depth is ok at 5 bytes,
  // the frame allocation can be either 3 or 6 bytes. So if we don't do
  // stack bang then we must use the 6 byte frame allocation even if
  // we have no frame. :-(
  assert(stack_bang_size >= framesize || stack_bang_size <= 0, "stack bang size incorrect");

  assert((framesize & (StackAlignmentInBytes-1)) == 0, "frame size not aligned");
  // Remove word for return addr
  framesize -= wordSize;
  stack_bang_size -= wordSize;

  // Calls to C2R adapters often do not accept exceptional returns.
  // We require that their callers must bang for them.  But be careful, because
  // some VM calls (such as call site linkage) can use several kilobytes of
  // stack.  But the stack safety zone should account for that.
  // See bugs 4446381, 4468289, 4497237.
  if (stack_bang_size > 0) {
    generate_stack_overflow_check(stack_bang_size);

    // We always push rbp, so that on return to interpreter rbp, will be
    // restored correctly and we can correct the stack.
    push(rbp);
    // Save caller's stack pointer into RBP if the frame pointer is preserved.
    if (PreserveFramePointer) {
      mov(rbp, rsp);
    }
    // Remove word for ebp
    framesize -= wordSize;

    // Create frame
    if (framesize) {
      subptr(rsp, framesize);
    }
  } else {
    // Create frame (force generation of a 4 byte immediate value)
    subptr_imm32(rsp, framesize);

    // Save RBP register now.
    framesize -= wordSize;
    movptr(Address(rsp, framesize), rbp);
    // Save caller's stack pointer into RBP if the frame pointer is preserved.
    if (PreserveFramePointer) {
      movptr(rbp, rsp);
      if (framesize > 0) {
        addptr(rbp, framesize);
      }
    }
  }

  if (VerifyStackAtCalls) { // Majik cookie to verify stack depth
    framesize -= wordSize;
    movptr(Address(rsp, framesize), (int32_t)0xbadb100d);
  }

#ifndef _LP64
  // If method sets FPU control word do it now
  if (fp_mode_24b) {
    fldcw(ExternalAddress(StubRoutines::x86::addr_fpu_cntrl_wrd_24()));
  }
  if (UseSSE >= 2 && VerifyFPU) {
    verify_FPU(0, "FPU stack must be clean on entry");
  }
#endif

#ifdef ASSERT
  if (VerifyStackAtCalls) {
    Label L;
    push(rax);
    mov(rax, rsp);
    andptr(rax, StackAlignmentInBytes-1);
    cmpptr(rax, StackAlignmentInBytes-wordSize);
    pop(rax);
    jcc(Assembler::equal, L);
    STOP("Stack is not properly aligned!");
    bind(L);
  }
#endif

#ifdef _LP64
  if (UseFastLocking && max_monitors > 0) {
    C2CheckLockStackStub* stub = new (Compile::current()->comp_arena()) C2CheckLockStackStub();
    Compile::current()->output()->add_stub(stub);
    assert(!is_stub, "only methods have monitors");
    Register thread = r15_thread;
    movptr(rax, Address(thread, JavaThread::lock_stack_current_offset()));
    addptr(rax, max_monitors * oopSize);
    cmpptr(rax, Address(thread, JavaThread::lock_stack_limit_offset()));
    jcc(Assembler::greaterEqual, stub->entry());
    bind(stub->continuation());
  }
#endif

  if (!is_stub) {
    BarrierSetAssembler* bs = BarrierSet::barrier_set()->barrier_set_assembler();
 #ifdef _LP64
    if (BarrierSet::barrier_set()->barrier_set_nmethod() != NULL) {
      // We put the non-hot code of the nmethod entry barrier out-of-line in a stub.
      Label dummy_slow_path;
      Label dummy_continuation;
      Label* slow_path = &dummy_slow_path;
      Label* continuation = &dummy_continuation;
      if (!Compile::current()->output()->in_scratch_emit_size()) {
        // Use real labels from actual stub when not emitting code for the purpose of measuring its size
        C2EntryBarrierStub* stub = new (Compile::current()->comp_arena()) C2EntryBarrierStub();
        Compile::current()->output()->add_stub(stub);
        slow_path = &stub->entry();
        continuation = &stub->continuation();
      }
      bs->nmethod_entry_barrier(this, slow_path, continuation);
    }
#else
    // Don't bother with out-of-line nmethod entry barrier stub for x86_32.
    bs->nmethod_entry_barrier(this, NULL /* slow_path */, NULL /* continuation */);
#endif
  }
}

inline Assembler::AvxVectorLen C2_MacroAssembler::vector_length_encoding(int vlen_in_bytes) {
  switch (vlen_in_bytes) {
    case  4: // fall-through
    case  8: // fall-through
    case 16: return Assembler::AVX_128bit;
    case 32: return Assembler::AVX_256bit;
    case 64: return Assembler::AVX_512bit;

    default: {
      ShouldNotReachHere();
      return Assembler::AVX_NoVec;
    }
  }
}

#if INCLUDE_RTM_OPT

// Update rtm_counters based on abort status
// input: abort_status
//        rtm_counters (RTMLockingCounters*)
// flags are killed
void C2_MacroAssembler::rtm_counters_update(Register abort_status, Register rtm_counters) {

  atomic_incptr(Address(rtm_counters, RTMLockingCounters::abort_count_offset()));
  if (PrintPreciseRTMLockingStatistics) {
    for (int i = 0; i < RTMLockingCounters::ABORT_STATUS_LIMIT; i++) {
      Label check_abort;
      testl(abort_status, (1<<i));
      jccb(Assembler::equal, check_abort);
      atomic_incptr(Address(rtm_counters, RTMLockingCounters::abortX_count_offset() + (i * sizeof(uintx))));
      bind(check_abort);
    }
  }
}

// Branch if (random & (count-1) != 0), count is 2^n
// tmp, scr and flags are killed
void C2_MacroAssembler::branch_on_random_using_rdtsc(Register tmp, Register scr, int count, Label& brLabel) {
  assert(tmp == rax, "");
  assert(scr == rdx, "");
  rdtsc(); // modifies EDX:EAX
  andptr(tmp, count-1);
  jccb(Assembler::notZero, brLabel);
}

// Perform abort ratio calculation, set no_rtm bit if high ratio
// input:  rtm_counters_Reg (RTMLockingCounters* address)
// tmpReg, rtm_counters_Reg and flags are killed
void C2_MacroAssembler::rtm_abort_ratio_calculation(Register tmpReg,
                                                    Register rtm_counters_Reg,
                                                    RTMLockingCounters* rtm_counters,
                                                    Metadata* method_data) {
  Label L_done, L_check_always_rtm1, L_check_always_rtm2;

  if (RTMLockingCalculationDelay > 0) {
    // Delay calculation
    movptr(tmpReg, ExternalAddress((address) RTMLockingCounters::rtm_calculation_flag_addr()));
    testptr(tmpReg, tmpReg);
    jccb(Assembler::equal, L_done);
  }
  // Abort ratio calculation only if abort_count > RTMAbortThreshold
  //   Aborted transactions = abort_count * 100
  //   All transactions = total_count *  RTMTotalCountIncrRate
  //   Set no_rtm bit if (Aborted transactions >= All transactions * RTMAbortRatio)

  movptr(tmpReg, Address(rtm_counters_Reg, RTMLockingCounters::abort_count_offset()));
  cmpptr(tmpReg, RTMAbortThreshold);
  jccb(Assembler::below, L_check_always_rtm2);
  imulptr(tmpReg, tmpReg, 100);

  Register scrReg = rtm_counters_Reg;
  movptr(scrReg, Address(rtm_counters_Reg, RTMLockingCounters::total_count_offset()));
  imulptr(scrReg, scrReg, RTMTotalCountIncrRate);
  imulptr(scrReg, scrReg, RTMAbortRatio);
  cmpptr(tmpReg, scrReg);
  jccb(Assembler::below, L_check_always_rtm1);
  if (method_data != NULL) {
    // set rtm_state to "no rtm" in MDO
    mov_metadata(tmpReg, method_data);
    lock();
    orl(Address(tmpReg, MethodData::rtm_state_offset_in_bytes()), NoRTM);
  }
  jmpb(L_done);
  bind(L_check_always_rtm1);
  // Reload RTMLockingCounters* address
  lea(rtm_counters_Reg, ExternalAddress((address)rtm_counters));
  bind(L_check_always_rtm2);
  movptr(tmpReg, Address(rtm_counters_Reg, RTMLockingCounters::total_count_offset()));
  cmpptr(tmpReg, RTMLockingThreshold / RTMTotalCountIncrRate);
  jccb(Assembler::below, L_done);
  if (method_data != NULL) {
    // set rtm_state to "always rtm" in MDO
    mov_metadata(tmpReg, method_data);
    lock();
    orl(Address(tmpReg, MethodData::rtm_state_offset_in_bytes()), UseRTM);
  }
  bind(L_done);
}

// Update counters and perform abort ratio calculation
// input:  abort_status_Reg
// rtm_counters_Reg, flags are killed
void C2_MacroAssembler::rtm_profiling(Register abort_status_Reg,
                                      Register rtm_counters_Reg,
                                      RTMLockingCounters* rtm_counters,
                                      Metadata* method_data,
                                      bool profile_rtm) {

  assert(rtm_counters != NULL, "should not be NULL when profiling RTM");
  // update rtm counters based on rax value at abort
  // reads abort_status_Reg, updates flags
  lea(rtm_counters_Reg, ExternalAddress((address)rtm_counters));
  rtm_counters_update(abort_status_Reg, rtm_counters_Reg);
  if (profile_rtm) {
    // Save abort status because abort_status_Reg is used by following code.
    if (RTMRetryCount > 0) {
      push(abort_status_Reg);
    }
    assert(rtm_counters != NULL, "should not be NULL when profiling RTM");
    rtm_abort_ratio_calculation(abort_status_Reg, rtm_counters_Reg, rtm_counters, method_data);
    // restore abort status
    if (RTMRetryCount > 0) {
      pop(abort_status_Reg);
    }
  }
}

// Retry on abort if abort's status is 0x6: can retry (0x2) | memory conflict (0x4)
// inputs: retry_count_Reg
//       : abort_status_Reg
// output: retry_count_Reg decremented by 1
// flags are killed
void C2_MacroAssembler::rtm_retry_lock_on_abort(Register retry_count_Reg, Register abort_status_Reg, Label& retryLabel) {
  Label doneRetry;
  assert(abort_status_Reg == rax, "");
  // The abort reason bits are in eax (see all states in rtmLocking.hpp)
  // 0x6 = conflict on which we can retry (0x2) | memory conflict (0x4)
  // if reason is in 0x6 and retry count != 0 then retry
  andptr(abort_status_Reg, 0x6);
  jccb(Assembler::zero, doneRetry);
  testl(retry_count_Reg, retry_count_Reg);
  jccb(Assembler::zero, doneRetry);
  pause();
  decrementl(retry_count_Reg);
  jmp(retryLabel);
  bind(doneRetry);
}

// Spin and retry if lock is busy,
// inputs: box_Reg (monitor address)
//       : retry_count_Reg
// output: retry_count_Reg decremented by 1
//       : clear z flag if retry count exceeded
// tmp_Reg, scr_Reg, flags are killed
void C2_MacroAssembler::rtm_retry_lock_on_busy(Register retry_count_Reg, Register box_Reg,
                                               Register tmp_Reg, Register scr_Reg, Label& retryLabel) {
  Label SpinLoop, SpinExit, doneRetry;
  int owner_offset = OM_OFFSET_NO_MONITOR_VALUE_TAG(owner);

  testl(retry_count_Reg, retry_count_Reg);
  jccb(Assembler::zero, doneRetry);
  decrementl(retry_count_Reg);
  movptr(scr_Reg, RTMSpinLoopCount);

  bind(SpinLoop);
  pause();
  decrementl(scr_Reg);
  jccb(Assembler::lessEqual, SpinExit);
  movptr(tmp_Reg, Address(box_Reg, owner_offset));
  testptr(tmp_Reg, tmp_Reg);
  jccb(Assembler::notZero, SpinLoop);

  bind(SpinExit);
  jmp(retryLabel);
  bind(doneRetry);
  incrementl(retry_count_Reg); // clear z flag
}

// Use RTM for normal stack locks
// Input: objReg (object to lock)
void C2_MacroAssembler::rtm_stack_locking(Register objReg, Register tmpReg, Register scrReg,
                                         Register retry_on_abort_count_Reg,
                                         RTMLockingCounters* stack_rtm_counters,
                                         Metadata* method_data, bool profile_rtm,
                                         Label& DONE_LABEL, Label& IsInflated) {
  assert(UseRTMForStackLocks, "why call this otherwise?");
  assert(tmpReg == rax, "");
  assert(scrReg == rdx, "");
  Label L_rtm_retry, L_decrement_retry, L_on_abort;

  if (RTMRetryCount > 0) {
    movl(retry_on_abort_count_Reg, RTMRetryCount); // Retry on abort
    bind(L_rtm_retry);
  }
  movptr(tmpReg, Address(objReg, oopDesc::mark_offset_in_bytes()));
  testptr(tmpReg, markWord::monitor_value);  // inflated vs stack-locked|neutral
  jcc(Assembler::notZero, IsInflated);

  if (PrintPreciseRTMLockingStatistics || profile_rtm) {
    Label L_noincrement;
    if (RTMTotalCountIncrRate > 1) {
      // tmpReg, scrReg and flags are killed
      branch_on_random_using_rdtsc(tmpReg, scrReg, RTMTotalCountIncrRate, L_noincrement);
    }
    assert(stack_rtm_counters != NULL, "should not be NULL when profiling RTM");
    atomic_incptr(ExternalAddress((address)stack_rtm_counters->total_count_addr()), scrReg);
    bind(L_noincrement);
  }
  xbegin(L_on_abort);
  movptr(tmpReg, Address(objReg, oopDesc::mark_offset_in_bytes()));       // fetch markword
  andptr(tmpReg, markWord::lock_mask_in_place);     // look at 2 lock bits
  cmpptr(tmpReg, markWord::unlocked_value);         // bits = 01 unlocked
  jcc(Assembler::equal, DONE_LABEL);        // all done if unlocked

  Register abort_status_Reg = tmpReg; // status of abort is stored in RAX
  if (UseRTMXendForLockBusy) {
    xend();
    movptr(abort_status_Reg, 0x2);   // Set the abort status to 2 (so we can retry)
    jmp(L_decrement_retry);
  }
  else {
    xabort(0);
  }
  bind(L_on_abort);
  if (PrintPreciseRTMLockingStatistics || profile_rtm) {
    rtm_profiling(abort_status_Reg, scrReg, stack_rtm_counters, method_data, profile_rtm);
  }
  bind(L_decrement_retry);
  if (RTMRetryCount > 0) {
    // retry on lock abort if abort status is 'can retry' (0x2) or 'memory conflict' (0x4)
    rtm_retry_lock_on_abort(retry_on_abort_count_Reg, abort_status_Reg, L_rtm_retry);
  }
}

// Use RTM for inflating locks
// inputs: objReg (object to lock)
//         boxReg (on-stack box address (displaced header location) - KILLED)
//         tmpReg (ObjectMonitor address + markWord::monitor_value)
void C2_MacroAssembler::rtm_inflated_locking(Register objReg, Register boxReg, Register tmpReg,
                                            Register scrReg, Register retry_on_busy_count_Reg,
                                            Register retry_on_abort_count_Reg,
                                            RTMLockingCounters* rtm_counters,
                                            Metadata* method_data, bool profile_rtm,
                                            Label& DONE_LABEL) {
  assert(UseRTMLocking, "why call this otherwise?");
  assert(tmpReg == rax, "");
  assert(scrReg == rdx, "");
  Label L_rtm_retry, L_decrement_retry, L_on_abort;
  int owner_offset = OM_OFFSET_NO_MONITOR_VALUE_TAG(owner);

  movptr(Address(boxReg, 0), checked_cast<int32_t>(markWord::unused_mark().value()));
  movptr(boxReg, tmpReg); // Save ObjectMonitor address

  if (RTMRetryCount > 0) {
    movl(retry_on_busy_count_Reg, RTMRetryCount);  // Retry on lock busy
    movl(retry_on_abort_count_Reg, RTMRetryCount); // Retry on abort
    bind(L_rtm_retry);
  }
  if (PrintPreciseRTMLockingStatistics || profile_rtm) {
    Label L_noincrement;
    if (RTMTotalCountIncrRate > 1) {
      // tmpReg, scrReg and flags are killed
      branch_on_random_using_rdtsc(tmpReg, scrReg, RTMTotalCountIncrRate, L_noincrement);
    }
    assert(rtm_counters != NULL, "should not be NULL when profiling RTM");
    atomic_incptr(ExternalAddress((address)rtm_counters->total_count_addr()), scrReg);
    bind(L_noincrement);
  }
  xbegin(L_on_abort);
  movptr(tmpReg, Address(objReg, oopDesc::mark_offset_in_bytes()));
  movptr(tmpReg, Address(tmpReg, owner_offset));
  testptr(tmpReg, tmpReg);
  jcc(Assembler::zero, DONE_LABEL);
  if (UseRTMXendForLockBusy) {
    xend();
    jmp(L_decrement_retry);
  }
  else {
    xabort(0);
  }
  bind(L_on_abort);
  Register abort_status_Reg = tmpReg; // status of abort is stored in RAX
  if (PrintPreciseRTMLockingStatistics || profile_rtm) {
    rtm_profiling(abort_status_Reg, scrReg, rtm_counters, method_data, profile_rtm);
  }
  if (RTMRetryCount > 0) {
    // retry on lock abort if abort status is 'can retry' (0x2) or 'memory conflict' (0x4)
    rtm_retry_lock_on_abort(retry_on_abort_count_Reg, abort_status_Reg, L_rtm_retry);
  }

  movptr(tmpReg, Address(boxReg, owner_offset)) ;
  testptr(tmpReg, tmpReg) ;
  jccb(Assembler::notZero, L_decrement_retry) ;

  // Appears unlocked - try to swing _owner from null to non-null.
  // Invariant: tmpReg == 0.  tmpReg is EAX which is the implicit cmpxchg comparand.
#ifdef _LP64
  Register threadReg = r15_thread;
#else
  get_thread(scrReg);
  Register threadReg = scrReg;
#endif
  lock();
  cmpxchgptr(threadReg, Address(boxReg, owner_offset)); // Updates tmpReg

  if (RTMRetryCount > 0) {
    // success done else retry
    jccb(Assembler::equal, DONE_LABEL) ;
    bind(L_decrement_retry);
    // Spin and retry if lock is busy.
    rtm_retry_lock_on_busy(retry_on_busy_count_Reg, boxReg, tmpReg, scrReg, L_rtm_retry);
  }
  else {
    bind(L_decrement_retry);
  }
}

#endif //  INCLUDE_RTM_OPT

// fast_lock and fast_unlock used by C2

// Because the transitions from emitted code to the runtime
// monitorenter/exit helper stubs are so slow it's critical that
// we inline both the stack-locking fast path and the inflated fast path.
//
// See also: cmpFastLock and cmpFastUnlock.
//
// What follows is a specialized inline transliteration of the code
// in enter() and exit(). If we're concerned about I$ bloat another
// option would be to emit TrySlowEnter and TrySlowExit methods
// at startup-time.  These methods would accept arguments as
// (rax,=Obj, rbx=Self, rcx=box, rdx=Scratch) and return success-failure
// indications in the icc.ZFlag.  fast_lock and fast_unlock would simply
// marshal the arguments and emit calls to TrySlowEnter and TrySlowExit.
// In practice, however, the # of lock sites is bounded and is usually small.
// Besides the call overhead, TrySlowEnter and TrySlowExit might suffer
// if the processor uses simple bimodal branch predictors keyed by EIP
// Since the helper routines would be called from multiple synchronization
// sites.
//
// An even better approach would be write "MonitorEnter()" and "MonitorExit()"
// in java - using j.u.c and unsafe - and just bind the lock and unlock sites
// to those specialized methods.  That'd give us a mostly platform-independent
// implementation that the JITs could optimize and inline at their pleasure.
// Done correctly, the only time we'd need to cross to native could would be
// to park() or unpark() threads.  We'd also need a few more unsafe operators
// to (a) prevent compiler-JIT reordering of non-volatile accesses, and
// (b) explicit barriers or fence operations.
//
// TODO:
//
// *  Arrange for C2 to pass "Self" into fast_lock and fast_unlock in one of the registers (scr).
//    This avoids manifesting the Self pointer in the fast_lock and fast_unlock terminals.
//    Given TLAB allocation, Self is usually manifested in a register, so passing it into
//    the lock operators would typically be faster than reifying Self.
//
// *  Ideally I'd define the primitives as:
//       fast_lock   (nax Obj, nax box, EAX tmp, nax scr) where box, tmp and scr are KILLED.
//       fast_unlock (nax Obj, EAX box, nax tmp) where box and tmp are KILLED
//    Unfortunately ADLC bugs prevent us from expressing the ideal form.
//    Instead, we're stuck with a rather awkward and brittle register assignments below.
//    Furthermore the register assignments are overconstrained, possibly resulting in
//    sub-optimal code near the synchronization site.
//
// *  Eliminate the sp-proximity tests and just use "== Self" tests instead.
//    Alternately, use a better sp-proximity test.
//
// *  Currently ObjectMonitor._Owner can hold either an sp value or a (THREAD *) value.
//    Either one is sufficient to uniquely identify a thread.
//    TODO: eliminate use of sp in _owner and use get_thread(tr) instead.
//
// *  Intrinsify notify() and notifyAll() for the common cases where the
//    object is locked by the calling thread but the waitlist is empty.
//    avoid the expensive JNI call to JVM_Notify() and JVM_NotifyAll().
//
// *  use jccb and jmpb instead of jcc and jmp to improve code density.
//    But beware of excessive branch density on AMD Opterons.
//
// *  Both fast_lock and fast_unlock set the ICC.ZF to indicate success
//    or failure of the fast path.  If the fast path fails then we pass
//    control to the slow path, typically in C.  In fast_lock and
//    fast_unlock we often branch to DONE_LABEL, just to find that C2
//    will emit a conditional branch immediately after the node.
//    So we have branches to branches and lots of ICC.ZF games.
//    Instead, it might be better to have C2 pass a "FailureLabel"
//    into fast_lock and fast_unlock.  In the case of success, control
//    will drop through the node.  ICC.ZF is undefined at exit.
//    In the case of failure, the node will branch directly to the
//    FailureLabel


// obj: object to lock
// box: on-stack box address (displaced header location) - KILLED
// rax,: tmp -- KILLED
// scr: tmp -- KILLED
void C2_MacroAssembler::fast_lock(Register objReg, Register boxReg, Register tmpReg,
                                 Register scrReg, Register cx1Reg, Register cx2Reg, Register thread,
                                 RTMLockingCounters* rtm_counters,
                                 RTMLockingCounters* stack_rtm_counters,
                                 Metadata* method_data,
                                 bool use_rtm, bool profile_rtm) {
  // Ensure the register assignments are disjoint
  assert(tmpReg == rax, "");

  if (use_rtm) {
    assert_different_registers(objReg, boxReg, tmpReg, scrReg, cx1Reg, cx2Reg);
  } else {
    assert(cx2Reg == noreg, "");
    assert_different_registers(objReg, boxReg, tmpReg, scrReg);
  }

  // Possible cases that we'll encounter in fast_lock
  // ------------------------------------------------
  // * Inflated
  //    -- unlocked
  //    -- Locked
  //       = by self
  //       = by other
  // * neutral
  // * stack-locked
  //    -- by self
  //       = sp-proximity test hits
  //       = sp-proximity test generates false-negative
  //    -- by other
  //

  Label IsInflated, DONE_LABEL, NO_COUNT, COUNT;

  if (DiagnoseSyncOnValueBasedClasses != 0) {
    load_klass(tmpReg, objReg, cx1Reg);
    movl(tmpReg, Address(tmpReg, Klass::access_flags_offset()));
    testl(tmpReg, JVM_ACC_IS_VALUE_BASED_CLASS);
    jcc(Assembler::notZero, DONE_LABEL);
  }

#if INCLUDE_RTM_OPT
  if (UseRTMForStackLocks && use_rtm) {
    assert(!UseHeavyMonitors, "+UseHeavyMonitors and +UseRTMForStackLocks are mutually exclusive");
    rtm_stack_locking(objReg, tmpReg, scrReg, cx2Reg,
                      stack_rtm_counters, method_data, profile_rtm,
                      DONE_LABEL, IsInflated);
  }
#endif // INCLUDE_RTM_OPT

  movptr(tmpReg, Address(objReg, oopDesc::mark_offset_in_bytes()));          // [FETCH]
  testptr(tmpReg, markWord::monitor_value); // inflated vs stack-locked|neutral
  jccb(Assembler::notZero, IsInflated);

  if (!UseHeavyMonitors) {
    if (UseFastLocking) {
#ifdef _LP64
      fast_lock_impl(objReg, tmpReg, thread, scrReg, NO_COUNT, false);
      jmp(COUNT);
#else
      // We can not emit the lock-stack-check in verified_entry() because we don't have enough
      // registers (for thread ptr). Therefore we have to emit the lock-stack-check in
      // fast_lock_impl(). However, that check can take a slow-path with ZF=1, therefore
      // we need to handle it specially and force ZF=0 before taking the actual slow-path.
      Label slow;
      fast_lock_impl(objReg, tmpReg, thread, scrReg, slow);
      jmp(COUNT);
      bind(slow);
      testptr(objReg, objReg); // ZF=0 to indicate failure
      jmp(NO_COUNT);
#endif
    } else {
      // Attempt stack-locking ...
      orptr (tmpReg, markWord::unlocked_value);
      movptr(Address(boxReg, 0), tmpReg);          // Anticipate successful CAS
      lock();
      cmpxchgptr(boxReg, Address(objReg, oopDesc::mark_offset_in_bytes()));      // Updates tmpReg
      jcc(Assembler::equal, COUNT);           // Success

      // Recursive locking.
      // The object is stack-locked: markword contains stack pointer to BasicLock.
      // Locked by current thread if difference with current SP is less than one page.
      subptr(tmpReg, rsp);
      // Next instruction set ZFlag == 1 (Success) if difference is less then one page.
      andptr(tmpReg, (int32_t) (NOT_LP64(0xFFFFF003) LP64_ONLY(7 - os::vm_page_size())) );
      movptr(Address(boxReg, 0), tmpReg);
    }
  } else {
    // Clear ZF so that we take the slow path at the DONE label. objReg is known to be not 0.
    testptr(objReg, objReg);
  }
  jmp(DONE_LABEL);

  bind(IsInflated);
  // The object is inflated. tmpReg contains pointer to ObjectMonitor* + markWord::monitor_value

#if INCLUDE_RTM_OPT
  // Use the same RTM locking code in 32- and 64-bit VM.
  if (use_rtm) {
    rtm_inflated_locking(objReg, boxReg, tmpReg, scrReg, cx1Reg, cx2Reg,
                         rtm_counters, method_data, profile_rtm, DONE_LABEL);
  } else {
#endif // INCLUDE_RTM_OPT

#ifndef _LP64
  // The object is inflated.

  // boxReg refers to the on-stack BasicLock in the current frame.
  // We'd like to write:
  //   set box->_displaced_header = markWord::unused_mark().  Any non-0 value suffices.
  // This is convenient but results a ST-before-CAS penalty.  The following CAS suffers
  // additional latency as we have another ST in the store buffer that must drain.

  // avoid ST-before-CAS
  // register juggle because we need tmpReg for cmpxchgptr below
  movptr(scrReg, boxReg);
  movptr(boxReg, tmpReg);                   // consider: LEA box, [tmp-2]

  // Optimistic form: consider XORL tmpReg,tmpReg
  movptr(tmpReg, NULL_WORD);

  // Appears unlocked - try to swing _owner from null to non-null.
  // Ideally, I'd manifest "Self" with get_thread and then attempt
  // to CAS the register containing Self into m->Owner.
  // But we don't have enough registers, so instead we can either try to CAS
  // rsp or the address of the box (in scr) into &m->owner.  If the CAS succeeds
  // we later store "Self" into m->Owner.  Transiently storing a stack address
  // (rsp or the address of the box) into  m->owner is harmless.
  // Invariant: tmpReg == 0.  tmpReg is EAX which is the implicit cmpxchg comparand.
  lock();
  cmpxchgptr(thread, Address(boxReg, OM_OFFSET_NO_MONITOR_VALUE_TAG(owner)));
  movptr(Address(scrReg, 0), 3);          // box->_displaced_header = 3

  // If the CAS fails we can either retry or pass control to the slow path.
  // We use the latter tactic.
  // Pass the CAS result in the icc.ZFlag into DONE_LABEL
  // If the CAS was successful ...
  //   Self has acquired the lock
  //   Invariant: m->_recursions should already be 0, so we don't need to explicitly set it.
  // Intentional fall-through into DONE_LABEL ...
#else // _LP64
  // It's inflated and we use scrReg for ObjectMonitor* in this section.
  movq(scrReg, tmpReg);
  xorq(tmpReg, tmpReg);
  lock();
  cmpxchgptr(r15_thread, Address(scrReg, OM_OFFSET_NO_MONITOR_VALUE_TAG(owner)));
  // Unconditionally set box->_displaced_header = markWord::unused_mark().
  // Without cast to int32_t this style of movptr will destroy r10 which is typically obj.
  movptr(Address(boxReg, 0), checked_cast<int32_t>(markWord::unused_mark().value()));
  // Propagate ICC.ZF from CAS above into DONE_LABEL.
  jccb(Assembler::equal, COUNT);          // CAS above succeeded; propagate ZF = 1 (success)

  cmpptr(r15_thread, rax);                // Check if we are already the owner (recursive lock)
  jccb(Assembler::notEqual, NO_COUNT);    // If not recursive, ZF = 0 at this point (fail)
  incq(Address(scrReg, OM_OFFSET_NO_MONITOR_VALUE_TAG(recursions)));
  xorq(rax, rax); // Set ZF = 1 (success) for recursive lock, denoting locking success
#endif // _LP64
#if INCLUDE_RTM_OPT
  } // use_rtm()
#endif
  bind(DONE_LABEL);

  // ZFlag == 1 count in fast path
  // ZFlag == 0 count in slow path
  jccb(Assembler::notZero, NO_COUNT); // jump if ZFlag == 0

  bind(COUNT);
  // Count monitors in fast path
#ifndef _LP64
  get_thread(tmpReg);
  incrementl(Address(tmpReg, JavaThread::held_monitor_count_offset()));
#else // _LP64
  incrementq(Address(r15_thread, JavaThread::held_monitor_count_offset()));
#endif

  xorl(tmpReg, tmpReg); // Set ZF == 1

  bind(NO_COUNT);

  // At NO_COUNT the icc ZFlag is set as follows ...
  // fast_unlock uses the same protocol.
  // ZFlag == 1 -> Success
  // ZFlag == 0 -> Failure - force control through the slow path
}

// obj: object to unlock
// box: box address (displaced header location), killed.  Must be EAX.
// tmp: killed, cannot be obj nor box.
//
// Some commentary on balanced locking:
//
// fast_lock and fast_unlock are emitted only for provably balanced lock sites.
// Methods that don't have provably balanced locking are forced to run in the
// interpreter - such methods won't be compiled to use fast_lock and fast_unlock.
// The interpreter provides two properties:
// I1:  At return-time the interpreter automatically and quietly unlocks any
//      objects acquired the current activation (frame).  Recall that the
//      interpreter maintains an on-stack list of locks currently held by
//      a frame.
// I2:  If a method attempts to unlock an object that is not held by the
//      the frame the interpreter throws IMSX.
//
// Lets say A(), which has provably balanced locking, acquires O and then calls B().
// B() doesn't have provably balanced locking so it runs in the interpreter.
// Control returns to A() and A() unlocks O.  By I1 and I2, above, we know that O
// is still locked by A().
//
// The only other source of unbalanced locking would be JNI.  The "Java Native Interface:
// Programmer's Guide and Specification" claims that an object locked by jni_monitorenter
// should not be unlocked by "normal" java-level locking and vice-versa.  The specification
// doesn't specify what will occur if a program engages in such mixed-mode locking, however.
// Arguably given that the spec legislates the JNI case as undefined our implementation
// could reasonably *avoid* checking owner in fast_unlock().
// In the interest of performance we elide m->Owner==Self check in unlock.
// A perfectly viable alternative is to elide the owner check except when
// Xcheck:jni is enabled.

void C2_MacroAssembler::fast_unlock(Register objReg, Register boxReg, Register tmpReg, bool use_rtm) {
  assert(boxReg == rax, "");
  assert_different_registers(objReg, boxReg, tmpReg);

  Label DONE_LABEL, Stacked, COUNT, NO_COUNT;

#if INCLUDE_RTM_OPT
  if (UseRTMForStackLocks && use_rtm) {
    assert(!UseHeavyMonitors, "+UseHeavyMonitors and +UseRTMForStackLocks are mutually exclusive");
    Label L_regular_unlock;
    movptr(tmpReg, Address(objReg, oopDesc::mark_offset_in_bytes())); // fetch markword
    andptr(tmpReg, markWord::lock_mask_in_place);                     // look at 2 lock bits
    cmpptr(tmpReg, markWord::unlocked_value);                         // bits = 01 unlocked
    jccb(Assembler::notEqual, L_regular_unlock);                      // if !HLE RegularLock
    xend();                                                           // otherwise end...
    jmp(DONE_LABEL);                                                  // ... and we're done
    bind(L_regular_unlock);
  }
#endif

  if (!UseHeavyMonitors && !UseFastLocking) {
    cmpptr(Address(boxReg, 0), NULL_WORD);                            // Examine the displaced header
    jcc   (Assembler::zero, COUNT);                                   // 0 indicates recursive stack-lock
  }
  movptr(tmpReg, Address(objReg, oopDesc::mark_offset_in_bytes()));   // Examine the object's markword
  if (!UseHeavyMonitors) {
    testptr(tmpReg, markWord::monitor_value);                         // Inflated?
#if INCLUDE_RTM_OPT
    if (UseFastLocking && use_rtm) {
      jcc(Assembler::zero, Stacked);
    } else
#endif
    jccb(Assembler::zero, Stacked);
    if (UseFastLocking) {
<<<<<<< HEAD
      // If the owner is ANONYMOUS, we need to fix it.
      testptr(Address(tmpReg, OM_OFFSET_NO_MONITOR_VALUE_TAG(owner)), (int32_t) (intptr_t) ANONYMOUS_OWNER);
#ifdef _LP64
      C2FixAnonOMOwnerStub* stub = new (Compile::current()->comp_arena()) C2FixAnonOMOwnerStub(tmpReg);
      Compile::current()->output()->add_stub(stub);
      jcc(Assembler::notEqual, stub->entry());
      bind(stub->continuation());
#else
=======
      // If the owner is ANONYMOUS, we need to fix it - in the slow-path.
      testb(Address(tmpReg, OM_OFFSET_NO_MONITOR_VALUE_TAG(owner)), (int32_t) (intptr_t) ANONYMOUS_OWNER);
>>>>>>> 7ed8bfa6
      jcc(Assembler::notEqual, NO_COUNT);
#endif
    }
  }

  // It's inflated.
#if INCLUDE_RTM_OPT
  if (use_rtm) {
    Label L_regular_inflated_unlock;
    int owner_offset = OM_OFFSET_NO_MONITOR_VALUE_TAG(owner);
    movptr(boxReg, Address(tmpReg, owner_offset));
    testptr(boxReg, boxReg);
    jccb(Assembler::notZero, L_regular_inflated_unlock);
    xend();
    jmp(DONE_LABEL);
    bind(L_regular_inflated_unlock);
  }
#endif

  // Despite our balanced locking property we still check that m->_owner == Self
  // as java routines or native JNI code called by this thread might
  // have released the lock.
  // Refer to the comments in synchronizer.cpp for how we might encode extra
  // state in _succ so we can avoid fetching EntryList|cxq.
  //
  // If there's no contention try a 1-0 exit.  That is, exit without
  // a costly MEMBAR or CAS.  See synchronizer.cpp for details on how
  // we detect and recover from the race that the 1-0 exit admits.
  //
  // Conceptually fast_unlock() must execute a STST|LDST "release" barrier
  // before it STs null into _owner, releasing the lock.  Updates
  // to data protected by the critical section must be visible before
  // we drop the lock (and thus before any other thread could acquire
  // the lock and observe the fields protected by the lock).
  // IA32's memory-model is SPO, so STs are ordered with respect to
  // each other and there's no need for an explicit barrier (fence).
  // See also http://gee.cs.oswego.edu/dl/jmm/cookbook.html.
#ifndef _LP64
  // Note that we could employ various encoding schemes to reduce
  // the number of loads below (currently 4) to just 2 or 3.
  // Refer to the comments in synchronizer.cpp.
  // In practice the chain of fetches doesn't seem to impact performance, however.
  xorptr(boxReg, boxReg);
  orptr(boxReg, Address(tmpReg, OM_OFFSET_NO_MONITOR_VALUE_TAG(recursions)));
  jccb  (Assembler::notZero, DONE_LABEL);
  movptr(boxReg, Address(tmpReg, OM_OFFSET_NO_MONITOR_VALUE_TAG(EntryList)));
  orptr(boxReg, Address(tmpReg, OM_OFFSET_NO_MONITOR_VALUE_TAG(cxq)));
  jccb  (Assembler::notZero, DONE_LABEL);
  movptr(Address(tmpReg, OM_OFFSET_NO_MONITOR_VALUE_TAG(owner)), NULL_WORD);
  jmpb  (DONE_LABEL);
#else // _LP64
  // It's inflated
  Label CheckSucc, LNotRecursive, LSuccess, LGoSlowPath;

  cmpptr(Address(tmpReg, OM_OFFSET_NO_MONITOR_VALUE_TAG(recursions)), 0);
  jccb(Assembler::equal, LNotRecursive);

  // Recursive inflated unlock
  decq(Address(tmpReg, OM_OFFSET_NO_MONITOR_VALUE_TAG(recursions)));
  jmpb(LSuccess);

  bind(LNotRecursive);
  movptr(boxReg, Address(tmpReg, OM_OFFSET_NO_MONITOR_VALUE_TAG(cxq)));
  orptr(boxReg, Address(tmpReg, OM_OFFSET_NO_MONITOR_VALUE_TAG(EntryList)));
  jccb  (Assembler::notZero, CheckSucc);
  // Without cast to int32_t this style of movptr will destroy r10 which is typically obj.
  movptr(Address(tmpReg, OM_OFFSET_NO_MONITOR_VALUE_TAG(owner)), NULL_WORD);
  jmpb  (DONE_LABEL);

  // Try to avoid passing control into the slow_path ...
  bind  (CheckSucc);

  // The following optional optimization can be elided if necessary
  // Effectively: if (succ == null) goto slow path
  // The code reduces the window for a race, however,
  // and thus benefits performance.
  cmpptr(Address(tmpReg, OM_OFFSET_NO_MONITOR_VALUE_TAG(succ)), NULL_WORD);
  jccb  (Assembler::zero, LGoSlowPath);

  xorptr(boxReg, boxReg);
  // Without cast to int32_t this style of movptr will destroy r10 which is typically obj.
  movptr(Address(tmpReg, OM_OFFSET_NO_MONITOR_VALUE_TAG(owner)), NULL_WORD);

  // Memory barrier/fence
  // Dekker pivot point -- fulcrum : ST Owner; MEMBAR; LD Succ
  // Instead of MFENCE we use a dummy locked add of 0 to the top-of-stack.
  // This is faster on Nehalem and AMD Shanghai/Barcelona.
  // See https://blogs.oracle.com/dave/entry/instruction_selection_for_volatile_fences
  // We might also restructure (ST Owner=0;barrier;LD _Succ) to
  // (mov box,0; xchgq box, &m->Owner; LD _succ) .
  lock(); addl(Address(rsp, 0), 0);

  cmpptr(Address(tmpReg, OM_OFFSET_NO_MONITOR_VALUE_TAG(succ)), NULL_WORD);
  jccb  (Assembler::notZero, LSuccess);

  // Rare inopportune interleaving - race.
  // The successor vanished in the small window above.
  // The lock is contended -- (cxq|EntryList) != null -- and there's no apparent successor.
  // We need to ensure progress and succession.
  // Try to reacquire the lock.
  // If that fails then the new owner is responsible for succession and this
  // thread needs to take no further action and can exit via the fast path (success).
  // If the re-acquire succeeds then pass control into the slow path.
  // As implemented, this latter mode is horrible because we generated more
  // coherence traffic on the lock *and* artificially extended the critical section
  // length while by virtue of passing control into the slow path.

  // box is really RAX -- the following CMPXCHG depends on that binding
  // cmpxchg R,[M] is equivalent to rax = CAS(M,rax,R)
  lock();
  cmpxchgptr(r15_thread, Address(tmpReg, OM_OFFSET_NO_MONITOR_VALUE_TAG(owner)));
  // There's no successor so we tried to regrab the lock.
  // If that didn't work, then another thread grabbed the
  // lock so we're done (and exit was a success).
  jccb  (Assembler::notEqual, LSuccess);
  // Intentional fall-through into slow path

  bind  (LGoSlowPath);
  orl   (boxReg, 1);                      // set ICC.ZF=0 to indicate failure
  jmpb  (DONE_LABEL);

  bind  (LSuccess);
  testl (boxReg, 0);                      // set ICC.ZF=1 to indicate success
  jmpb  (DONE_LABEL);

#endif
  if (!UseHeavyMonitors) {
    bind  (Stacked);
    if (UseFastLocking) {
      mov(boxReg, tmpReg);
      fast_unlock_impl(objReg, boxReg, tmpReg, NO_COUNT);
      jmp(COUNT);
    } else {
      movptr(tmpReg, Address (boxReg, 0));      // re-fetch
      lock();
      cmpxchgptr(tmpReg, Address(objReg, oopDesc::mark_offset_in_bytes())); // Uses RAX which is box
    }
    // Intentional fall-thru into DONE_LABEL
  }
  bind(DONE_LABEL);

  // ZFlag == 1 count in fast path
  // ZFlag == 0 count in slow path
  jccb(Assembler::notZero, NO_COUNT);

  bind(COUNT);
  // Count monitors in fast path
#ifndef _LP64
  get_thread(tmpReg);
  decrementl(Address(tmpReg, JavaThread::held_monitor_count_offset()));
#else // _LP64
  decrementq(Address(r15_thread, JavaThread::held_monitor_count_offset()));
#endif

  xorl(tmpReg, tmpReg); // Set ZF == 1

  bind(NO_COUNT);
}

//-------------------------------------------------------------------------------------------
// Generic instructions support for use in .ad files C2 code generation

void C2_MacroAssembler::vabsnegd(int opcode, XMMRegister dst, XMMRegister src) {
  if (dst != src) {
    movdqu(dst, src);
  }
  if (opcode == Op_AbsVD) {
    andpd(dst, ExternalAddress(StubRoutines::x86::vector_double_sign_mask()), noreg);
  } else {
    assert((opcode == Op_NegVD),"opcode should be Op_NegD");
    xorpd(dst, ExternalAddress(StubRoutines::x86::vector_double_sign_flip()), noreg);
  }
}

void C2_MacroAssembler::vabsnegd(int opcode, XMMRegister dst, XMMRegister src, int vector_len) {
  if (opcode == Op_AbsVD) {
    vandpd(dst, src, ExternalAddress(StubRoutines::x86::vector_double_sign_mask()), vector_len, noreg);
  } else {
    assert((opcode == Op_NegVD),"opcode should be Op_NegD");
    vxorpd(dst, src, ExternalAddress(StubRoutines::x86::vector_double_sign_flip()), vector_len, noreg);
  }
}

void C2_MacroAssembler::vabsnegf(int opcode, XMMRegister dst, XMMRegister src) {
  if (dst != src) {
    movdqu(dst, src);
  }
  if (opcode == Op_AbsVF) {
    andps(dst, ExternalAddress(StubRoutines::x86::vector_float_sign_mask()), noreg);
  } else {
    assert((opcode == Op_NegVF),"opcode should be Op_NegF");
    xorps(dst, ExternalAddress(StubRoutines::x86::vector_float_sign_flip()), noreg);
  }
}

void C2_MacroAssembler::vabsnegf(int opcode, XMMRegister dst, XMMRegister src, int vector_len) {
  if (opcode == Op_AbsVF) {
    vandps(dst, src, ExternalAddress(StubRoutines::x86::vector_float_sign_mask()), vector_len, noreg);
  } else {
    assert((opcode == Op_NegVF),"opcode should be Op_NegF");
    vxorps(dst, src, ExternalAddress(StubRoutines::x86::vector_float_sign_flip()), vector_len, noreg);
  }
}

void C2_MacroAssembler::pminmax(int opcode, BasicType elem_bt, XMMRegister dst, XMMRegister src, XMMRegister tmp) {
  assert(opcode == Op_MinV || opcode == Op_MaxV, "sanity");
  assert(tmp == xnoreg || elem_bt == T_LONG, "unused");

  if (opcode == Op_MinV) {
    if (elem_bt == T_BYTE) {
      pminsb(dst, src);
    } else if (elem_bt == T_SHORT) {
      pminsw(dst, src);
    } else if (elem_bt == T_INT) {
      pminsd(dst, src);
    } else {
      assert(elem_bt == T_LONG, "required");
      assert(tmp == xmm0, "required");
      assert_different_registers(dst, src, tmp);
      movdqu(xmm0, dst);
      pcmpgtq(xmm0, src);
      blendvpd(dst, src);  // xmm0 as mask
    }
  } else { // opcode == Op_MaxV
    if (elem_bt == T_BYTE) {
      pmaxsb(dst, src);
    } else if (elem_bt == T_SHORT) {
      pmaxsw(dst, src);
    } else if (elem_bt == T_INT) {
      pmaxsd(dst, src);
    } else {
      assert(elem_bt == T_LONG, "required");
      assert(tmp == xmm0, "required");
      assert_different_registers(dst, src, tmp);
      movdqu(xmm0, src);
      pcmpgtq(xmm0, dst);
      blendvpd(dst, src);  // xmm0 as mask
    }
  }
}

void C2_MacroAssembler::vpminmax(int opcode, BasicType elem_bt,
                                 XMMRegister dst, XMMRegister src1, XMMRegister src2,
                                 int vlen_enc) {
  assert(opcode == Op_MinV || opcode == Op_MaxV, "sanity");

  if (opcode == Op_MinV) {
    if (elem_bt == T_BYTE) {
      vpminsb(dst, src1, src2, vlen_enc);
    } else if (elem_bt == T_SHORT) {
      vpminsw(dst, src1, src2, vlen_enc);
    } else if (elem_bt == T_INT) {
      vpminsd(dst, src1, src2, vlen_enc);
    } else {
      assert(elem_bt == T_LONG, "required");
      if (UseAVX > 2 && (vlen_enc == Assembler::AVX_512bit || VM_Version::supports_avx512vl())) {
        vpminsq(dst, src1, src2, vlen_enc);
      } else {
        assert_different_registers(dst, src1, src2);
        vpcmpgtq(dst, src1, src2, vlen_enc);
        vblendvpd(dst, src1, src2, dst, vlen_enc);
      }
    }
  } else { // opcode == Op_MaxV
    if (elem_bt == T_BYTE) {
      vpmaxsb(dst, src1, src2, vlen_enc);
    } else if (elem_bt == T_SHORT) {
      vpmaxsw(dst, src1, src2, vlen_enc);
    } else if (elem_bt == T_INT) {
      vpmaxsd(dst, src1, src2, vlen_enc);
    } else {
      assert(elem_bt == T_LONG, "required");
      if (UseAVX > 2 && (vlen_enc == Assembler::AVX_512bit || VM_Version::supports_avx512vl())) {
        vpmaxsq(dst, src1, src2, vlen_enc);
      } else {
        assert_different_registers(dst, src1, src2);
        vpcmpgtq(dst, src1, src2, vlen_enc);
        vblendvpd(dst, src2, src1, dst, vlen_enc);
      }
    }
  }
}

// Float/Double min max

void C2_MacroAssembler::vminmax_fp(int opcode, BasicType elem_bt,
                                   XMMRegister dst, XMMRegister a, XMMRegister b,
                                   XMMRegister tmp, XMMRegister atmp, XMMRegister btmp,
                                   int vlen_enc) {
  assert(UseAVX > 0, "required");
  assert(opcode == Op_MinV || opcode == Op_MinReductionV ||
         opcode == Op_MaxV || opcode == Op_MaxReductionV, "sanity");
  assert(elem_bt == T_FLOAT || elem_bt == T_DOUBLE, "sanity");
  assert_different_registers(a, b, tmp, atmp, btmp);

  bool is_min = (opcode == Op_MinV || opcode == Op_MinReductionV);
  bool is_double_word = is_double_word_type(elem_bt);

  if (!is_double_word && is_min) {
    vblendvps(atmp, a, b, a, vlen_enc);
    vblendvps(btmp, b, a, a, vlen_enc);
    vminps(tmp, atmp, btmp, vlen_enc);
    vcmpps(btmp, atmp, atmp, Assembler::UNORD_Q, vlen_enc);
    vblendvps(dst, tmp, atmp, btmp, vlen_enc);
  } else if (!is_double_word && !is_min) {
    vblendvps(btmp, b, a, b, vlen_enc);
    vblendvps(atmp, a, b, b, vlen_enc);
    vmaxps(tmp, atmp, btmp, vlen_enc);
    vcmpps(btmp, atmp, atmp, Assembler::UNORD_Q, vlen_enc);
    vblendvps(dst, tmp, atmp, btmp, vlen_enc);
  } else if (is_double_word && is_min) {
    vblendvpd(atmp, a, b, a, vlen_enc);
    vblendvpd(btmp, b, a, a, vlen_enc);
    vminpd(tmp, atmp, btmp, vlen_enc);
    vcmppd(btmp, atmp, atmp, Assembler::UNORD_Q, vlen_enc);
    vblendvpd(dst, tmp, atmp, btmp, vlen_enc);
  } else {
    assert(is_double_word && !is_min, "sanity");
    vblendvpd(btmp, b, a, b, vlen_enc);
    vblendvpd(atmp, a, b, b, vlen_enc);
    vmaxpd(tmp, atmp, btmp, vlen_enc);
    vcmppd(btmp, atmp, atmp, Assembler::UNORD_Q, vlen_enc);
    vblendvpd(dst, tmp, atmp, btmp, vlen_enc);
  }
}

void C2_MacroAssembler::evminmax_fp(int opcode, BasicType elem_bt,
                                    XMMRegister dst, XMMRegister a, XMMRegister b,
                                    KRegister ktmp, XMMRegister atmp, XMMRegister btmp,
                                    int vlen_enc) {
  assert(UseAVX > 2, "required");
  assert(opcode == Op_MinV || opcode == Op_MinReductionV ||
         opcode == Op_MaxV || opcode == Op_MaxReductionV, "sanity");
  assert(elem_bt == T_FLOAT || elem_bt == T_DOUBLE, "sanity");
  assert_different_registers(dst, a, b, atmp, btmp);

  bool is_min = (opcode == Op_MinV || opcode == Op_MinReductionV);
  bool is_double_word = is_double_word_type(elem_bt);
  bool merge = true;

  if (!is_double_word && is_min) {
    evpmovd2m(ktmp, a, vlen_enc);
    evblendmps(atmp, ktmp, a, b, merge, vlen_enc);
    evblendmps(btmp, ktmp, b, a, merge, vlen_enc);
    vminps(dst, atmp, btmp, vlen_enc);
    evcmpps(ktmp, k0, atmp, atmp, Assembler::UNORD_Q, vlen_enc);
    evmovdqul(dst, ktmp, atmp, merge, vlen_enc);
  } else if (!is_double_word && !is_min) {
    evpmovd2m(ktmp, b, vlen_enc);
    evblendmps(atmp, ktmp, a, b, merge, vlen_enc);
    evblendmps(btmp, ktmp, b, a, merge, vlen_enc);
    vmaxps(dst, atmp, btmp, vlen_enc);
    evcmpps(ktmp, k0, atmp, atmp, Assembler::UNORD_Q, vlen_enc);
    evmovdqul(dst, ktmp, atmp, merge, vlen_enc);
  } else if (is_double_word && is_min) {
    evpmovq2m(ktmp, a, vlen_enc);
    evblendmpd(atmp, ktmp, a, b, merge, vlen_enc);
    evblendmpd(btmp, ktmp, b, a, merge, vlen_enc);
    vminpd(dst, atmp, btmp, vlen_enc);
    evcmppd(ktmp, k0, atmp, atmp, Assembler::UNORD_Q, vlen_enc);
    evmovdquq(dst, ktmp, atmp, merge, vlen_enc);
  } else {
    assert(is_double_word && !is_min, "sanity");
    evpmovq2m(ktmp, b, vlen_enc);
    evblendmpd(atmp, ktmp, a, b, merge, vlen_enc);
    evblendmpd(btmp, ktmp, b, a, merge, vlen_enc);
    vmaxpd(dst, atmp, btmp, vlen_enc);
    evcmppd(ktmp, k0, atmp, atmp, Assembler::UNORD_Q, vlen_enc);
    evmovdquq(dst, ktmp, atmp, merge, vlen_enc);
  }
}

// Float/Double signum
void C2_MacroAssembler::signum_fp(int opcode, XMMRegister dst, XMMRegister zero, XMMRegister one) {
  assert(opcode == Op_SignumF || opcode == Op_SignumD, "sanity");

  Label DONE_LABEL;

  if (opcode == Op_SignumF) {
    assert(UseSSE > 0, "required");
    ucomiss(dst, zero);
    jcc(Assembler::equal, DONE_LABEL);    // handle special case +0.0/-0.0, if argument is +0.0/-0.0, return argument
    jcc(Assembler::parity, DONE_LABEL);   // handle special case NaN, if argument NaN, return NaN
    movflt(dst, one);
    jcc(Assembler::above, DONE_LABEL);
    xorps(dst, ExternalAddress(StubRoutines::x86::vector_float_sign_flip()), noreg);
  } else if (opcode == Op_SignumD) {
    assert(UseSSE > 1, "required");
    ucomisd(dst, zero);
    jcc(Assembler::equal, DONE_LABEL);    // handle special case +0.0/-0.0, if argument is +0.0/-0.0, return argument
    jcc(Assembler::parity, DONE_LABEL);   // handle special case NaN, if argument NaN, return NaN
    movdbl(dst, one);
    jcc(Assembler::above, DONE_LABEL);
    xorpd(dst, ExternalAddress(StubRoutines::x86::vector_double_sign_flip()), noreg);
  }

  bind(DONE_LABEL);
}

void C2_MacroAssembler::vextendbw(bool sign, XMMRegister dst, XMMRegister src) {
  if (sign) {
    pmovsxbw(dst, src);
  } else {
    pmovzxbw(dst, src);
  }
}

void C2_MacroAssembler::vextendbw(bool sign, XMMRegister dst, XMMRegister src, int vector_len) {
  if (sign) {
    vpmovsxbw(dst, src, vector_len);
  } else {
    vpmovzxbw(dst, src, vector_len);
  }
}

void C2_MacroAssembler::vextendbd(bool sign, XMMRegister dst, XMMRegister src, int vector_len) {
  if (sign) {
    vpmovsxbd(dst, src, vector_len);
  } else {
    vpmovzxbd(dst, src, vector_len);
  }
}

void C2_MacroAssembler::vextendwd(bool sign, XMMRegister dst, XMMRegister src, int vector_len) {
  if (sign) {
    vpmovsxwd(dst, src, vector_len);
  } else {
    vpmovzxwd(dst, src, vector_len);
  }
}

void C2_MacroAssembler::vprotate_imm(int opcode, BasicType etype, XMMRegister dst, XMMRegister src,
                                     int shift, int vector_len) {
  if (opcode == Op_RotateLeftV) {
    if (etype == T_INT) {
      evprold(dst, src, shift, vector_len);
    } else {
      assert(etype == T_LONG, "expected type T_LONG");
      evprolq(dst, src, shift, vector_len);
    }
  } else {
    assert(opcode == Op_RotateRightV, "opcode should be Op_RotateRightV");
    if (etype == T_INT) {
      evprord(dst, src, shift, vector_len);
    } else {
      assert(etype == T_LONG, "expected type T_LONG");
      evprorq(dst, src, shift, vector_len);
    }
  }
}

void C2_MacroAssembler::vprotate_var(int opcode, BasicType etype, XMMRegister dst, XMMRegister src,
                                     XMMRegister shift, int vector_len) {
  if (opcode == Op_RotateLeftV) {
    if (etype == T_INT) {
      evprolvd(dst, src, shift, vector_len);
    } else {
      assert(etype == T_LONG, "expected type T_LONG");
      evprolvq(dst, src, shift, vector_len);
    }
  } else {
    assert(opcode == Op_RotateRightV, "opcode should be Op_RotateRightV");
    if (etype == T_INT) {
      evprorvd(dst, src, shift, vector_len);
    } else {
      assert(etype == T_LONG, "expected type T_LONG");
      evprorvq(dst, src, shift, vector_len);
    }
  }
}

void C2_MacroAssembler::vshiftd_imm(int opcode, XMMRegister dst, int shift) {
  if (opcode == Op_RShiftVI) {
    psrad(dst, shift);
  } else if (opcode == Op_LShiftVI) {
    pslld(dst, shift);
  } else {
    assert((opcode == Op_URShiftVI),"opcode should be Op_URShiftVI");
    psrld(dst, shift);
  }
}

void C2_MacroAssembler::vshiftd(int opcode, XMMRegister dst, XMMRegister shift) {
  switch (opcode) {
    case Op_RShiftVI:  psrad(dst, shift); break;
    case Op_LShiftVI:  pslld(dst, shift); break;
    case Op_URShiftVI: psrld(dst, shift); break;

    default: assert(false, "%s", NodeClassNames[opcode]);
  }
}

void C2_MacroAssembler::vshiftd_imm(int opcode, XMMRegister dst, XMMRegister nds, int shift, int vector_len) {
  if (opcode == Op_RShiftVI) {
    vpsrad(dst, nds, shift, vector_len);
  } else if (opcode == Op_LShiftVI) {
    vpslld(dst, nds, shift, vector_len);
  } else {
    assert((opcode == Op_URShiftVI),"opcode should be Op_URShiftVI");
    vpsrld(dst, nds, shift, vector_len);
  }
}

void C2_MacroAssembler::vshiftd(int opcode, XMMRegister dst, XMMRegister src, XMMRegister shift, int vlen_enc) {
  switch (opcode) {
    case Op_RShiftVI:  vpsrad(dst, src, shift, vlen_enc); break;
    case Op_LShiftVI:  vpslld(dst, src, shift, vlen_enc); break;
    case Op_URShiftVI: vpsrld(dst, src, shift, vlen_enc); break;

    default: assert(false, "%s", NodeClassNames[opcode]);
  }
}

void C2_MacroAssembler::vshiftw(int opcode, XMMRegister dst, XMMRegister shift) {
  switch (opcode) {
    case Op_RShiftVB:  // fall-through
    case Op_RShiftVS:  psraw(dst, shift); break;

    case Op_LShiftVB:  // fall-through
    case Op_LShiftVS:  psllw(dst, shift);   break;

    case Op_URShiftVS: // fall-through
    case Op_URShiftVB: psrlw(dst, shift);  break;

    default: assert(false, "%s", NodeClassNames[opcode]);
  }
}

void C2_MacroAssembler::vshiftw(int opcode, XMMRegister dst, XMMRegister src, XMMRegister shift, int vlen_enc) {
  switch (opcode) {
    case Op_RShiftVB:  // fall-through
    case Op_RShiftVS:  vpsraw(dst, src, shift, vlen_enc); break;

    case Op_LShiftVB:  // fall-through
    case Op_LShiftVS:  vpsllw(dst, src, shift, vlen_enc); break;

    case Op_URShiftVS: // fall-through
    case Op_URShiftVB: vpsrlw(dst, src, shift, vlen_enc); break;

    default: assert(false, "%s", NodeClassNames[opcode]);
  }
}

void C2_MacroAssembler::vshiftq(int opcode, XMMRegister dst, XMMRegister shift) {
  switch (opcode) {
    case Op_RShiftVL:  psrlq(dst, shift); break; // using srl to implement sra on pre-avs512 systems
    case Op_LShiftVL:  psllq(dst, shift); break;
    case Op_URShiftVL: psrlq(dst, shift); break;

    default: assert(false, "%s", NodeClassNames[opcode]);
  }
}

void C2_MacroAssembler::vshiftq_imm(int opcode, XMMRegister dst, int shift) {
  if (opcode == Op_RShiftVL) {
    psrlq(dst, shift);  // using srl to implement sra on pre-avs512 systems
  } else if (opcode == Op_LShiftVL) {
    psllq(dst, shift);
  } else {
    assert((opcode == Op_URShiftVL),"opcode should be Op_URShiftVL");
    psrlq(dst, shift);
  }
}

void C2_MacroAssembler::vshiftq(int opcode, XMMRegister dst, XMMRegister src, XMMRegister shift, int vlen_enc) {
  switch (opcode) {
    case Op_RShiftVL: evpsraq(dst, src, shift, vlen_enc); break;
    case Op_LShiftVL:  vpsllq(dst, src, shift, vlen_enc); break;
    case Op_URShiftVL: vpsrlq(dst, src, shift, vlen_enc); break;

    default: assert(false, "%s", NodeClassNames[opcode]);
  }
}

void C2_MacroAssembler::vshiftq_imm(int opcode, XMMRegister dst, XMMRegister nds, int shift, int vector_len) {
  if (opcode == Op_RShiftVL) {
    evpsraq(dst, nds, shift, vector_len);
  } else if (opcode == Op_LShiftVL) {
    vpsllq(dst, nds, shift, vector_len);
  } else {
    assert((opcode == Op_URShiftVL),"opcode should be Op_URShiftVL");
    vpsrlq(dst, nds, shift, vector_len);
  }
}

void C2_MacroAssembler::varshiftd(int opcode, XMMRegister dst, XMMRegister src, XMMRegister shift, int vlen_enc) {
  switch (opcode) {
    case Op_RShiftVB:  // fall-through
    case Op_RShiftVS:  // fall-through
    case Op_RShiftVI:  vpsravd(dst, src, shift, vlen_enc); break;

    case Op_LShiftVB:  // fall-through
    case Op_LShiftVS:  // fall-through
    case Op_LShiftVI:  vpsllvd(dst, src, shift, vlen_enc); break;

    case Op_URShiftVB: // fall-through
    case Op_URShiftVS: // fall-through
    case Op_URShiftVI: vpsrlvd(dst, src, shift, vlen_enc); break;

    default: assert(false, "%s", NodeClassNames[opcode]);
  }
}

void C2_MacroAssembler::varshiftw(int opcode, XMMRegister dst, XMMRegister src, XMMRegister shift, int vlen_enc) {
  switch (opcode) {
    case Op_RShiftVB:  // fall-through
    case Op_RShiftVS:  evpsravw(dst, src, shift, vlen_enc); break;

    case Op_LShiftVB:  // fall-through
    case Op_LShiftVS:  evpsllvw(dst, src, shift, vlen_enc); break;

    case Op_URShiftVB: // fall-through
    case Op_URShiftVS: evpsrlvw(dst, src, shift, vlen_enc); break;

    default: assert(false, "%s", NodeClassNames[opcode]);
  }
}

void C2_MacroAssembler::varshiftq(int opcode, XMMRegister dst, XMMRegister src, XMMRegister shift, int vlen_enc, XMMRegister tmp) {
  assert(UseAVX >= 2, "required");
  switch (opcode) {
    case Op_RShiftVL: {
      if (UseAVX > 2) {
        assert(tmp == xnoreg, "not used");
        if (!VM_Version::supports_avx512vl()) {
          vlen_enc = Assembler::AVX_512bit;
        }
        evpsravq(dst, src, shift, vlen_enc);
      } else {
        vmovdqu(tmp, ExternalAddress(StubRoutines::x86::vector_long_sign_mask()));
        vpsrlvq(dst, src, shift, vlen_enc);
        vpsrlvq(tmp, tmp, shift, vlen_enc);
        vpxor(dst, dst, tmp, vlen_enc);
        vpsubq(dst, dst, tmp, vlen_enc);
      }
      break;
    }
    case Op_LShiftVL: {
      assert(tmp == xnoreg, "not used");
      vpsllvq(dst, src, shift, vlen_enc);
      break;
    }
    case Op_URShiftVL: {
      assert(tmp == xnoreg, "not used");
      vpsrlvq(dst, src, shift, vlen_enc);
      break;
    }
    default: assert(false, "%s", NodeClassNames[opcode]);
  }
}

// Variable shift src by shift using vtmp and scratch as TEMPs giving word result in dst
void C2_MacroAssembler::varshiftbw(int opcode, XMMRegister dst, XMMRegister src, XMMRegister shift, int vector_len, XMMRegister vtmp) {
  assert(opcode == Op_LShiftVB ||
         opcode == Op_RShiftVB ||
         opcode == Op_URShiftVB, "%s", NodeClassNames[opcode]);
  bool sign = (opcode != Op_URShiftVB);
  assert(vector_len == 0, "required");
  vextendbd(sign, dst, src, 1);
  vpmovzxbd(vtmp, shift, 1);
  varshiftd(opcode, dst, dst, vtmp, 1);
  vpand(dst, dst, ExternalAddress(StubRoutines::x86::vector_int_to_byte_mask()), 1, noreg);
  vextracti128_high(vtmp, dst);
  vpackusdw(dst, dst, vtmp, 0);
}

// Variable shift src by shift using vtmp and scratch as TEMPs giving byte result in dst
void C2_MacroAssembler::evarshiftb(int opcode, XMMRegister dst, XMMRegister src, XMMRegister shift, int vector_len, XMMRegister vtmp) {
  assert(opcode == Op_LShiftVB ||
         opcode == Op_RShiftVB ||
         opcode == Op_URShiftVB, "%s", NodeClassNames[opcode]);
  bool sign = (opcode != Op_URShiftVB);
  int ext_vector_len = vector_len + 1;
  vextendbw(sign, dst, src, ext_vector_len);
  vpmovzxbw(vtmp, shift, ext_vector_len);
  varshiftw(opcode, dst, dst, vtmp, ext_vector_len);
  vpand(dst, dst, ExternalAddress(StubRoutines::x86::vector_short_to_byte_mask()), ext_vector_len, noreg);
  if (vector_len == 0) {
    vextracti128_high(vtmp, dst);
    vpackuswb(dst, dst, vtmp, vector_len);
  } else {
    vextracti64x4_high(vtmp, dst);
    vpackuswb(dst, dst, vtmp, vector_len);
    vpermq(dst, dst, 0xD8, vector_len);
  }
}

void C2_MacroAssembler::insert(BasicType typ, XMMRegister dst, Register val, int idx) {
  switch(typ) {
    case T_BYTE:
      pinsrb(dst, val, idx);
      break;
    case T_SHORT:
      pinsrw(dst, val, idx);
      break;
    case T_INT:
      pinsrd(dst, val, idx);
      break;
    case T_LONG:
      pinsrq(dst, val, idx);
      break;
    default:
      assert(false,"Should not reach here.");
      break;
  }
}

void C2_MacroAssembler::vinsert(BasicType typ, XMMRegister dst, XMMRegister src, Register val, int idx) {
  switch(typ) {
    case T_BYTE:
      vpinsrb(dst, src, val, idx);
      break;
    case T_SHORT:
      vpinsrw(dst, src, val, idx);
      break;
    case T_INT:
      vpinsrd(dst, src, val, idx);
      break;
    case T_LONG:
      vpinsrq(dst, src, val, idx);
      break;
    default:
      assert(false,"Should not reach here.");
      break;
  }
}

void C2_MacroAssembler::vgather(BasicType typ, XMMRegister dst, Register base, XMMRegister idx, XMMRegister mask, int vector_len) {
  switch(typ) {
    case T_INT:
      vpgatherdd(dst, Address(base, idx, Address::times_4), mask, vector_len);
      break;
    case T_FLOAT:
      vgatherdps(dst, Address(base, idx, Address::times_4), mask, vector_len);
      break;
    case T_LONG:
      vpgatherdq(dst, Address(base, idx, Address::times_8), mask, vector_len);
      break;
    case T_DOUBLE:
      vgatherdpd(dst, Address(base, idx, Address::times_8), mask, vector_len);
      break;
    default:
      assert(false,"Should not reach here.");
      break;
  }
}

void C2_MacroAssembler::evgather(BasicType typ, XMMRegister dst, KRegister mask, Register base, XMMRegister idx, int vector_len) {
  switch(typ) {
    case T_INT:
      evpgatherdd(dst, mask, Address(base, idx, Address::times_4), vector_len);
      break;
    case T_FLOAT:
      evgatherdps(dst, mask, Address(base, idx, Address::times_4), vector_len);
      break;
    case T_LONG:
      evpgatherdq(dst, mask, Address(base, idx, Address::times_8), vector_len);
      break;
    case T_DOUBLE:
      evgatherdpd(dst, mask, Address(base, idx, Address::times_8), vector_len);
      break;
    default:
      assert(false,"Should not reach here.");
      break;
  }
}

void C2_MacroAssembler::evscatter(BasicType typ, Register base, XMMRegister idx, KRegister mask, XMMRegister src, int vector_len) {
  switch(typ) {
    case T_INT:
      evpscatterdd(Address(base, idx, Address::times_4), mask, src, vector_len);
      break;
    case T_FLOAT:
      evscatterdps(Address(base, idx, Address::times_4), mask, src, vector_len);
      break;
    case T_LONG:
      evpscatterdq(Address(base, idx, Address::times_8), mask, src, vector_len);
      break;
    case T_DOUBLE:
      evscatterdpd(Address(base, idx, Address::times_8), mask, src, vector_len);
      break;
    default:
      assert(false,"Should not reach here.");
      break;
  }
}

void C2_MacroAssembler::load_vector_mask(XMMRegister dst, XMMRegister src, int vlen_in_bytes, BasicType elem_bt, bool is_legacy) {
  if (vlen_in_bytes <= 16) {
    pxor (dst, dst);
    psubb(dst, src);
    switch (elem_bt) {
      case T_BYTE:   /* nothing to do */ break;
      case T_SHORT:  pmovsxbw(dst, dst); break;
      case T_INT:    pmovsxbd(dst, dst); break;
      case T_FLOAT:  pmovsxbd(dst, dst); break;
      case T_LONG:   pmovsxbq(dst, dst); break;
      case T_DOUBLE: pmovsxbq(dst, dst); break;

      default: assert(false, "%s", type2name(elem_bt));
    }
  } else {
    assert(!is_legacy || !is_subword_type(elem_bt) || vlen_in_bytes < 64, "");
    int vlen_enc = vector_length_encoding(vlen_in_bytes);

    vpxor (dst, dst, dst, vlen_enc);
    vpsubb(dst, dst, src, is_legacy ? AVX_256bit : vlen_enc);

    switch (elem_bt) {
      case T_BYTE:   /* nothing to do */            break;
      case T_SHORT:  vpmovsxbw(dst, dst, vlen_enc); break;
      case T_INT:    vpmovsxbd(dst, dst, vlen_enc); break;
      case T_FLOAT:  vpmovsxbd(dst, dst, vlen_enc); break;
      case T_LONG:   vpmovsxbq(dst, dst, vlen_enc); break;
      case T_DOUBLE: vpmovsxbq(dst, dst, vlen_enc); break;

      default: assert(false, "%s", type2name(elem_bt));
    }
  }
}

void C2_MacroAssembler::load_vector_mask(KRegister dst, XMMRegister src, XMMRegister xtmp, bool novlbwdq, int vlen_enc) {
  if (novlbwdq) {
    vpmovsxbd(xtmp, src, vlen_enc);
    evpcmpd(dst, k0, xtmp, ExternalAddress(StubRoutines::x86::vector_int_mask_cmp_bits()),
            Assembler::eq, true, vlen_enc, noreg);
  } else {
    vpxor(xtmp, xtmp, xtmp, vlen_enc);
    vpsubb(xtmp, xtmp, src, vlen_enc);
    evpmovb2m(dst, xtmp, vlen_enc);
  }
}

void C2_MacroAssembler::load_vector(XMMRegister dst, Address src, int vlen_in_bytes) {
  switch (vlen_in_bytes) {
    case 4:  movdl(dst, src);   break;
    case 8:  movq(dst, src);    break;
    case 16: movdqu(dst, src);  break;
    case 32: vmovdqu(dst, src); break;
    case 64: evmovdqul(dst, src, Assembler::AVX_512bit); break;
    default: ShouldNotReachHere();
  }
}

void C2_MacroAssembler::load_vector(XMMRegister dst, AddressLiteral src, int vlen_in_bytes, Register rscratch) {
  assert(rscratch != noreg || always_reachable(src), "missing");

  if (reachable(src)) {
    load_vector(dst, as_Address(src), vlen_in_bytes);
  } else {
    lea(rscratch, src);
    load_vector(dst, Address(rscratch, 0), vlen_in_bytes);
  }
}

void C2_MacroAssembler::load_constant_vector(BasicType bt, XMMRegister dst, InternalAddress src, int vlen) {
  int vlen_enc = vector_length_encoding(vlen);
  if (VM_Version::supports_avx()) {
    if (bt == T_LONG) {
      if (VM_Version::supports_avx2()) {
        vpbroadcastq(dst, src, vlen_enc);
      } else {
        vmovddup(dst, src, vlen_enc);
      }
    } else if (bt == T_DOUBLE) {
      if (vlen_enc != Assembler::AVX_128bit) {
        vbroadcastsd(dst, src, vlen_enc, noreg);
      } else {
        vmovddup(dst, src, vlen_enc);
      }
    } else {
      if (VM_Version::supports_avx2() && is_integral_type(bt)) {
        vpbroadcastd(dst, src, vlen_enc);
      } else {
        vbroadcastss(dst, src, vlen_enc);
      }
    }
  } else if (VM_Version::supports_sse3()) {
    movddup(dst, src);
  } else {
    movq(dst, src);
    if (vlen == 16) {
      punpcklqdq(dst, dst);
    }
  }
}

void C2_MacroAssembler::load_iota_indices(XMMRegister dst, int vlen_in_bytes, BasicType bt) {
  // The iota indices are ordered by type B/S/I/L/F/D, and the offset between two types is 64.
  int offset = exact_log2(type2aelembytes(bt)) << 6;
  if (is_floating_point_type(bt)) {
    offset += 128;
  }
  ExternalAddress addr(StubRoutines::x86::vector_iota_indices() + offset);
  load_vector(dst, addr, vlen_in_bytes);
}

// Reductions for vectors of bytes, shorts, ints, longs, floats, and doubles.

void C2_MacroAssembler::reduce_operation_128(BasicType typ, int opcode, XMMRegister dst, XMMRegister src) {
  int vector_len = Assembler::AVX_128bit;

  switch (opcode) {
    case Op_AndReductionV:  pand(dst, src); break;
    case Op_OrReductionV:   por (dst, src); break;
    case Op_XorReductionV:  pxor(dst, src); break;
    case Op_MinReductionV:
      switch (typ) {
        case T_BYTE:        pminsb(dst, src); break;
        case T_SHORT:       pminsw(dst, src); break;
        case T_INT:         pminsd(dst, src); break;
        case T_LONG:        assert(UseAVX > 2, "required");
                            vpminsq(dst, dst, src, Assembler::AVX_128bit); break;
        default:            assert(false, "wrong type");
      }
      break;
    case Op_MaxReductionV:
      switch (typ) {
        case T_BYTE:        pmaxsb(dst, src); break;
        case T_SHORT:       pmaxsw(dst, src); break;
        case T_INT:         pmaxsd(dst, src); break;
        case T_LONG:        assert(UseAVX > 2, "required");
                            vpmaxsq(dst, dst, src, Assembler::AVX_128bit); break;
        default:            assert(false, "wrong type");
      }
      break;
    case Op_AddReductionVF: addss(dst, src); break;
    case Op_AddReductionVD: addsd(dst, src); break;
    case Op_AddReductionVI:
      switch (typ) {
        case T_BYTE:        paddb(dst, src); break;
        case T_SHORT:       paddw(dst, src); break;
        case T_INT:         paddd(dst, src); break;
        default:            assert(false, "wrong type");
      }
      break;
    case Op_AddReductionVL: paddq(dst, src); break;
    case Op_MulReductionVF: mulss(dst, src); break;
    case Op_MulReductionVD: mulsd(dst, src); break;
    case Op_MulReductionVI:
      switch (typ) {
        case T_SHORT:       pmullw(dst, src); break;
        case T_INT:         pmulld(dst, src); break;
        default:            assert(false, "wrong type");
      }
      break;
    case Op_MulReductionVL: assert(UseAVX > 2, "required");
                            evpmullq(dst, dst, src, vector_len); break;
    default:                assert(false, "wrong opcode");
  }
}

void C2_MacroAssembler::reduce_operation_256(BasicType typ, int opcode, XMMRegister dst,  XMMRegister src1, XMMRegister src2) {
  int vector_len = Assembler::AVX_256bit;

  switch (opcode) {
    case Op_AndReductionV:  vpand(dst, src1, src2, vector_len); break;
    case Op_OrReductionV:   vpor (dst, src1, src2, vector_len); break;
    case Op_XorReductionV:  vpxor(dst, src1, src2, vector_len); break;
    case Op_MinReductionV:
      switch (typ) {
        case T_BYTE:        vpminsb(dst, src1, src2, vector_len); break;
        case T_SHORT:       vpminsw(dst, src1, src2, vector_len); break;
        case T_INT:         vpminsd(dst, src1, src2, vector_len); break;
        case T_LONG:        assert(UseAVX > 2, "required");
                            vpminsq(dst, src1, src2, vector_len); break;
        default:            assert(false, "wrong type");
      }
      break;
    case Op_MaxReductionV:
      switch (typ) {
        case T_BYTE:        vpmaxsb(dst, src1, src2, vector_len); break;
        case T_SHORT:       vpmaxsw(dst, src1, src2, vector_len); break;
        case T_INT:         vpmaxsd(dst, src1, src2, vector_len); break;
        case T_LONG:        assert(UseAVX > 2, "required");
                            vpmaxsq(dst, src1, src2, vector_len); break;
        default:            assert(false, "wrong type");
      }
      break;
    case Op_AddReductionVI:
      switch (typ) {
        case T_BYTE:        vpaddb(dst, src1, src2, vector_len); break;
        case T_SHORT:       vpaddw(dst, src1, src2, vector_len); break;
        case T_INT:         vpaddd(dst, src1, src2, vector_len); break;
        default:            assert(false, "wrong type");
      }
      break;
    case Op_AddReductionVL: vpaddq(dst, src1, src2, vector_len); break;
    case Op_MulReductionVI:
      switch (typ) {
        case T_SHORT:       vpmullw(dst, src1, src2, vector_len); break;
        case T_INT:         vpmulld(dst, src1, src2, vector_len); break;
        default:            assert(false, "wrong type");
      }
      break;
    case Op_MulReductionVL: evpmullq(dst, src1, src2, vector_len); break;
    default:                assert(false, "wrong opcode");
  }
}

void C2_MacroAssembler::reduce_fp(int opcode, int vlen,
                                  XMMRegister dst, XMMRegister src,
                                  XMMRegister vtmp1, XMMRegister vtmp2) {
  switch (opcode) {
    case Op_AddReductionVF:
    case Op_MulReductionVF:
      reduceF(opcode, vlen, dst, src, vtmp1, vtmp2);
      break;

    case Op_AddReductionVD:
    case Op_MulReductionVD:
      reduceD(opcode, vlen, dst, src, vtmp1, vtmp2);
      break;

    default: assert(false, "wrong opcode");
  }
}

void C2_MacroAssembler::reduceB(int opcode, int vlen,
                             Register dst, Register src1, XMMRegister src2,
                             XMMRegister vtmp1, XMMRegister vtmp2) {
  switch (vlen) {
    case  8: reduce8B (opcode, dst, src1, src2, vtmp1, vtmp2); break;
    case 16: reduce16B(opcode, dst, src1, src2, vtmp1, vtmp2); break;
    case 32: reduce32B(opcode, dst, src1, src2, vtmp1, vtmp2); break;
    case 64: reduce64B(opcode, dst, src1, src2, vtmp1, vtmp2); break;

    default: assert(false, "wrong vector length");
  }
}

void C2_MacroAssembler::mulreduceB(int opcode, int vlen,
                             Register dst, Register src1, XMMRegister src2,
                             XMMRegister vtmp1, XMMRegister vtmp2) {
  switch (vlen) {
    case  8: mulreduce8B (opcode, dst, src1, src2, vtmp1, vtmp2); break;
    case 16: mulreduce16B(opcode, dst, src1, src2, vtmp1, vtmp2); break;
    case 32: mulreduce32B(opcode, dst, src1, src2, vtmp1, vtmp2); break;
    case 64: mulreduce64B(opcode, dst, src1, src2, vtmp1, vtmp2); break;

    default: assert(false, "wrong vector length");
  }
}

void C2_MacroAssembler::reduceS(int opcode, int vlen,
                             Register dst, Register src1, XMMRegister src2,
                             XMMRegister vtmp1, XMMRegister vtmp2) {
  switch (vlen) {
    case  4: reduce4S (opcode, dst, src1, src2, vtmp1, vtmp2); break;
    case  8: reduce8S (opcode, dst, src1, src2, vtmp1, vtmp2); break;
    case 16: reduce16S(opcode, dst, src1, src2, vtmp1, vtmp2); break;
    case 32: reduce32S(opcode, dst, src1, src2, vtmp1, vtmp2); break;

    default: assert(false, "wrong vector length");
  }
}

void C2_MacroAssembler::reduceI(int opcode, int vlen,
                             Register dst, Register src1, XMMRegister src2,
                             XMMRegister vtmp1, XMMRegister vtmp2) {
  switch (vlen) {
    case  2: reduce2I (opcode, dst, src1, src2, vtmp1, vtmp2); break;
    case  4: reduce4I (opcode, dst, src1, src2, vtmp1, vtmp2); break;
    case  8: reduce8I (opcode, dst, src1, src2, vtmp1, vtmp2); break;
    case 16: reduce16I(opcode, dst, src1, src2, vtmp1, vtmp2); break;

    default: assert(false, "wrong vector length");
  }
}

#ifdef _LP64
void C2_MacroAssembler::reduceL(int opcode, int vlen,
                             Register dst, Register src1, XMMRegister src2,
                             XMMRegister vtmp1, XMMRegister vtmp2) {
  switch (vlen) {
    case 2: reduce2L(opcode, dst, src1, src2, vtmp1, vtmp2); break;
    case 4: reduce4L(opcode, dst, src1, src2, vtmp1, vtmp2); break;
    case 8: reduce8L(opcode, dst, src1, src2, vtmp1, vtmp2); break;

    default: assert(false, "wrong vector length");
  }
}
#endif // _LP64

void C2_MacroAssembler::reduceF(int opcode, int vlen, XMMRegister dst, XMMRegister src, XMMRegister vtmp1, XMMRegister vtmp2) {
  switch (vlen) {
    case 2:
      assert(vtmp2 == xnoreg, "");
      reduce2F(opcode, dst, src, vtmp1);
      break;
    case 4:
      assert(vtmp2 == xnoreg, "");
      reduce4F(opcode, dst, src, vtmp1);
      break;
    case 8:
      reduce8F(opcode, dst, src, vtmp1, vtmp2);
      break;
    case 16:
      reduce16F(opcode, dst, src, vtmp1, vtmp2);
      break;
    default: assert(false, "wrong vector length");
  }
}

void C2_MacroAssembler::reduceD(int opcode, int vlen, XMMRegister dst, XMMRegister src, XMMRegister vtmp1, XMMRegister vtmp2) {
  switch (vlen) {
    case 2:
      assert(vtmp2 == xnoreg, "");
      reduce2D(opcode, dst, src, vtmp1);
      break;
    case 4:
      reduce4D(opcode, dst, src, vtmp1, vtmp2);
      break;
    case 8:
      reduce8D(opcode, dst, src, vtmp1, vtmp2);
      break;
    default: assert(false, "wrong vector length");
  }
}

void C2_MacroAssembler::reduce2I(int opcode, Register dst, Register src1, XMMRegister src2, XMMRegister vtmp1, XMMRegister vtmp2) {
  if (opcode == Op_AddReductionVI) {
    if (vtmp1 != src2) {
      movdqu(vtmp1, src2);
    }
    phaddd(vtmp1, vtmp1);
  } else {
    pshufd(vtmp1, src2, 0x1);
    reduce_operation_128(T_INT, opcode, vtmp1, src2);
  }
  movdl(vtmp2, src1);
  reduce_operation_128(T_INT, opcode, vtmp1, vtmp2);
  movdl(dst, vtmp1);
}

void C2_MacroAssembler::reduce4I(int opcode, Register dst, Register src1, XMMRegister src2, XMMRegister vtmp1, XMMRegister vtmp2) {
  if (opcode == Op_AddReductionVI) {
    if (vtmp1 != src2) {
      movdqu(vtmp1, src2);
    }
    phaddd(vtmp1, src2);
    reduce2I(opcode, dst, src1, vtmp1, vtmp1, vtmp2);
  } else {
    pshufd(vtmp2, src2, 0xE);
    reduce_operation_128(T_INT, opcode, vtmp2, src2);
    reduce2I(opcode, dst, src1, vtmp2, vtmp1, vtmp2);
  }
}

void C2_MacroAssembler::reduce8I(int opcode, Register dst, Register src1, XMMRegister src2, XMMRegister vtmp1, XMMRegister vtmp2) {
  if (opcode == Op_AddReductionVI) {
    vphaddd(vtmp1, src2, src2, Assembler::AVX_256bit);
    vextracti128_high(vtmp2, vtmp1);
    vpaddd(vtmp1, vtmp1, vtmp2, Assembler::AVX_128bit);
    reduce2I(opcode, dst, src1, vtmp1, vtmp1, vtmp2);
  } else {
    vextracti128_high(vtmp1, src2);
    reduce_operation_128(T_INT, opcode, vtmp1, src2);
    reduce4I(opcode, dst, src1, vtmp1, vtmp1, vtmp2);
  }
}

void C2_MacroAssembler::reduce16I(int opcode, Register dst, Register src1, XMMRegister src2, XMMRegister vtmp1, XMMRegister vtmp2) {
  vextracti64x4_high(vtmp2, src2);
  reduce_operation_256(T_INT, opcode, vtmp2, vtmp2, src2);
  reduce8I(opcode, dst, src1, vtmp2, vtmp1, vtmp2);
}

void C2_MacroAssembler::reduce8B(int opcode, Register dst, Register src1, XMMRegister src2, XMMRegister vtmp1, XMMRegister vtmp2) {
  pshufd(vtmp2, src2, 0x1);
  reduce_operation_128(T_BYTE, opcode, vtmp2, src2);
  movdqu(vtmp1, vtmp2);
  psrldq(vtmp1, 2);
  reduce_operation_128(T_BYTE, opcode, vtmp1, vtmp2);
  movdqu(vtmp2, vtmp1);
  psrldq(vtmp2, 1);
  reduce_operation_128(T_BYTE, opcode, vtmp1, vtmp2);
  movdl(vtmp2, src1);
  pmovsxbd(vtmp1, vtmp1);
  reduce_operation_128(T_INT, opcode, vtmp1, vtmp2);
  pextrb(dst, vtmp1, 0x0);
  movsbl(dst, dst);
}

void C2_MacroAssembler::reduce16B(int opcode, Register dst, Register src1, XMMRegister src2, XMMRegister vtmp1, XMMRegister vtmp2) {
  pshufd(vtmp1, src2, 0xE);
  reduce_operation_128(T_BYTE, opcode, vtmp1, src2);
  reduce8B(opcode, dst, src1, vtmp1, vtmp1, vtmp2);
}

void C2_MacroAssembler::reduce32B(int opcode, Register dst, Register src1, XMMRegister src2, XMMRegister vtmp1, XMMRegister vtmp2) {
  vextracti128_high(vtmp2, src2);
  reduce_operation_128(T_BYTE, opcode, vtmp2, src2);
  reduce16B(opcode, dst, src1, vtmp2, vtmp1, vtmp2);
}

void C2_MacroAssembler::reduce64B(int opcode, Register dst, Register src1, XMMRegister src2, XMMRegister vtmp1, XMMRegister vtmp2) {
  vextracti64x4_high(vtmp1, src2);
  reduce_operation_256(T_BYTE, opcode, vtmp1, vtmp1, src2);
  reduce32B(opcode, dst, src1, vtmp1, vtmp1, vtmp2);
}

void C2_MacroAssembler::mulreduce8B(int opcode, Register dst, Register src1, XMMRegister src2, XMMRegister vtmp1, XMMRegister vtmp2) {
  pmovsxbw(vtmp2, src2);
  reduce8S(opcode, dst, src1, vtmp2, vtmp1, vtmp2);
}

void C2_MacroAssembler::mulreduce16B(int opcode, Register dst, Register src1, XMMRegister src2, XMMRegister vtmp1, XMMRegister vtmp2) {
  if (UseAVX > 1) {
    int vector_len = Assembler::AVX_256bit;
    vpmovsxbw(vtmp1, src2, vector_len);
    reduce16S(opcode, dst, src1, vtmp1, vtmp1, vtmp2);
  } else {
    pmovsxbw(vtmp2, src2);
    reduce8S(opcode, dst, src1, vtmp2, vtmp1, vtmp2);
    pshufd(vtmp2, src2, 0x1);
    pmovsxbw(vtmp2, src2);
    reduce8S(opcode, dst, dst, vtmp2, vtmp1, vtmp2);
  }
}

void C2_MacroAssembler::mulreduce32B(int opcode, Register dst, Register src1, XMMRegister src2, XMMRegister vtmp1, XMMRegister vtmp2) {
  if (UseAVX > 2 && VM_Version::supports_avx512bw()) {
    int vector_len = Assembler::AVX_512bit;
    vpmovsxbw(vtmp1, src2, vector_len);
    reduce32S(opcode, dst, src1, vtmp1, vtmp1, vtmp2);
  } else {
    assert(UseAVX >= 2,"Should not reach here.");
    mulreduce16B(opcode, dst, src1, src2, vtmp1, vtmp2);
    vextracti128_high(vtmp2, src2);
    mulreduce16B(opcode, dst, dst, vtmp2, vtmp1, vtmp2);
  }
}

void C2_MacroAssembler::mulreduce64B(int opcode, Register dst, Register src1, XMMRegister src2, XMMRegister vtmp1, XMMRegister vtmp2) {
  mulreduce32B(opcode, dst, src1, src2, vtmp1, vtmp2);
  vextracti64x4_high(vtmp2, src2);
  mulreduce32B(opcode, dst, dst, vtmp2, vtmp1, vtmp2);
}

void C2_MacroAssembler::reduce4S(int opcode, Register dst, Register src1, XMMRegister src2, XMMRegister vtmp1, XMMRegister vtmp2) {
  if (opcode == Op_AddReductionVI) {
    if (vtmp1 != src2) {
      movdqu(vtmp1, src2);
    }
    phaddw(vtmp1, vtmp1);
    phaddw(vtmp1, vtmp1);
  } else {
    pshufd(vtmp2, src2, 0x1);
    reduce_operation_128(T_SHORT, opcode, vtmp2, src2);
    movdqu(vtmp1, vtmp2);
    psrldq(vtmp1, 2);
    reduce_operation_128(T_SHORT, opcode, vtmp1, vtmp2);
  }
  movdl(vtmp2, src1);
  pmovsxwd(vtmp1, vtmp1);
  reduce_operation_128(T_INT, opcode, vtmp1, vtmp2);
  pextrw(dst, vtmp1, 0x0);
  movswl(dst, dst);
}

void C2_MacroAssembler::reduce8S(int opcode, Register dst, Register src1, XMMRegister src2, XMMRegister vtmp1, XMMRegister vtmp2) {
  if (opcode == Op_AddReductionVI) {
    if (vtmp1 != src2) {
      movdqu(vtmp1, src2);
    }
    phaddw(vtmp1, src2);
  } else {
    pshufd(vtmp1, src2, 0xE);
    reduce_operation_128(T_SHORT, opcode, vtmp1, src2);
  }
  reduce4S(opcode, dst, src1, vtmp1, vtmp1, vtmp2);
}

void C2_MacroAssembler::reduce16S(int opcode, Register dst, Register src1, XMMRegister src2, XMMRegister vtmp1, XMMRegister vtmp2) {
  if (opcode == Op_AddReductionVI) {
    int vector_len = Assembler::AVX_256bit;
    vphaddw(vtmp2, src2, src2, vector_len);
    vpermq(vtmp2, vtmp2, 0xD8, vector_len);
  } else {
    vextracti128_high(vtmp2, src2);
    reduce_operation_128(T_SHORT, opcode, vtmp2, src2);
  }
  reduce8S(opcode, dst, src1, vtmp2, vtmp1, vtmp2);
}

void C2_MacroAssembler::reduce32S(int opcode, Register dst, Register src1, XMMRegister src2, XMMRegister vtmp1, XMMRegister vtmp2) {
  int vector_len = Assembler::AVX_256bit;
  vextracti64x4_high(vtmp1, src2);
  reduce_operation_256(T_SHORT, opcode, vtmp1, vtmp1, src2);
  reduce16S(opcode, dst, src1, vtmp1, vtmp1, vtmp2);
}

#ifdef _LP64
void C2_MacroAssembler::reduce2L(int opcode, Register dst, Register src1, XMMRegister src2, XMMRegister vtmp1, XMMRegister vtmp2) {
  pshufd(vtmp2, src2, 0xE);
  reduce_operation_128(T_LONG, opcode, vtmp2, src2);
  movdq(vtmp1, src1);
  reduce_operation_128(T_LONG, opcode, vtmp1, vtmp2);
  movdq(dst, vtmp1);
}

void C2_MacroAssembler::reduce4L(int opcode, Register dst, Register src1, XMMRegister src2, XMMRegister vtmp1, XMMRegister vtmp2) {
  vextracti128_high(vtmp1, src2);
  reduce_operation_128(T_LONG, opcode, vtmp1, src2);
  reduce2L(opcode, dst, src1, vtmp1, vtmp1, vtmp2);
}

void C2_MacroAssembler::reduce8L(int opcode, Register dst, Register src1, XMMRegister src2, XMMRegister vtmp1, XMMRegister vtmp2) {
  vextracti64x4_high(vtmp2, src2);
  reduce_operation_256(T_LONG, opcode, vtmp2, vtmp2, src2);
  reduce4L(opcode, dst, src1, vtmp2, vtmp1, vtmp2);
}

void C2_MacroAssembler::genmask(KRegister dst, Register len, Register temp) {
  mov64(temp, -1L);
  bzhiq(temp, temp, len);
  kmovql(dst, temp);
}
#endif // _LP64

void C2_MacroAssembler::reduce2F(int opcode, XMMRegister dst, XMMRegister src, XMMRegister vtmp) {
  reduce_operation_128(T_FLOAT, opcode, dst, src);
  pshufd(vtmp, src, 0x1);
  reduce_operation_128(T_FLOAT, opcode, dst, vtmp);
}

void C2_MacroAssembler::reduce4F(int opcode, XMMRegister dst, XMMRegister src, XMMRegister vtmp) {
  reduce2F(opcode, dst, src, vtmp);
  pshufd(vtmp, src, 0x2);
  reduce_operation_128(T_FLOAT, opcode, dst, vtmp);
  pshufd(vtmp, src, 0x3);
  reduce_operation_128(T_FLOAT, opcode, dst, vtmp);
}

void C2_MacroAssembler::reduce8F(int opcode, XMMRegister dst, XMMRegister src, XMMRegister vtmp1, XMMRegister vtmp2) {
  reduce4F(opcode, dst, src, vtmp2);
  vextractf128_high(vtmp2, src);
  reduce4F(opcode, dst, vtmp2, vtmp1);
}

void C2_MacroAssembler::reduce16F(int opcode, XMMRegister dst, XMMRegister src, XMMRegister vtmp1, XMMRegister vtmp2) {
  reduce8F(opcode, dst, src, vtmp1, vtmp2);
  vextracti64x4_high(vtmp1, src);
  reduce8F(opcode, dst, vtmp1, vtmp1, vtmp2);
}

void C2_MacroAssembler::reduce2D(int opcode, XMMRegister dst, XMMRegister src, XMMRegister vtmp) {
  reduce_operation_128(T_DOUBLE, opcode, dst, src);
  pshufd(vtmp, src, 0xE);
  reduce_operation_128(T_DOUBLE, opcode, dst, vtmp);
}

void C2_MacroAssembler::reduce4D(int opcode, XMMRegister dst, XMMRegister src, XMMRegister vtmp1, XMMRegister vtmp2) {
  reduce2D(opcode, dst, src, vtmp2);
  vextractf128_high(vtmp2, src);
  reduce2D(opcode, dst, vtmp2, vtmp1);
}

void C2_MacroAssembler::reduce8D(int opcode, XMMRegister dst, XMMRegister src, XMMRegister vtmp1, XMMRegister vtmp2) {
  reduce4D(opcode, dst, src, vtmp1, vtmp2);
  vextracti64x4_high(vtmp1, src);
  reduce4D(opcode, dst, vtmp1, vtmp1, vtmp2);
}

void C2_MacroAssembler::evmovdqu(BasicType type, KRegister kmask, XMMRegister dst, Address src, bool merge, int vector_len) {
  MacroAssembler::evmovdqu(type, kmask, dst, src, merge, vector_len);
}

void C2_MacroAssembler::evmovdqu(BasicType type, KRegister kmask, Address dst, XMMRegister src, bool merge, int vector_len) {
  MacroAssembler::evmovdqu(type, kmask, dst, src, merge, vector_len);
}

void C2_MacroAssembler::vmovmask(BasicType elem_bt, XMMRegister dst, Address src, XMMRegister mask,
                                 int vec_enc) {
  switch(elem_bt) {
    case T_INT:
    case T_FLOAT:
      vmaskmovps(dst, src, mask, vec_enc);
      break;
    case T_LONG:
    case T_DOUBLE:
      vmaskmovpd(dst, src, mask, vec_enc);
      break;
    default:
      fatal("Unsupported type %s", type2name(elem_bt));
      break;
  }
}

void C2_MacroAssembler::vmovmask(BasicType elem_bt, Address dst, XMMRegister src, XMMRegister mask,
                                 int vec_enc) {
  switch(elem_bt) {
    case T_INT:
    case T_FLOAT:
      vmaskmovps(dst, src, mask, vec_enc);
      break;
    case T_LONG:
    case T_DOUBLE:
      vmaskmovpd(dst, src, mask, vec_enc);
      break;
    default:
      fatal("Unsupported type %s", type2name(elem_bt));
      break;
  }
}

void C2_MacroAssembler::reduceFloatMinMax(int opcode, int vlen, bool is_dst_valid,
                                          XMMRegister dst, XMMRegister src,
                                          XMMRegister tmp, XMMRegister atmp, XMMRegister btmp,
                                          XMMRegister xmm_0, XMMRegister xmm_1) {
  int permconst[] = {1, 14};
  XMMRegister wsrc = src;
  XMMRegister wdst = xmm_0;
  XMMRegister wtmp = (xmm_1 == xnoreg) ? xmm_0: xmm_1;

  int vlen_enc = Assembler::AVX_128bit;
  if (vlen == 16) {
    vlen_enc = Assembler::AVX_256bit;
  }

  for (int i = log2(vlen) - 1; i >=0; i--) {
    if (i == 0 && !is_dst_valid) {
      wdst = dst;
    }
    if (i == 3) {
      vextracti64x4_high(wtmp, wsrc);
    } else if (i == 2) {
      vextracti128_high(wtmp, wsrc);
    } else { // i = [0,1]
      vpermilps(wtmp, wsrc, permconst[i], vlen_enc);
    }
    vminmax_fp(opcode, T_FLOAT, wdst, wtmp, wsrc, tmp, atmp, btmp, vlen_enc);
    wsrc = wdst;
    vlen_enc = Assembler::AVX_128bit;
  }
  if (is_dst_valid) {
    vminmax_fp(opcode, T_FLOAT, dst, wdst, dst, tmp, atmp, btmp, Assembler::AVX_128bit);
  }
}

void C2_MacroAssembler::reduceDoubleMinMax(int opcode, int vlen, bool is_dst_valid, XMMRegister dst, XMMRegister src,
                                        XMMRegister tmp, XMMRegister atmp, XMMRegister btmp,
                                        XMMRegister xmm_0, XMMRegister xmm_1) {
  XMMRegister wsrc = src;
  XMMRegister wdst = xmm_0;
  XMMRegister wtmp = (xmm_1 == xnoreg) ? xmm_0: xmm_1;
  int vlen_enc = Assembler::AVX_128bit;
  if (vlen == 8) {
    vlen_enc = Assembler::AVX_256bit;
  }
  for (int i = log2(vlen) - 1; i >=0; i--) {
    if (i == 0 && !is_dst_valid) {
      wdst = dst;
    }
    if (i == 1) {
      vextracti128_high(wtmp, wsrc);
    } else if (i == 2) {
      vextracti64x4_high(wtmp, wsrc);
    } else {
      assert(i == 0, "%d", i);
      vpermilpd(wtmp, wsrc, 1, vlen_enc);
    }
    vminmax_fp(opcode, T_DOUBLE, wdst, wtmp, wsrc, tmp, atmp, btmp, vlen_enc);
    wsrc = wdst;
    vlen_enc = Assembler::AVX_128bit;
  }
  if (is_dst_valid) {
    vminmax_fp(opcode, T_DOUBLE, dst, wdst, dst, tmp, atmp, btmp, Assembler::AVX_128bit);
  }
}

void C2_MacroAssembler::extract(BasicType bt, Register dst, XMMRegister src, int idx) {
  switch (bt) {
    case T_BYTE:  pextrb(dst, src, idx); break;
    case T_SHORT: pextrw(dst, src, idx); break;
    case T_INT:   pextrd(dst, src, idx); break;
    case T_LONG:  pextrq(dst, src, idx); break;

    default:
      assert(false,"Should not reach here.");
      break;
  }
}

XMMRegister C2_MacroAssembler::get_lane(BasicType typ, XMMRegister dst, XMMRegister src, int elemindex) {
  int esize =  type2aelembytes(typ);
  int elem_per_lane = 16/esize;
  int lane = elemindex / elem_per_lane;
  int eindex = elemindex % elem_per_lane;

  if (lane >= 2) {
    assert(UseAVX > 2, "required");
    vextractf32x4(dst, src, lane & 3);
    return dst;
  } else if (lane > 0) {
    assert(UseAVX > 0, "required");
    vextractf128(dst, src, lane);
    return dst;
  } else {
    return src;
  }
}

void C2_MacroAssembler::get_elem(BasicType typ, Register dst, XMMRegister src, int elemindex) {
  int esize =  type2aelembytes(typ);
  int elem_per_lane = 16/esize;
  int eindex = elemindex % elem_per_lane;
  assert(is_integral_type(typ),"required");

  if (eindex == 0) {
    if (typ == T_LONG) {
      movq(dst, src);
    } else {
      movdl(dst, src);
      if (typ == T_BYTE)
        movsbl(dst, dst);
      else if (typ == T_SHORT)
        movswl(dst, dst);
    }
  } else {
    extract(typ, dst, src, eindex);
  }
}

void C2_MacroAssembler::get_elem(BasicType typ, XMMRegister dst, XMMRegister src, int elemindex, XMMRegister vtmp) {
  int esize =  type2aelembytes(typ);
  int elem_per_lane = 16/esize;
  int eindex = elemindex % elem_per_lane;
  assert((typ == T_FLOAT || typ == T_DOUBLE),"required");

  if (eindex == 0) {
    movq(dst, src);
  } else {
    if (typ == T_FLOAT) {
      if (UseAVX == 0) {
        movdqu(dst, src);
        shufps(dst, dst, eindex);
      } else {
        vshufps(dst, src, src, eindex, Assembler::AVX_128bit);
      }
    } else {
      if (UseAVX == 0) {
        movdqu(dst, src);
        psrldq(dst, eindex*esize);
      } else {
        vpsrldq(dst, src, eindex*esize, Assembler::AVX_128bit);
      }
      movq(dst, dst);
    }
  }
  // Zero upper bits
  if (typ == T_FLOAT) {
    if (UseAVX == 0) {
      assert(vtmp != xnoreg, "required.");
      movdqu(vtmp, ExternalAddress(StubRoutines::x86::vector_32_bit_mask()), noreg);
      pand(dst, vtmp);
    } else {
      vpand(dst, dst, ExternalAddress(StubRoutines::x86::vector_32_bit_mask()), Assembler::AVX_128bit, noreg);
    }
  }
}

void C2_MacroAssembler::evpcmp(BasicType typ, KRegister kdmask, KRegister ksmask, XMMRegister src1, XMMRegister src2, int comparison, int vector_len) {
  switch(typ) {
    case T_BYTE:
    case T_BOOLEAN:
      evpcmpb(kdmask, ksmask, src1, src2, comparison, /*signed*/ true, vector_len);
      break;
    case T_SHORT:
    case T_CHAR:
      evpcmpw(kdmask, ksmask, src1, src2, comparison, /*signed*/ true, vector_len);
      break;
    case T_INT:
    case T_FLOAT:
      evpcmpd(kdmask, ksmask, src1, src2, comparison, /*signed*/ true, vector_len);
      break;
    case T_LONG:
    case T_DOUBLE:
      evpcmpq(kdmask, ksmask, src1, src2, comparison, /*signed*/ true, vector_len);
      break;
    default:
      assert(false,"Should not reach here.");
      break;
  }
}

void C2_MacroAssembler::evpcmp(BasicType typ, KRegister kdmask, KRegister ksmask, XMMRegister src1, AddressLiteral src2, int comparison, int vector_len, Register rscratch) {
  assert(rscratch != noreg || always_reachable(src2), "missing");

  switch(typ) {
    case T_BOOLEAN:
    case T_BYTE:
      evpcmpb(kdmask, ksmask, src1, src2, comparison, /*signed*/ true, vector_len, rscratch);
      break;
    case T_CHAR:
    case T_SHORT:
      evpcmpw(kdmask, ksmask, src1, src2, comparison, /*signed*/ true, vector_len, rscratch);
      break;
    case T_INT:
    case T_FLOAT:
      evpcmpd(kdmask, ksmask, src1, src2, comparison, /*signed*/ true, vector_len, rscratch);
      break;
    case T_LONG:
    case T_DOUBLE:
      evpcmpq(kdmask, ksmask, src1, src2, comparison, /*signed*/ true, vector_len, rscratch);
      break;
    default:
      assert(false,"Should not reach here.");
      break;
  }
}

void C2_MacroAssembler::evpblend(BasicType typ, XMMRegister dst, KRegister kmask, XMMRegister src1, XMMRegister src2, bool merge, int vector_len) {
  switch(typ) {
    case T_BYTE:
      evpblendmb(dst, kmask, src1, src2, merge, vector_len);
      break;
    case T_SHORT:
      evpblendmw(dst, kmask, src1, src2, merge, vector_len);
      break;
    case T_INT:
    case T_FLOAT:
      evpblendmd(dst, kmask, src1, src2, merge, vector_len);
      break;
    case T_LONG:
    case T_DOUBLE:
      evpblendmq(dst, kmask, src1, src2, merge, vector_len);
      break;
    default:
      assert(false,"Should not reach here.");
      break;
  }
}

void C2_MacroAssembler::vectortest(BasicType bt, XMMRegister src1, XMMRegister src2, XMMRegister vtmp, int vlen_in_bytes) {
  assert(vlen_in_bytes <= 32, "");
  int esize = type2aelembytes(bt);
  if (vlen_in_bytes == 32) {
    assert(vtmp == xnoreg, "required.");
    if (esize >= 4) {
      vtestps(src1, src2, AVX_256bit);
    } else {
      vptest(src1, src2, AVX_256bit);
    }
    return;
  }
  if (vlen_in_bytes < 16) {
    // Duplicate the lower part to fill the whole register,
    // Don't need to do so for src2
    assert(vtmp != xnoreg, "required");
    int shuffle_imm = (vlen_in_bytes == 4) ? 0x00 : 0x04;
    pshufd(vtmp, src1, shuffle_imm);
  } else {
    assert(vtmp == xnoreg, "required");
    vtmp = src1;
  }
  if (esize >= 4 && VM_Version::supports_avx()) {
    vtestps(vtmp, src2, AVX_128bit);
  } else {
    ptest(vtmp, src2);
  }
}

void C2_MacroAssembler::vpadd(BasicType elem_bt, XMMRegister dst, XMMRegister src1, XMMRegister src2, int vlen_enc) {
  assert(UseAVX >= 2, "required");
#ifdef ASSERT
  bool is_bw = ((elem_bt == T_BYTE) || (elem_bt == T_SHORT));
  bool is_bw_supported = VM_Version::supports_avx512bw();
  if (is_bw && !is_bw_supported) {
    assert(vlen_enc != Assembler::AVX_512bit, "required");
    assert((dst->encoding() < 16) && (src1->encoding() < 16) && (src2->encoding() < 16),
           "XMM register should be 0-15");
  }
#endif // ASSERT
  switch (elem_bt) {
    case T_BYTE: vpaddb(dst, src1, src2, vlen_enc); return;
    case T_SHORT: vpaddw(dst, src1, src2, vlen_enc); return;
    case T_INT: vpaddd(dst, src1, src2, vlen_enc); return;
    case T_FLOAT: vaddps(dst, src1, src2, vlen_enc); return;
    case T_LONG: vpaddq(dst, src1, src2, vlen_enc); return;
    case T_DOUBLE: vaddpd(dst, src1, src2, vlen_enc); return;
    default: fatal("Unsupported type %s", type2name(elem_bt)); return;
  }
}

#ifdef _LP64
void C2_MacroAssembler::vpbroadcast(BasicType elem_bt, XMMRegister dst, Register src, int vlen_enc) {
  assert(UseAVX >= 2, "required");
  bool is_bw = ((elem_bt == T_BYTE) || (elem_bt == T_SHORT));
  bool is_vl = vlen_enc != Assembler::AVX_512bit;
  if ((UseAVX > 2) &&
      (!is_bw || VM_Version::supports_avx512bw()) &&
      (!is_vl || VM_Version::supports_avx512vl())) {
    switch (elem_bt) {
      case T_BYTE: evpbroadcastb(dst, src, vlen_enc); return;
      case T_SHORT: evpbroadcastw(dst, src, vlen_enc); return;
      case T_FLOAT: case T_INT: evpbroadcastd(dst, src, vlen_enc); return;
      case T_DOUBLE: case T_LONG: evpbroadcastq(dst, src, vlen_enc); return;
      default: fatal("Unsupported type %s", type2name(elem_bt)); return;
    }
  } else {
    assert(vlen_enc != Assembler::AVX_512bit, "required");
    assert((dst->encoding() < 16),"XMM register should be 0-15");
    switch (elem_bt) {
      case T_BYTE: movdl(dst, src); vpbroadcastb(dst, dst, vlen_enc); return;
      case T_SHORT: movdl(dst, src); vpbroadcastw(dst, dst, vlen_enc); return;
      case T_INT: movdl(dst, src); vpbroadcastd(dst, dst, vlen_enc); return;
      case T_FLOAT: movdl(dst, src); vbroadcastss(dst, dst, vlen_enc); return;
      case T_LONG: movdq(dst, src); vpbroadcastq(dst, dst, vlen_enc); return;
      case T_DOUBLE: movdq(dst, src); vbroadcastsd(dst, dst, vlen_enc); return;
      default: fatal("Unsupported type %s", type2name(elem_bt)); return;
    }
  }
}
#endif

void C2_MacroAssembler::vconvert_b2x(BasicType to_elem_bt, XMMRegister dst, XMMRegister src, int vlen_enc) {
  switch (to_elem_bt) {
    case T_SHORT:
      vpmovsxbw(dst, src, vlen_enc);
      break;
    case T_INT:
      vpmovsxbd(dst, src, vlen_enc);
      break;
    case T_FLOAT:
      vpmovsxbd(dst, src, vlen_enc);
      vcvtdq2ps(dst, dst, vlen_enc);
      break;
    case T_LONG:
      vpmovsxbq(dst, src, vlen_enc);
      break;
    case T_DOUBLE: {
      int mid_vlen_enc = (vlen_enc == Assembler::AVX_512bit) ? Assembler::AVX_256bit : Assembler::AVX_128bit;
      vpmovsxbd(dst, src, mid_vlen_enc);
      vcvtdq2pd(dst, dst, vlen_enc);
      break;
    }
    default:
      fatal("Unsupported type %s", type2name(to_elem_bt));
      break;
  }
}

//-------------------------------------------------------------------------------------------

// IndexOf for constant substrings with size >= 8 chars
// which don't need to be loaded through stack.
void C2_MacroAssembler::string_indexofC8(Register str1, Register str2,
                                         Register cnt1, Register cnt2,
                                         int int_cnt2,  Register result,
                                         XMMRegister vec, Register tmp,
                                         int ae) {
  ShortBranchVerifier sbv(this);
  assert(UseSSE42Intrinsics, "SSE4.2 intrinsics are required");
  assert(ae != StrIntrinsicNode::LU, "Invalid encoding");

  // This method uses the pcmpestri instruction with bound registers
  //   inputs:
  //     xmm - substring
  //     rax - substring length (elements count)
  //     mem - scanned string
  //     rdx - string length (elements count)
  //     0xd - mode: 1100 (substring search) + 01 (unsigned shorts)
  //     0xc - mode: 1100 (substring search) + 00 (unsigned bytes)
  //   outputs:
  //     rcx - matched index in string
  assert(cnt1 == rdx && cnt2 == rax && tmp == rcx, "pcmpestri");
  int mode   = (ae == StrIntrinsicNode::LL) ? 0x0c : 0x0d; // bytes or shorts
  int stride = (ae == StrIntrinsicNode::LL) ? 16 : 8; //UU, UL -> 8
  Address::ScaleFactor scale1 = (ae == StrIntrinsicNode::LL) ? Address::times_1 : Address::times_2;
  Address::ScaleFactor scale2 = (ae == StrIntrinsicNode::UL) ? Address::times_1 : scale1;

  Label RELOAD_SUBSTR, SCAN_TO_SUBSTR, SCAN_SUBSTR,
        RET_FOUND, RET_NOT_FOUND, EXIT, FOUND_SUBSTR,
        MATCH_SUBSTR_HEAD, RELOAD_STR, FOUND_CANDIDATE;

  // Note, inline_string_indexOf() generates checks:
  // if (substr.count > string.count) return -1;
  // if (substr.count == 0) return 0;
  assert(int_cnt2 >= stride, "this code is used only for cnt2 >= 8 chars");

  // Load substring.
  if (ae == StrIntrinsicNode::UL) {
    pmovzxbw(vec, Address(str2, 0));
  } else {
    movdqu(vec, Address(str2, 0));
  }
  movl(cnt2, int_cnt2);
  movptr(result, str1); // string addr

  if (int_cnt2 > stride) {
    jmpb(SCAN_TO_SUBSTR);

    // Reload substr for rescan, this code
    // is executed only for large substrings (> 8 chars)
    bind(RELOAD_SUBSTR);
    if (ae == StrIntrinsicNode::UL) {
      pmovzxbw(vec, Address(str2, 0));
    } else {
      movdqu(vec, Address(str2, 0));
    }
    negptr(cnt2); // Jumped here with negative cnt2, convert to positive

    bind(RELOAD_STR);
    // We came here after the beginning of the substring was
    // matched but the rest of it was not so we need to search
    // again. Start from the next element after the previous match.

    // cnt2 is number of substring reminding elements and
    // cnt1 is number of string reminding elements when cmp failed.
    // Restored cnt1 = cnt1 - cnt2 + int_cnt2
    subl(cnt1, cnt2);
    addl(cnt1, int_cnt2);
    movl(cnt2, int_cnt2); // Now restore cnt2

    decrementl(cnt1);     // Shift to next element
    cmpl(cnt1, cnt2);
    jcc(Assembler::negative, RET_NOT_FOUND);  // Left less then substring

    addptr(result, (1<<scale1));

  } // (int_cnt2 > 8)

  // Scan string for start of substr in 16-byte vectors
  bind(SCAN_TO_SUBSTR);
  pcmpestri(vec, Address(result, 0), mode);
  jccb(Assembler::below, FOUND_CANDIDATE);   // CF == 1
  subl(cnt1, stride);
  jccb(Assembler::lessEqual, RET_NOT_FOUND); // Scanned full string
  cmpl(cnt1, cnt2);
  jccb(Assembler::negative, RET_NOT_FOUND);  // Left less then substring
  addptr(result, 16);
  jmpb(SCAN_TO_SUBSTR);

  // Found a potential substr
  bind(FOUND_CANDIDATE);
  // Matched whole vector if first element matched (tmp(rcx) == 0).
  if (int_cnt2 == stride) {
    jccb(Assembler::overflow, RET_FOUND);    // OF == 1
  } else { // int_cnt2 > 8
    jccb(Assembler::overflow, FOUND_SUBSTR);
  }
  // After pcmpestri tmp(rcx) contains matched element index
  // Compute start addr of substr
  lea(result, Address(result, tmp, scale1));

  // Make sure string is still long enough
  subl(cnt1, tmp);
  cmpl(cnt1, cnt2);
  if (int_cnt2 == stride) {
    jccb(Assembler::greaterEqual, SCAN_TO_SUBSTR);
  } else { // int_cnt2 > 8
    jccb(Assembler::greaterEqual, MATCH_SUBSTR_HEAD);
  }
  // Left less then substring.

  bind(RET_NOT_FOUND);
  movl(result, -1);
  jmp(EXIT);

  if (int_cnt2 > stride) {
    // This code is optimized for the case when whole substring
    // is matched if its head is matched.
    bind(MATCH_SUBSTR_HEAD);
    pcmpestri(vec, Address(result, 0), mode);
    // Reload only string if does not match
    jcc(Assembler::noOverflow, RELOAD_STR); // OF == 0

    Label CONT_SCAN_SUBSTR;
    // Compare the rest of substring (> 8 chars).
    bind(FOUND_SUBSTR);
    // First 8 chars are already matched.
    negptr(cnt2);
    addptr(cnt2, stride);

    bind(SCAN_SUBSTR);
    subl(cnt1, stride);
    cmpl(cnt2, -stride); // Do not read beyond substring
    jccb(Assembler::lessEqual, CONT_SCAN_SUBSTR);
    // Back-up strings to avoid reading beyond substring:
    // cnt1 = cnt1 - cnt2 + 8
    addl(cnt1, cnt2); // cnt2 is negative
    addl(cnt1, stride);
    movl(cnt2, stride); negptr(cnt2);
    bind(CONT_SCAN_SUBSTR);
    if (int_cnt2 < (int)G) {
      int tail_off1 = int_cnt2<<scale1;
      int tail_off2 = int_cnt2<<scale2;
      if (ae == StrIntrinsicNode::UL) {
        pmovzxbw(vec, Address(str2, cnt2, scale2, tail_off2));
      } else {
        movdqu(vec, Address(str2, cnt2, scale2, tail_off2));
      }
      pcmpestri(vec, Address(result, cnt2, scale1, tail_off1), mode);
    } else {
      // calculate index in register to avoid integer overflow (int_cnt2*2)
      movl(tmp, int_cnt2);
      addptr(tmp, cnt2);
      if (ae == StrIntrinsicNode::UL) {
        pmovzxbw(vec, Address(str2, tmp, scale2, 0));
      } else {
        movdqu(vec, Address(str2, tmp, scale2, 0));
      }
      pcmpestri(vec, Address(result, tmp, scale1, 0), mode);
    }
    // Need to reload strings pointers if not matched whole vector
    jcc(Assembler::noOverflow, RELOAD_SUBSTR); // OF == 0
    addptr(cnt2, stride);
    jcc(Assembler::negative, SCAN_SUBSTR);
    // Fall through if found full substring

  } // (int_cnt2 > 8)

  bind(RET_FOUND);
  // Found result if we matched full small substring.
  // Compute substr offset
  subptr(result, str1);
  if (ae == StrIntrinsicNode::UU || ae == StrIntrinsicNode::UL) {
    shrl(result, 1); // index
  }
  bind(EXIT);

} // string_indexofC8

// Small strings are loaded through stack if they cross page boundary.
void C2_MacroAssembler::string_indexof(Register str1, Register str2,
                                       Register cnt1, Register cnt2,
                                       int int_cnt2,  Register result,
                                       XMMRegister vec, Register tmp,
                                       int ae) {
  ShortBranchVerifier sbv(this);
  assert(UseSSE42Intrinsics, "SSE4.2 intrinsics are required");
  assert(ae != StrIntrinsicNode::LU, "Invalid encoding");

  //
  // int_cnt2 is length of small (< 8 chars) constant substring
  // or (-1) for non constant substring in which case its length
  // is in cnt2 register.
  //
  // Note, inline_string_indexOf() generates checks:
  // if (substr.count > string.count) return -1;
  // if (substr.count == 0) return 0;
  //
  int stride = (ae == StrIntrinsicNode::LL) ? 16 : 8; //UU, UL -> 8
  assert(int_cnt2 == -1 || (0 < int_cnt2 && int_cnt2 < stride), "should be != 0");
  // This method uses the pcmpestri instruction with bound registers
  //   inputs:
  //     xmm - substring
  //     rax - substring length (elements count)
  //     mem - scanned string
  //     rdx - string length (elements count)
  //     0xd - mode: 1100 (substring search) + 01 (unsigned shorts)
  //     0xc - mode: 1100 (substring search) + 00 (unsigned bytes)
  //   outputs:
  //     rcx - matched index in string
  assert(cnt1 == rdx && cnt2 == rax && tmp == rcx, "pcmpestri");
  int mode = (ae == StrIntrinsicNode::LL) ? 0x0c : 0x0d; // bytes or shorts
  Address::ScaleFactor scale1 = (ae == StrIntrinsicNode::LL) ? Address::times_1 : Address::times_2;
  Address::ScaleFactor scale2 = (ae == StrIntrinsicNode::UL) ? Address::times_1 : scale1;

  Label RELOAD_SUBSTR, SCAN_TO_SUBSTR, SCAN_SUBSTR, ADJUST_STR,
        RET_FOUND, RET_NOT_FOUND, CLEANUP, FOUND_SUBSTR,
        FOUND_CANDIDATE;

  { //========================================================
    // We don't know where these strings are located
    // and we can't read beyond them. Load them through stack.
    Label BIG_STRINGS, CHECK_STR, COPY_SUBSTR, COPY_STR;

    movptr(tmp, rsp); // save old SP

    if (int_cnt2 > 0) {     // small (< 8 chars) constant substring
      if (int_cnt2 == (1>>scale2)) { // One byte
        assert((ae == StrIntrinsicNode::LL || ae == StrIntrinsicNode::UL), "Only possible for latin1 encoding");
        load_unsigned_byte(result, Address(str2, 0));
        movdl(vec, result); // move 32 bits
      } else if (ae == StrIntrinsicNode::LL && int_cnt2 == 3) {  // Three bytes
        // Not enough header space in 32-bit VM: 12+3 = 15.
        movl(result, Address(str2, -1));
        shrl(result, 8);
        movdl(vec, result); // move 32 bits
      } else if (ae != StrIntrinsicNode::UL && int_cnt2 == (2>>scale2)) {  // One char
        load_unsigned_short(result, Address(str2, 0));
        movdl(vec, result); // move 32 bits
      } else if (ae != StrIntrinsicNode::UL && int_cnt2 == (4>>scale2)) { // Two chars
        movdl(vec, Address(str2, 0)); // move 32 bits
      } else if (ae != StrIntrinsicNode::UL && int_cnt2 == (8>>scale2)) { // Four chars
        movq(vec, Address(str2, 0));  // move 64 bits
      } else { // cnt2 = { 3, 5, 6, 7 } || (ae == StrIntrinsicNode::UL && cnt2 ={2, ..., 7})
        // Array header size is 12 bytes in 32-bit VM
        // + 6 bytes for 3 chars == 18 bytes,
        // enough space to load vec and shift.
        assert(HeapWordSize*TypeArrayKlass::header_size() >= 12,"sanity");
        if (ae == StrIntrinsicNode::UL) {
          int tail_off = int_cnt2-8;
          pmovzxbw(vec, Address(str2, tail_off));
          psrldq(vec, -2*tail_off);
        }
        else {
          int tail_off = int_cnt2*(1<<scale2);
          movdqu(vec, Address(str2, tail_off-16));
          psrldq(vec, 16-tail_off);
        }
      }
    } else { // not constant substring
      cmpl(cnt2, stride);
      jccb(Assembler::aboveEqual, BIG_STRINGS); // Both strings are big enough

      // We can read beyond string if srt+16 does not cross page boundary
      // since heaps are aligned and mapped by pages.
      assert(os::vm_page_size() < (int)G, "default page should be small");
      movl(result, str2); // We need only low 32 bits
      andl(result, (os::vm_page_size()-1));
      cmpl(result, (os::vm_page_size()-16));
      jccb(Assembler::belowEqual, CHECK_STR);

      // Move small strings to stack to allow load 16 bytes into vec.
      subptr(rsp, 16);
      int stk_offset = wordSize-(1<<scale2);
      push(cnt2);

      bind(COPY_SUBSTR);
      if (ae == StrIntrinsicNode::LL || ae == StrIntrinsicNode::UL) {
        load_unsigned_byte(result, Address(str2, cnt2, scale2, -1));
        movb(Address(rsp, cnt2, scale2, stk_offset), result);
      } else if (ae == StrIntrinsicNode::UU) {
        load_unsigned_short(result, Address(str2, cnt2, scale2, -2));
        movw(Address(rsp, cnt2, scale2, stk_offset), result);
      }
      decrement(cnt2);
      jccb(Assembler::notZero, COPY_SUBSTR);

      pop(cnt2);
      movptr(str2, rsp);  // New substring address
    } // non constant

    bind(CHECK_STR);
    cmpl(cnt1, stride);
    jccb(Assembler::aboveEqual, BIG_STRINGS);

    // Check cross page boundary.
    movl(result, str1); // We need only low 32 bits
    andl(result, (os::vm_page_size()-1));
    cmpl(result, (os::vm_page_size()-16));
    jccb(Assembler::belowEqual, BIG_STRINGS);

    subptr(rsp, 16);
    int stk_offset = -(1<<scale1);
    if (int_cnt2 < 0) { // not constant
      push(cnt2);
      stk_offset += wordSize;
    }
    movl(cnt2, cnt1);

    bind(COPY_STR);
    if (ae == StrIntrinsicNode::LL) {
      load_unsigned_byte(result, Address(str1, cnt2, scale1, -1));
      movb(Address(rsp, cnt2, scale1, stk_offset), result);
    } else {
      load_unsigned_short(result, Address(str1, cnt2, scale1, -2));
      movw(Address(rsp, cnt2, scale1, stk_offset), result);
    }
    decrement(cnt2);
    jccb(Assembler::notZero, COPY_STR);

    if (int_cnt2 < 0) { // not constant
      pop(cnt2);
    }
    movptr(str1, rsp);  // New string address

    bind(BIG_STRINGS);
    // Load substring.
    if (int_cnt2 < 0) { // -1
      if (ae == StrIntrinsicNode::UL) {
        pmovzxbw(vec, Address(str2, 0));
      } else {
        movdqu(vec, Address(str2, 0));
      }
      push(cnt2);       // substr count
      push(str2);       // substr addr
      push(str1);       // string addr
    } else {
      // Small (< 8 chars) constant substrings are loaded already.
      movl(cnt2, int_cnt2);
    }
    push(tmp);  // original SP

  } // Finished loading

  //========================================================
  // Start search
  //

  movptr(result, str1); // string addr

  if (int_cnt2  < 0) {  // Only for non constant substring
    jmpb(SCAN_TO_SUBSTR);

    // SP saved at sp+0
    // String saved at sp+1*wordSize
    // Substr saved at sp+2*wordSize
    // Substr count saved at sp+3*wordSize

    // Reload substr for rescan, this code
    // is executed only for large substrings (> 8 chars)
    bind(RELOAD_SUBSTR);
    movptr(str2, Address(rsp, 2*wordSize));
    movl(cnt2, Address(rsp, 3*wordSize));
    if (ae == StrIntrinsicNode::UL) {
      pmovzxbw(vec, Address(str2, 0));
    } else {
      movdqu(vec, Address(str2, 0));
    }
    // We came here after the beginning of the substring was
    // matched but the rest of it was not so we need to search
    // again. Start from the next element after the previous match.
    subptr(str1, result); // Restore counter
    if (ae == StrIntrinsicNode::UU || ae == StrIntrinsicNode::UL) {
      shrl(str1, 1);
    }
    addl(cnt1, str1);
    decrementl(cnt1);   // Shift to next element
    cmpl(cnt1, cnt2);
    jcc(Assembler::negative, RET_NOT_FOUND);  // Left less then substring

    addptr(result, (1<<scale1));
  } // non constant

  // Scan string for start of substr in 16-byte vectors
  bind(SCAN_TO_SUBSTR);
  assert(cnt1 == rdx && cnt2 == rax && tmp == rcx, "pcmpestri");
  pcmpestri(vec, Address(result, 0), mode);
  jccb(Assembler::below, FOUND_CANDIDATE);   // CF == 1
  subl(cnt1, stride);
  jccb(Assembler::lessEqual, RET_NOT_FOUND); // Scanned full string
  cmpl(cnt1, cnt2);
  jccb(Assembler::negative, RET_NOT_FOUND);  // Left less then substring
  addptr(result, 16);

  bind(ADJUST_STR);
  cmpl(cnt1, stride); // Do not read beyond string
  jccb(Assembler::greaterEqual, SCAN_TO_SUBSTR);
  // Back-up string to avoid reading beyond string.
  lea(result, Address(result, cnt1, scale1, -16));
  movl(cnt1, stride);
  jmpb(SCAN_TO_SUBSTR);

  // Found a potential substr
  bind(FOUND_CANDIDATE);
  // After pcmpestri tmp(rcx) contains matched element index

  // Make sure string is still long enough
  subl(cnt1, tmp);
  cmpl(cnt1, cnt2);
  jccb(Assembler::greaterEqual, FOUND_SUBSTR);
  // Left less then substring.

  bind(RET_NOT_FOUND);
  movl(result, -1);
  jmp(CLEANUP);

  bind(FOUND_SUBSTR);
  // Compute start addr of substr
  lea(result, Address(result, tmp, scale1));
  if (int_cnt2 > 0) { // Constant substring
    // Repeat search for small substring (< 8 chars)
    // from new point without reloading substring.
    // Have to check that we don't read beyond string.
    cmpl(tmp, stride-int_cnt2);
    jccb(Assembler::greater, ADJUST_STR);
    // Fall through if matched whole substring.
  } else { // non constant
    assert(int_cnt2 == -1, "should be != 0");

    addl(tmp, cnt2);
    // Found result if we matched whole substring.
    cmpl(tmp, stride);
    jcc(Assembler::lessEqual, RET_FOUND);

    // Repeat search for small substring (<= 8 chars)
    // from new point 'str1' without reloading substring.
    cmpl(cnt2, stride);
    // Have to check that we don't read beyond string.
    jccb(Assembler::lessEqual, ADJUST_STR);

    Label CHECK_NEXT, CONT_SCAN_SUBSTR, RET_FOUND_LONG;
    // Compare the rest of substring (> 8 chars).
    movptr(str1, result);

    cmpl(tmp, cnt2);
    // First 8 chars are already matched.
    jccb(Assembler::equal, CHECK_NEXT);

    bind(SCAN_SUBSTR);
    pcmpestri(vec, Address(str1, 0), mode);
    // Need to reload strings pointers if not matched whole vector
    jcc(Assembler::noOverflow, RELOAD_SUBSTR); // OF == 0

    bind(CHECK_NEXT);
    subl(cnt2, stride);
    jccb(Assembler::lessEqual, RET_FOUND_LONG); // Found full substring
    addptr(str1, 16);
    if (ae == StrIntrinsicNode::UL) {
      addptr(str2, 8);
    } else {
      addptr(str2, 16);
    }
    subl(cnt1, stride);
    cmpl(cnt2, stride); // Do not read beyond substring
    jccb(Assembler::greaterEqual, CONT_SCAN_SUBSTR);
    // Back-up strings to avoid reading beyond substring.

    if (ae == StrIntrinsicNode::UL) {
      lea(str2, Address(str2, cnt2, scale2, -8));
      lea(str1, Address(str1, cnt2, scale1, -16));
    } else {
      lea(str2, Address(str2, cnt2, scale2, -16));
      lea(str1, Address(str1, cnt2, scale1, -16));
    }
    subl(cnt1, cnt2);
    movl(cnt2, stride);
    addl(cnt1, stride);
    bind(CONT_SCAN_SUBSTR);
    if (ae == StrIntrinsicNode::UL) {
      pmovzxbw(vec, Address(str2, 0));
    } else {
      movdqu(vec, Address(str2, 0));
    }
    jmp(SCAN_SUBSTR);

    bind(RET_FOUND_LONG);
    movptr(str1, Address(rsp, wordSize));
  } // non constant

  bind(RET_FOUND);
  // Compute substr offset
  subptr(result, str1);
  if (ae == StrIntrinsicNode::UU || ae == StrIntrinsicNode::UL) {
    shrl(result, 1); // index
  }
  bind(CLEANUP);
  pop(rsp); // restore SP

} // string_indexof

void C2_MacroAssembler::string_indexof_char(Register str1, Register cnt1, Register ch, Register result,
                                            XMMRegister vec1, XMMRegister vec2, XMMRegister vec3, Register tmp) {
  ShortBranchVerifier sbv(this);
  assert(UseSSE42Intrinsics, "SSE4.2 intrinsics are required");

  int stride = 8;

  Label FOUND_CHAR, SCAN_TO_CHAR, SCAN_TO_CHAR_LOOP,
        SCAN_TO_8_CHAR, SCAN_TO_8_CHAR_LOOP, SCAN_TO_16_CHAR_LOOP,
        RET_NOT_FOUND, SCAN_TO_8_CHAR_INIT,
        FOUND_SEQ_CHAR, DONE_LABEL;

  movptr(result, str1);
  if (UseAVX >= 2) {
    cmpl(cnt1, stride);
    jcc(Assembler::less, SCAN_TO_CHAR);
    cmpl(cnt1, 2*stride);
    jcc(Assembler::less, SCAN_TO_8_CHAR_INIT);
    movdl(vec1, ch);
    vpbroadcastw(vec1, vec1, Assembler::AVX_256bit);
    vpxor(vec2, vec2);
    movl(tmp, cnt1);
    andl(tmp, 0xFFFFFFF0);  //vector count (in chars)
    andl(cnt1,0x0000000F);  //tail count (in chars)

    bind(SCAN_TO_16_CHAR_LOOP);
    vmovdqu(vec3, Address(result, 0));
    vpcmpeqw(vec3, vec3, vec1, 1);
    vptest(vec2, vec3);
    jcc(Assembler::carryClear, FOUND_CHAR);
    addptr(result, 32);
    subl(tmp, 2*stride);
    jcc(Assembler::notZero, SCAN_TO_16_CHAR_LOOP);
    jmp(SCAN_TO_8_CHAR);
    bind(SCAN_TO_8_CHAR_INIT);
    movdl(vec1, ch);
    pshuflw(vec1, vec1, 0x00);
    pshufd(vec1, vec1, 0);
    pxor(vec2, vec2);
  }
  bind(SCAN_TO_8_CHAR);
  cmpl(cnt1, stride);
  jcc(Assembler::less, SCAN_TO_CHAR);
  if (UseAVX < 2) {
    movdl(vec1, ch);
    pshuflw(vec1, vec1, 0x00);
    pshufd(vec1, vec1, 0);
    pxor(vec2, vec2);
  }
  movl(tmp, cnt1);
  andl(tmp, 0xFFFFFFF8);  //vector count (in chars)
  andl(cnt1,0x00000007);  //tail count (in chars)

  bind(SCAN_TO_8_CHAR_LOOP);
  movdqu(vec3, Address(result, 0));
  pcmpeqw(vec3, vec1);
  ptest(vec2, vec3);
  jcc(Assembler::carryClear, FOUND_CHAR);
  addptr(result, 16);
  subl(tmp, stride);
  jcc(Assembler::notZero, SCAN_TO_8_CHAR_LOOP);
  bind(SCAN_TO_CHAR);
  testl(cnt1, cnt1);
  jcc(Assembler::zero, RET_NOT_FOUND);
  bind(SCAN_TO_CHAR_LOOP);
  load_unsigned_short(tmp, Address(result, 0));
  cmpl(ch, tmp);
  jccb(Assembler::equal, FOUND_SEQ_CHAR);
  addptr(result, 2);
  subl(cnt1, 1);
  jccb(Assembler::zero, RET_NOT_FOUND);
  jmp(SCAN_TO_CHAR_LOOP);

  bind(RET_NOT_FOUND);
  movl(result, -1);
  jmpb(DONE_LABEL);

  bind(FOUND_CHAR);
  if (UseAVX >= 2) {
    vpmovmskb(tmp, vec3);
  } else {
    pmovmskb(tmp, vec3);
  }
  bsfl(ch, tmp);
  addptr(result, ch);

  bind(FOUND_SEQ_CHAR);
  subptr(result, str1);
  shrl(result, 1);

  bind(DONE_LABEL);
} // string_indexof_char

void C2_MacroAssembler::stringL_indexof_char(Register str1, Register cnt1, Register ch, Register result,
                                            XMMRegister vec1, XMMRegister vec2, XMMRegister vec3, Register tmp) {
  ShortBranchVerifier sbv(this);
  assert(UseSSE42Intrinsics, "SSE4.2 intrinsics are required");

  int stride = 16;

  Label FOUND_CHAR, SCAN_TO_CHAR_INIT, SCAN_TO_CHAR_LOOP,
        SCAN_TO_16_CHAR, SCAN_TO_16_CHAR_LOOP, SCAN_TO_32_CHAR_LOOP,
        RET_NOT_FOUND, SCAN_TO_16_CHAR_INIT,
        FOUND_SEQ_CHAR, DONE_LABEL;

  movptr(result, str1);
  if (UseAVX >= 2) {
    cmpl(cnt1, stride);
    jcc(Assembler::less, SCAN_TO_CHAR_INIT);
    cmpl(cnt1, stride*2);
    jcc(Assembler::less, SCAN_TO_16_CHAR_INIT);
    movdl(vec1, ch);
    vpbroadcastb(vec1, vec1, Assembler::AVX_256bit);
    vpxor(vec2, vec2);
    movl(tmp, cnt1);
    andl(tmp, 0xFFFFFFE0);  //vector count (in chars)
    andl(cnt1,0x0000001F);  //tail count (in chars)

    bind(SCAN_TO_32_CHAR_LOOP);
    vmovdqu(vec3, Address(result, 0));
    vpcmpeqb(vec3, vec3, vec1, Assembler::AVX_256bit);
    vptest(vec2, vec3);
    jcc(Assembler::carryClear, FOUND_CHAR);
    addptr(result, 32);
    subl(tmp, stride*2);
    jcc(Assembler::notZero, SCAN_TO_32_CHAR_LOOP);
    jmp(SCAN_TO_16_CHAR);

    bind(SCAN_TO_16_CHAR_INIT);
    movdl(vec1, ch);
    pxor(vec2, vec2);
    pshufb(vec1, vec2);
  }

  bind(SCAN_TO_16_CHAR);
  cmpl(cnt1, stride);
  jcc(Assembler::less, SCAN_TO_CHAR_INIT);//less than 16 entries left
  if (UseAVX < 2) {
    movdl(vec1, ch);
    pxor(vec2, vec2);
    pshufb(vec1, vec2);
  }
  movl(tmp, cnt1);
  andl(tmp, 0xFFFFFFF0);  //vector count (in bytes)
  andl(cnt1,0x0000000F);  //tail count (in bytes)

  bind(SCAN_TO_16_CHAR_LOOP);
  movdqu(vec3, Address(result, 0));
  pcmpeqb(vec3, vec1);
  ptest(vec2, vec3);
  jcc(Assembler::carryClear, FOUND_CHAR);
  addptr(result, 16);
  subl(tmp, stride);
  jcc(Assembler::notZero, SCAN_TO_16_CHAR_LOOP);//last 16 items...

  bind(SCAN_TO_CHAR_INIT);
  testl(cnt1, cnt1);
  jcc(Assembler::zero, RET_NOT_FOUND);
  bind(SCAN_TO_CHAR_LOOP);
  load_unsigned_byte(tmp, Address(result, 0));
  cmpl(ch, tmp);
  jccb(Assembler::equal, FOUND_SEQ_CHAR);
  addptr(result, 1);
  subl(cnt1, 1);
  jccb(Assembler::zero, RET_NOT_FOUND);
  jmp(SCAN_TO_CHAR_LOOP);

  bind(RET_NOT_FOUND);
  movl(result, -1);
  jmpb(DONE_LABEL);

  bind(FOUND_CHAR);
  if (UseAVX >= 2) {
    vpmovmskb(tmp, vec3);
  } else {
    pmovmskb(tmp, vec3);
  }
  bsfl(ch, tmp);
  addptr(result, ch);

  bind(FOUND_SEQ_CHAR);
  subptr(result, str1);

  bind(DONE_LABEL);
} // stringL_indexof_char

int C2_MacroAssembler::arrays_hashcode_elsize(BasicType eltype) {
  switch (eltype) {
  case T_BOOLEAN: return sizeof(jboolean);
  case T_BYTE:  return sizeof(jbyte);
  case T_SHORT: return sizeof(jshort);
  case T_CHAR:  return sizeof(jchar);
  case T_INT:   return sizeof(jint);
  default:
    ShouldNotReachHere();
    return -1;
  }
}

void C2_MacroAssembler::arrays_hashcode_elload(Register dst, Address src, BasicType eltype) {
  switch (eltype) {
  // T_BOOLEAN used as surrogate for unsigned byte
  case T_BOOLEAN: movzbl(dst, src);   break;
  case T_BYTE:    movsbl(dst, src);   break;
  case T_SHORT:   movswl(dst, src);   break;
  case T_CHAR:    movzwl(dst, src);   break;
  case T_INT:     movl(dst, src);     break;
  default:
    ShouldNotReachHere();
  }
}

void C2_MacroAssembler::arrays_hashcode_elvload(XMMRegister dst, Address src, BasicType eltype) {
  load_vector(dst, src, arrays_hashcode_elsize(eltype) * 8);
}

void C2_MacroAssembler::arrays_hashcode_elvload(XMMRegister dst, AddressLiteral src, BasicType eltype) {
  load_vector(dst, src, arrays_hashcode_elsize(eltype) * 8);
}

void C2_MacroAssembler::arrays_hashcode_elvcast(XMMRegister dst, BasicType eltype) {
  const int vlen = Assembler::AVX_256bit;
  switch (eltype) {
  case T_BOOLEAN: vector_unsigned_cast(dst, dst, vlen, T_BYTE, T_INT);  break;
  case T_BYTE:      vector_signed_cast(dst, dst, vlen, T_BYTE, T_INT);  break;
  case T_SHORT:     vector_signed_cast(dst, dst, vlen, T_SHORT, T_INT); break;
  case T_CHAR:    vector_unsigned_cast(dst, dst, vlen, T_SHORT, T_INT); break;
  case T_INT:
    // do nothing
    break;
  default:
    ShouldNotReachHere();
  }
}

void C2_MacroAssembler::arrays_hashcode(Register ary1, Register cnt1, Register result,
                                        Register index, Register tmp2, Register tmp3, XMMRegister vnext,
                                        XMMRegister vcoef0, XMMRegister vcoef1, XMMRegister vcoef2, XMMRegister vcoef3,
                                        XMMRegister vresult0, XMMRegister vresult1, XMMRegister vresult2, XMMRegister vresult3,
                                        XMMRegister vtmp0, XMMRegister vtmp1, XMMRegister vtmp2, XMMRegister vtmp3,
                                        BasicType eltype) {
  ShortBranchVerifier sbv(this);
  assert(UseAVX >= 2, "AVX2 intrinsics are required");
  assert_different_registers(ary1, cnt1, result, index, tmp2, tmp3);
  assert_different_registers(vnext, vcoef0, vcoef1, vcoef2, vcoef3, vresult0, vresult1, vresult2, vresult3, vtmp0, vtmp1, vtmp2, vtmp3);

  Label SHORT_UNROLLED_BEGIN, SHORT_UNROLLED_LOOP_BEGIN,
        SHORT_UNROLLED_LOOP_EXIT,
        UNROLLED_SCALAR_LOOP_BEGIN, UNROLLED_SCALAR_SKIP, UNROLLED_SCALAR_RESUME,
        UNROLLED_VECTOR_LOOP_BEGIN,
        END;
  switch (eltype) {
  case T_BOOLEAN: BLOCK_COMMENT("arrays_hashcode(unsigned byte) {"); break;
  case T_CHAR:    BLOCK_COMMENT("arrays_hashcode(char) {");          break;
  case T_BYTE:    BLOCK_COMMENT("arrays_hashcode(byte) {");          break;
  case T_SHORT:   BLOCK_COMMENT("arrays_hashcode(short) {");         break;
  case T_INT:     BLOCK_COMMENT("arrays_hashcode(int) {");           break;
  default:        BLOCK_COMMENT("arrays_hashcode {");                break;
  }

  // For "renaming" for readibility of the code
  XMMRegister vcoef[] = { vcoef0, vcoef1, vcoef2, vcoef3 },
              vresult[] = { vresult0, vresult1, vresult2, vresult3 },
              vtmp[] = { vtmp0, vtmp1, vtmp2, vtmp3 };

  const int elsize = arrays_hashcode_elsize(eltype);

  /*
    if (cnt1 >= 2) {
      if (cnt1 >= 32) {
        UNROLLED VECTOR LOOP
      }
      UNROLLED SCALAR LOOP
    }
    SINGLE SCALAR
   */

  cmpl(cnt1, 32);
  jcc(Assembler::less, SHORT_UNROLLED_BEGIN);

  // cnt1 >= 32 && generate_vectorized_loop
  xorl(index, index);

  // vresult = IntVector.zero(I256);
  for (int idx = 0; idx < 4; idx++) {
    vpxor(vresult[idx], vresult[idx]);
  }
  // vnext = IntVector.broadcast(I256, power_of_31_backwards[0]);
  Register bound = tmp2;
  Register next = tmp3;
  lea(tmp2, ExternalAddress(StubRoutines::x86::arrays_hashcode_powers_of_31() + (0 * sizeof(jint))));
  movl(next, Address(tmp2, 0));
  movdl(vnext, next);
  vpbroadcastd(vnext, vnext, Assembler::AVX_256bit);

  // index = 0;
  // bound = cnt1 & ~(32 - 1);
  movl(bound, cnt1);
  andl(bound, ~(32 - 1));
  // for (; index < bound; index += 32) {
  bind(UNROLLED_VECTOR_LOOP_BEGIN);
  // result *= next;
  imull(result, next);
  // loop fission to upfront the cost of fetching from memory, OOO execution
  // can then hopefully do a better job of prefetching
  for (int idx = 0; idx < 4; idx++) {
    arrays_hashcode_elvload(vtmp[idx], Address(ary1, index, Address::times(elsize), 8 * idx * elsize), eltype);
  }
  // vresult = vresult * vnext + ary1[index+8*idx:index+8*idx+7];
  for (int idx = 0; idx < 4; idx++) {
    vpmulld(vresult[idx], vresult[idx], vnext, Assembler::AVX_256bit);
    arrays_hashcode_elvcast(vtmp[idx], eltype);
    vpaddd(vresult[idx], vresult[idx], vtmp[idx], Assembler::AVX_256bit);
  }
  // index += 32;
  addl(index, 32);
  // index < bound;
  cmpl(index, bound);
  jcc(Assembler::less, UNROLLED_VECTOR_LOOP_BEGIN);
  // }

  lea(ary1, Address(ary1, bound, Address::times(elsize)));
  subl(cnt1, bound);
  // release bound

  // vresult *= IntVector.fromArray(I256, power_of_31_backwards, 1);
  for (int idx = 0; idx < 4; idx++) {
    lea(tmp2, ExternalAddress(StubRoutines::x86::arrays_hashcode_powers_of_31() + ((8 * idx + 1) * sizeof(jint))));
    arrays_hashcode_elvload(vcoef[idx], Address(tmp2, 0), T_INT);
    vpmulld(vresult[idx], vresult[idx], vcoef[idx], Assembler::AVX_256bit);
  }
  // result += vresult.reduceLanes(ADD);
  for (int idx = 0; idx < 4; idx++) {
    reduceI(Op_AddReductionVI, 256/(sizeof(jint) * 8), result, result, vresult[idx], vtmp[(idx * 2 + 0) % 4], vtmp[(idx * 2 + 1) % 4]);
  }

  // } else if (cnt1 < 32) {

  bind(SHORT_UNROLLED_BEGIN);
  // int i = 1;
  movl(index, 1);
  cmpl(index, cnt1);
  jcc(Assembler::greaterEqual, SHORT_UNROLLED_LOOP_EXIT);

  // for (; i < cnt1 ; i += 2) {
  bind(SHORT_UNROLLED_LOOP_BEGIN);
  movl(tmp3, 961);
  imull(result, tmp3);
  arrays_hashcode_elload(tmp2, Address(ary1, index, Address::times(elsize), -elsize), eltype);
  movl(tmp3, tmp2);
  shll(tmp3, 5);
  subl(tmp3, tmp2);
  addl(result, tmp3);
  arrays_hashcode_elload(tmp3, Address(ary1, index, Address::times(elsize)), eltype);
  addl(result, tmp3);
  addl(index, 2);
  cmpl(index, cnt1);
  jccb(Assembler::less, SHORT_UNROLLED_LOOP_BEGIN);

  // }
  // if (i >= cnt1) {
  bind(SHORT_UNROLLED_LOOP_EXIT);
  jccb(Assembler::greater, END);
  movl(tmp2, result);
  shll(result, 5);
  subl(result, tmp2);
  arrays_hashcode_elload(tmp3, Address(ary1, index, Address::times(elsize), -elsize), eltype);
  addl(result, tmp3);
  // }
  bind(END);

  BLOCK_COMMENT("} // arrays_hashcode");

} // arrays_hashcode

// helper function for string_compare
void C2_MacroAssembler::load_next_elements(Register elem1, Register elem2, Register str1, Register str2,
                                           Address::ScaleFactor scale, Address::ScaleFactor scale1,
                                           Address::ScaleFactor scale2, Register index, int ae) {
  if (ae == StrIntrinsicNode::LL) {
    load_unsigned_byte(elem1, Address(str1, index, scale, 0));
    load_unsigned_byte(elem2, Address(str2, index, scale, 0));
  } else if (ae == StrIntrinsicNode::UU) {
    load_unsigned_short(elem1, Address(str1, index, scale, 0));
    load_unsigned_short(elem2, Address(str2, index, scale, 0));
  } else {
    load_unsigned_byte(elem1, Address(str1, index, scale1, 0));
    load_unsigned_short(elem2, Address(str2, index, scale2, 0));
  }
}

// Compare strings, used for char[] and byte[].
void C2_MacroAssembler::string_compare(Register str1, Register str2,
                                       Register cnt1, Register cnt2, Register result,
                                       XMMRegister vec1, int ae, KRegister mask) {
  ShortBranchVerifier sbv(this);
  Label LENGTH_DIFF_LABEL, POP_LABEL, DONE_LABEL, WHILE_HEAD_LABEL;
  Label COMPARE_WIDE_VECTORS_LOOP_FAILED;  // used only _LP64 && AVX3
  int stride, stride2, adr_stride, adr_stride1, adr_stride2;
  int stride2x2 = 0x40;
  Address::ScaleFactor scale = Address::no_scale;
  Address::ScaleFactor scale1 = Address::no_scale;
  Address::ScaleFactor scale2 = Address::no_scale;

  if (ae != StrIntrinsicNode::LL) {
    stride2x2 = 0x20;
  }

  if (ae == StrIntrinsicNode::LU || ae == StrIntrinsicNode::UL) {
    shrl(cnt2, 1);
  }
  // Compute the minimum of the string lengths and the
  // difference of the string lengths (stack).
  // Do the conditional move stuff
  movl(result, cnt1);
  subl(cnt1, cnt2);
  push(cnt1);
  cmov32(Assembler::lessEqual, cnt2, result);    // cnt2 = min(cnt1, cnt2)

  // Is the minimum length zero?
  testl(cnt2, cnt2);
  jcc(Assembler::zero, LENGTH_DIFF_LABEL);
  if (ae == StrIntrinsicNode::LL) {
    // Load first bytes
    load_unsigned_byte(result, Address(str1, 0));  // result = str1[0]
    load_unsigned_byte(cnt1, Address(str2, 0));    // cnt1   = str2[0]
  } else if (ae == StrIntrinsicNode::UU) {
    // Load first characters
    load_unsigned_short(result, Address(str1, 0));
    load_unsigned_short(cnt1, Address(str2, 0));
  } else {
    load_unsigned_byte(result, Address(str1, 0));
    load_unsigned_short(cnt1, Address(str2, 0));
  }
  subl(result, cnt1);
  jcc(Assembler::notZero,  POP_LABEL);

  if (ae == StrIntrinsicNode::UU) {
    // Divide length by 2 to get number of chars
    shrl(cnt2, 1);
  }
  cmpl(cnt2, 1);
  jcc(Assembler::equal, LENGTH_DIFF_LABEL);

  // Check if the strings start at the same location and setup scale and stride
  if (ae == StrIntrinsicNode::LL || ae == StrIntrinsicNode::UU) {
    cmpptr(str1, str2);
    jcc(Assembler::equal, LENGTH_DIFF_LABEL);
    if (ae == StrIntrinsicNode::LL) {
      scale = Address::times_1;
      stride = 16;
    } else {
      scale = Address::times_2;
      stride = 8;
    }
  } else {
    scale1 = Address::times_1;
    scale2 = Address::times_2;
    // scale not used
    stride = 8;
  }

  if (UseAVX >= 2 && UseSSE42Intrinsics) {
    Label COMPARE_WIDE_VECTORS, VECTOR_NOT_EQUAL, COMPARE_WIDE_TAIL, COMPARE_SMALL_STR;
    Label COMPARE_WIDE_VECTORS_LOOP, COMPARE_16_CHARS, COMPARE_INDEX_CHAR;
    Label COMPARE_WIDE_VECTORS_LOOP_AVX2;
    Label COMPARE_TAIL_LONG;
    Label COMPARE_WIDE_VECTORS_LOOP_AVX3;  // used only _LP64 && AVX3

    int pcmpmask = 0x19;
    if (ae == StrIntrinsicNode::LL) {
      pcmpmask &= ~0x01;
    }

    // Setup to compare 16-chars (32-bytes) vectors,
    // start from first character again because it has aligned address.
    if (ae == StrIntrinsicNode::LL) {
      stride2 = 32;
    } else {
      stride2 = 16;
    }
    if (ae == StrIntrinsicNode::LL || ae == StrIntrinsicNode::UU) {
      adr_stride = stride << scale;
    } else {
      adr_stride1 = 8;  //stride << scale1;
      adr_stride2 = 16; //stride << scale2;
    }

    assert(result == rax && cnt2 == rdx && cnt1 == rcx, "pcmpestri");
    // rax and rdx are used by pcmpestri as elements counters
    movl(result, cnt2);
    andl(cnt2, ~(stride2-1));   // cnt2 holds the vector count
    jcc(Assembler::zero, COMPARE_TAIL_LONG);

    // fast path : compare first 2 8-char vectors.
    bind(COMPARE_16_CHARS);
    if (ae == StrIntrinsicNode::LL || ae == StrIntrinsicNode::UU) {
      movdqu(vec1, Address(str1, 0));
    } else {
      pmovzxbw(vec1, Address(str1, 0));
    }
    pcmpestri(vec1, Address(str2, 0), pcmpmask);
    jccb(Assembler::below, COMPARE_INDEX_CHAR);

    if (ae == StrIntrinsicNode::LL || ae == StrIntrinsicNode::UU) {
      movdqu(vec1, Address(str1, adr_stride));
      pcmpestri(vec1, Address(str2, adr_stride), pcmpmask);
    } else {
      pmovzxbw(vec1, Address(str1, adr_stride1));
      pcmpestri(vec1, Address(str2, adr_stride2), pcmpmask);
    }
    jccb(Assembler::aboveEqual, COMPARE_WIDE_VECTORS);
    addl(cnt1, stride);

    // Compare the characters at index in cnt1
    bind(COMPARE_INDEX_CHAR); // cnt1 has the offset of the mismatching character
    load_next_elements(result, cnt2, str1, str2, scale, scale1, scale2, cnt1, ae);
    subl(result, cnt2);
    jmp(POP_LABEL);

    // Setup the registers to start vector comparison loop
    bind(COMPARE_WIDE_VECTORS);
    if (ae == StrIntrinsicNode::LL || ae == StrIntrinsicNode::UU) {
      lea(str1, Address(str1, result, scale));
      lea(str2, Address(str2, result, scale));
    } else {
      lea(str1, Address(str1, result, scale1));
      lea(str2, Address(str2, result, scale2));
    }
    subl(result, stride2);
    subl(cnt2, stride2);
    jcc(Assembler::zero, COMPARE_WIDE_TAIL);
    negptr(result);

    //  In a loop, compare 16-chars (32-bytes) at once using (vpxor+vptest)
    bind(COMPARE_WIDE_VECTORS_LOOP);

#ifdef _LP64
    if ((AVX3Threshold == 0) && VM_Version::supports_avx512vlbw()) { // trying 64 bytes fast loop
      cmpl(cnt2, stride2x2);
      jccb(Assembler::below, COMPARE_WIDE_VECTORS_LOOP_AVX2);
      testl(cnt2, stride2x2-1);   // cnt2 holds the vector count
      jccb(Assembler::notZero, COMPARE_WIDE_VECTORS_LOOP_AVX2);   // means we cannot subtract by 0x40

      bind(COMPARE_WIDE_VECTORS_LOOP_AVX3); // the hottest loop
      if (ae == StrIntrinsicNode::LL || ae == StrIntrinsicNode::UU) {
        evmovdquq(vec1, Address(str1, result, scale), Assembler::AVX_512bit);
        evpcmpeqb(mask, vec1, Address(str2, result, scale), Assembler::AVX_512bit); // k7 == 11..11, if operands equal, otherwise k7 has some 0
      } else {
        vpmovzxbw(vec1, Address(str1, result, scale1), Assembler::AVX_512bit);
        evpcmpeqb(mask, vec1, Address(str2, result, scale2), Assembler::AVX_512bit); // k7 == 11..11, if operands equal, otherwise k7 has some 0
      }
      kortestql(mask, mask);
      jcc(Assembler::aboveEqual, COMPARE_WIDE_VECTORS_LOOP_FAILED);     // miscompare
      addptr(result, stride2x2);  // update since we already compared at this addr
      subl(cnt2, stride2x2);      // and sub the size too
      jccb(Assembler::notZero, COMPARE_WIDE_VECTORS_LOOP_AVX3);

      vpxor(vec1, vec1);
      jmpb(COMPARE_WIDE_TAIL);
    }//if (VM_Version::supports_avx512vlbw())
#endif // _LP64


    bind(COMPARE_WIDE_VECTORS_LOOP_AVX2);
    if (ae == StrIntrinsicNode::LL || ae == StrIntrinsicNode::UU) {
      vmovdqu(vec1, Address(str1, result, scale));
      vpxor(vec1, Address(str2, result, scale));
    } else {
      vpmovzxbw(vec1, Address(str1, result, scale1), Assembler::AVX_256bit);
      vpxor(vec1, Address(str2, result, scale2));
    }
    vptest(vec1, vec1);
    jcc(Assembler::notZero, VECTOR_NOT_EQUAL);
    addptr(result, stride2);
    subl(cnt2, stride2);
    jcc(Assembler::notZero, COMPARE_WIDE_VECTORS_LOOP);
    // clean upper bits of YMM registers
    vpxor(vec1, vec1);

    // compare wide vectors tail
    bind(COMPARE_WIDE_TAIL);
    testptr(result, result);
    jcc(Assembler::zero, LENGTH_DIFF_LABEL);

    movl(result, stride2);
    movl(cnt2, result);
    negptr(result);
    jmp(COMPARE_WIDE_VECTORS_LOOP_AVX2);

    // Identifies the mismatching (higher or lower)16-bytes in the 32-byte vectors.
    bind(VECTOR_NOT_EQUAL);
    // clean upper bits of YMM registers
    vpxor(vec1, vec1);
    if (ae == StrIntrinsicNode::LL || ae == StrIntrinsicNode::UU) {
      lea(str1, Address(str1, result, scale));
      lea(str2, Address(str2, result, scale));
    } else {
      lea(str1, Address(str1, result, scale1));
      lea(str2, Address(str2, result, scale2));
    }
    jmp(COMPARE_16_CHARS);

    // Compare tail chars, length between 1 to 15 chars
    bind(COMPARE_TAIL_LONG);
    movl(cnt2, result);
    cmpl(cnt2, stride);
    jcc(Assembler::less, COMPARE_SMALL_STR);

    if (ae == StrIntrinsicNode::LL || ae == StrIntrinsicNode::UU) {
      movdqu(vec1, Address(str1, 0));
    } else {
      pmovzxbw(vec1, Address(str1, 0));
    }
    pcmpestri(vec1, Address(str2, 0), pcmpmask);
    jcc(Assembler::below, COMPARE_INDEX_CHAR);
    subptr(cnt2, stride);
    jcc(Assembler::zero, LENGTH_DIFF_LABEL);
    if (ae == StrIntrinsicNode::LL || ae == StrIntrinsicNode::UU) {
      lea(str1, Address(str1, result, scale));
      lea(str2, Address(str2, result, scale));
    } else {
      lea(str1, Address(str1, result, scale1));
      lea(str2, Address(str2, result, scale2));
    }
    negptr(cnt2);
    jmpb(WHILE_HEAD_LABEL);

    bind(COMPARE_SMALL_STR);
  } else if (UseSSE42Intrinsics) {
    Label COMPARE_WIDE_VECTORS, VECTOR_NOT_EQUAL, COMPARE_TAIL;
    int pcmpmask = 0x19;
    // Setup to compare 8-char (16-byte) vectors,
    // start from first character again because it has aligned address.
    movl(result, cnt2);
    andl(cnt2, ~(stride - 1));   // cnt2 holds the vector count
    if (ae == StrIntrinsicNode::LL) {
      pcmpmask &= ~0x01;
    }
    jcc(Assembler::zero, COMPARE_TAIL);
    if (ae == StrIntrinsicNode::LL || ae == StrIntrinsicNode::UU) {
      lea(str1, Address(str1, result, scale));
      lea(str2, Address(str2, result, scale));
    } else {
      lea(str1, Address(str1, result, scale1));
      lea(str2, Address(str2, result, scale2));
    }
    negptr(result);

    // pcmpestri
    //   inputs:
    //     vec1- substring
    //     rax - negative string length (elements count)
    //     mem - scanned string
    //     rdx - string length (elements count)
    //     pcmpmask - cmp mode: 11000 (string compare with negated result)
    //               + 00 (unsigned bytes) or  + 01 (unsigned shorts)
    //   outputs:
    //     rcx - first mismatched element index
    assert(result == rax && cnt2 == rdx && cnt1 == rcx, "pcmpestri");

    bind(COMPARE_WIDE_VECTORS);
    if (ae == StrIntrinsicNode::LL || ae == StrIntrinsicNode::UU) {
      movdqu(vec1, Address(str1, result, scale));
      pcmpestri(vec1, Address(str2, result, scale), pcmpmask);
    } else {
      pmovzxbw(vec1, Address(str1, result, scale1));
      pcmpestri(vec1, Address(str2, result, scale2), pcmpmask);
    }
    // After pcmpestri cnt1(rcx) contains mismatched element index

    jccb(Assembler::below, VECTOR_NOT_EQUAL);  // CF==1
    addptr(result, stride);
    subptr(cnt2, stride);
    jccb(Assembler::notZero, COMPARE_WIDE_VECTORS);

    // compare wide vectors tail
    testptr(result, result);
    jcc(Assembler::zero, LENGTH_DIFF_LABEL);

    movl(cnt2, stride);
    movl(result, stride);
    negptr(result);
    if (ae == StrIntrinsicNode::LL || ae == StrIntrinsicNode::UU) {
      movdqu(vec1, Address(str1, result, scale));
      pcmpestri(vec1, Address(str2, result, scale), pcmpmask);
    } else {
      pmovzxbw(vec1, Address(str1, result, scale1));
      pcmpestri(vec1, Address(str2, result, scale2), pcmpmask);
    }
    jccb(Assembler::aboveEqual, LENGTH_DIFF_LABEL);

    // Mismatched characters in the vectors
    bind(VECTOR_NOT_EQUAL);
    addptr(cnt1, result);
    load_next_elements(result, cnt2, str1, str2, scale, scale1, scale2, cnt1, ae);
    subl(result, cnt2);
    jmpb(POP_LABEL);

    bind(COMPARE_TAIL); // limit is zero
    movl(cnt2, result);
    // Fallthru to tail compare
  }
  // Shift str2 and str1 to the end of the arrays, negate min
  if (ae == StrIntrinsicNode::LL || ae == StrIntrinsicNode::UU) {
    lea(str1, Address(str1, cnt2, scale));
    lea(str2, Address(str2, cnt2, scale));
  } else {
    lea(str1, Address(str1, cnt2, scale1));
    lea(str2, Address(str2, cnt2, scale2));
  }
  decrementl(cnt2);  // first character was compared already
  negptr(cnt2);

  // Compare the rest of the elements
  bind(WHILE_HEAD_LABEL);
  load_next_elements(result, cnt1, str1, str2, scale, scale1, scale2, cnt2, ae);
  subl(result, cnt1);
  jccb(Assembler::notZero, POP_LABEL);
  increment(cnt2);
  jccb(Assembler::notZero, WHILE_HEAD_LABEL);

  // Strings are equal up to min length.  Return the length difference.
  bind(LENGTH_DIFF_LABEL);
  pop(result);
  if (ae == StrIntrinsicNode::UU) {
    // Divide diff by 2 to get number of chars
    sarl(result, 1);
  }
  jmpb(DONE_LABEL);

#ifdef _LP64
  if (VM_Version::supports_avx512vlbw()) {

    bind(COMPARE_WIDE_VECTORS_LOOP_FAILED);

    kmovql(cnt1, mask);
    notq(cnt1);
    bsfq(cnt2, cnt1);
    if (ae != StrIntrinsicNode::LL) {
      // Divide diff by 2 to get number of chars
      sarl(cnt2, 1);
    }
    addq(result, cnt2);
    if (ae == StrIntrinsicNode::LL) {
      load_unsigned_byte(cnt1, Address(str2, result));
      load_unsigned_byte(result, Address(str1, result));
    } else if (ae == StrIntrinsicNode::UU) {
      load_unsigned_short(cnt1, Address(str2, result, scale));
      load_unsigned_short(result, Address(str1, result, scale));
    } else {
      load_unsigned_short(cnt1, Address(str2, result, scale2));
      load_unsigned_byte(result, Address(str1, result, scale1));
    }
    subl(result, cnt1);
    jmpb(POP_LABEL);
  }//if (VM_Version::supports_avx512vlbw())
#endif // _LP64

  // Discard the stored length difference
  bind(POP_LABEL);
  pop(cnt1);

  // That's it
  bind(DONE_LABEL);
  if(ae == StrIntrinsicNode::UL) {
    negl(result);
  }

}

// Search for Non-ASCII character (Negative byte value) in a byte array,
// return the index of the first such character, otherwise the length
// of the array segment searched.
//   ..\jdk\src\java.base\share\classes\java\lang\StringCoding.java
//   @IntrinsicCandidate
//   public static int countPositives(byte[] ba, int off, int len) {
//     for (int i = off; i < off + len; i++) {
//       if (ba[i] < 0) {
//         return i - off;
//       }
//     }
//     return len;
//   }
void C2_MacroAssembler::count_positives(Register ary1, Register len,
  Register result, Register tmp1,
  XMMRegister vec1, XMMRegister vec2, KRegister mask1, KRegister mask2) {
  // rsi: byte array
  // rcx: len
  // rax: result
  ShortBranchVerifier sbv(this);
  assert_different_registers(ary1, len, result, tmp1);
  assert_different_registers(vec1, vec2);
  Label ADJUST, TAIL_ADJUST, DONE, TAIL_START, CHAR_ADJUST, COMPARE_CHAR, COMPARE_VECTORS, COMPARE_BYTE;

  movl(result, len); // copy
  // len == 0
  testl(len, len);
  jcc(Assembler::zero, DONE);

  if ((AVX3Threshold == 0) && (UseAVX > 2) && // AVX512
    VM_Version::supports_avx512vlbw() &&
    VM_Version::supports_bmi2()) {

    Label test_64_loop, test_tail, BREAK_LOOP;
    Register tmp3_aliased = len;

    movl(tmp1, len);
    vpxor(vec2, vec2, vec2, Assembler::AVX_512bit);

    andl(tmp1, 64 - 1);   // tail count (in chars) 0x3F
    andl(len, ~(64 - 1));    // vector count (in chars)
    jccb(Assembler::zero, test_tail);

    lea(ary1, Address(ary1, len, Address::times_1));
    negptr(len);

    bind(test_64_loop);
    // Check whether our 64 elements of size byte contain negatives
    evpcmpgtb(mask1, vec2, Address(ary1, len, Address::times_1), Assembler::AVX_512bit);
    kortestql(mask1, mask1);
    jcc(Assembler::notZero, BREAK_LOOP);

    addptr(len, 64);
    jccb(Assembler::notZero, test_64_loop);

    bind(test_tail);
    // bail out when there is nothing to be done
    testl(tmp1, -1);
    jcc(Assembler::zero, DONE);

    // ~(~0 << len) applied up to two times (for 32-bit scenario)
#ifdef _LP64
    mov64(tmp3_aliased, 0xFFFFFFFFFFFFFFFF);
    shlxq(tmp3_aliased, tmp3_aliased, tmp1);
    notq(tmp3_aliased);
    kmovql(mask2, tmp3_aliased);
#else
    Label k_init;
    jmp(k_init);

    // We could not read 64-bits from a general purpose register thus we move
    // data required to compose 64 1's to the instruction stream
    // We emit 64 byte wide series of elements from 0..63 which later on would
    // be used as a compare targets with tail count contained in tmp1 register.
    // Result would be a k register having tmp1 consecutive number or 1
    // counting from least significant bit.
    address tmp = pc();
    emit_int64(0x0706050403020100);
    emit_int64(0x0F0E0D0C0B0A0908);
    emit_int64(0x1716151413121110);
    emit_int64(0x1F1E1D1C1B1A1918);
    emit_int64(0x2726252423222120);
    emit_int64(0x2F2E2D2C2B2A2928);
    emit_int64(0x3736353433323130);
    emit_int64(0x3F3E3D3C3B3A3938);

    bind(k_init);
    lea(len, InternalAddress(tmp));
    // create mask to test for negative byte inside a vector
    evpbroadcastb(vec1, tmp1, Assembler::AVX_512bit);
    evpcmpgtb(mask2, vec1, Address(len, 0), Assembler::AVX_512bit);

#endif
    evpcmpgtb(mask1, mask2, vec2, Address(ary1, 0), Assembler::AVX_512bit);
    ktestq(mask1, mask2);
    jcc(Assembler::zero, DONE);

    bind(BREAK_LOOP);
    // At least one byte in the last 64 bytes is negative.
    // Set up to look at the last 64 bytes as if they were a tail
    lea(ary1, Address(ary1, len, Address::times_1));
    addptr(result, len);
    // Ignore the very last byte: if all others are positive,
    // it must be negative, so we can skip right to the 2+1 byte
    // end comparison at this point
    orl(result, 63);
    movl(len, 63);
    // Fallthru to tail compare
  } else {

    if (UseAVX >= 2 && UseSSE >= 2) {
      // With AVX2, use 32-byte vector compare
      Label COMPARE_WIDE_VECTORS, BREAK_LOOP;

      // Compare 32-byte vectors
      testl(len, 0xffffffe0);   // vector count (in bytes)
      jccb(Assembler::zero, TAIL_START);

      andl(len, 0xffffffe0);
      lea(ary1, Address(ary1, len, Address::times_1));
      negptr(len);

      movl(tmp1, 0x80808080);   // create mask to test for Unicode chars in vector
      movdl(vec2, tmp1);
      vpbroadcastd(vec2, vec2, Assembler::AVX_256bit);

      bind(COMPARE_WIDE_VECTORS);
      vmovdqu(vec1, Address(ary1, len, Address::times_1));
      vptest(vec1, vec2);
      jccb(Assembler::notZero, BREAK_LOOP);
      addptr(len, 32);
      jccb(Assembler::notZero, COMPARE_WIDE_VECTORS);

      testl(result, 0x0000001f);   // any bytes remaining?
      jcc(Assembler::zero, DONE);

      // Quick test using the already prepared vector mask
      movl(len, result);
      andl(len, 0x0000001f);
      vmovdqu(vec1, Address(ary1, len, Address::times_1, -32));
      vptest(vec1, vec2);
      jcc(Assembler::zero, DONE);
      // There are zeros, jump to the tail to determine exactly where
      jmpb(TAIL_START);

      bind(BREAK_LOOP);
      // At least one byte in the last 32-byte vector is negative.
      // Set up to look at the last 32 bytes as if they were a tail
      lea(ary1, Address(ary1, len, Address::times_1));
      addptr(result, len);
      // Ignore the very last byte: if all others are positive,
      // it must be negative, so we can skip right to the 2+1 byte
      // end comparison at this point
      orl(result, 31);
      movl(len, 31);
      // Fallthru to tail compare
    } else if (UseSSE42Intrinsics) {
      // With SSE4.2, use double quad vector compare
      Label COMPARE_WIDE_VECTORS, BREAK_LOOP;

      // Compare 16-byte vectors
      testl(len, 0xfffffff0);   // vector count (in bytes)
      jcc(Assembler::zero, TAIL_START);

      andl(len, 0xfffffff0);
      lea(ary1, Address(ary1, len, Address::times_1));
      negptr(len);

      movl(tmp1, 0x80808080);
      movdl(vec2, tmp1);
      pshufd(vec2, vec2, 0);

      bind(COMPARE_WIDE_VECTORS);
      movdqu(vec1, Address(ary1, len, Address::times_1));
      ptest(vec1, vec2);
      jccb(Assembler::notZero, BREAK_LOOP);
      addptr(len, 16);
      jccb(Assembler::notZero, COMPARE_WIDE_VECTORS);

      testl(result, 0x0000000f); // len is zero, any bytes remaining?
      jcc(Assembler::zero, DONE);

      // Quick test using the already prepared vector mask
      movl(len, result);
      andl(len, 0x0000000f);   // tail count (in bytes)
      movdqu(vec1, Address(ary1, len, Address::times_1, -16));
      ptest(vec1, vec2);
      jcc(Assembler::zero, DONE);
      jmpb(TAIL_START);

      bind(BREAK_LOOP);
      // At least one byte in the last 16-byte vector is negative.
      // Set up and look at the last 16 bytes as if they were a tail
      lea(ary1, Address(ary1, len, Address::times_1));
      addptr(result, len);
      // Ignore the very last byte: if all others are positive,
      // it must be negative, so we can skip right to the 2+1 byte
      // end comparison at this point
      orl(result, 15);
      movl(len, 15);
      // Fallthru to tail compare
    }
  }

  bind(TAIL_START);
  // Compare 4-byte vectors
  andl(len, 0xfffffffc); // vector count (in bytes)
  jccb(Assembler::zero, COMPARE_CHAR);

  lea(ary1, Address(ary1, len, Address::times_1));
  negptr(len);

  bind(COMPARE_VECTORS);
  movl(tmp1, Address(ary1, len, Address::times_1));
  andl(tmp1, 0x80808080);
  jccb(Assembler::notZero, TAIL_ADJUST);
  addptr(len, 4);
  jccb(Assembler::notZero, COMPARE_VECTORS);

  // Compare trailing char (final 2-3 bytes), if any
  bind(COMPARE_CHAR);

  testl(result, 0x2);   // tail  char
  jccb(Assembler::zero, COMPARE_BYTE);
  load_unsigned_short(tmp1, Address(ary1, 0));
  andl(tmp1, 0x00008080);
  jccb(Assembler::notZero, CHAR_ADJUST);
  lea(ary1, Address(ary1, 2));

  bind(COMPARE_BYTE);
  testl(result, 0x1);   // tail  byte
  jccb(Assembler::zero, DONE);
  load_unsigned_byte(tmp1, Address(ary1, 0));
  testl(tmp1, 0x00000080);
  jccb(Assembler::zero, DONE);
  subptr(result, 1);
  jmpb(DONE);

  bind(TAIL_ADJUST);
  // there are negative bits in the last 4 byte block.
  // Adjust result and check the next three bytes
  addptr(result, len);
  orl(result, 3);
  lea(ary1, Address(ary1, len, Address::times_1));
  jmpb(COMPARE_CHAR);

  bind(CHAR_ADJUST);
  // We are looking at a char + optional byte tail, and found that one
  // of the bytes in the char is negative. Adjust the result, check the
  // first byte and readjust if needed.
  andl(result, 0xfffffffc);
  testl(tmp1, 0x00000080); // little-endian, so lowest byte comes first
  jccb(Assembler::notZero, DONE);
  addptr(result, 1);

  // That's it
  bind(DONE);
  if (UseAVX >= 2 && UseSSE >= 2) {
    // clean upper bits of YMM registers
    vpxor(vec1, vec1);
    vpxor(vec2, vec2);
  }
}

// Compare char[] or byte[] arrays aligned to 4 bytes or substrings.
void C2_MacroAssembler::arrays_equals(bool is_array_equ, Register ary1, Register ary2,
                                      Register limit, Register result, Register chr,
                                      XMMRegister vec1, XMMRegister vec2, bool is_char, KRegister mask) {
  ShortBranchVerifier sbv(this);
  Label TRUE_LABEL, FALSE_LABEL, DONE, COMPARE_VECTORS, COMPARE_CHAR, COMPARE_BYTE;

  int length_offset  = arrayOopDesc::length_offset_in_bytes();
  int base_offset    = arrayOopDesc::base_offset_in_bytes(is_char ? T_CHAR : T_BYTE);

  if (is_array_equ) {
    // Check the input args
    cmpoop(ary1, ary2);
    jcc(Assembler::equal, TRUE_LABEL);

    // Need additional checks for arrays_equals.
    testptr(ary1, ary1);
    jcc(Assembler::zero, FALSE_LABEL);
    testptr(ary2, ary2);
    jcc(Assembler::zero, FALSE_LABEL);

    // Check the lengths
    movl(limit, Address(ary1, length_offset));
    cmpl(limit, Address(ary2, length_offset));
    jcc(Assembler::notEqual, FALSE_LABEL);
  }

  // count == 0
  testl(limit, limit);
  jcc(Assembler::zero, TRUE_LABEL);

  if (is_array_equ) {
    // Load array address
    lea(ary1, Address(ary1, base_offset));
    lea(ary2, Address(ary2, base_offset));
  }

  if (is_array_equ && is_char) {
    // arrays_equals when used for char[].
    shll(limit, 1);      // byte count != 0
  }
  movl(result, limit); // copy

  if (UseAVX >= 2) {
    // With AVX2, use 32-byte vector compare
    Label COMPARE_WIDE_VECTORS, COMPARE_TAIL;

    // Compare 32-byte vectors
    andl(result, 0x0000001f);  //   tail count (in bytes)
    andl(limit, 0xffffffe0);   // vector count (in bytes)
    jcc(Assembler::zero, COMPARE_TAIL);

    lea(ary1, Address(ary1, limit, Address::times_1));
    lea(ary2, Address(ary2, limit, Address::times_1));
    negptr(limit);

#ifdef _LP64
    if ((AVX3Threshold == 0) && VM_Version::supports_avx512vlbw()) { // trying 64 bytes fast loop
      Label COMPARE_WIDE_VECTORS_LOOP_AVX2, COMPARE_WIDE_VECTORS_LOOP_AVX3;

      cmpl(limit, -64);
      jcc(Assembler::greater, COMPARE_WIDE_VECTORS_LOOP_AVX2);

      bind(COMPARE_WIDE_VECTORS_LOOP_AVX3); // the hottest loop

      evmovdquq(vec1, Address(ary1, limit, Address::times_1), Assembler::AVX_512bit);
      evpcmpeqb(mask, vec1, Address(ary2, limit, Address::times_1), Assembler::AVX_512bit);
      kortestql(mask, mask);
      jcc(Assembler::aboveEqual, FALSE_LABEL);     // miscompare
      addptr(limit, 64);  // update since we already compared at this addr
      cmpl(limit, -64);
      jccb(Assembler::lessEqual, COMPARE_WIDE_VECTORS_LOOP_AVX3);

      // At this point we may still need to compare -limit+result bytes.
      // We could execute the next two instruction and just continue via non-wide path:
      //  cmpl(limit, 0);
      //  jcc(Assembler::equal, COMPARE_TAIL);  // true
      // But since we stopped at the points ary{1,2}+limit which are
      // not farther than 64 bytes from the ends of arrays ary{1,2}+result
      // (|limit| <= 32 and result < 32),
      // we may just compare the last 64 bytes.
      //
      addptr(result, -64);   // it is safe, bc we just came from this area
      evmovdquq(vec1, Address(ary1, result, Address::times_1), Assembler::AVX_512bit);
      evpcmpeqb(mask, vec1, Address(ary2, result, Address::times_1), Assembler::AVX_512bit);
      kortestql(mask, mask);
      jcc(Assembler::aboveEqual, FALSE_LABEL);     // miscompare

      jmp(TRUE_LABEL);

      bind(COMPARE_WIDE_VECTORS_LOOP_AVX2);

    }//if (VM_Version::supports_avx512vlbw())
#endif //_LP64
    bind(COMPARE_WIDE_VECTORS);
    vmovdqu(vec1, Address(ary1, limit, Address::times_1));
    vmovdqu(vec2, Address(ary2, limit, Address::times_1));
    vpxor(vec1, vec2);

    vptest(vec1, vec1);
    jcc(Assembler::notZero, FALSE_LABEL);
    addptr(limit, 32);
    jcc(Assembler::notZero, COMPARE_WIDE_VECTORS);

    testl(result, result);
    jcc(Assembler::zero, TRUE_LABEL);

    vmovdqu(vec1, Address(ary1, result, Address::times_1, -32));
    vmovdqu(vec2, Address(ary2, result, Address::times_1, -32));
    vpxor(vec1, vec2);

    vptest(vec1, vec1);
    jccb(Assembler::notZero, FALSE_LABEL);
    jmpb(TRUE_LABEL);

    bind(COMPARE_TAIL); // limit is zero
    movl(limit, result);
    // Fallthru to tail compare
  } else if (UseSSE42Intrinsics) {
    // With SSE4.2, use double quad vector compare
    Label COMPARE_WIDE_VECTORS, COMPARE_TAIL;

    // Compare 16-byte vectors
    andl(result, 0x0000000f);  //   tail count (in bytes)
    andl(limit, 0xfffffff0);   // vector count (in bytes)
    jcc(Assembler::zero, COMPARE_TAIL);

    lea(ary1, Address(ary1, limit, Address::times_1));
    lea(ary2, Address(ary2, limit, Address::times_1));
    negptr(limit);

    bind(COMPARE_WIDE_VECTORS);
    movdqu(vec1, Address(ary1, limit, Address::times_1));
    movdqu(vec2, Address(ary2, limit, Address::times_1));
    pxor(vec1, vec2);

    ptest(vec1, vec1);
    jcc(Assembler::notZero, FALSE_LABEL);
    addptr(limit, 16);
    jcc(Assembler::notZero, COMPARE_WIDE_VECTORS);

    testl(result, result);
    jcc(Assembler::zero, TRUE_LABEL);

    movdqu(vec1, Address(ary1, result, Address::times_1, -16));
    movdqu(vec2, Address(ary2, result, Address::times_1, -16));
    pxor(vec1, vec2);

    ptest(vec1, vec1);
    jccb(Assembler::notZero, FALSE_LABEL);
    jmpb(TRUE_LABEL);

    bind(COMPARE_TAIL); // limit is zero
    movl(limit, result);
    // Fallthru to tail compare
  }

  // Compare 4-byte vectors
  andl(limit, 0xfffffffc); // vector count (in bytes)
  jccb(Assembler::zero, COMPARE_CHAR);

  lea(ary1, Address(ary1, limit, Address::times_1));
  lea(ary2, Address(ary2, limit, Address::times_1));
  negptr(limit);

  bind(COMPARE_VECTORS);
  movl(chr, Address(ary1, limit, Address::times_1));
  cmpl(chr, Address(ary2, limit, Address::times_1));
  jccb(Assembler::notEqual, FALSE_LABEL);
  addptr(limit, 4);
  jcc(Assembler::notZero, COMPARE_VECTORS);

  // Compare trailing char (final 2 bytes), if any
  bind(COMPARE_CHAR);
  testl(result, 0x2);   // tail  char
  jccb(Assembler::zero, COMPARE_BYTE);
  load_unsigned_short(chr, Address(ary1, 0));
  load_unsigned_short(limit, Address(ary2, 0));
  cmpl(chr, limit);
  jccb(Assembler::notEqual, FALSE_LABEL);

  if (is_array_equ && is_char) {
    bind(COMPARE_BYTE);
  } else {
    lea(ary1, Address(ary1, 2));
    lea(ary2, Address(ary2, 2));

    bind(COMPARE_BYTE);
    testl(result, 0x1);   // tail  byte
    jccb(Assembler::zero, TRUE_LABEL);
    load_unsigned_byte(chr, Address(ary1, 0));
    load_unsigned_byte(limit, Address(ary2, 0));
    cmpl(chr, limit);
    jccb(Assembler::notEqual, FALSE_LABEL);
  }
  bind(TRUE_LABEL);
  movl(result, 1);   // return true
  jmpb(DONE);

  bind(FALSE_LABEL);
  xorl(result, result); // return false

  // That's it
  bind(DONE);
  if (UseAVX >= 2) {
    // clean upper bits of YMM registers
    vpxor(vec1, vec1);
    vpxor(vec2, vec2);
  }
}

void C2_MacroAssembler::evmasked_op(int ideal_opc, BasicType eType, KRegister mask, XMMRegister dst,
                                    XMMRegister src1, int imm8, bool merge, int vlen_enc) {
  switch(ideal_opc) {
    case Op_LShiftVS:
      Assembler::evpsllw(dst, mask, src1, imm8, merge, vlen_enc); break;
    case Op_LShiftVI:
      Assembler::evpslld(dst, mask, src1, imm8, merge, vlen_enc); break;
    case Op_LShiftVL:
      Assembler::evpsllq(dst, mask, src1, imm8, merge, vlen_enc); break;
    case Op_RShiftVS:
      Assembler::evpsraw(dst, mask, src1, imm8, merge, vlen_enc); break;
    case Op_RShiftVI:
      Assembler::evpsrad(dst, mask, src1, imm8, merge, vlen_enc); break;
    case Op_RShiftVL:
      Assembler::evpsraq(dst, mask, src1, imm8, merge, vlen_enc); break;
    case Op_URShiftVS:
      Assembler::evpsrlw(dst, mask, src1, imm8, merge, vlen_enc); break;
    case Op_URShiftVI:
      Assembler::evpsrld(dst, mask, src1, imm8, merge, vlen_enc); break;
    case Op_URShiftVL:
      Assembler::evpsrlq(dst, mask, src1, imm8, merge, vlen_enc); break;
    case Op_RotateRightV:
      evrord(eType, dst, mask, src1, imm8, merge, vlen_enc); break;
    case Op_RotateLeftV:
      evrold(eType, dst, mask, src1, imm8, merge, vlen_enc); break;
    default:
      fatal("Unsupported masked operation"); break;
  }
}

void C2_MacroAssembler::evmasked_op(int ideal_opc, BasicType eType, KRegister mask, XMMRegister dst,
                                    XMMRegister src1, XMMRegister src2, bool merge, int vlen_enc,
                                    bool is_varshift) {
  switch (ideal_opc) {
    case Op_AddVB:
      evpaddb(dst, mask, src1, src2, merge, vlen_enc); break;
    case Op_AddVS:
      evpaddw(dst, mask, src1, src2, merge, vlen_enc); break;
    case Op_AddVI:
      evpaddd(dst, mask, src1, src2, merge, vlen_enc); break;
    case Op_AddVL:
      evpaddq(dst, mask, src1, src2, merge, vlen_enc); break;
    case Op_AddVF:
      evaddps(dst, mask, src1, src2, merge, vlen_enc); break;
    case Op_AddVD:
      evaddpd(dst, mask, src1, src2, merge, vlen_enc); break;
    case Op_SubVB:
      evpsubb(dst, mask, src1, src2, merge, vlen_enc); break;
    case Op_SubVS:
      evpsubw(dst, mask, src1, src2, merge, vlen_enc); break;
    case Op_SubVI:
      evpsubd(dst, mask, src1, src2, merge, vlen_enc); break;
    case Op_SubVL:
      evpsubq(dst, mask, src1, src2, merge, vlen_enc); break;
    case Op_SubVF:
      evsubps(dst, mask, src1, src2, merge, vlen_enc); break;
    case Op_SubVD:
      evsubpd(dst, mask, src1, src2, merge, vlen_enc); break;
    case Op_MulVS:
      evpmullw(dst, mask, src1, src2, merge, vlen_enc); break;
    case Op_MulVI:
      evpmulld(dst, mask, src1, src2, merge, vlen_enc); break;
    case Op_MulVL:
      evpmullq(dst, mask, src1, src2, merge, vlen_enc); break;
    case Op_MulVF:
      evmulps(dst, mask, src1, src2, merge, vlen_enc); break;
    case Op_MulVD:
      evmulpd(dst, mask, src1, src2, merge, vlen_enc); break;
    case Op_DivVF:
      evdivps(dst, mask, src1, src2, merge, vlen_enc); break;
    case Op_DivVD:
      evdivpd(dst, mask, src1, src2, merge, vlen_enc); break;
    case Op_SqrtVF:
      evsqrtps(dst, mask, src1, src2, merge, vlen_enc); break;
    case Op_SqrtVD:
      evsqrtpd(dst, mask, src1, src2, merge, vlen_enc); break;
    case Op_AbsVB:
      evpabsb(dst, mask, src2, merge, vlen_enc); break;
    case Op_AbsVS:
      evpabsw(dst, mask, src2, merge, vlen_enc); break;
    case Op_AbsVI:
      evpabsd(dst, mask, src2, merge, vlen_enc); break;
    case Op_AbsVL:
      evpabsq(dst, mask, src2, merge, vlen_enc); break;
    case Op_FmaVF:
      evpfma213ps(dst, mask, src1, src2, merge, vlen_enc); break;
    case Op_FmaVD:
      evpfma213pd(dst, mask, src1, src2, merge, vlen_enc); break;
    case Op_VectorRearrange:
      evperm(eType, dst, mask, src2, src1, merge, vlen_enc); break;
    case Op_LShiftVS:
      evpsllw(dst, mask, src1, src2, merge, vlen_enc, is_varshift); break;
    case Op_LShiftVI:
      evpslld(dst, mask, src1, src2, merge, vlen_enc, is_varshift); break;
    case Op_LShiftVL:
      evpsllq(dst, mask, src1, src2, merge, vlen_enc, is_varshift); break;
    case Op_RShiftVS:
      evpsraw(dst, mask, src1, src2, merge, vlen_enc, is_varshift); break;
    case Op_RShiftVI:
      evpsrad(dst, mask, src1, src2, merge, vlen_enc, is_varshift); break;
    case Op_RShiftVL:
      evpsraq(dst, mask, src1, src2, merge, vlen_enc, is_varshift); break;
    case Op_URShiftVS:
      evpsrlw(dst, mask, src1, src2, merge, vlen_enc, is_varshift); break;
    case Op_URShiftVI:
      evpsrld(dst, mask, src1, src2, merge, vlen_enc, is_varshift); break;
    case Op_URShiftVL:
      evpsrlq(dst, mask, src1, src2, merge, vlen_enc, is_varshift); break;
    case Op_RotateLeftV:
      evrold(eType, dst, mask, src1, src2, merge, vlen_enc); break;
    case Op_RotateRightV:
      evrord(eType, dst, mask, src1, src2, merge, vlen_enc); break;
    case Op_MaxV:
      evpmaxs(eType, dst, mask, src1, src2, merge, vlen_enc); break;
    case Op_MinV:
      evpmins(eType, dst, mask, src1, src2, merge, vlen_enc); break;
    case Op_XorV:
      evxor(eType, dst, mask, src1, src2, merge, vlen_enc); break;
    case Op_OrV:
      evor(eType, dst, mask, src1, src2, merge, vlen_enc); break;
    case Op_AndV:
      evand(eType, dst, mask, src1, src2, merge, vlen_enc); break;
    default:
      fatal("Unsupported masked operation"); break;
  }
}

void C2_MacroAssembler::evmasked_op(int ideal_opc, BasicType eType, KRegister mask, XMMRegister dst,
                                    XMMRegister src1, Address src2, bool merge, int vlen_enc) {
  switch (ideal_opc) {
    case Op_AddVB:
      evpaddb(dst, mask, src1, src2, merge, vlen_enc); break;
    case Op_AddVS:
      evpaddw(dst, mask, src1, src2, merge, vlen_enc); break;
    case Op_AddVI:
      evpaddd(dst, mask, src1, src2, merge, vlen_enc); break;
    case Op_AddVL:
      evpaddq(dst, mask, src1, src2, merge, vlen_enc); break;
    case Op_AddVF:
      evaddps(dst, mask, src1, src2, merge, vlen_enc); break;
    case Op_AddVD:
      evaddpd(dst, mask, src1, src2, merge, vlen_enc); break;
    case Op_SubVB:
      evpsubb(dst, mask, src1, src2, merge, vlen_enc); break;
    case Op_SubVS:
      evpsubw(dst, mask, src1, src2, merge, vlen_enc); break;
    case Op_SubVI:
      evpsubd(dst, mask, src1, src2, merge, vlen_enc); break;
    case Op_SubVL:
      evpsubq(dst, mask, src1, src2, merge, vlen_enc); break;
    case Op_SubVF:
      evsubps(dst, mask, src1, src2, merge, vlen_enc); break;
    case Op_SubVD:
      evsubpd(dst, mask, src1, src2, merge, vlen_enc); break;
    case Op_MulVS:
      evpmullw(dst, mask, src1, src2, merge, vlen_enc); break;
    case Op_MulVI:
      evpmulld(dst, mask, src1, src2, merge, vlen_enc); break;
    case Op_MulVL:
      evpmullq(dst, mask, src1, src2, merge, vlen_enc); break;
    case Op_MulVF:
      evmulps(dst, mask, src1, src2, merge, vlen_enc); break;
    case Op_MulVD:
      evmulpd(dst, mask, src1, src2, merge, vlen_enc); break;
    case Op_DivVF:
      evdivps(dst, mask, src1, src2, merge, vlen_enc); break;
    case Op_DivVD:
      evdivpd(dst, mask, src1, src2, merge, vlen_enc); break;
    case Op_FmaVF:
      evpfma213ps(dst, mask, src1, src2, merge, vlen_enc); break;
    case Op_FmaVD:
      evpfma213pd(dst, mask, src1, src2, merge, vlen_enc); break;
    case Op_MaxV:
      evpmaxs(eType, dst, mask, src1, src2, merge, vlen_enc); break;
    case Op_MinV:
      evpmins(eType, dst, mask, src1, src2, merge, vlen_enc); break;
    case Op_XorV:
      evxor(eType, dst, mask, src1, src2, merge, vlen_enc); break;
    case Op_OrV:
      evor(eType, dst, mask, src1, src2, merge, vlen_enc); break;
    case Op_AndV:
      evand(eType, dst, mask, src1, src2, merge, vlen_enc); break;
    default:
      fatal("Unsupported masked operation"); break;
  }
}

void C2_MacroAssembler::masked_op(int ideal_opc, int mask_len, KRegister dst,
                                  KRegister src1, KRegister src2) {
  BasicType etype = T_ILLEGAL;
  switch(mask_len) {
    case 2:
    case 4:
    case 8:  etype = T_BYTE; break;
    case 16: etype = T_SHORT; break;
    case 32: etype = T_INT; break;
    case 64: etype = T_LONG; break;
    default: fatal("Unsupported type"); break;
  }
  assert(etype != T_ILLEGAL, "");
  switch(ideal_opc) {
    case Op_AndVMask:
      kand(etype, dst, src1, src2); break;
    case Op_OrVMask:
      kor(etype, dst, src1, src2); break;
    case Op_XorVMask:
      kxor(etype, dst, src1, src2); break;
    default:
      fatal("Unsupported masked operation"); break;
  }
}

/*
 * Following routine handles special floating point values(NaN/Inf/-Inf/Max/Min) for casting operation.
 * If src is NaN, the result is 0.
 * If the src is negative infinity or any value less than or equal to the value of Integer.MIN_VALUE,
 * the result is equal to the value of Integer.MIN_VALUE.
 * If the src is positive infinity or any value greater than or equal to the value of Integer.MAX_VALUE,
 * the result is equal to the value of Integer.MAX_VALUE.
 */
void C2_MacroAssembler::vector_cast_float_to_int_special_cases_avx(XMMRegister dst, XMMRegister src, XMMRegister xtmp1,
                                                                   XMMRegister xtmp2, XMMRegister xtmp3, XMMRegister xtmp4,
                                                                   Register rscratch, AddressLiteral float_sign_flip,
                                                                   int vec_enc) {
  assert(rscratch != noreg || always_reachable(float_sign_flip), "missing");
  Label done;
  vmovdqu(xtmp1, float_sign_flip, vec_enc, rscratch);
  vpcmpeqd(xtmp2, dst, xtmp1, vec_enc);
  vptest(xtmp2, xtmp2, vec_enc);
  jccb(Assembler::equal, done);

  vpcmpeqd(xtmp4, xtmp4, xtmp4, vec_enc);
  vpxor(xtmp1, xtmp1, xtmp4, vec_enc);

  vpxor(xtmp4, xtmp4, xtmp4, vec_enc);
  vcmpps(xtmp3, src, src, Assembler::UNORD_Q, vec_enc);
  vblendvps(dst, dst, xtmp4, xtmp3, vec_enc);

  // Recompute the mask for remaining special value.
  vpxor(xtmp2, xtmp2, xtmp3, vec_enc);
  // Extract SRC values corresponding to TRUE mask lanes.
  vpand(xtmp4, xtmp2, src, vec_enc);
  // Flip mask bits so that MSB bit of MASK lanes corresponding to +ve special
  // values are set.
  vpxor(xtmp3, xtmp2, xtmp4, vec_enc);

  vblendvps(dst, dst, xtmp1, xtmp3, vec_enc);
  bind(done);
}

void C2_MacroAssembler::vector_cast_float_to_int_special_cases_evex(XMMRegister dst, XMMRegister src, XMMRegister xtmp1,
                                                                    XMMRegister xtmp2, KRegister ktmp1, KRegister ktmp2,
                                                                    Register rscratch, AddressLiteral float_sign_flip,
                                                                    int vec_enc) {
  assert(rscratch != noreg || always_reachable(float_sign_flip), "missing");
  Label done;
  evmovdqul(xtmp1, k0, float_sign_flip, false, vec_enc, rscratch);
  Assembler::evpcmpeqd(ktmp1, k0, xtmp1, dst, vec_enc);
  kortestwl(ktmp1, ktmp1);
  jccb(Assembler::equal, done);

  vpxor(xtmp2, xtmp2, xtmp2, vec_enc);
  evcmpps(ktmp2, k0, src, src, Assembler::UNORD_Q, vec_enc);
  evmovdqul(dst, ktmp2, xtmp2, true, vec_enc);

  kxorwl(ktmp1, ktmp1, ktmp2);
  evcmpps(ktmp1, ktmp1, src, xtmp2, Assembler::NLT_UQ, vec_enc);
  vpternlogd(xtmp2, 0x11, xtmp1, xtmp1, vec_enc);
  evmovdqul(dst, ktmp1, xtmp2, true, vec_enc);
  bind(done);
}

void C2_MacroAssembler::vector_cast_float_to_long_special_cases_evex(XMMRegister dst, XMMRegister src, XMMRegister xtmp1,
                                                                     XMMRegister xtmp2, KRegister ktmp1, KRegister ktmp2,
                                                                     Register rscratch, AddressLiteral double_sign_flip,
                                                                     int vec_enc) {
  assert(rscratch != noreg || always_reachable(double_sign_flip), "missing");

  Label done;
  evmovdquq(xtmp1, k0, double_sign_flip, false, vec_enc, rscratch);
  Assembler::evpcmpeqq(ktmp1, k0, xtmp1, dst, vec_enc);
  kortestwl(ktmp1, ktmp1);
  jccb(Assembler::equal, done);

  vpxor(xtmp2, xtmp2, xtmp2, vec_enc);
  evcmpps(ktmp2, k0, src, src, Assembler::UNORD_Q, vec_enc);
  evmovdquq(dst, ktmp2, xtmp2, true, vec_enc);

  kxorwl(ktmp1, ktmp1, ktmp2);
  evcmpps(ktmp1, ktmp1, src, xtmp2, Assembler::NLT_UQ, vec_enc);
  vpternlogq(xtmp2, 0x11, xtmp1, xtmp1, vec_enc);
  evmovdquq(dst, ktmp1, xtmp2, true, vec_enc);
  bind(done);
}

void C2_MacroAssembler::vector_cast_double_to_int_special_cases_evex(XMMRegister dst, XMMRegister src, XMMRegister xtmp1,
                                                                     XMMRegister xtmp2, KRegister ktmp1, KRegister ktmp2,
                                                                     Register rscratch, AddressLiteral float_sign_flip,
                                                                     int vec_enc) {
  assert(rscratch != noreg || always_reachable(float_sign_flip), "missing");
  Label done;
  evmovdquq(xtmp1, k0, float_sign_flip, false, vec_enc, rscratch);
  Assembler::evpcmpeqd(ktmp1, k0, xtmp1, dst, vec_enc);
  kortestwl(ktmp1, ktmp1);
  jccb(Assembler::equal, done);

  vpxor(xtmp2, xtmp2, xtmp2, vec_enc);
  evcmppd(ktmp2, k0, src, src, Assembler::UNORD_Q, vec_enc);
  evmovdqul(dst, ktmp2, xtmp2, true, vec_enc);

  kxorwl(ktmp1, ktmp1, ktmp2);
  evcmppd(ktmp1, ktmp1, src, xtmp2, Assembler::NLT_UQ, vec_enc);
  vpternlogq(xtmp2, 0x11, xtmp1, xtmp1, vec_enc);
  evmovdqul(dst, ktmp1, xtmp2, true, vec_enc);
  bind(done);
}

/*
 * Following routine handles special floating point values(NaN/Inf/-Inf/Max/Min) for casting operation.
 * If src is NaN, the result is 0.
 * If the src is negative infinity or any value less than or equal to the value of Long.MIN_VALUE,
 * the result is equal to the value of Long.MIN_VALUE.
 * If the src is positive infinity or any value greater than or equal to the value of Long.MAX_VALUE,
 * the result is equal to the value of Long.MAX_VALUE.
 */
void C2_MacroAssembler::vector_cast_double_to_long_special_cases_evex(XMMRegister dst, XMMRegister src, XMMRegister xtmp1,
                                                                      XMMRegister xtmp2, KRegister ktmp1, KRegister ktmp2,
                                                                      Register rscratch, AddressLiteral double_sign_flip,
                                                                      int vec_enc) {
  assert(rscratch != noreg || always_reachable(double_sign_flip), "missing");

  Label done;
  evmovdqul(xtmp1, k0, double_sign_flip, false, vec_enc, rscratch);
  evpcmpeqq(ktmp1, xtmp1, dst, vec_enc);
  kortestwl(ktmp1, ktmp1);
  jccb(Assembler::equal, done);

  vpxor(xtmp2, xtmp2, xtmp2, vec_enc);
  evcmppd(ktmp2, k0, src, src, Assembler::UNORD_Q, vec_enc);
  evmovdquq(dst, ktmp2, xtmp2, true, vec_enc);

  kxorwl(ktmp1, ktmp1, ktmp2);
  evcmppd(ktmp1, ktmp1, src, xtmp2, Assembler::NLT_UQ, vec_enc);
  vpternlogq(xtmp2, 0x11, xtmp1, xtmp1, vec_enc);
  evmovdquq(dst, ktmp1, xtmp2, true, vec_enc);
  bind(done);
}

void C2_MacroAssembler::vector_crosslane_doubleword_pack_avx(XMMRegister dst, XMMRegister src, XMMRegister zero,
                                                             XMMRegister xtmp, int index, int vec_enc) {
   assert(vec_enc < Assembler::AVX_512bit, "");
   if (vec_enc == Assembler::AVX_256bit) {
     vextractf128_high(xtmp, src);
     vshufps(dst, src, xtmp, index, vec_enc);
   } else {
     vshufps(dst, src, zero, index, vec_enc);
   }
}

void C2_MacroAssembler::vector_cast_double_to_int_special_cases_avx(XMMRegister dst, XMMRegister src, XMMRegister xtmp1, XMMRegister xtmp2,
                                                                    XMMRegister xtmp3, XMMRegister xtmp4, XMMRegister xtmp5, Register rscratch,
                                                                    AddressLiteral float_sign_flip, int src_vec_enc) {
  assert(rscratch != noreg || always_reachable(float_sign_flip), "missing");

  Label done;
  // Compare the destination lanes with float_sign_flip
  // value to get mask for all special values.
  movdqu(xtmp1, float_sign_flip, rscratch);
  vpcmpeqd(xtmp2, dst, xtmp1, Assembler::AVX_128bit);
  ptest(xtmp2, xtmp2);
  jccb(Assembler::equal, done);

  // Flip float_sign_flip to get max integer value.
  vpcmpeqd(xtmp4, xtmp4, xtmp4, Assembler::AVX_128bit);
  pxor(xtmp1, xtmp4);

  // Set detination lanes corresponding to unordered source lanes as zero.
  vpxor(xtmp4, xtmp4, xtmp4, src_vec_enc);
  vcmppd(xtmp3, src, src, Assembler::UNORD_Q, src_vec_enc);

  // Shuffle mask vector and pack lower doubles word from each quadword lane.
  vector_crosslane_doubleword_pack_avx(xtmp3, xtmp3, xtmp4, xtmp5, 0x88, src_vec_enc);
  vblendvps(dst, dst, xtmp4, xtmp3, Assembler::AVX_128bit);

  // Recompute the mask for remaining special value.
  pxor(xtmp2, xtmp3);
  // Extract mask corresponding to non-negative source lanes.
  vcmppd(xtmp3, src, xtmp4, Assembler::NLT_UQ, src_vec_enc);

  // Shuffle mask vector and pack lower doubles word from each quadword lane.
  vector_crosslane_doubleword_pack_avx(xtmp3, xtmp3, xtmp4, xtmp5, 0x88, src_vec_enc);
  pand(xtmp3, xtmp2);

  // Replace destination lanes holding special value(0x80000000) with max int
  // if corresponding source lane holds a +ve value.
  vblendvps(dst, dst, xtmp1, xtmp3, Assembler::AVX_128bit);
  bind(done);
}


void C2_MacroAssembler::vector_cast_int_to_subword(BasicType to_elem_bt, XMMRegister dst, XMMRegister zero,
                                                   XMMRegister xtmp, Register rscratch, int vec_enc) {
  switch(to_elem_bt) {
    case T_SHORT:
      assert(rscratch != noreg || always_reachable(ExternalAddress(StubRoutines::x86::vector_int_to_short_mask())), "missing");
      vpand(dst, dst, ExternalAddress(StubRoutines::x86::vector_int_to_short_mask()), vec_enc, rscratch);
      vpackusdw(dst, dst, zero, vec_enc);
      if (vec_enc == Assembler::AVX_256bit) {
        vector_crosslane_doubleword_pack_avx(dst, dst, zero, xtmp, 0x44, vec_enc);
      }
      break;
    case  T_BYTE:
      assert(rscratch != noreg || always_reachable(ExternalAddress(StubRoutines::x86::vector_int_to_byte_mask())), "missing");
      vpand(dst, dst, ExternalAddress(StubRoutines::x86::vector_int_to_byte_mask()), vec_enc, rscratch);
      vpackusdw(dst, dst, zero, vec_enc);
      if (vec_enc == Assembler::AVX_256bit) {
        vector_crosslane_doubleword_pack_avx(dst, dst, zero, xtmp, 0x44, vec_enc);
      }
      vpackuswb(dst, dst, zero, vec_enc);
      break;
    default: assert(false, "%s", type2name(to_elem_bt));
  }
}

/*
 * Algorithm for vector D2L and F2I conversions:-
 * a) Perform vector D2L/F2I cast.
 * b) Choose fast path if none of the result vector lane contains 0x80000000 value.
 *    It signifies that source value could be any of the special floating point
 *    values(NaN,-Inf,Inf,Max,-Min).
 * c) Set destination to zero if source is NaN value.
 * d) Replace 0x80000000 with MaxInt if source lane contains a +ve value.
 */

void C2_MacroAssembler::vector_castF2X_avx(BasicType to_elem_bt, XMMRegister dst, XMMRegister src, XMMRegister xtmp1,
                                           XMMRegister xtmp2, XMMRegister xtmp3, XMMRegister xtmp4,
                                           AddressLiteral float_sign_flip, Register rscratch, int vec_enc) {
  int to_elem_sz = type2aelembytes(to_elem_bt);
  assert(to_elem_sz <= 4, "");
  vcvttps2dq(dst, src, vec_enc);
  vector_cast_float_to_int_special_cases_avx(dst, src, xtmp1, xtmp2, xtmp3, xtmp4, rscratch, float_sign_flip, vec_enc);
  if (to_elem_sz < 4) {
    vpxor(xtmp4, xtmp4, xtmp4, vec_enc);
    vector_cast_int_to_subword(to_elem_bt, dst, xtmp4, xtmp3, rscratch, vec_enc);
  }
}

void C2_MacroAssembler::vector_castF2X_evex(BasicType to_elem_bt, XMMRegister dst, XMMRegister src, XMMRegister xtmp1,
                                            XMMRegister xtmp2, KRegister ktmp1, KRegister ktmp2, AddressLiteral float_sign_flip,
                                            Register rscratch, int vec_enc) {
  int to_elem_sz = type2aelembytes(to_elem_bt);
  assert(to_elem_sz <= 4, "");
  vcvttps2dq(dst, src, vec_enc);
  vector_cast_float_to_int_special_cases_evex(dst, src, xtmp1, xtmp2, ktmp1, ktmp2, rscratch, float_sign_flip, vec_enc);
  switch(to_elem_bt) {
    case T_INT:
      break;
    case T_SHORT:
      evpmovdw(dst, dst, vec_enc);
      break;
    case T_BYTE:
      evpmovdb(dst, dst, vec_enc);
      break;
    default: assert(false, "%s", type2name(to_elem_bt));
  }
}

void C2_MacroAssembler::vector_castF2L_evex(XMMRegister dst, XMMRegister src, XMMRegister xtmp1, XMMRegister xtmp2,
                                            KRegister ktmp1, KRegister ktmp2, AddressLiteral double_sign_flip,
                                            Register rscratch, int vec_enc) {
  evcvttps2qq(dst, src, vec_enc);
  vector_cast_float_to_long_special_cases_evex(dst, src, xtmp1, xtmp2, ktmp1, ktmp2, rscratch, double_sign_flip, vec_enc);
}

// Handling for downcasting from double to integer or sub-word types on AVX2.
void C2_MacroAssembler::vector_castD2X_avx(BasicType to_elem_bt, XMMRegister dst, XMMRegister src, XMMRegister xtmp1,
                                           XMMRegister xtmp2, XMMRegister xtmp3, XMMRegister xtmp4, XMMRegister xtmp5,
                                           AddressLiteral float_sign_flip, Register rscratch, int vec_enc) {
  int to_elem_sz = type2aelembytes(to_elem_bt);
  assert(to_elem_sz < 8, "");
  vcvttpd2dq(dst, src, vec_enc);
  vector_cast_double_to_int_special_cases_avx(dst, src, xtmp1, xtmp2, xtmp3, xtmp4, xtmp5, rscratch,
                                              float_sign_flip, vec_enc);
  if (to_elem_sz < 4) {
    // xtmp4 holds all zero lanes.
    vector_cast_int_to_subword(to_elem_bt, dst, xtmp4, xtmp5, rscratch, Assembler::AVX_128bit);
  }
}

void C2_MacroAssembler::vector_castD2X_evex(BasicType to_elem_bt, XMMRegister dst, XMMRegister src,
                                            XMMRegister xtmp1, XMMRegister xtmp2, KRegister ktmp1,
                                            KRegister ktmp2, AddressLiteral sign_flip,
                                            Register rscratch, int vec_enc) {
  if (VM_Version::supports_avx512dq()) {
    evcvttpd2qq(dst, src, vec_enc);
    vector_cast_double_to_long_special_cases_evex(dst, src, xtmp1, xtmp2, ktmp1, ktmp2, rscratch, sign_flip, vec_enc);
    switch(to_elem_bt) {
      case T_LONG:
        break;
      case T_INT:
        evpmovsqd(dst, dst, vec_enc);
        break;
      case T_SHORT:
        evpmovsqd(dst, dst, vec_enc);
        evpmovdw(dst, dst, vec_enc);
        break;
      case T_BYTE:
        evpmovsqd(dst, dst, vec_enc);
        evpmovdb(dst, dst, vec_enc);
        break;
      default: assert(false, "%s", type2name(to_elem_bt));
    }
  } else {
    assert(type2aelembytes(to_elem_bt) <= 4, "");
    vcvttpd2dq(dst, src, vec_enc);
    vector_cast_double_to_int_special_cases_evex(dst, src, xtmp1, xtmp2, ktmp1, ktmp2, rscratch, sign_flip, vec_enc);
    switch(to_elem_bt) {
      case T_INT:
        break;
      case T_SHORT:
        evpmovdw(dst, dst, vec_enc);
        break;
      case T_BYTE:
        evpmovdb(dst, dst, vec_enc);
        break;
      default: assert(false, "%s", type2name(to_elem_bt));
    }
  }
}

#ifdef _LP64
void C2_MacroAssembler::vector_round_double_evex(XMMRegister dst, XMMRegister src,
                                                 AddressLiteral double_sign_flip, AddressLiteral new_mxcsr, int vec_enc,
                                                 Register tmp, XMMRegister xtmp1, XMMRegister xtmp2, KRegister ktmp1, KRegister ktmp2) {
  // Perform floor(val+0.5) operation under the influence of MXCSR.RC mode roundTowards -inf.
  // and re-instantiate original MXCSR.RC mode after that.
  ldmxcsr(new_mxcsr, tmp /*rscratch*/);

  mov64(tmp, julong_cast(0.5L));
  evpbroadcastq(xtmp1, tmp, vec_enc);
  vaddpd(xtmp1, src , xtmp1, vec_enc);
  evcvtpd2qq(dst, xtmp1, vec_enc);
  vector_cast_double_to_long_special_cases_evex(dst, src, xtmp1, xtmp2, ktmp1, ktmp2, tmp /*rscratch*/,
                                                double_sign_flip, vec_enc);;

  ldmxcsr(ExternalAddress(StubRoutines::x86::addr_mxcsr_std()), tmp /*rscratch*/);
}

void C2_MacroAssembler::vector_round_float_evex(XMMRegister dst, XMMRegister src,
                                                AddressLiteral float_sign_flip, AddressLiteral new_mxcsr, int vec_enc,
                                                Register tmp, XMMRegister xtmp1, XMMRegister xtmp2, KRegister ktmp1, KRegister ktmp2) {
  // Perform floor(val+0.5) operation under the influence of MXCSR.RC mode roundTowards -inf.
  // and re-instantiate original MXCSR.RC mode after that.
  ldmxcsr(new_mxcsr, tmp /*rscratch*/);

  movl(tmp, jint_cast(0.5));
  movq(xtmp1, tmp);
  vbroadcastss(xtmp1, xtmp1, vec_enc);
  vaddps(xtmp1, src , xtmp1, vec_enc);
  vcvtps2dq(dst, xtmp1, vec_enc);
  vector_cast_float_to_int_special_cases_evex(dst, src, xtmp1, xtmp2, ktmp1, ktmp2, tmp /*rscratch*/,
                                              float_sign_flip, vec_enc);

  ldmxcsr(ExternalAddress(StubRoutines::x86::addr_mxcsr_std()), tmp /*rscratch*/);
}

void C2_MacroAssembler::vector_round_float_avx(XMMRegister dst, XMMRegister src,
                                               AddressLiteral float_sign_flip, AddressLiteral new_mxcsr, int vec_enc,
                                               Register tmp, XMMRegister xtmp1, XMMRegister xtmp2, XMMRegister xtmp3, XMMRegister xtmp4) {
  // Perform floor(val+0.5) operation under the influence of MXCSR.RC mode roundTowards -inf.
  // and re-instantiate original MXCSR.RC mode after that.
  ldmxcsr(new_mxcsr, tmp /*rscratch*/);

  movl(tmp, jint_cast(0.5));
  movq(xtmp1, tmp);
  vbroadcastss(xtmp1, xtmp1, vec_enc);
  vaddps(xtmp1, src , xtmp1, vec_enc);
  vcvtps2dq(dst, xtmp1, vec_enc);
  vector_cast_float_to_int_special_cases_avx(dst, src, xtmp1, xtmp2, xtmp3, xtmp4, tmp /*rscratch*/, float_sign_flip, vec_enc);

  ldmxcsr(ExternalAddress(StubRoutines::x86::addr_mxcsr_std()), tmp /*rscratch*/);
}
#endif // _LP64

void C2_MacroAssembler::vector_unsigned_cast(XMMRegister dst, XMMRegister src, int vlen_enc,
                                             BasicType from_elem_bt, BasicType to_elem_bt) {
  switch (from_elem_bt) {
    case T_BYTE:
      switch (to_elem_bt) {
        case T_SHORT: vpmovzxbw(dst, src, vlen_enc); break;
        case T_INT:   vpmovzxbd(dst, src, vlen_enc); break;
        case T_LONG:  vpmovzxbq(dst, src, vlen_enc); break;
        default: ShouldNotReachHere();
      }
      break;
    case T_SHORT:
      switch (to_elem_bt) {
        case T_INT:  vpmovzxwd(dst, src, vlen_enc); break;
        case T_LONG: vpmovzxwq(dst, src, vlen_enc); break;
        default: ShouldNotReachHere();
      }
      break;
    case T_INT:
      assert(to_elem_bt == T_LONG, "");
      vpmovzxdq(dst, src, vlen_enc);
      break;
    default:
      ShouldNotReachHere();
  }
}

void C2_MacroAssembler::vector_signed_cast(XMMRegister dst, XMMRegister src, int vlen_enc,
                                           BasicType from_elem_bt, BasicType to_elem_bt) {
  switch (from_elem_bt) {
    case T_BYTE:
      switch (to_elem_bt) {
        case T_SHORT: vpmovsxbw(dst, src, vlen_enc); break;
        case T_INT:   vpmovsxbd(dst, src, vlen_enc); break;
        case T_LONG:  vpmovsxbq(dst, src, vlen_enc); break;
        default: ShouldNotReachHere();
      }
      break;
    case T_SHORT:
      switch (to_elem_bt) {
        case T_INT:  vpmovsxwd(dst, src, vlen_enc); break;
        case T_LONG: vpmovsxwq(dst, src, vlen_enc); break;
        default: ShouldNotReachHere();
      }
      break;
    case T_INT:
      assert(to_elem_bt == T_LONG, "");
      vpmovsxdq(dst, src, vlen_enc);
      break;
    default:
      ShouldNotReachHere();
  }
}

void C2_MacroAssembler::vector_mask_cast(XMMRegister dst, XMMRegister src,
                                         BasicType dst_bt, BasicType src_bt, int vlen) {
  int vlen_enc = vector_length_encoding(MAX2(type2aelembytes(src_bt), type2aelembytes(dst_bt)) * vlen);
  assert(vlen_enc != AVX_512bit, "");

  int dst_bt_size = type2aelembytes(dst_bt);
  int src_bt_size = type2aelembytes(src_bt);
  if (dst_bt_size > src_bt_size) {
    switch (dst_bt_size / src_bt_size) {
      case 2: vpmovsxbw(dst, src, vlen_enc); break;
      case 4: vpmovsxbd(dst, src, vlen_enc); break;
      case 8: vpmovsxbq(dst, src, vlen_enc); break;
      default: ShouldNotReachHere();
    }
  } else {
    assert(dst_bt_size < src_bt_size, "");
    switch (src_bt_size / dst_bt_size) {
      case 2: {
        if (vlen_enc == AVX_128bit) {
          vpacksswb(dst, src, src, vlen_enc);
        } else {
          vpacksswb(dst, src, src, vlen_enc);
          vpermq(dst, dst, 0x08, vlen_enc);
        }
        break;
      }
      case 4: {
        if (vlen_enc == AVX_128bit) {
          vpackssdw(dst, src, src, vlen_enc);
          vpacksswb(dst, dst, dst, vlen_enc);
        } else {
          vpackssdw(dst, src, src, vlen_enc);
          vpermq(dst, dst, 0x08, vlen_enc);
          vpacksswb(dst, dst, dst, AVX_128bit);
        }
        break;
      }
      case 8: {
        if (vlen_enc == AVX_128bit) {
          vpshufd(dst, src, 0x08, vlen_enc);
          vpackssdw(dst, dst, dst, vlen_enc);
          vpacksswb(dst, dst, dst, vlen_enc);
        } else {
          vpshufd(dst, src, 0x08, vlen_enc);
          vpermq(dst, dst, 0x08, vlen_enc);
          vpackssdw(dst, dst, dst, AVX_128bit);
          vpacksswb(dst, dst, dst, AVX_128bit);
        }
        break;
      }
      default: ShouldNotReachHere();
    }
  }
}

void C2_MacroAssembler::evpternlog(XMMRegister dst, int func, KRegister mask, XMMRegister src2, XMMRegister src3,
                                   bool merge, BasicType bt, int vlen_enc) {
  if (bt == T_INT) {
    evpternlogd(dst, func, mask, src2, src3, merge, vlen_enc);
  } else {
    assert(bt == T_LONG, "");
    evpternlogq(dst, func, mask, src2, src3, merge, vlen_enc);
  }
}

void C2_MacroAssembler::evpternlog(XMMRegister dst, int func, KRegister mask, XMMRegister src2, Address src3,
                                   bool merge, BasicType bt, int vlen_enc) {
  if (bt == T_INT) {
    evpternlogd(dst, func, mask, src2, src3, merge, vlen_enc);
  } else {
    assert(bt == T_LONG, "");
    evpternlogq(dst, func, mask, src2, src3, merge, vlen_enc);
  }
}

#ifdef _LP64
void C2_MacroAssembler::vector_long_to_maskvec(XMMRegister dst, Register src, Register rtmp1,
                                               Register rtmp2, XMMRegister xtmp, int mask_len,
                                               int vec_enc) {
  int index = 0;
  int vindex = 0;
  mov64(rtmp1, 0x0101010101010101L);
  pdepq(rtmp1, src, rtmp1);
  if (mask_len > 8) {
    movq(rtmp2, src);
    vpxor(xtmp, xtmp, xtmp, vec_enc);
    movq(xtmp, rtmp1);
  }
  movq(dst, rtmp1);

  mask_len -= 8;
  while (mask_len > 0) {
    assert ((mask_len & 0x7) == 0, "mask must be multiple of 8");
    index++;
    if ((index % 2) == 0) {
      pxor(xtmp, xtmp);
    }
    mov64(rtmp1, 0x0101010101010101L);
    shrq(rtmp2, 8);
    pdepq(rtmp1, rtmp2, rtmp1);
    pinsrq(xtmp, rtmp1, index % 2);
    vindex = index / 2;
    if (vindex) {
      // Write entire 16 byte vector when both 64 bit
      // lanes are update to save redundant instructions.
      if (index % 2) {
        vinsertf128(dst, dst, xtmp, vindex);
      }
    } else {
      vmovdqu(dst, xtmp);
    }
    mask_len -= 8;
  }
}

void C2_MacroAssembler::vector_mask_operation_helper(int opc, Register dst, Register tmp, int masklen) {
  switch(opc) {
    case Op_VectorMaskTrueCount:
      popcntq(dst, tmp);
      break;
    case Op_VectorMaskLastTrue:
      if (VM_Version::supports_lzcnt()) {
        lzcntq(tmp, tmp);
        movl(dst, 63);
        subl(dst, tmp);
      } else {
        movl(dst, -1);
        bsrq(tmp, tmp);
        cmov32(Assembler::notZero, dst, tmp);
      }
      break;
    case Op_VectorMaskFirstTrue:
      if (VM_Version::supports_bmi1()) {
        if (masklen < 32) {
          orl(tmp, 1 << masklen);
          tzcntl(dst, tmp);
        } else if (masklen == 32) {
          tzcntl(dst, tmp);
        } else {
          assert(masklen == 64, "");
          tzcntq(dst, tmp);
        }
      } else {
        if (masklen < 32) {
          orl(tmp, 1 << masklen);
          bsfl(dst, tmp);
        } else {
          assert(masklen == 32 || masklen == 64, "");
          movl(dst, masklen);
          if (masklen == 32)  {
            bsfl(tmp, tmp);
          } else {
            bsfq(tmp, tmp);
          }
          cmov32(Assembler::notZero, dst, tmp);
        }
      }
      break;
    case Op_VectorMaskToLong:
      assert(dst == tmp, "Dst and tmp should be the same for toLong operations");
      break;
    default: assert(false, "Unhandled mask operation");
  }
}

void C2_MacroAssembler::vector_mask_operation(int opc, Register dst, KRegister mask, Register tmp,
                                              int masklen, int masksize, int vec_enc) {
  assert(VM_Version::supports_popcnt(), "");

  if(VM_Version::supports_avx512bw()) {
    kmovql(tmp, mask);
  } else {
    assert(masklen <= 16, "");
    kmovwl(tmp, mask);
  }

  // Mask generated out of partial vector comparisons/replicate/mask manipulation
  // operations needs to be clipped.
  if (masksize < 16 && opc != Op_VectorMaskFirstTrue) {
    andq(tmp, (1 << masklen) - 1);
  }

  vector_mask_operation_helper(opc, dst, tmp, masklen);
}

void C2_MacroAssembler::vector_mask_operation(int opc, Register dst, XMMRegister mask, XMMRegister xtmp,
                                              Register tmp, int masklen, BasicType bt, int vec_enc) {
  assert(vec_enc == AVX_128bit && VM_Version::supports_avx() ||
         vec_enc == AVX_256bit && (VM_Version::supports_avx2() || type2aelembytes(bt) >= 4), "");
  assert(VM_Version::supports_popcnt(), "");

  bool need_clip = false;
  switch(bt) {
    case T_BOOLEAN:
      // While masks of other types contain 0, -1; boolean masks contain lane values of 0, 1
      vpxor(xtmp, xtmp, xtmp, vec_enc);
      vpsubb(xtmp, xtmp, mask, vec_enc);
      vpmovmskb(tmp, xtmp, vec_enc);
      need_clip = masklen < 16;
      break;
    case T_BYTE:
      vpmovmskb(tmp, mask, vec_enc);
      need_clip = masklen < 16;
      break;
    case T_SHORT:
      vpacksswb(xtmp, mask, mask, vec_enc);
      if (masklen >= 16) {
        vpermpd(xtmp, xtmp, 8, vec_enc);
      }
      vpmovmskb(tmp, xtmp, Assembler::AVX_128bit);
      need_clip = masklen < 16;
      break;
    case T_INT:
    case T_FLOAT:
      vmovmskps(tmp, mask, vec_enc);
      need_clip = masklen < 4;
      break;
    case T_LONG:
    case T_DOUBLE:
      vmovmskpd(tmp, mask, vec_enc);
      need_clip = masklen < 2;
      break;
    default: assert(false, "Unhandled type, %s", type2name(bt));
  }

  // Mask generated out of partial vector comparisons/replicate/mask manipulation
  // operations needs to be clipped.
  if (need_clip && opc != Op_VectorMaskFirstTrue) {
    // need_clip implies masklen < 32
    andq(tmp, (1 << masklen) - 1);
  }

  vector_mask_operation_helper(opc, dst, tmp, masklen);
}

void C2_MacroAssembler::vector_mask_compress(KRegister dst, KRegister src, Register rtmp1,
                                             Register rtmp2, int mask_len) {
  kmov(rtmp1, src);
  andq(rtmp1, (0xFFFFFFFFFFFFFFFFUL >> (64 - mask_len)));
  mov64(rtmp2, -1L);
  pextq(rtmp2, rtmp2, rtmp1);
  kmov(dst, rtmp2);
}

void C2_MacroAssembler::vector_compress_expand(int opcode, XMMRegister dst, XMMRegister src, KRegister mask,
                                               bool merge, BasicType bt, int vec_enc) {
  if (opcode == Op_CompressV) {
    switch(bt) {
    case T_BYTE:
      evpcompressb(dst, mask, src, merge, vec_enc);
      break;
    case T_CHAR:
    case T_SHORT:
      evpcompressw(dst, mask, src, merge, vec_enc);
      break;
    case T_INT:
      evpcompressd(dst, mask, src, merge, vec_enc);
      break;
    case T_FLOAT:
      evcompressps(dst, mask, src, merge, vec_enc);
      break;
    case T_LONG:
      evpcompressq(dst, mask, src, merge, vec_enc);
      break;
    case T_DOUBLE:
      evcompresspd(dst, mask, src, merge, vec_enc);
      break;
    default:
      fatal("Unsupported type %s", type2name(bt));
      break;
    }
  } else {
    assert(opcode == Op_ExpandV, "");
    switch(bt) {
    case T_BYTE:
      evpexpandb(dst, mask, src, merge, vec_enc);
      break;
    case T_CHAR:
    case T_SHORT:
      evpexpandw(dst, mask, src, merge, vec_enc);
      break;
    case T_INT:
      evpexpandd(dst, mask, src, merge, vec_enc);
      break;
    case T_FLOAT:
      evexpandps(dst, mask, src, merge, vec_enc);
      break;
    case T_LONG:
      evpexpandq(dst, mask, src, merge, vec_enc);
      break;
    case T_DOUBLE:
      evexpandpd(dst, mask, src, merge, vec_enc);
      break;
    default:
      fatal("Unsupported type %s", type2name(bt));
      break;
    }
  }
}
#endif

void C2_MacroAssembler::vector_signum_evex(int opcode, XMMRegister dst, XMMRegister src, XMMRegister zero, XMMRegister one,
                                           KRegister ktmp1, int vec_enc) {
  if (opcode == Op_SignumVD) {
    vsubpd(dst, zero, one, vec_enc);
    // if src < 0 ? -1 : 1
    evcmppd(ktmp1, k0, src, zero, Assembler::LT_OQ, vec_enc);
    evblendmpd(dst, ktmp1, one, dst, true, vec_enc);
    // if src == NaN, -0.0 or 0.0 return src.
    evcmppd(ktmp1, k0, src, zero, Assembler::EQ_UQ, vec_enc);
    evblendmpd(dst, ktmp1, dst, src, true, vec_enc);
  } else {
    assert(opcode == Op_SignumVF, "");
    vsubps(dst, zero, one, vec_enc);
    // if src < 0 ? -1 : 1
    evcmpps(ktmp1, k0, src, zero, Assembler::LT_OQ, vec_enc);
    evblendmps(dst, ktmp1, one, dst, true, vec_enc);
    // if src == NaN, -0.0 or 0.0 return src.
    evcmpps(ktmp1, k0, src, zero, Assembler::EQ_UQ, vec_enc);
    evblendmps(dst, ktmp1, dst, src, true, vec_enc);
  }
}

void C2_MacroAssembler::vector_signum_avx(int opcode, XMMRegister dst, XMMRegister src, XMMRegister zero, XMMRegister one,
                                          XMMRegister xtmp1, int vec_enc) {
  if (opcode == Op_SignumVD) {
    vsubpd(dst, zero, one, vec_enc);
    // if src < 0 ? -1 : 1
    vblendvpd(dst, one, dst, src, vec_enc);
    // if src == NaN, -0.0 or 0.0 return src.
    vcmppd(xtmp1, src, zero, Assembler::EQ_UQ, vec_enc);
    vblendvpd(dst, dst, src, xtmp1, vec_enc);
  } else {
    assert(opcode == Op_SignumVF, "");
    vsubps(dst, zero, one, vec_enc);
    // if src < 0 ? -1 : 1
    vblendvps(dst, one, dst, src, vec_enc);
    // if src == NaN, -0.0 or 0.0 return src.
    vcmpps(xtmp1, src, zero, Assembler::EQ_UQ, vec_enc);
    vblendvps(dst, dst, src, xtmp1, vec_enc);
  }
}

void C2_MacroAssembler::vector_maskall_operation(KRegister dst, Register src, int mask_len) {
  if (VM_Version::supports_avx512bw()) {
    if (mask_len > 32) {
      kmovql(dst, src);
    } else {
      kmovdl(dst, src);
      if (mask_len != 32) {
        kshiftrdl(dst, dst, 32 - mask_len);
      }
    }
  } else {
    assert(mask_len <= 16, "");
    kmovwl(dst, src);
    if (mask_len != 16) {
      kshiftrwl(dst, dst, 16 - mask_len);
    }
  }
}

void C2_MacroAssembler::vbroadcast(BasicType bt, XMMRegister dst, int imm32, Register rtmp, int vec_enc) {
  int lane_size = type2aelembytes(bt);
  bool is_LP64 = LP64_ONLY(true) NOT_LP64(false);
  if ((is_LP64 || lane_size < 8) &&
      ((is_non_subword_integral_type(bt) && VM_Version::supports_avx512vl()) ||
       (is_subword_type(bt) && VM_Version::supports_avx512vlbw()))) {
    movptr(rtmp, imm32);
    switch(lane_size) {
      case 1 : evpbroadcastb(dst, rtmp, vec_enc); break;
      case 2 : evpbroadcastw(dst, rtmp, vec_enc); break;
      case 4 : evpbroadcastd(dst, rtmp, vec_enc); break;
      case 8 : evpbroadcastq(dst, rtmp, vec_enc); break;
      fatal("Unsupported lane size %d", lane_size);
      break;
    }
  } else {
    movptr(rtmp, imm32);
    LP64_ONLY(movq(dst, rtmp)) NOT_LP64(movdl(dst, rtmp));
    switch(lane_size) {
      case 1 : vpbroadcastb(dst, dst, vec_enc); break;
      case 2 : vpbroadcastw(dst, dst, vec_enc); break;
      case 4 : vpbroadcastd(dst, dst, vec_enc); break;
      case 8 : vpbroadcastq(dst, dst, vec_enc); break;
      fatal("Unsupported lane size %d", lane_size);
      break;
    }
  }
}

//
// Following is lookup table based popcount computation algorithm:-
//       Index   Bit set count
//     [ 0000 ->   0,
//       0001 ->   1,
//       0010 ->   1,
//       0011 ->   2,
//       0100 ->   1,
//       0101 ->   2,
//       0110 ->   2,
//       0111 ->   3,
//       1000 ->   1,
//       1001 ->   2,
//       1010 ->   3,
//       1011 ->   3,
//       1100 ->   2,
//       1101 ->   3,
//       1111 ->   4 ]
//  a. Count the number of 1s in 4 LSB bits of each byte. These bits are used as
//     shuffle indices for lookup table access.
//  b. Right shift each byte of vector lane by 4 positions.
//  c. Count the number of 1s in 4 MSB bits each byte. These bits are used as
//     shuffle indices for lookup table access.
//  d. Add the bitset count of upper and lower 4 bits of each byte.
//  e. Unpack double words to quad words and compute sum of absolute difference of bitset
//     count of all the bytes of a quadword.
//  f. Perform step e. for upper 128bit vector lane.
//  g. Pack the bitset count of quadwords back to double word.
//  h. Unpacking and packing operations are not needed for 64bit vector lane.

void C2_MacroAssembler::vector_popcount_byte(XMMRegister dst, XMMRegister src, XMMRegister xtmp1,
                                             XMMRegister xtmp2, Register rtmp, int vec_enc) {
  assert((vec_enc == Assembler::AVX_512bit && VM_Version::supports_avx512bw()) || VM_Version::supports_avx2(), "");
  vbroadcast(T_INT, xtmp1, 0x0F0F0F0F, rtmp, vec_enc);
  vpsrlw(dst, src, 4, vec_enc);
  vpand(dst, dst, xtmp1, vec_enc);
  vpand(xtmp1, src, xtmp1, vec_enc);
  vmovdqu(xtmp2, ExternalAddress(StubRoutines::x86::vector_popcount_lut()), vec_enc, noreg);
  vpshufb(xtmp1, xtmp2, xtmp1, vec_enc);
  vpshufb(dst, xtmp2, dst, vec_enc);
  vpaddb(dst, dst, xtmp1, vec_enc);
}

void C2_MacroAssembler::vector_popcount_int(XMMRegister dst, XMMRegister src, XMMRegister xtmp1,
                                            XMMRegister xtmp2, Register rtmp, int vec_enc) {
  vector_popcount_byte(xtmp1, src, dst, xtmp2, rtmp, vec_enc);
  // Following code is as per steps e,f,g and h of above algorithm.
  vpxor(xtmp2, xtmp2, xtmp2, vec_enc);
  vpunpckhdq(dst, xtmp1, xtmp2, vec_enc);
  vpsadbw(dst, dst, xtmp2, vec_enc);
  vpunpckldq(xtmp1, xtmp1, xtmp2, vec_enc);
  vpsadbw(xtmp1, xtmp1, xtmp2, vec_enc);
  vpackuswb(dst, xtmp1, dst, vec_enc);
}

void C2_MacroAssembler::vector_popcount_short(XMMRegister dst, XMMRegister src, XMMRegister xtmp1,
                                              XMMRegister xtmp2, Register rtmp, int vec_enc) {
  vector_popcount_byte(xtmp1, src, dst, xtmp2, rtmp, vec_enc);
  // Add the popcount of upper and lower bytes of word.
  vbroadcast(T_INT, xtmp2, 0x00FF00FF, rtmp, vec_enc);
  vpsrlw(dst, xtmp1, 8, vec_enc);
  vpand(xtmp1, xtmp1, xtmp2, vec_enc);
  vpaddw(dst, dst, xtmp1, vec_enc);
}

void C2_MacroAssembler::vector_popcount_long(XMMRegister dst, XMMRegister src, XMMRegister xtmp1,
                                             XMMRegister xtmp2, Register rtmp, int vec_enc) {
  vector_popcount_byte(xtmp1, src, dst, xtmp2, rtmp, vec_enc);
  vpxor(xtmp2, xtmp2, xtmp2, vec_enc);
  vpsadbw(dst, xtmp1, xtmp2, vec_enc);
}

void C2_MacroAssembler::vector_popcount_integral(BasicType bt, XMMRegister dst, XMMRegister src, XMMRegister xtmp1,
                                                 XMMRegister xtmp2, Register rtmp, int vec_enc) {
  switch(bt) {
    case T_LONG:
      vector_popcount_long(dst, src, xtmp1, xtmp2, rtmp, vec_enc);
      break;
    case T_INT:
      vector_popcount_int(dst, src, xtmp1, xtmp2, rtmp, vec_enc);
      break;
    case T_CHAR:
    case T_SHORT:
      vector_popcount_short(dst, src, xtmp1, xtmp2, rtmp, vec_enc);
      break;
    case T_BYTE:
    case T_BOOLEAN:
      vector_popcount_byte(dst, src, xtmp1, xtmp2, rtmp, vec_enc);
      break;
    default:
      fatal("Unsupported type %s", type2name(bt));
      break;
  }
}

void C2_MacroAssembler::vector_popcount_integral_evex(BasicType bt, XMMRegister dst, XMMRegister src,
                                                      KRegister mask, bool merge, int vec_enc) {
  assert(VM_Version::supports_avx512vl() || vec_enc == Assembler::AVX_512bit, "");
  switch(bt) {
    case T_LONG:
      assert(VM_Version::supports_avx512_vpopcntdq(), "");
      evpopcntq(dst, mask, src, merge, vec_enc);
      break;
    case T_INT:
      assert(VM_Version::supports_avx512_vpopcntdq(), "");
      evpopcntd(dst, mask, src, merge, vec_enc);
      break;
    case T_CHAR:
    case T_SHORT:
      assert(VM_Version::supports_avx512_bitalg(), "");
      evpopcntw(dst, mask, src, merge, vec_enc);
      break;
    case T_BYTE:
    case T_BOOLEAN:
      assert(VM_Version::supports_avx512_bitalg(), "");
      evpopcntb(dst, mask, src, merge, vec_enc);
      break;
    default:
      fatal("Unsupported type %s", type2name(bt));
      break;
  }
}

#ifndef _LP64
void C2_MacroAssembler::vector_maskall_operation32(KRegister dst, Register src, KRegister tmp, int mask_len) {
  assert(VM_Version::supports_avx512bw(), "");
  kmovdl(tmp, src);
  kunpckdql(dst, tmp, tmp);
}
#endif

// Bit reversal algorithm first reverses the bits of each byte followed by
// a byte level reversal for multi-byte primitive types (short/int/long).
// Algorithm performs a lookup table access to get reverse bit sequence
// corresponding to a 4 bit value. Thus a reverse bit sequence for a byte
// is obtained by swapping the reverse bit sequences of upper and lower
// nibble of a byte.
void C2_MacroAssembler::vector_reverse_bit(BasicType bt, XMMRegister dst, XMMRegister src, XMMRegister xtmp1,
                                           XMMRegister xtmp2, Register rtmp, int vec_enc) {
  if (VM_Version::supports_avx512vlbw()) {

    // Get the reverse bit sequence of lower nibble of each byte.
    vmovdqu(xtmp1, ExternalAddress(StubRoutines::x86::vector_reverse_bit_lut()), vec_enc, noreg);
    vbroadcast(T_INT, xtmp2, 0x0F0F0F0F, rtmp, vec_enc);
    evpandq(dst, xtmp2, src, vec_enc);
    vpshufb(dst, xtmp1, dst, vec_enc);
    vpsllq(dst, dst, 4, vec_enc);

    // Get the reverse bit sequence of upper nibble of each byte.
    vpandn(xtmp2, xtmp2, src, vec_enc);
    vpsrlq(xtmp2, xtmp2, 4, vec_enc);
    vpshufb(xtmp2, xtmp1, xtmp2, vec_enc);

    // Perform logical OR operation b/w left shifted reverse bit sequence of lower nibble and
    // right shifted reverse bit sequence of upper nibble to obtain the reverse bit sequence of each byte.
    evporq(xtmp2, dst, xtmp2, vec_enc);
    vector_reverse_byte(bt, dst, xtmp2, vec_enc);

  } else if(vec_enc == Assembler::AVX_512bit) {
    // Shift based bit reversal.
    assert(bt == T_LONG || bt == T_INT, "");

    // Swap lower and upper nibble of each byte.
    vector_swap_nbits(4, 0x0F0F0F0F, xtmp1, src, xtmp2, rtmp, vec_enc);

    // Swap two least and most significant bits of each nibble.
    vector_swap_nbits(2, 0x33333333, dst, xtmp1, xtmp2, rtmp, vec_enc);

    // Swap adjacent pair of bits.
    evmovdqul(xtmp1, k0, dst, true, vec_enc);
    vector_swap_nbits(1, 0x55555555, dst, xtmp1, xtmp2, rtmp, vec_enc);

    evmovdqul(xtmp1, k0, dst, true, vec_enc);
    vector_reverse_byte64(bt, dst, xtmp1, xtmp1, xtmp2, rtmp, vec_enc);
  } else {
    vmovdqu(xtmp1, ExternalAddress(StubRoutines::x86::vector_reverse_bit_lut()), vec_enc, rtmp);
    vbroadcast(T_INT, xtmp2, 0x0F0F0F0F, rtmp, vec_enc);

    // Get the reverse bit sequence of lower nibble of each byte.
    vpand(dst, xtmp2, src, vec_enc);
    vpshufb(dst, xtmp1, dst, vec_enc);
    vpsllq(dst, dst, 4, vec_enc);

    // Get the reverse bit sequence of upper nibble of each byte.
    vpandn(xtmp2, xtmp2, src, vec_enc);
    vpsrlq(xtmp2, xtmp2, 4, vec_enc);
    vpshufb(xtmp2, xtmp1, xtmp2, vec_enc);

    // Perform logical OR operation b/w left shifted reverse bit sequence of lower nibble and
    // right shifted reverse bit sequence of upper nibble to obtain the reverse bit sequence of each byte.
    vpor(xtmp2, dst, xtmp2, vec_enc);
    vector_reverse_byte(bt, dst, xtmp2, vec_enc);
  }
}

void C2_MacroAssembler::vector_reverse_bit_gfni(BasicType bt, XMMRegister dst, XMMRegister src, AddressLiteral mask, int vec_enc,
                                                XMMRegister xtmp, Register rscratch) {
  assert(VM_Version::supports_gfni(), "");
  assert(rscratch != noreg || always_reachable(mask), "missing");

  // Galois field instruction based bit reversal based on following algorithm.
  // http://0x80.pl/articles/avx512-galois-field-for-bit-shuffling.html
  vpbroadcastq(xtmp, mask, vec_enc, rscratch);
  vgf2p8affineqb(xtmp, src, xtmp, 0, vec_enc);
  vector_reverse_byte(bt, dst, xtmp, vec_enc);
}

void C2_MacroAssembler::vector_swap_nbits(int nbits, int bitmask, XMMRegister dst, XMMRegister src,
                                          XMMRegister xtmp1, Register rtmp, int vec_enc) {
  vbroadcast(T_INT, xtmp1, bitmask, rtmp, vec_enc);
  evpandq(dst, xtmp1, src, vec_enc);
  vpsllq(dst, dst, nbits, vec_enc);
  vpandn(xtmp1, xtmp1, src, vec_enc);
  vpsrlq(xtmp1, xtmp1, nbits, vec_enc);
  evporq(dst, dst, xtmp1, vec_enc);
}

void C2_MacroAssembler::vector_reverse_byte64(BasicType bt, XMMRegister dst, XMMRegister src, XMMRegister xtmp1,
                                              XMMRegister xtmp2, Register rtmp, int vec_enc) {
  // Shift based bit reversal.
  assert(VM_Version::supports_evex(), "");
  switch(bt) {
    case T_LONG:
      // Swap upper and lower double word of each quad word.
      evprorq(xtmp1, k0, src, 32, true, vec_enc);
      evprord(xtmp1, k0, xtmp1, 16, true, vec_enc);
      vector_swap_nbits(8, 0x00FF00FF, dst, xtmp1, xtmp2, rtmp, vec_enc);
      break;
    case T_INT:
      // Swap upper and lower word of each double word.
      evprord(xtmp1, k0, src, 16, true, vec_enc);
      vector_swap_nbits(8, 0x00FF00FF, dst, xtmp1, xtmp2, rtmp, vec_enc);
      break;
    case T_CHAR:
    case T_SHORT:
      // Swap upper and lower byte of each word.
      vector_swap_nbits(8, 0x00FF00FF, dst, src, xtmp2, rtmp, vec_enc);
      break;
    case T_BYTE:
      evmovdquq(dst, k0, src, true, vec_enc);
      break;
    default:
      fatal("Unsupported type %s", type2name(bt));
      break;
  }
}

void C2_MacroAssembler::vector_reverse_byte(BasicType bt, XMMRegister dst, XMMRegister src, int vec_enc) {
  if (bt == T_BYTE) {
    if (VM_Version::supports_avx512vl() || vec_enc == Assembler::AVX_512bit) {
      evmovdquq(dst, k0, src, true, vec_enc);
    } else {
      vmovdqu(dst, src);
    }
    return;
  }
  // Perform byte reversal by shuffling the bytes of a multi-byte primitive type using
  // pre-computed shuffle indices.
  switch(bt) {
    case T_LONG:
      vmovdqu(dst, ExternalAddress(StubRoutines::x86::vector_reverse_byte_perm_mask_long()), vec_enc, noreg);
      break;
    case T_INT:
      vmovdqu(dst, ExternalAddress(StubRoutines::x86::vector_reverse_byte_perm_mask_int()), vec_enc, noreg);
      break;
    case T_CHAR:
    case T_SHORT:
      vmovdqu(dst, ExternalAddress(StubRoutines::x86::vector_reverse_byte_perm_mask_short()), vec_enc, noreg);
      break;
    default:
      fatal("Unsupported type %s", type2name(bt));
      break;
  }
  vpshufb(dst, src, dst, vec_enc);
}

void C2_MacroAssembler::vector_count_leading_zeros_evex(BasicType bt, XMMRegister dst, XMMRegister src,
                                                        XMMRegister xtmp1, XMMRegister xtmp2, XMMRegister xtmp3,
                                                        KRegister ktmp, Register rtmp, bool merge, int vec_enc) {
  assert(is_integral_type(bt), "");
  assert(VM_Version::supports_avx512vl() || vec_enc == Assembler::AVX_512bit, "");
  assert(VM_Version::supports_avx512cd(), "");
  switch(bt) {
    case T_LONG:
      evplzcntq(dst, ktmp, src, merge, vec_enc);
      break;
    case T_INT:
      evplzcntd(dst, ktmp, src, merge, vec_enc);
      break;
    case T_SHORT:
      vpternlogd(xtmp1, 0xff, xtmp1, xtmp1, vec_enc);
      vpunpcklwd(xtmp2, xtmp1, src, vec_enc);
      evplzcntd(xtmp2, ktmp, xtmp2, merge, vec_enc);
      vpunpckhwd(dst, xtmp1, src, vec_enc);
      evplzcntd(dst, ktmp, dst, merge, vec_enc);
      vpackusdw(dst, xtmp2, dst, vec_enc);
      break;
    case T_BYTE:
      // T1 = Compute leading zero counts of 4 LSB bits of each byte by
      // accessing the lookup table.
      // T2 = Compute leading zero counts of 4 MSB bits of each byte by
      // accessing the lookup table.
      // Add T1 to T2 if 4 MSB bits of byte are all zeros.
      assert(VM_Version::supports_avx512bw(), "");
      evmovdquq(xtmp1, ExternalAddress(StubRoutines::x86::vector_count_leading_zeros_lut()), vec_enc, rtmp);
      vbroadcast(T_INT, dst, 0x0F0F0F0F, rtmp, vec_enc);
      vpand(xtmp2, dst, src, vec_enc);
      vpshufb(xtmp2, xtmp1, xtmp2, vec_enc);
      vpsrlw(xtmp3, src, 4, vec_enc);
      vpand(xtmp3, dst, xtmp3, vec_enc);
      vpshufb(dst, xtmp1, xtmp3, vec_enc);
      vpxor(xtmp1, xtmp1, xtmp1, vec_enc);
      evpcmpeqb(ktmp, xtmp1, xtmp3, vec_enc);
      evpaddb(dst, ktmp, dst, xtmp2, true, vec_enc);
      break;
    default:
      fatal("Unsupported type %s", type2name(bt));
      break;
  }
}

void C2_MacroAssembler::vector_count_leading_zeros_byte_avx(XMMRegister dst, XMMRegister src, XMMRegister xtmp1,
                                                            XMMRegister xtmp2, XMMRegister xtmp3, Register rtmp, int vec_enc) {
  vmovdqu(xtmp1, ExternalAddress(StubRoutines::x86::vector_count_leading_zeros_lut()), rtmp);
  vbroadcast(T_INT, xtmp2, 0x0F0F0F0F, rtmp, vec_enc);
  // T1 = Compute leading zero counts of 4 LSB bits of each byte by
  // accessing the lookup table.
  vpand(dst, xtmp2, src, vec_enc);
  vpshufb(dst, xtmp1, dst, vec_enc);
  // T2 = Compute leading zero counts of 4 MSB bits of each byte by
  // accessing the lookup table.
  vpsrlw(xtmp3, src, 4, vec_enc);
  vpand(xtmp3, xtmp2, xtmp3, vec_enc);
  vpshufb(xtmp2, xtmp1, xtmp3, vec_enc);
  // Add T1 to T2 if 4 MSB bits of byte are all zeros.
  vpxor(xtmp1, xtmp1, xtmp1, vec_enc);
  vpcmpeqb(xtmp3, xtmp1, xtmp3, vec_enc);
  vpaddb(dst, dst, xtmp2, vec_enc);
  vpblendvb(dst, xtmp2, dst, xtmp3, vec_enc);
}

void C2_MacroAssembler::vector_count_leading_zeros_short_avx(XMMRegister dst, XMMRegister src, XMMRegister xtmp1,
                                                             XMMRegister xtmp2, XMMRegister xtmp3, Register rtmp, int vec_enc) {
  vector_count_leading_zeros_byte_avx(dst, src, xtmp1, xtmp2, xtmp3, rtmp, vec_enc);
  // Add zero counts of lower byte and upper byte of a word if
  // upper byte holds a zero value.
  vpsrlw(xtmp3, src, 8, vec_enc);
  // xtmp1 is set to all zeros by vector_count_leading_zeros_byte_avx.
  vpcmpeqw(xtmp3, xtmp1, xtmp3, vec_enc);
  vpsllw(xtmp2, dst, 8, vec_enc);
  vpaddw(xtmp2, xtmp2, dst, vec_enc);
  vpblendvb(dst, dst, xtmp2, xtmp3, vec_enc);
  vpsrlw(dst, dst, 8, vec_enc);
}

void C2_MacroAssembler::vector_count_leading_zeros_int_avx(XMMRegister dst, XMMRegister src, XMMRegister xtmp1,
                                                           XMMRegister xtmp2, XMMRegister xtmp3, int vec_enc) {
  // Since IEEE 754 floating point format represents mantissa in 1.0 format
  // hence biased exponent can be used to compute leading zero count as per
  // following formula:-
  // LZCNT = 32 - (biased_exp - 127)
  // Special handling has been introduced for Zero, Max_Int and -ve source values.

  // Broadcast 0xFF
  vpcmpeqd(xtmp1, xtmp1, xtmp1, vec_enc);
  vpsrld(xtmp1, xtmp1, 24, vec_enc);

  // Extract biased exponent.
  vcvtdq2ps(dst, src, vec_enc);
  vpsrld(dst, dst, 23, vec_enc);
  vpand(dst, dst, xtmp1, vec_enc);

  // Broadcast 127.
  vpsrld(xtmp1, xtmp1, 1, vec_enc);
  // Exponent = biased_exp - 127
  vpsubd(dst, dst, xtmp1, vec_enc);

  // Exponent = Exponent  + 1
  vpsrld(xtmp3, xtmp1, 6, vec_enc);
  vpaddd(dst, dst, xtmp3, vec_enc);

  // Replace -ve exponent with zero, exponent is -ve when src
  // lane contains a zero value.
  vpxor(xtmp2, xtmp2, xtmp2, vec_enc);
  vblendvps(dst, dst, xtmp2, dst, vec_enc);

  // Rematerialize broadcast 32.
  vpslld(xtmp1, xtmp3, 5, vec_enc);
  // Exponent is 32 if corresponding source lane contains max_int value.
  vpcmpeqd(xtmp2, dst, xtmp1, vec_enc);
  // LZCNT = 32 - exponent
  vpsubd(dst, xtmp1, dst, vec_enc);

  // Replace LZCNT with a value 1 if corresponding source lane
  // contains max_int value.
  vpblendvb(dst, dst, xtmp3, xtmp2, vec_enc);

  // Replace biased_exp with 0 if source lane value is less than zero.
  vpxor(xtmp2, xtmp2, xtmp2, vec_enc);
  vblendvps(dst, dst, xtmp2, src, vec_enc);
}

void C2_MacroAssembler::vector_count_leading_zeros_long_avx(XMMRegister dst, XMMRegister src, XMMRegister xtmp1,
                                                            XMMRegister xtmp2, XMMRegister xtmp3, Register rtmp, int vec_enc) {
  vector_count_leading_zeros_short_avx(dst, src, xtmp1, xtmp2, xtmp3, rtmp, vec_enc);
  // Add zero counts of lower word and upper word of a double word if
  // upper word holds a zero value.
  vpsrld(xtmp3, src, 16, vec_enc);
  // xtmp1 is set to all zeros by vector_count_leading_zeros_byte_avx.
  vpcmpeqd(xtmp3, xtmp1, xtmp3, vec_enc);
  vpslld(xtmp2, dst, 16, vec_enc);
  vpaddd(xtmp2, xtmp2, dst, vec_enc);
  vpblendvb(dst, dst, xtmp2, xtmp3, vec_enc);
  vpsrld(dst, dst, 16, vec_enc);
  // Add zero counts of lower doubleword and upper doubleword of a
  // quadword if upper doubleword holds a zero value.
  vpsrlq(xtmp3, src, 32, vec_enc);
  vpcmpeqq(xtmp3, xtmp1, xtmp3, vec_enc);
  vpsllq(xtmp2, dst, 32, vec_enc);
  vpaddq(xtmp2, xtmp2, dst, vec_enc);
  vpblendvb(dst, dst, xtmp2, xtmp3, vec_enc);
  vpsrlq(dst, dst, 32, vec_enc);
}

void C2_MacroAssembler::vector_count_leading_zeros_avx(BasicType bt, XMMRegister dst, XMMRegister src,
                                                       XMMRegister xtmp1, XMMRegister xtmp2, XMMRegister xtmp3,
                                                       Register rtmp, int vec_enc) {
  assert(is_integral_type(bt), "unexpected type");
  assert(vec_enc < Assembler::AVX_512bit, "");
  switch(bt) {
    case T_LONG:
      vector_count_leading_zeros_long_avx(dst, src, xtmp1, xtmp2, xtmp3, rtmp, vec_enc);
      break;
    case T_INT:
      vector_count_leading_zeros_int_avx(dst, src, xtmp1, xtmp2, xtmp3, vec_enc);
      break;
    case T_SHORT:
      vector_count_leading_zeros_short_avx(dst, src, xtmp1, xtmp2, xtmp3, rtmp, vec_enc);
      break;
    case T_BYTE:
      vector_count_leading_zeros_byte_avx(dst, src, xtmp1, xtmp2, xtmp3, rtmp, vec_enc);
      break;
    default:
      fatal("Unsupported type %s", type2name(bt));
      break;
  }
}

void C2_MacroAssembler::vpsub(BasicType bt, XMMRegister dst, XMMRegister src1, XMMRegister src2, int vec_enc) {
  switch(bt) {
    case T_BYTE:
      vpsubb(dst, src1, src2, vec_enc);
      break;
    case T_SHORT:
      vpsubw(dst, src1, src2, vec_enc);
      break;
    case T_INT:
      vpsubd(dst, src1, src2, vec_enc);
      break;
    case T_LONG:
      vpsubq(dst, src1, src2, vec_enc);
      break;
    default:
      fatal("Unsupported type %s", type2name(bt));
      break;
  }
}

// Trailing zero count computation is based on leading zero count operation as per
// following equation. All AVX3 targets support AVX512CD feature which offers
// direct vector instruction to compute leading zero count.
//      CTZ = PRIM_TYPE_WIDHT - CLZ((x - 1) & ~x)
void C2_MacroAssembler::vector_count_trailing_zeros_evex(BasicType bt, XMMRegister dst, XMMRegister src,
                                                         XMMRegister xtmp1, XMMRegister xtmp2, XMMRegister xtmp3,
                                                         XMMRegister xtmp4, KRegister ktmp, Register rtmp, int vec_enc) {
  assert(is_integral_type(bt), "");
  // xtmp = -1
  vpternlogd(xtmp4, 0xff, xtmp4, xtmp4, vec_enc);
  // xtmp = xtmp + src
  vpadd(bt, xtmp4, xtmp4, src, vec_enc);
  // xtmp = xtmp & ~src
  vpternlogd(xtmp4, 0x40, xtmp4, src, vec_enc);
  vector_count_leading_zeros_evex(bt, dst, xtmp4, xtmp1, xtmp2, xtmp3, ktmp, rtmp, true, vec_enc);
  vbroadcast(bt, xtmp4, 8 * type2aelembytes(bt), rtmp, vec_enc);
  vpsub(bt, dst, xtmp4, dst, vec_enc);
}

// Trailing zero count computation for AVX2 targets is based on popcount operation as per following equation
//      CTZ = PRIM_TYPE_WIDHT - POPC(x | -x)
void C2_MacroAssembler::vector_count_trailing_zeros_avx(BasicType bt, XMMRegister dst, XMMRegister src, XMMRegister xtmp1,
                                                        XMMRegister xtmp2, XMMRegister xtmp3, Register rtmp, int vec_enc) {
  assert(is_integral_type(bt), "");
  // xtmp = 0
  vpxor(xtmp3 , xtmp3, xtmp3, vec_enc);
  // xtmp = 0 - src
  vpsub(bt, xtmp3, xtmp3, src, vec_enc);
  // xtmp = xtmp | src
  vpor(xtmp3, xtmp3, src, vec_enc);
  vector_popcount_integral(bt, dst, xtmp3, xtmp1, xtmp2, rtmp, vec_enc);
  vbroadcast(bt, xtmp1, 8 * type2aelembytes(bt), rtmp, vec_enc);
  vpsub(bt, dst, xtmp1, dst, vec_enc);
}

void C2_MacroAssembler::udivI(Register rax, Register divisor, Register rdx) {
  Label done;
  Label neg_divisor_fastpath;
  cmpl(divisor, 0);
  jccb(Assembler::less, neg_divisor_fastpath);
  xorl(rdx, rdx);
  divl(divisor);
  jmpb(done);
  bind(neg_divisor_fastpath);
  // Fastpath for divisor < 0:
  // quotient = (dividend & ~(dividend - divisor)) >>> (Integer.SIZE - 1)
  // See Hacker's Delight (2nd ed), section 9.3 which is implemented in java.lang.Long.divideUnsigned()
  movl(rdx, rax);
  subl(rdx, divisor);
  if (VM_Version::supports_bmi1()) {
    andnl(rax, rdx, rax);
  } else {
    notl(rdx);
    andl(rax, rdx);
  }
  shrl(rax, 31);
  bind(done);
}

void C2_MacroAssembler::umodI(Register rax, Register divisor, Register rdx) {
  Label done;
  Label neg_divisor_fastpath;
  cmpl(divisor, 0);
  jccb(Assembler::less, neg_divisor_fastpath);
  xorl(rdx, rdx);
  divl(divisor);
  jmpb(done);
  bind(neg_divisor_fastpath);
  // Fastpath when divisor < 0:
  // remainder = dividend - (((dividend & ~(dividend - divisor)) >> (Integer.SIZE - 1)) & divisor)
  // See Hacker's Delight (2nd ed), section 9.3 which is implemented in java.lang.Long.remainderUnsigned()
  movl(rdx, rax);
  subl(rax, divisor);
  if (VM_Version::supports_bmi1()) {
    andnl(rax, rax, rdx);
  } else {
    notl(rax);
    andl(rax, rdx);
  }
  sarl(rax, 31);
  andl(rax, divisor);
  subl(rdx, rax);
  bind(done);
}

void C2_MacroAssembler::udivmodI(Register rax, Register divisor, Register rdx, Register tmp) {
  Label done;
  Label neg_divisor_fastpath;

  cmpl(divisor, 0);
  jccb(Assembler::less, neg_divisor_fastpath);
  xorl(rdx, rdx);
  divl(divisor);
  jmpb(done);
  bind(neg_divisor_fastpath);
  // Fastpath for divisor < 0:
  // quotient = (dividend & ~(dividend - divisor)) >>> (Integer.SIZE - 1)
  // remainder = dividend - (((dividend & ~(dividend - divisor)) >> (Integer.SIZE - 1)) & divisor)
  // See Hacker's Delight (2nd ed), section 9.3 which is implemented in
  // java.lang.Long.divideUnsigned() and java.lang.Long.remainderUnsigned()
  movl(rdx, rax);
  subl(rax, divisor);
  if (VM_Version::supports_bmi1()) {
    andnl(rax, rax, rdx);
  } else {
    notl(rax);
    andl(rax, rdx);
  }
  movl(tmp, rax);
  shrl(rax, 31); // quotient
  sarl(tmp, 31);
  andl(tmp, divisor);
  subl(rdx, tmp); // remainder
  bind(done);
}

#ifdef _LP64
void C2_MacroAssembler::reverseI(Register dst, Register src, XMMRegister xtmp1,
                                 XMMRegister xtmp2, Register rtmp) {
  if(VM_Version::supports_gfni()) {
    // Galois field instruction based bit reversal based on following algorithm.
    // http://0x80.pl/articles/avx512-galois-field-for-bit-shuffling.html
    mov64(rtmp, 0x8040201008040201L);
    movq(xtmp1, src);
    movq(xtmp2, rtmp);
    gf2p8affineqb(xtmp1, xtmp2, 0);
    movq(dst, xtmp1);
  } else {
    // Swap even and odd numbered bits.
    movl(rtmp, src);
    andl(rtmp, 0x55555555);
    shll(rtmp, 1);
    movl(dst, src);
    andl(dst, 0xAAAAAAAA);
    shrl(dst, 1);
    orl(dst, rtmp);

    // Swap LSB and MSB 2 bits of each nibble.
    movl(rtmp, dst);
    andl(rtmp, 0x33333333);
    shll(rtmp, 2);
    andl(dst, 0xCCCCCCCC);
    shrl(dst, 2);
    orl(dst, rtmp);

    // Swap LSB and MSB 4 bits of each byte.
    movl(rtmp, dst);
    andl(rtmp, 0x0F0F0F0F);
    shll(rtmp, 4);
    andl(dst, 0xF0F0F0F0);
    shrl(dst, 4);
    orl(dst, rtmp);
  }
  bswapl(dst);
}

void C2_MacroAssembler::reverseL(Register dst, Register src, XMMRegister xtmp1,
                                 XMMRegister xtmp2, Register rtmp1, Register rtmp2) {
  if(VM_Version::supports_gfni()) {
    // Galois field instruction based bit reversal based on following algorithm.
    // http://0x80.pl/articles/avx512-galois-field-for-bit-shuffling.html
    mov64(rtmp1, 0x8040201008040201L);
    movq(xtmp1, src);
    movq(xtmp2, rtmp1);
    gf2p8affineqb(xtmp1, xtmp2, 0);
    movq(dst, xtmp1);
  } else {
    // Swap even and odd numbered bits.
    movq(rtmp1, src);
    mov64(rtmp2, 0x5555555555555555L);
    andq(rtmp1, rtmp2);
    shlq(rtmp1, 1);
    movq(dst, src);
    notq(rtmp2);
    andq(dst, rtmp2);
    shrq(dst, 1);
    orq(dst, rtmp1);

    // Swap LSB and MSB 2 bits of each nibble.
    movq(rtmp1, dst);
    mov64(rtmp2, 0x3333333333333333L);
    andq(rtmp1, rtmp2);
    shlq(rtmp1, 2);
    notq(rtmp2);
    andq(dst, rtmp2);
    shrq(dst, 2);
    orq(dst, rtmp1);

    // Swap LSB and MSB 4 bits of each byte.
    movq(rtmp1, dst);
    mov64(rtmp2, 0x0F0F0F0F0F0F0F0FL);
    andq(rtmp1, rtmp2);
    shlq(rtmp1, 4);
    notq(rtmp2);
    andq(dst, rtmp2);
    shrq(dst, 4);
    orq(dst, rtmp1);
  }
  bswapq(dst);
}

void C2_MacroAssembler::udivL(Register rax, Register divisor, Register rdx) {
  Label done;
  Label neg_divisor_fastpath;
  cmpq(divisor, 0);
  jccb(Assembler::less, neg_divisor_fastpath);
  xorl(rdx, rdx);
  divq(divisor);
  jmpb(done);
  bind(neg_divisor_fastpath);
  // Fastpath for divisor < 0:
  // quotient = (dividend & ~(dividend - divisor)) >>> (Long.SIZE - 1)
  // See Hacker's Delight (2nd ed), section 9.3 which is implemented in java.lang.Long.divideUnsigned()
  movq(rdx, rax);
  subq(rdx, divisor);
  if (VM_Version::supports_bmi1()) {
    andnq(rax, rdx, rax);
  } else {
    notq(rdx);
    andq(rax, rdx);
  }
  shrq(rax, 63);
  bind(done);
}

void C2_MacroAssembler::umodL(Register rax, Register divisor, Register rdx) {
  Label done;
  Label neg_divisor_fastpath;
  cmpq(divisor, 0);
  jccb(Assembler::less, neg_divisor_fastpath);
  xorq(rdx, rdx);
  divq(divisor);
  jmp(done);
  bind(neg_divisor_fastpath);
  // Fastpath when divisor < 0:
  // remainder = dividend - (((dividend & ~(dividend - divisor)) >> (Long.SIZE - 1)) & divisor)
  // See Hacker's Delight (2nd ed), section 9.3 which is implemented in java.lang.Long.remainderUnsigned()
  movq(rdx, rax);
  subq(rax, divisor);
  if (VM_Version::supports_bmi1()) {
    andnq(rax, rax, rdx);
  } else {
    notq(rax);
    andq(rax, rdx);
  }
  sarq(rax, 63);
  andq(rax, divisor);
  subq(rdx, rax);
  bind(done);
}

void C2_MacroAssembler::udivmodL(Register rax, Register divisor, Register rdx, Register tmp) {
  Label done;
  Label neg_divisor_fastpath;
  cmpq(divisor, 0);
  jccb(Assembler::less, neg_divisor_fastpath);
  xorq(rdx, rdx);
  divq(divisor);
  jmp(done);
  bind(neg_divisor_fastpath);
  // Fastpath for divisor < 0:
  // quotient = (dividend & ~(dividend - divisor)) >>> (Long.SIZE - 1)
  // remainder = dividend - (((dividend & ~(dividend - divisor)) >> (Long.SIZE - 1)) & divisor)
  // See Hacker's Delight (2nd ed), section 9.3 which is implemented in
  // java.lang.Long.divideUnsigned() and java.lang.Long.remainderUnsigned()
  movq(rdx, rax);
  subq(rax, divisor);
  if (VM_Version::supports_bmi1()) {
    andnq(rax, rax, rdx);
  } else {
    notq(rax);
    andq(rax, rdx);
  }
  movq(tmp, rax);
  shrq(rax, 63); // quotient
  sarq(tmp, 63);
  andq(tmp, divisor);
  subq(rdx, tmp); // remainder
  bind(done);
}
#endif

void C2_MacroAssembler::rearrange_bytes(XMMRegister dst, XMMRegister shuffle, XMMRegister src, XMMRegister xtmp1,
                                        XMMRegister xtmp2, XMMRegister xtmp3, Register rtmp, KRegister ktmp,
                                        int vlen_enc) {
  assert(VM_Version::supports_avx512bw(), "");
  // Byte shuffles are inlane operations and indices are determined using
  // lower 4 bit of each shuffle lane, thus all shuffle indices are
  // normalized to index range 0-15. This makes sure that all the multiples
  // of an index value are placed at same relative position in 128 bit
  // lane i.e. elements corresponding to shuffle indices 16, 32 and 64
  // will be 16th element in their respective 128 bit lanes.
  movl(rtmp, 16);
  evpbroadcastb(xtmp1, rtmp, vlen_enc);

  // Compute a mask for shuffle vector by comparing indices with expression INDEX < 16,
  // Broadcast first 128 bit lane across entire vector, shuffle the vector lanes using
  // original shuffle indices and move the shuffled lanes corresponding to true
  // mask to destination vector.
  evpcmpb(ktmp, k0, shuffle, xtmp1, Assembler::lt, true, vlen_enc);
  evshufi64x2(xtmp2, src, src, 0x0, vlen_enc);
  evpshufb(dst, ktmp, xtmp2, shuffle, false, vlen_enc);

  // Perform above steps with lane comparison expression as INDEX >= 16 && INDEX < 32
  // and broadcasting second 128 bit lane.
  evpcmpb(ktmp, k0, shuffle,  xtmp1, Assembler::nlt, true, vlen_enc);
  vpsllq(xtmp2, xtmp1, 0x1, vlen_enc);
  evpcmpb(ktmp, ktmp, shuffle, xtmp2, Assembler::lt, true, vlen_enc);
  evshufi64x2(xtmp3, src, src, 0x55, vlen_enc);
  evpshufb(dst, ktmp, xtmp3, shuffle, true, vlen_enc);

  // Perform above steps with lane comparison expression as INDEX >= 32 && INDEX < 48
  // and broadcasting third 128 bit lane.
  evpcmpb(ktmp, k0, shuffle,  xtmp2, Assembler::nlt, true, vlen_enc);
  vpaddb(xtmp1, xtmp1, xtmp2, vlen_enc);
  evpcmpb(ktmp, ktmp, shuffle,  xtmp1, Assembler::lt, true, vlen_enc);
  evshufi64x2(xtmp3, src, src, 0xAA, vlen_enc);
  evpshufb(dst, ktmp, xtmp3, shuffle, true, vlen_enc);

  // Perform above steps with lane comparison expression as INDEX >= 48 && INDEX < 64
  // and broadcasting third 128 bit lane.
  evpcmpb(ktmp, k0, shuffle,  xtmp1, Assembler::nlt, true, vlen_enc);
  vpsllq(xtmp2, xtmp2, 0x1, vlen_enc);
  evpcmpb(ktmp, ktmp, shuffle,  xtmp2, Assembler::lt, true, vlen_enc);
  evshufi64x2(xtmp3, src, src, 0xFF, vlen_enc);
  evpshufb(dst, ktmp, xtmp3, shuffle, true, vlen_enc);
}
<|MERGE_RESOLUTION|>--- conflicted
+++ resolved
@@ -811,19 +811,14 @@
 #endif
     jccb(Assembler::zero, Stacked);
     if (UseFastLocking) {
-<<<<<<< HEAD
       // If the owner is ANONYMOUS, we need to fix it.
-      testptr(Address(tmpReg, OM_OFFSET_NO_MONITOR_VALUE_TAG(owner)), (int32_t) (intptr_t) ANONYMOUS_OWNER);
+      testb(Address(tmpReg, OM_OFFSET_NO_MONITOR_VALUE_TAG(owner)), (int32_t) (intptr_t) ANONYMOUS_OWNER);
 #ifdef _LP64
       C2FixAnonOMOwnerStub* stub = new (Compile::current()->comp_arena()) C2FixAnonOMOwnerStub(tmpReg);
       Compile::current()->output()->add_stub(stub);
       jcc(Assembler::notEqual, stub->entry());
       bind(stub->continuation());
 #else
-=======
-      // If the owner is ANONYMOUS, we need to fix it - in the slow-path.
-      testb(Address(tmpReg, OM_OFFSET_NO_MONITOR_VALUE_TAG(owner)), (int32_t) (intptr_t) ANONYMOUS_OWNER);
->>>>>>> 7ed8bfa6
       jcc(Assembler::notEqual, NO_COUNT);
 #endif
     }
