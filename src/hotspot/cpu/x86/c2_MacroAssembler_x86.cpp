--- conflicted
+++ resolved
@@ -693,16 +693,6 @@
   lock();
   cmpxchgptr(thread, Address(boxReg, OM_OFFSET_NO_MONITOR_VALUE_TAG(owner)));
   movptr(Address(scrReg, 0), 3);          // box->_displaced_header = 3
-<<<<<<< HEAD
-=======
-  // If we weren't able to swing _owner from null to the BasicLock
-  // then take the slow path.
-  jccb  (Assembler::notZero, NO_COUNT);
-  // update _owner from BasicLock to thread
-  get_thread (scrReg);                    // beware: clobbers ICCs
-  movptr(Address(boxReg, OM_OFFSET_NO_MONITOR_VALUE_TAG(owner)), scrReg);
-  xorptr(boxReg, boxReg);                 // set icc.ZFlag = 1 to indicate success
->>>>>>> 750bece0
 
   // If the CAS fails we can either retry or pass control to the slow path.
   // We use the latter tactic.
