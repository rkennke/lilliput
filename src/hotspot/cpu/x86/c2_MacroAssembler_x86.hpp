--- conflicted
+++ resolved
@@ -43,15 +43,13 @@
                  bool use_rtm, bool profile_rtm);
   void fast_unlock(Register obj, Register box, Register tmp, bool use_rtm);
 
-<<<<<<< HEAD
+  void fast_lock_lightweight(Register obj, Register box, Register rax_reg,
+                             Register t, Register thread);
+  void fast_unlock_lightweight(Register obj, Register reg_rax, Register t, Register thread);
+
   void fast_lock_placeholder(Register obj, Register box, Register rax_reg,
                              Register t, Register thread);
   void fast_unlock_placeholder(Register obj, Register reg_rax, Register t, Register thread);
-=======
-  void fast_lock_lightweight(Register obj, Register box, Register rax_reg,
-                             Register t, Register thread);
-  void fast_unlock_lightweight(Register obj, Register reg_rax, Register t, Register thread);
->>>>>>> 18cea823
 
 #if INCLUDE_RTM_OPT
   void rtm_counters_update(Register abort_status, Register rtm_counters);
