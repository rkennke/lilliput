/*
 * Copyright (c) 1997, 2023, Oracle and/or its affiliates. All rights reserved.
 * Copyright (c) 2014, 2021, Red Hat Inc. All rights reserved.
 * DO NOT ALTER OR REMOVE COPYRIGHT NOTICES OR THIS FILE HEADER.
 *
 * This code is free software; you can redistribute it and/or modify it
 * under the terms of the GNU General Public License version 2 only, as
 * published by the Free Software Foundation.
 *
 * This code is distributed in the hope that it will be useful, but WITHOUT
 * ANY WARRANTY; without even the implied warranty of MERCHANTABILITY or
 * FITNESS FOR A PARTICULAR PURPOSE.  See the GNU General Public License
 * version 2 for more details (a copy is included in the LICENSE file that
 * accompanied this code).
 *
 * You should have received a copy of the GNU General Public License version
 * 2 along with this work; if not, write to the Free Software Foundation,
 * Inc., 51 Franklin St, Fifth Floor, Boston, MA 02110-1301 USA.
 *
 * Please contact Oracle, 500 Oracle Parkway, Redwood Shores, CA 94065 USA
 * or visit www.oracle.com if you need additional information or have any
 * questions.
 *
 */

#ifndef CPU_AARCH64_MACROASSEMBLER_AARCH64_HPP
#define CPU_AARCH64_MACROASSEMBLER_AARCH64_HPP

#include "asm/assembler.inline.hpp"
#include "code/vmreg.hpp"
#include "metaprogramming/enableIf.hpp"
#include "oops/compressedOops.hpp"
#include "runtime/vm_version.hpp"
#include "utilities/powerOfTwo.hpp"

class OopMap;

// MacroAssembler extends Assembler by frequently used macros.
//
// Instructions for which a 'better' code sequence exists depending
// on arguments should also go in here.

class MacroAssembler: public Assembler {
  friend class LIR_Assembler;

 public:
  using Assembler::mov;
  using Assembler::movi;

 protected:

  // Support for VM calls
  //
  // This is the base routine called by the different versions of call_VM_leaf. The interpreter
  // may customize this version by overriding it for its purposes (e.g., to save/restore
  // additional registers when doing a VM call).
  virtual void call_VM_leaf_base(
    address entry_point,               // the entry point
    int     number_of_arguments,        // the number of arguments to pop after the call
    Label *retaddr = nullptr
  );

  virtual void call_VM_leaf_base(
    address entry_point,               // the entry point
    int     number_of_arguments,        // the number of arguments to pop after the call
    Label &retaddr) {
    call_VM_leaf_base(entry_point, number_of_arguments, &retaddr);
  }

  // This is the base routine called by the different versions of call_VM. The interpreter
  // may customize this version by overriding it for its purposes (e.g., to save/restore
  // additional registers when doing a VM call).
  //
  // If no java_thread register is specified (noreg) than rthread will be used instead. call_VM_base
  // returns the register which contains the thread upon return. If a thread register has been
  // specified, the return value will correspond to that register. If no last_java_sp is specified
  // (noreg) than rsp will be used instead.
  virtual void call_VM_base(           // returns the register containing the thread upon return
    Register oop_result,               // where an oop-result ends up if any; use noreg otherwise
    Register java_thread,              // the thread if computed before     ; use noreg otherwise
    Register last_java_sp,             // to set up last_Java_frame in stubs; use noreg otherwise
    address  entry_point,              // the entry point
    int      number_of_arguments,      // the number of arguments (w/o thread) to pop after the call
    bool     check_exceptions          // whether to check for pending exceptions after return
  );

  void call_VM_helper(Register oop_result, address entry_point, int number_of_arguments, bool check_exceptions = true);

 public:

  enum KlassDecodeMode {
    KlassDecodeNone,
    KlassDecodeZero,
    KlassDecodeXor,
    KlassDecodeMovk
  };

  // Return the current narrow Klass pointer decode mode. Initialized on first call.
  static KlassDecodeMode klass_decode_mode();

  // Given an arbitrary base address, return the KlassDecodeMode that would be used. Return KlassDecodeNone
  // if base address is not valid for encoding.
  static KlassDecodeMode klass_decode_mode_for_base(address base);

  // Returns a static string
  static const char* describe_klass_decode_mode(KlassDecodeMode mode);

 private:
  static KlassDecodeMode _klass_decode_mode;

 public:
  MacroAssembler(CodeBuffer* code) : Assembler(code) {}

 // These routines should emit JVMTI PopFrame and ForceEarlyReturn handling code.
 // The implementation is only non-empty for the InterpreterMacroAssembler,
 // as only the interpreter handles PopFrame and ForceEarlyReturn requests.
 virtual void check_and_handle_popframe(Register java_thread);
 virtual void check_and_handle_earlyret(Register java_thread);

  void safepoint_poll(Label& slow_path, bool at_return, bool acquire, bool in_nmethod, Register tmp = rscratch1);
  void rt_call(address dest, Register tmp = rscratch1);

  // Load Effective Address
  void lea(Register r, const Address &a) {
    InstructionMark im(this);
    a.lea(this, r);
  }

  /* Sometimes we get misaligned loads and stores, usually from Unsafe
     accesses, and these can exceed the offset range. */
  Address legitimize_address(const Address &a, int size, Register scratch) {
    if (a.getMode() == Address::base_plus_offset) {
      if (! Address::offset_ok_for_immed(a.offset(), exact_log2(size))) {
        block_comment("legitimize_address {");
        lea(scratch, a);
        block_comment("} legitimize_address");
        return Address(scratch);
      }
    }
    return a;
  }

  void addmw(Address a, Register incr, Register scratch) {
    ldrw(scratch, a);
    addw(scratch, scratch, incr);
    strw(scratch, a);
  }

  // Add constant to memory word
  void addmw(Address a, int imm, Register scratch) {
    ldrw(scratch, a);
    if (imm > 0)
      addw(scratch, scratch, (unsigned)imm);
    else
      subw(scratch, scratch, (unsigned)-imm);
    strw(scratch, a);
  }

  void bind(Label& L) {
    Assembler::bind(L);
    code()->clear_last_insn();
  }

  void membar(Membar_mask_bits order_constraint);

  using Assembler::ldr;
  using Assembler::str;
  using Assembler::ldrw;
  using Assembler::strw;

  void ldr(Register Rx, const Address &adr);
  void ldrw(Register Rw, const Address &adr);
  void str(Register Rx, const Address &adr);
  void strw(Register Rx, const Address &adr);

  // Frame creation and destruction shared between JITs.
  void build_frame(int framesize);
  void remove_frame(int framesize);

  virtual void _call_Unimplemented(address call_site) {
    mov(rscratch2, call_site);
  }

// Microsoft's MSVC team thinks that the __FUNCSIG__ is approximately (sympathy for calling conventions) equivalent to __PRETTY_FUNCTION__
// Also, from Clang patch: "It is very similar to GCC's PRETTY_FUNCTION, except it prints the calling convention."
// https://reviews.llvm.org/D3311

#ifdef _WIN64
#define call_Unimplemented() _call_Unimplemented((address)__FUNCSIG__)
#else
#define call_Unimplemented() _call_Unimplemented((address)__PRETTY_FUNCTION__)
#endif

  // aliases defined in AARCH64 spec

  template<class T>
  inline void cmpw(Register Rd, T imm)  { subsw(zr, Rd, imm); }

  inline void cmp(Register Rd, unsigned char imm8)  { subs(zr, Rd, imm8); }
  inline void cmp(Register Rd, unsigned imm) = delete;

  template<class T>
  inline void cmnw(Register Rd, T imm) { addsw(zr, Rd, imm); }

  inline void cmn(Register Rd, unsigned char imm8)  { adds(zr, Rd, imm8); }
  inline void cmn(Register Rd, unsigned imm) = delete;

  void cset(Register Rd, Assembler::Condition cond) {
    csinc(Rd, zr, zr, ~cond);
  }
  void csetw(Register Rd, Assembler::Condition cond) {
    csincw(Rd, zr, zr, ~cond);
  }

  void cneg(Register Rd, Register Rn, Assembler::Condition cond) {
    csneg(Rd, Rn, Rn, ~cond);
  }
  void cnegw(Register Rd, Register Rn, Assembler::Condition cond) {
    csnegw(Rd, Rn, Rn, ~cond);
  }

  inline void movw(Register Rd, Register Rn) {
    if (Rd == sp || Rn == sp) {
      Assembler::addw(Rd, Rn, 0U);
    } else {
      orrw(Rd, zr, Rn);
    }
  }
  inline void mov(Register Rd, Register Rn) {
    assert(Rd != r31_sp && Rn != r31_sp, "should be");
    if (Rd == Rn) {
    } else if (Rd == sp || Rn == sp) {
      Assembler::add(Rd, Rn, 0U);
    } else {
      orr(Rd, zr, Rn);
    }
  }

  inline void moviw(Register Rd, unsigned imm) { orrw(Rd, zr, imm); }
  inline void movi(Register Rd, unsigned imm) { orr(Rd, zr, imm); }

  inline void tstw(Register Rd, Register Rn) { andsw(zr, Rd, Rn); }
  inline void tst(Register Rd, Register Rn) { ands(zr, Rd, Rn); }

  inline void tstw(Register Rd, uint64_t imm) { andsw(zr, Rd, imm); }
  inline void tst(Register Rd, uint64_t imm) { ands(zr, Rd, imm); }

  inline void bfiw(Register Rd, Register Rn, unsigned lsb, unsigned width) {
    bfmw(Rd, Rn, ((32 - lsb) & 31), (width - 1));
  }
  inline void bfi(Register Rd, Register Rn, unsigned lsb, unsigned width) {
    bfm(Rd, Rn, ((64 - lsb) & 63), (width - 1));
  }

  inline void bfxilw(Register Rd, Register Rn, unsigned lsb, unsigned width) {
    bfmw(Rd, Rn, lsb, (lsb + width - 1));
  }
  inline void bfxil(Register Rd, Register Rn, unsigned lsb, unsigned width) {
    bfm(Rd, Rn, lsb , (lsb + width - 1));
  }

  inline void sbfizw(Register Rd, Register Rn, unsigned lsb, unsigned width) {
    sbfmw(Rd, Rn, ((32 - lsb) & 31), (width - 1));
  }
  inline void sbfiz(Register Rd, Register Rn, unsigned lsb, unsigned width) {
    sbfm(Rd, Rn, ((64 - lsb) & 63), (width - 1));
  }

  inline void sbfxw(Register Rd, Register Rn, unsigned lsb, unsigned width) {
    sbfmw(Rd, Rn, lsb, (lsb + width - 1));
  }
  inline void sbfx(Register Rd, Register Rn, unsigned lsb, unsigned width) {
    sbfm(Rd, Rn, lsb , (lsb + width - 1));
  }

  inline void ubfizw(Register Rd, Register Rn, unsigned lsb, unsigned width) {
    ubfmw(Rd, Rn, ((32 - lsb) & 31), (width - 1));
  }
  inline void ubfiz(Register Rd, Register Rn, unsigned lsb, unsigned width) {
    ubfm(Rd, Rn, ((64 - lsb) & 63), (width - 1));
  }

  inline void ubfxw(Register Rd, Register Rn, unsigned lsb, unsigned width) {
    ubfmw(Rd, Rn, lsb, (lsb + width - 1));
  }
  inline void ubfx(Register Rd, Register Rn, unsigned lsb, unsigned width) {
    ubfm(Rd, Rn, lsb , (lsb + width - 1));
  }

  inline void asrw(Register Rd, Register Rn, unsigned imm) {
    sbfmw(Rd, Rn, imm, 31);
  }

  inline void asr(Register Rd, Register Rn, unsigned imm) {
    sbfm(Rd, Rn, imm, 63);
  }

  inline void lslw(Register Rd, Register Rn, unsigned imm) {
    ubfmw(Rd, Rn, ((32 - imm) & 31), (31 - imm));
  }

  inline void lsl(Register Rd, Register Rn, unsigned imm) {
    ubfm(Rd, Rn, ((64 - imm) & 63), (63 - imm));
  }

  inline void lsrw(Register Rd, Register Rn, unsigned imm) {
    ubfmw(Rd, Rn, imm, 31);
  }

  inline void lsr(Register Rd, Register Rn, unsigned imm) {
    ubfm(Rd, Rn, imm, 63);
  }

  inline void rorw(Register Rd, Register Rn, unsigned imm) {
    extrw(Rd, Rn, Rn, imm);
  }

  inline void ror(Register Rd, Register Rn, unsigned imm) {
    extr(Rd, Rn, Rn, imm);
  }

  inline void sxtbw(Register Rd, Register Rn) {
    sbfmw(Rd, Rn, 0, 7);
  }
  inline void sxthw(Register Rd, Register Rn) {
    sbfmw(Rd, Rn, 0, 15);
  }
  inline void sxtb(Register Rd, Register Rn) {
    sbfm(Rd, Rn, 0, 7);
  }
  inline void sxth(Register Rd, Register Rn) {
    sbfm(Rd, Rn, 0, 15);
  }
  inline void sxtw(Register Rd, Register Rn) {
    sbfm(Rd, Rn, 0, 31);
  }

  inline void uxtbw(Register Rd, Register Rn) {
    ubfmw(Rd, Rn, 0, 7);
  }
  inline void uxthw(Register Rd, Register Rn) {
    ubfmw(Rd, Rn, 0, 15);
  }
  inline void uxtb(Register Rd, Register Rn) {
    ubfm(Rd, Rn, 0, 7);
  }
  inline void uxth(Register Rd, Register Rn) {
    ubfm(Rd, Rn, 0, 15);
  }
  inline void uxtw(Register Rd, Register Rn) {
    ubfm(Rd, Rn, 0, 31);
  }

  inline void cmnw(Register Rn, Register Rm) {
    addsw(zr, Rn, Rm);
  }
  inline void cmn(Register Rn, Register Rm) {
    adds(zr, Rn, Rm);
  }

  inline void cmpw(Register Rn, Register Rm) {
    subsw(zr, Rn, Rm);
  }
  inline void cmp(Register Rn, Register Rm) {
    subs(zr, Rn, Rm);
  }

  inline void negw(Register Rd, Register Rn) {
    subw(Rd, zr, Rn);
  }

  inline void neg(Register Rd, Register Rn) {
    sub(Rd, zr, Rn);
  }

  inline void negsw(Register Rd, Register Rn) {
    subsw(Rd, zr, Rn);
  }

  inline void negs(Register Rd, Register Rn) {
    subs(Rd, zr, Rn);
  }

  inline void cmnw(Register Rn, Register Rm, enum shift_kind kind, unsigned shift = 0) {
    addsw(zr, Rn, Rm, kind, shift);
  }
  inline void cmn(Register Rn, Register Rm, enum shift_kind kind, unsigned shift = 0) {
    adds(zr, Rn, Rm, kind, shift);
  }

  inline void cmpw(Register Rn, Register Rm, enum shift_kind kind, unsigned shift = 0) {
    subsw(zr, Rn, Rm, kind, shift);
  }
  inline void cmp(Register Rn, Register Rm, enum shift_kind kind, unsigned shift = 0) {
    subs(zr, Rn, Rm, kind, shift);
  }

  inline void negw(Register Rd, Register Rn, enum shift_kind kind, unsigned shift = 0) {
    subw(Rd, zr, Rn, kind, shift);
  }

  inline void neg(Register Rd, Register Rn, enum shift_kind kind, unsigned shift = 0) {
    sub(Rd, zr, Rn, kind, shift);
  }

  inline void negsw(Register Rd, Register Rn, enum shift_kind kind, unsigned shift = 0) {
    subsw(Rd, zr, Rn, kind, shift);
  }

  inline void negs(Register Rd, Register Rn, enum shift_kind kind, unsigned shift = 0) {
    subs(Rd, zr, Rn, kind, shift);
  }

  inline void mnegw(Register Rd, Register Rn, Register Rm) {
    msubw(Rd, Rn, Rm, zr);
  }
  inline void mneg(Register Rd, Register Rn, Register Rm) {
    msub(Rd, Rn, Rm, zr);
  }

  inline void mulw(Register Rd, Register Rn, Register Rm) {
    maddw(Rd, Rn, Rm, zr);
  }
  inline void mul(Register Rd, Register Rn, Register Rm) {
    madd(Rd, Rn, Rm, zr);
  }

  inline void smnegl(Register Rd, Register Rn, Register Rm) {
    smsubl(Rd, Rn, Rm, zr);
  }
  inline void smull(Register Rd, Register Rn, Register Rm) {
    smaddl(Rd, Rn, Rm, zr);
  }

  inline void umnegl(Register Rd, Register Rn, Register Rm) {
    umsubl(Rd, Rn, Rm, zr);
  }
  inline void umull(Register Rd, Register Rn, Register Rm) {
    umaddl(Rd, Rn, Rm, zr);
  }

#define WRAP(INSN)                                                            \
  void INSN(Register Rd, Register Rn, Register Rm, Register Ra) {             \
    if (VM_Version::supports_a53mac() && Ra != zr)                            \
      nop();                                                                  \
    Assembler::INSN(Rd, Rn, Rm, Ra);                                          \
  }

  WRAP(madd) WRAP(msub) WRAP(maddw) WRAP(msubw)
  WRAP(smaddl) WRAP(smsubl) WRAP(umaddl) WRAP(umsubl)
#undef WRAP


  // macro assembly operations needed for aarch64

  // first two private routines for loading 32 bit or 64 bit constants
private:

  void mov_immediate64(Register dst, uint64_t imm64);
  void mov_immediate32(Register dst, uint32_t imm32);

  int push(unsigned int bitset, Register stack);
  int pop(unsigned int bitset, Register stack);

  int push_fp(unsigned int bitset, Register stack);
  int pop_fp(unsigned int bitset, Register stack);

  int push_p(unsigned int bitset, Register stack);
  int pop_p(unsigned int bitset, Register stack);

  void mov(Register dst, Address a);

public:
  void push(RegSet regs, Register stack) { if (regs.bits()) push(regs.bits(), stack); }
  void pop(RegSet regs, Register stack) { if (regs.bits()) pop(regs.bits(), stack); }

  void push_fp(FloatRegSet regs, Register stack) { if (regs.bits()) push_fp(regs.bits(), stack); }
  void pop_fp(FloatRegSet regs, Register stack) { if (regs.bits()) pop_fp(regs.bits(), stack); }

  static RegSet call_clobbered_gp_registers();

  void push_p(PRegSet regs, Register stack) { if (regs.bits()) push_p(regs.bits(), stack); }
  void pop_p(PRegSet regs, Register stack) { if (regs.bits()) pop_p(regs.bits(), stack); }

  // Push and pop everything that might be clobbered by a native
  // runtime call except rscratch1 and rscratch2.  (They are always
  // scratch, so we don't have to protect them.)  Only save the lower
  // 64 bits of each vector register. Additional registers can be excluded
  // in a passed RegSet.
  void push_call_clobbered_registers_except(RegSet exclude);
  void pop_call_clobbered_registers_except(RegSet exclude);

  void push_call_clobbered_registers() {
    push_call_clobbered_registers_except(RegSet());
  }
  void pop_call_clobbered_registers() {
    pop_call_clobbered_registers_except(RegSet());
  }


  // now mov instructions for loading absolute addresses and 32 or
  // 64 bit integers

  inline void mov(Register dst, address addr)             { mov_immediate64(dst, (uint64_t)addr); }

  template<typename T, ENABLE_IF(std::is_integral<T>::value)>
  inline void mov(Register dst, T o)                      { mov_immediate64(dst, (uint64_t)o); }

  inline void movw(Register dst, uint32_t imm32)          { mov_immediate32(dst, imm32); }

  void mov(Register dst, RegisterOrConstant src) {
    if (src.is_register())
      mov(dst, src.as_register());
    else
      mov(dst, src.as_constant());
  }

  void movptr(Register r, uintptr_t imm64);

  void mov(FloatRegister Vd, SIMD_Arrangement T, uint64_t imm64);

  void mov(FloatRegister Vd, SIMD_Arrangement T, FloatRegister Vn) {
    orr(Vd, T, Vn, Vn);
  }

  void flt_to_flt16(Register dst, FloatRegister src, FloatRegister tmp) {
    fcvtsh(tmp, src);
    smov(dst, tmp, H, 0);
  }

  void flt16_to_flt(FloatRegister dst, Register src, FloatRegister tmp) {
    mov(tmp, H, 0, src);
    fcvths(dst, tmp);
  }

  // Generalized Test Bit And Branch, including a "far" variety which
  // spans more than 32KiB.
  void tbr(Condition cond, Register Rt, int bitpos, Label &dest, bool isfar = false) {
    assert(cond == EQ || cond == NE, "must be");

    if (isfar)
      cond = ~cond;

    void (Assembler::* branch)(Register Rt, int bitpos, Label &L);
    if (cond == Assembler::EQ)
      branch = &Assembler::tbz;
    else
      branch = &Assembler::tbnz;

    if (isfar) {
      Label L;
      (this->*branch)(Rt, bitpos, L);
      b(dest);
      bind(L);
    } else {
      (this->*branch)(Rt, bitpos, dest);
    }
  }

  // macro instructions for accessing and updating floating point
  // status register
  //
  // FPSR : op1 == 011
  //        CRn == 0100
  //        CRm == 0100
  //        op2 == 001

  inline void get_fpsr(Register reg)
  {
    mrs(0b11, 0b0100, 0b0100, 0b001, reg);
  }

  inline void set_fpsr(Register reg)
  {
    msr(0b011, 0b0100, 0b0100, 0b001, reg);
  }

  inline void clear_fpsr()
  {
    msr(0b011, 0b0100, 0b0100, 0b001, zr);
  }

  // DCZID_EL0: op1 == 011
  //            CRn == 0000
  //            CRm == 0000
  //            op2 == 111
  inline void get_dczid_el0(Register reg)
  {
    mrs(0b011, 0b0000, 0b0000, 0b111, reg);
  }

  // CTR_EL0:   op1 == 011
  //            CRn == 0000
  //            CRm == 0000
  //            op2 == 001
  inline void get_ctr_el0(Register reg)
  {
    mrs(0b011, 0b0000, 0b0000, 0b001, reg);
  }

  inline void get_nzcv(Register reg) {
    mrs(0b011, 0b0100, 0b0010, 0b000, reg);
  }

  inline void set_nzcv(Register reg) {
    msr(0b011, 0b0100, 0b0010, 0b000, reg);
  }

  // idiv variant which deals with MINLONG as dividend and -1 as divisor
  int corrected_idivl(Register result, Register ra, Register rb,
                      bool want_remainder, Register tmp = rscratch1);
  int corrected_idivq(Register result, Register ra, Register rb,
                      bool want_remainder, Register tmp = rscratch1);

  // Support for null-checks
  //
  // Generates code that causes a null OS exception if the content of reg is null.
  // If the accessed location is M[reg + offset] and the offset is known, provide the
  // offset. No explicit code generation is needed if the offset is within a certain
  // range (0 <= offset <= page_size).

  virtual void null_check(Register reg, int offset = -1);
  static bool needs_explicit_null_check(intptr_t offset);
  static bool uses_implicit_null_check(void* address);

  static address target_addr_for_insn(address insn_addr, unsigned insn);
  static address target_addr_for_insn_or_null(address insn_addr, unsigned insn);
  static address target_addr_for_insn(address insn_addr) {
    unsigned insn = *(unsigned*)insn_addr;
    return target_addr_for_insn(insn_addr, insn);
  }
  static address target_addr_for_insn_or_null(address insn_addr) {
    unsigned insn = *(unsigned*)insn_addr;
    return target_addr_for_insn_or_null(insn_addr, insn);
  }

  // Required platform-specific helpers for Label::patch_instructions.
  // They _shadow_ the declarations in AbstractAssembler, which are undefined.
  static int pd_patch_instruction_size(address branch, address target);
  static void pd_patch_instruction(address branch, address target, const char* file = nullptr, int line = 0) {
    pd_patch_instruction_size(branch, target);
  }
  static address pd_call_destination(address branch) {
    return target_addr_for_insn(branch);
  }
#ifndef PRODUCT
  static void pd_print_patched_instruction(address branch);
#endif

  static int patch_oop(address insn_addr, address o);
  static int patch_narrow_klass(address insn_addr, narrowKlass n);

  // Return whether code is emitted to a scratch blob.
  virtual bool in_scratch_emit_size() {
    return false;
  }
  address emit_trampoline_stub(int insts_call_instruction_offset, address target);
  static int max_trampoline_stub_size();
  void emit_static_call_stub();
  static int static_call_stub_size();

  // The following 4 methods return the offset of the appropriate move instruction

  // Support for fast byte/short loading with zero extension (depending on particular CPU)
  int load_unsigned_byte(Register dst, Address src);
  int load_unsigned_short(Register dst, Address src);

  // Support for fast byte/short loading with sign extension (depending on particular CPU)
  int load_signed_byte(Register dst, Address src);
  int load_signed_short(Register dst, Address src);

  int load_signed_byte32(Register dst, Address src);
  int load_signed_short32(Register dst, Address src);

  // Support for sign-extension (hi:lo = extend_sign(lo))
  void extend_sign(Register hi, Register lo);

  // Load and store values by size and signed-ness
  void load_sized_value(Register dst, Address src, size_t size_in_bytes, bool is_signed);
  void store_sized_value(Address dst, Register src, size_t size_in_bytes);

  // Support for inc/dec with optimal instruction selection depending on value

  // x86_64 aliases an unqualified register/address increment and
  // decrement to call incrementq and decrementq but also supports
  // explicitly sized calls to incrementq/decrementq or
  // incrementl/decrementl

  // for aarch64 the proper convention would be to use
  // increment/decrement for 64 bit operations and
  // incrementw/decrementw for 32 bit operations. so when porting
  // x86_64 code we can leave calls to increment/decrement as is,
  // replace incrementq/decrementq with increment/decrement and
  // replace incrementl/decrementl with incrementw/decrementw.

  // n.b. increment/decrement calls with an Address destination will
  // need to use a scratch register to load the value to be
  // incremented. increment/decrement calls which add or subtract a
  // constant value greater than 2^12 will need to use a 2nd scratch
  // register to hold the constant. so, a register increment/decrement
  // may trash rscratch2 and an address increment/decrement trash
  // rscratch and rscratch2

  void decrementw(Address dst, int value = 1);
  void decrementw(Register reg, int value = 1);

  void decrement(Register reg, int value = 1);
  void decrement(Address dst, int value = 1);

  void incrementw(Address dst, int value = 1);
  void incrementw(Register reg, int value = 1);

  void increment(Register reg, int value = 1);
  void increment(Address dst, int value = 1);


  // Alignment
  void align(int modulus);

  // nop
  void post_call_nop();

  // Stack frame creation/removal
  void enter(bool strip_ret_addr = false);
  void leave();

  // ROP Protection
  void protect_return_address();
  void protect_return_address(Register return_reg, Register temp_reg);
  void authenticate_return_address(Register return_reg = lr);
  void authenticate_return_address(Register return_reg, Register temp_reg);
  void strip_return_address();
  void check_return_address(Register return_reg=lr) PRODUCT_RETURN;

  // Support for getting the JavaThread pointer (i.e.; a reference to thread-local information)
  // The pointer will be loaded into the thread register.
  void get_thread(Register thread);

  // support for argument shuffling
  void move32_64(VMRegPair src, VMRegPair dst, Register tmp = rscratch1);
  void float_move(VMRegPair src, VMRegPair dst, Register tmp = rscratch1);
  void long_move(VMRegPair src, VMRegPair dst, Register tmp = rscratch1);
  void double_move(VMRegPair src, VMRegPair dst, Register tmp = rscratch1);
  void object_move(
                   OopMap* map,
                   int oop_handle_offset,
                   int framesize_in_slots,
                   VMRegPair src,
                   VMRegPair dst,
                   bool is_receiver,
                   int* receiver_offset);


  // Support for VM calls
  //
  // It is imperative that all calls into the VM are handled via the call_VM macros.
  // They make sure that the stack linkage is setup correctly. call_VM's correspond
  // to ENTRY/ENTRY_X entry points while call_VM_leaf's correspond to LEAF entry points.


  void call_VM(Register oop_result,
               address entry_point,
               bool check_exceptions = true);
  void call_VM(Register oop_result,
               address entry_point,
               Register arg_1,
               bool check_exceptions = true);
  void call_VM(Register oop_result,
               address entry_point,
               Register arg_1, Register arg_2,
               bool check_exceptions = true);
  void call_VM(Register oop_result,
               address entry_point,
               Register arg_1, Register arg_2, Register arg_3,
               bool check_exceptions = true);

  // Overloadings with last_Java_sp
  void call_VM(Register oop_result,
               Register last_java_sp,
               address entry_point,
               int number_of_arguments = 0,
               bool check_exceptions = true);
  void call_VM(Register oop_result,
               Register last_java_sp,
               address entry_point,
               Register arg_1, bool
               check_exceptions = true);
  void call_VM(Register oop_result,
               Register last_java_sp,
               address entry_point,
               Register arg_1, Register arg_2,
               bool check_exceptions = true);
  void call_VM(Register oop_result,
               Register last_java_sp,
               address entry_point,
               Register arg_1, Register arg_2, Register arg_3,
               bool check_exceptions = true);

  void get_vm_result  (Register oop_result, Register thread);
  void get_vm_result_2(Register metadata_result, Register thread);

  // These always tightly bind to MacroAssembler::call_VM_base
  // bypassing the virtual implementation
  void super_call_VM(Register oop_result, Register last_java_sp, address entry_point, int number_of_arguments = 0, bool check_exceptions = true);
  void super_call_VM(Register oop_result, Register last_java_sp, address entry_point, Register arg_1, bool check_exceptions = true);
  void super_call_VM(Register oop_result, Register last_java_sp, address entry_point, Register arg_1, Register arg_2, bool check_exceptions = true);
  void super_call_VM(Register oop_result, Register last_java_sp, address entry_point, Register arg_1, Register arg_2, Register arg_3, bool check_exceptions = true);
  void super_call_VM(Register oop_result, Register last_java_sp, address entry_point, Register arg_1, Register arg_2, Register arg_3, Register arg_4, bool check_exceptions = true);

  void call_VM_leaf(address entry_point,
                    int number_of_arguments = 0);
  void call_VM_leaf(address entry_point,
                    Register arg_1);
  void call_VM_leaf(address entry_point,
                    Register arg_1, Register arg_2);
  void call_VM_leaf(address entry_point,
                    Register arg_1, Register arg_2, Register arg_3);

  // These always tightly bind to MacroAssembler::call_VM_leaf_base
  // bypassing the virtual implementation
  void super_call_VM_leaf(address entry_point);
  void super_call_VM_leaf(address entry_point, Register arg_1);
  void super_call_VM_leaf(address entry_point, Register arg_1, Register arg_2);
  void super_call_VM_leaf(address entry_point, Register arg_1, Register arg_2, Register arg_3);
  void super_call_VM_leaf(address entry_point, Register arg_1, Register arg_2, Register arg_3, Register arg_4);

  // last Java Frame (fills frame anchor)
  void set_last_Java_frame(Register last_java_sp,
                           Register last_java_fp,
                           address last_java_pc,
                           Register scratch);

  void set_last_Java_frame(Register last_java_sp,
                           Register last_java_fp,
                           Label &last_java_pc,
                           Register scratch);

  void set_last_Java_frame(Register last_java_sp,
                           Register last_java_fp,
                           Register last_java_pc,
                           Register scratch);

  void reset_last_Java_frame(Register thread);

  // thread in the default location (rthread)
  void reset_last_Java_frame(bool clear_fp);

  // Stores
  void store_check(Register obj);                // store check for obj - register is destroyed afterwards
  void store_check(Register obj, Address dst);   // same as above, dst is exact store location (reg. is destroyed)

  void resolve_jobject(Register value, Register tmp1, Register tmp2);
  void resolve_global_jobject(Register value, Register tmp1, Register tmp2);

  // C 'boolean' to Java boolean: x == 0 ? 0 : 1
  void c2bool(Register x);

  void load_method_holder_cld(Register rresult, Register rmethod);
  void load_method_holder(Register holder, Register method);

  // oop manipulations
  void load_nklass(Register dst, Register src);
  void load_klass(Register dst, Register src);
  void store_klass(Register dst, Register src);
  void cmp_klass(Register oop, Register trial_klass, Register tmp);

  void resolve_weak_handle(Register result, Register tmp1, Register tmp2);
  void resolve_oop_handle(Register result, Register tmp1, Register tmp2);
  void load_mirror(Register dst, Register method, Register tmp1, Register tmp2);

  void access_load_at(BasicType type, DecoratorSet decorators, Register dst, Address src,
                      Register tmp1, Register tmp2);

  void access_store_at(BasicType type, DecoratorSet decorators, Address dst, Register val,
                       Register tmp1, Register tmp2, Register tmp3);

  void load_heap_oop(Register dst, Address src, Register tmp1,
                     Register tmp2, DecoratorSet decorators = 0);

  void load_heap_oop_not_null(Register dst, Address src, Register tmp1,
                              Register tmp2, DecoratorSet decorators = 0);
  void store_heap_oop(Address dst, Register val, Register tmp1,
                      Register tmp2, Register tmp3, DecoratorSet decorators = 0);

  // currently unimplemented
  // Used for storing null. All other oop constants should be
  // stored using routines that take a jobject.
  void store_heap_oop_null(Address dst);

  void store_klass_gap(Register dst, Register src);

  // This dummy is to prevent a call to store_heap_oop from
  // converting a zero (like null) into a Register by giving
  // the compiler two choices it can't resolve

  void store_heap_oop(Address dst, void* dummy);

  void encode_heap_oop(Register d, Register s);
  void encode_heap_oop(Register r) { encode_heap_oop(r, r); }
  void decode_heap_oop(Register d, Register s);
  void decode_heap_oop(Register r) { decode_heap_oop(r, r); }
  void encode_heap_oop_not_null(Register r);
  void decode_heap_oop_not_null(Register r);
  void encode_heap_oop_not_null(Register dst, Register src);
  void decode_heap_oop_not_null(Register dst, Register src);

  void set_narrow_oop(Register dst, jobject obj);

  void encode_klass_not_null(Register r);
  void decode_klass_not_null(Register r);
  void encode_klass_not_null(Register dst, Register src);
  void decode_klass_not_null(Register dst, Register src);

  void set_narrow_klass(Register dst, Klass* k);

  // if heap base register is used - reinit it with the correct value
  void reinit_heapbase();

  DEBUG_ONLY(void verify_heapbase(const char* msg);)

  void push_CPU_state(bool save_vectors = false, bool use_sve = false,
                      int sve_vector_size_in_bytes = 0, int total_predicate_in_bytes = 0);
  void pop_CPU_state(bool restore_vectors = false, bool use_sve = false,
                     int sve_vector_size_in_bytes = 0, int total_predicate_in_bytes = 0);

  void push_cont_fastpath(Register java_thread);
  void pop_cont_fastpath(Register java_thread);

  // Round up to a power of two
  void round_to(Register reg, int modulus);

  // java.lang.Math::round intrinsics
  void java_round_double(Register dst, FloatRegister src, FloatRegister ftmp);
  void java_round_float(Register dst, FloatRegister src, FloatRegister ftmp);

  // allocation
  void tlab_allocate(
    Register obj,                      // result: pointer to object after successful allocation
    Register var_size_in_bytes,        // object size in bytes if unknown at compile time; invalid otherwise
    int      con_size_in_bytes,        // object size in bytes if   known at compile time
    Register t1,                       // temp register
    Register t2,                       // temp register
    Label&   slow_case                 // continuation point if fast allocation fails
  );
  void verify_tlab();

  // interface method calling
  void lookup_interface_method(Register recv_klass,
                               Register intf_klass,
                               RegisterOrConstant itable_index,
                               Register method_result,
                               Register scan_temp,
                               Label& no_such_interface,
                   bool return_method = true);

  // virtual method calling
  // n.b. x86 allows RegisterOrConstant for vtable_index
  void lookup_virtual_method(Register recv_klass,
                             RegisterOrConstant vtable_index,
                             Register method_result);

  // Test sub_klass against super_klass, with fast and slow paths.

  // The fast path produces a tri-state answer: yes / no / maybe-slow.
  // One of the three labels can be null, meaning take the fall-through.
  // If super_check_offset is -1, the value is loaded up from super_klass.
  // No registers are killed, except temp_reg.
  void check_klass_subtype_fast_path(Register sub_klass,
                                     Register super_klass,
                                     Register temp_reg,
                                     Label* L_success,
                                     Label* L_failure,
                                     Label* L_slow_path,
                RegisterOrConstant super_check_offset = RegisterOrConstant(-1));

  // The rest of the type check; must be wired to a corresponding fast path.
  // It does not repeat the fast path logic, so don't use it standalone.
  // The temp_reg and temp2_reg can be noreg, if no temps are available.
  // Updates the sub's secondary super cache as necessary.
  // If set_cond_codes, condition codes will be Z on success, NZ on failure.
  void check_klass_subtype_slow_path(Register sub_klass,
                                     Register super_klass,
                                     Register temp_reg,
                                     Register temp2_reg,
                                     Label* L_success,
                                     Label* L_failure,
                                     bool set_cond_codes = false);

  // Simplified, combined version, good for typical uses.
  // Falls through on failure.
  void check_klass_subtype(Register sub_klass,
                           Register super_klass,
                           Register temp_reg,
                           Label& L_success);

  void clinit_barrier(Register klass,
                      Register thread,
                      Label* L_fast_path = nullptr,
                      Label* L_slow_path = nullptr);

  Address argument_address(RegisterOrConstant arg_slot, int extra_slot_offset = 0);

  void verify_sve_vector_length(Register tmp = rscratch1);
  void reinitialize_ptrue() {
    if (UseSVE > 0) {
      sve_ptrue(ptrue, B);
    }
  }
  void verify_ptrue();

  // Debugging

  // only if +VerifyOops
  void _verify_oop(Register reg, const char* s, const char* file, int line);
  void _verify_oop_addr(Address addr, const char * s, const char* file, int line);

  void _verify_oop_checked(Register reg, const char* s, const char* file, int line) {
    if (VerifyOops) {
      _verify_oop(reg, s, file, line);
    }
  }
  void _verify_oop_addr_checked(Address reg, const char* s, const char* file, int line) {
    if (VerifyOops) {
      _verify_oop_addr(reg, s, file, line);
    }
  }

// TODO: verify method and klass metadata (compare against vptr?)
  void _verify_method_ptr(Register reg, const char * msg, const char * file, int line) {}
  void _verify_klass_ptr(Register reg, const char * msg, const char * file, int line){}

#define verify_oop(reg) _verify_oop_checked(reg, "broken oop " #reg, __FILE__, __LINE__)
#define verify_oop_msg(reg, msg) _verify_oop_checked(reg, "broken oop " #reg ", " #msg, __FILE__, __LINE__)
#define verify_oop_addr(addr) _verify_oop_addr_checked(addr, "broken oop addr " #addr, __FILE__, __LINE__)
#define verify_method_ptr(reg) _verify_method_ptr(reg, "broken method " #reg, __FILE__, __LINE__)
#define verify_klass_ptr(reg) _verify_klass_ptr(reg, "broken klass " #reg, __FILE__, __LINE__)

  // only if +VerifyFPU
  void verify_FPU(int stack_depth, const char* s = "illegal FPU state");

  // prints msg, dumps registers and stops execution
  void stop(const char* msg);

  static void debug64(char* msg, int64_t pc, int64_t regs[]);

  void untested()                                { stop("untested"); }

  void unimplemented(const char* what = "");

  void should_not_reach_here()                   { stop("should not reach here"); }

  void _assert_asm(Condition cc, const char* msg);
#define assert_asm0(cc, msg) _assert_asm(cc, FILE_AND_LINE ": " msg)
#define assert_asm(masm, command, cc, msg) DEBUG_ONLY(command; (masm)->_assert_asm(cc, FILE_AND_LINE ": " #command " " #cc ": " msg))

  // Stack overflow checking
  void bang_stack_with_offset(int offset) {
    // stack grows down, caller passes positive offset
    assert(offset > 0, "must bang with negative offset");
    sub(rscratch2, sp, offset);
    str(zr, Address(rscratch2));
  }

  // Writes to stack successive pages until offset reached to check for
  // stack overflow + shadow pages.  Also, clobbers tmp
  void bang_stack_size(Register size, Register tmp);

  // Check for reserved stack access in method being exited (for JIT)
  void reserved_stack_check();

  // Arithmetics

  void addptr(const Address &dst, int32_t src);
  void cmpptr(Register src1, Address src2);

  void cmpoop(Register obj1, Register obj2);

  // Various forms of CAS

  void cmpxchg_obj_header(Register oldv, Register newv, Register obj, Register tmp,
                          Label &succeed, Label *fail);
  void cmpxchgptr(Register oldv, Register newv, Register addr, Register tmp,
                  Label &succeed, Label *fail);

  void cmpxchgw(Register oldv, Register newv, Register addr, Register tmp,
                  Label &succeed, Label *fail);

  void atomic_add(Register prev, RegisterOrConstant incr, Register addr);
  void atomic_addw(Register prev, RegisterOrConstant incr, Register addr);
  void atomic_addal(Register prev, RegisterOrConstant incr, Register addr);
  void atomic_addalw(Register prev, RegisterOrConstant incr, Register addr);

  void atomic_xchg(Register prev, Register newv, Register addr);
  void atomic_xchgw(Register prev, Register newv, Register addr);
  void atomic_xchgl(Register prev, Register newv, Register addr);
  void atomic_xchglw(Register prev, Register newv, Register addr);
  void atomic_xchgal(Register prev, Register newv, Register addr);
  void atomic_xchgalw(Register prev, Register newv, Register addr);

  void orptr(Address adr, RegisterOrConstant src) {
    ldr(rscratch1, adr);
    if (src.is_register())
      orr(rscratch1, rscratch1, src.as_register());
    else
      orr(rscratch1, rscratch1, src.as_constant());
    str(rscratch1, adr);
  }

  // A generic CAS; success or failure is in the EQ flag.
  // Clobbers rscratch1
  void cmpxchg(Register addr, Register expected, Register new_val,
               enum operand_size size,
               bool acquire, bool release, bool weak,
               Register result);

#ifdef ASSERT
  // Template short-hand support to clean-up after a failed call to trampoline
  // call generation (see trampoline_call() below),  when a set of Labels must
  // be reset (before returning).
  template<typename Label, typename... More>
  void reset_labels(Label &lbl, More&... more) {
    lbl.reset(); reset_labels(more...);
  }
  template<typename Label>
  void reset_labels(Label &lbl) {
    lbl.reset();
  }
#endif

private:
  void compare_eq(Register rn, Register rm, enum operand_size size);

public:
  // AArch64 OpenJDK uses four different types of calls:
  //   - direct call: bl pc_relative_offset
  //     This is the shortest and the fastest, but the offset has the range:
  //     +/-128MB for the release build, +/-2MB for the debug build.
  //
  //   - far call: adrp reg, pc_relative_offset; add; bl reg
  //     This is longer than a direct call. The offset has
  //     the range +/-4GB. As the code cache size is limited to 4GB,
  //     far calls can reach anywhere in the code cache. If a jump is
  //     needed rather than a call, a far jump 'b reg' can be used instead.
  //     All instructions are embedded at a call site.
  //
  //   - trampoline call:
  //     This is only available in C1/C2-generated code (nmethod). It is a combination
  //     of a direct call, which is used if the destination of a call is in range,
  //     and a register-indirect call. It has the advantages of reaching anywhere in
  //     the AArch64 address space and being patchable at runtime when the generated
  //     code is being executed by other threads.
  //
  //     [Main code section]
  //       bl trampoline
  //     [Stub code section]
  //     trampoline:
  //       ldr reg, pc + 8
  //       br reg
  //       <64-bit destination address>
  //
  //     If the destination is in range when the generated code is moved to the code
  //     cache, 'bl trampoline' is replaced with 'bl destination' and the trampoline
  //     is not used.
  //     The optimization does not remove the trampoline from the stub section.
  //     This is necessary because the trampoline may well be redirected later when
  //     code is patched, and the new destination may not be reachable by a simple BR
  //     instruction.
  //
  //   - indirect call: move reg, address; blr reg
  //     This too can reach anywhere in the address space, but it cannot be
  //     patched while code is running, so it must only be modified at a safepoint.
  //     This form of call is most suitable for targets at fixed addresses, which
  //     will never be patched.
  //
  // The patching we do conforms to the "Concurrent modification and
  // execution of instructions" section of the Arm Architectural
  // Reference Manual, which only allows B, BL, BRK, HVC, ISB, NOP, SMC,
  // or SVC instructions to be modified while another thread is
  // executing them.
  //
  // To patch a trampoline call when the BL can't reach, we first modify
  // the 64-bit destination address in the trampoline, then modify the
  // BL to point to the trampoline, then flush the instruction cache to
  // broadcast the change to all executing threads. See
  // NativeCall::set_destination_mt_safe for the details.
  //
  // There is a benign race in that the other thread might observe the
  // modified BL before it observes the modified 64-bit destination
  // address. That does not matter because the destination method has been
  // invalidated, so there will be a trap at its start.
  // For this to work, the destination address in the trampoline is
  // always updated, even if we're not using the trampoline.

  // Emit a direct call if the entry address will always be in range,
  // otherwise a trampoline call.
  // Supported entry.rspec():
  // - relocInfo::runtime_call_type
  // - relocInfo::opt_virtual_call_type
  // - relocInfo::static_call_type
  // - relocInfo::virtual_call_type
  //
  // Return: the call PC or null if CodeCache is full.
  address trampoline_call(Address entry);

  static bool far_branches() {
    return ReservedCodeCacheSize > branch_range;
  }

  // Check if branches to the non nmethod section require a far jump
  static bool codestub_branch_needs_far_jump() {
    return CodeCache::max_distance_to_non_nmethod() > branch_range;
  }

  // Emit a direct call/jump if the entry address will always be in range,
  // otherwise a far call/jump.
  // The address must be inside the code cache.
  // Supported entry.rspec():
  // - relocInfo::external_word_type
  // - relocInfo::runtime_call_type
  // - relocInfo::none
  // In the case of a far call/jump, the entry address is put in the tmp register.
  // The tmp register is invalidated.
  //
  // Far_jump returns the amount of the emitted code.
  void far_call(Address entry, Register tmp = rscratch1);
  int far_jump(Address entry, Register tmp = rscratch1);

  static int far_codestub_branch_size() {
    if (codestub_branch_needs_far_jump()) {
      return 3 * 4;  // adrp, add, br
    } else {
      return 4;
    }
  }

  // Emit the CompiledIC call idiom
  address ic_call(address entry, jint method_index = 0);

public:

  // Data

  void mov_metadata(Register dst, Metadata* obj);
  Address allocate_metadata_address(Metadata* obj);
  Address constant_oop_address(jobject obj);

  void movoop(Register dst, jobject obj);

  // CRC32 code for java.util.zip.CRC32::updateBytes() intrinsic.
  void kernel_crc32(Register crc, Register buf, Register len,
        Register table0, Register table1, Register table2, Register table3,
        Register tmp, Register tmp2, Register tmp3);
  // CRC32 code for java.util.zip.CRC32C::updateBytes() intrinsic.
  void kernel_crc32c(Register crc, Register buf, Register len,
        Register table0, Register table1, Register table2, Register table3,
        Register tmp, Register tmp2, Register tmp3);

  // Stack push and pop individual 64 bit registers
  void push(Register src);
  void pop(Register dst);

  void repne_scan(Register addr, Register value, Register count,
                  Register scratch);
  void repne_scanw(Register addr, Register value, Register count,
                   Register scratch);

  typedef void (MacroAssembler::* add_sub_imm_insn)(Register Rd, Register Rn, unsigned imm);
  typedef void (MacroAssembler::* add_sub_reg_insn)(Register Rd, Register Rn, Register Rm, enum shift_kind kind, unsigned shift);

  // If a constant does not fit in an immediate field, generate some
  // number of MOV instructions and then perform the operation
  void wrap_add_sub_imm_insn(Register Rd, Register Rn, uint64_t imm,
                             add_sub_imm_insn insn1,
                             add_sub_reg_insn insn2, bool is32);
  // Separate vsn which sets the flags
  void wrap_adds_subs_imm_insn(Register Rd, Register Rn, uint64_t imm,
                               add_sub_imm_insn insn1,
                               add_sub_reg_insn insn2, bool is32);

#define WRAP(INSN, is32)                                                \
  void INSN(Register Rd, Register Rn, uint64_t imm) {                   \
    wrap_add_sub_imm_insn(Rd, Rn, imm, &Assembler::INSN, &Assembler::INSN, is32); \
  }                                                                     \
                                                                        \
  void INSN(Register Rd, Register Rn, Register Rm,                      \
             enum shift_kind kind, unsigned shift = 0) {                \
    Assembler::INSN(Rd, Rn, Rm, kind, shift);                           \
  }                                                                     \
                                                                        \
  void INSN(Register Rd, Register Rn, Register Rm) {                    \
    Assembler::INSN(Rd, Rn, Rm);                                        \
  }                                                                     \
                                                                        \
  void INSN(Register Rd, Register Rn, Register Rm,                      \
           ext::operation option, int amount = 0) {                     \
    Assembler::INSN(Rd, Rn, Rm, option, amount);                        \
  }

  WRAP(add, false) WRAP(addw, true) WRAP(sub, false) WRAP(subw, true)

#undef WRAP
#define WRAP(INSN, is32)                                                \
  void INSN(Register Rd, Register Rn, uint64_t imm) {                   \
    wrap_adds_subs_imm_insn(Rd, Rn, imm, &Assembler::INSN, &Assembler::INSN, is32); \
  }                                                                     \
                                                                        \
  void INSN(Register Rd, Register Rn, Register Rm,                      \
             enum shift_kind kind, unsigned shift = 0) {                \
    Assembler::INSN(Rd, Rn, Rm, kind, shift);                           \
  }                                                                     \
                                                                        \
  void INSN(Register Rd, Register Rn, Register Rm) {                    \
    Assembler::INSN(Rd, Rn, Rm);                                        \
  }                                                                     \
                                                                        \
  void INSN(Register Rd, Register Rn, Register Rm,                      \
           ext::operation option, int amount = 0) {                     \
    Assembler::INSN(Rd, Rn, Rm, option, amount);                        \
  }

  WRAP(adds, false) WRAP(addsw, true) WRAP(subs, false) WRAP(subsw, true)

  void add(Register Rd, Register Rn, RegisterOrConstant increment);
  void addw(Register Rd, Register Rn, RegisterOrConstant increment);
  void sub(Register Rd, Register Rn, RegisterOrConstant decrement);
  void subw(Register Rd, Register Rn, RegisterOrConstant decrement);

  void adrp(Register reg1, const Address &dest, uint64_t &byte_offset);

  void tableswitch(Register index, jint lowbound, jint highbound,
                   Label &jumptable, Label &jumptable_end, int stride = 1) {
    adr(rscratch1, jumptable);
    subsw(rscratch2, index, lowbound);
    subsw(zr, rscratch2, highbound - lowbound);
    br(Assembler::HS, jumptable_end);
    add(rscratch1, rscratch1, rscratch2,
        ext::sxtw, exact_log2(stride * Assembler::instruction_size));
    br(rscratch1);
  }

  // Form an address from base + offset in Rd.  Rd may or may not
  // actually be used: you must use the Address that is returned.  It
  // is up to you to ensure that the shift provided matches the size
  // of your data.
  Address form_address(Register Rd, Register base, int64_t byte_offset, int shift);

  // Return true iff an address is within the 48-bit AArch64 address
  // space.
  bool is_valid_AArch64_address(address a) {
    return ((uint64_t)a >> 48) == 0;
  }

  // Load the base of the cardtable byte map into reg.
  void load_byte_map_base(Register reg);

  // Prolog generator routines to support switch between x86 code and
  // generated ARM code

  // routine to generate an x86 prolog for a stub function which
  // bootstraps into the generated ARM code which directly follows the
  // stub
  //

  public:

  void ldr_constant(Register dest, const Address &const_addr) {
    if (NearCpool) {
      ldr(dest, const_addr);
    } else {
      uint64_t offset;
      adrp(dest, InternalAddress(const_addr.target()), offset);
      ldr(dest, Address(dest, offset));
    }
  }

  address read_polling_page(Register r, relocInfo::relocType rtype);
  void get_polling_page(Register dest, relocInfo::relocType rtype);

  // CRC32 code for java.util.zip.CRC32::updateBytes() intrinsic.
  void update_byte_crc32(Register crc, Register val, Register table);
  void update_word_crc32(Register crc, Register v, Register tmp,
        Register table0, Register table1, Register table2, Register table3,
        bool upper = false);

  address count_positives(Register ary1, Register len, Register result);

  address arrays_equals(Register a1, Register a2, Register result, Register cnt1,
                        Register tmp1, Register tmp2, Register tmp3, int elem_size);

  void string_equals(Register a1, Register a2, Register result, Register cnt1,
                     int elem_size);

  void fill_words(Register base, Register cnt, Register value);
  address zero_words(Register base, uint64_t cnt);
  address zero_words(Register ptr, Register cnt);
  void zero_dcache_blocks(Register base, Register cnt);

  static const int zero_words_block_size;

  address byte_array_inflate(Register src, Register dst, Register len,
                             FloatRegister vtmp1, FloatRegister vtmp2,
                             FloatRegister vtmp3, Register tmp4);

  void char_array_compress(Register src, Register dst, Register len,
                           Register res,
                           FloatRegister vtmp0, FloatRegister vtmp1,
                           FloatRegister vtmp2, FloatRegister vtmp3);

  void encode_iso_array(Register src, Register dst,
                        Register len, Register res, bool ascii,
                        FloatRegister vtmp0, FloatRegister vtmp1,
                        FloatRegister vtmp2, FloatRegister vtmp3);

  void fast_log(FloatRegister vtmp0, FloatRegister vtmp1, FloatRegister vtmp2,
                FloatRegister vtmp3, FloatRegister vtmp4, FloatRegister vtmp5,
                FloatRegister tmpC1, FloatRegister tmpC2, FloatRegister tmpC3,
                FloatRegister tmpC4, Register tmp1, Register tmp2,
                Register tmp3, Register tmp4, Register tmp5);
  void generate_dsin_dcos(bool isCos, address npio2_hw, address two_over_pi,
      address pio2, address dsin_coef, address dcos_coef);
 private:
  // begin trigonometric functions support block
  void generate__ieee754_rem_pio2(address npio2_hw, address two_over_pi, address pio2);
  void generate__kernel_rem_pio2(address two_over_pi, address pio2);
  void generate_kernel_sin(FloatRegister x, bool iyIsOne, address dsin_coef);
  void generate_kernel_cos(FloatRegister x, address dcos_coef);
  // end trigonometric functions support block
  void add2_with_carry(Register final_dest_hi, Register dest_hi, Register dest_lo,
                       Register src1, Register src2);
  void add2_with_carry(Register dest_hi, Register dest_lo, Register src1, Register src2) {
    add2_with_carry(dest_hi, dest_hi, dest_lo, src1, src2);
  }
  void multiply_64_x_64_loop(Register x, Register xstart, Register x_xstart,
                             Register y, Register y_idx, Register z,
                             Register carry, Register product,
                             Register idx, Register kdx);
  void multiply_128_x_128_loop(Register y, Register z,
                               Register carry, Register carry2,
                               Register idx, Register jdx,
                               Register yz_idx1, Register yz_idx2,
                               Register tmp, Register tmp3, Register tmp4,
                               Register tmp7, Register product_hi);
  void kernel_crc32_using_crypto_pmull(Register crc, Register buf,
        Register len, Register tmp0, Register tmp1, Register tmp2,
        Register tmp3);
  void kernel_crc32_using_crc32(Register crc, Register buf,
        Register len, Register tmp0, Register tmp1, Register tmp2,
        Register tmp3);
  void kernel_crc32c_using_crypto_pmull(Register crc, Register buf,
        Register len, Register tmp0, Register tmp1, Register tmp2,
        Register tmp3);
  void kernel_crc32c_using_crc32c(Register crc, Register buf,
        Register len, Register tmp0, Register tmp1, Register tmp2,
        Register tmp3);
  void kernel_crc32_common_fold_using_crypto_pmull(Register crc, Register buf,
        Register len, Register tmp0, Register tmp1, Register tmp2,
        size_t table_offset);

  void ghash_modmul (FloatRegister result,
                     FloatRegister result_lo, FloatRegister result_hi, FloatRegister b,
                     FloatRegister a, FloatRegister vzr, FloatRegister a1_xor_a0, FloatRegister p,
                     FloatRegister t1, FloatRegister t2, FloatRegister t3);
  void ghash_load_wide(int index, Register data, FloatRegister result, FloatRegister state);
public:
  void multiply_to_len(Register x, Register xlen, Register y, Register ylen, Register z,
                       Register zlen, Register tmp1, Register tmp2, Register tmp3,
                       Register tmp4, Register tmp5, Register tmp6, Register tmp7);
  void mul_add(Register out, Register in, Register offs, Register len, Register k);
  void ghash_multiply(FloatRegister result_lo, FloatRegister result_hi,
                      FloatRegister a, FloatRegister b, FloatRegister a1_xor_a0,
                      FloatRegister tmp1, FloatRegister tmp2, FloatRegister tmp3);
  void ghash_multiply_wide(int index,
                           FloatRegister result_lo, FloatRegister result_hi,
                           FloatRegister a, FloatRegister b, FloatRegister a1_xor_a0,
                           FloatRegister tmp1, FloatRegister tmp2, FloatRegister tmp3);
  void ghash_reduce(FloatRegister result, FloatRegister lo, FloatRegister hi,
                    FloatRegister p, FloatRegister z, FloatRegister t1);
  void ghash_reduce_wide(int index, FloatRegister result, FloatRegister lo, FloatRegister hi,
                    FloatRegister p, FloatRegister z, FloatRegister t1);
  void ghash_processBlocks_wide(address p, Register state, Register subkeyH,
                                Register data, Register blocks, int unrolls);


  void aesenc_loadkeys(Register key, Register keylen);
  void aesecb_encrypt(Register from, Register to, Register keylen,
                      FloatRegister data = v0, int unrolls = 1);
  void aesecb_decrypt(Register from, Register to, Register key, Register keylen);
  void aes_round(FloatRegister input, FloatRegister subkey);

  // ChaCha20 functions support block
  void cc20_quarter_round(FloatRegister aVec, FloatRegister bVec,
          FloatRegister cVec, FloatRegister dVec, FloatRegister scratch,
          FloatRegister tbl);
  void cc20_shift_lane_org(FloatRegister bVec, FloatRegister cVec,
          FloatRegister dVec, bool colToDiag);

  // Place an ISB after code may have been modified due to a safepoint.
  void safepoint_isb();

private:
  // Return the effective address r + (r1 << ext) + offset.
  // Uses rscratch2.
  Address offsetted_address(Register r, Register r1, Address::extend ext,
                            int offset, int size);

private:
  // Returns an address on the stack which is reachable with a ldr/str of size
  // Uses rscratch2 if the address is not directly reachable
  Address spill_address(int size, int offset, Register tmp=rscratch2);
  Address sve_spill_address(int sve_reg_size_in_bytes, int offset, Register tmp=rscratch2);

  bool merge_alignment_check(Register base, size_t size, int64_t cur_offset, int64_t prev_offset) const;

  // Check whether two loads/stores can be merged into ldp/stp.
  bool ldst_can_merge(Register rx, const Address &adr, size_t cur_size_in_bytes, bool is_store) const;

  // Merge current load/store with previous load/store into ldp/stp.
  void merge_ldst(Register rx, const Address &adr, size_t cur_size_in_bytes, bool is_store);

  // Try to merge two loads/stores into ldp/stp. If success, returns true else false.
  bool try_merge_ldst(Register rt, const Address &adr, size_t cur_size_in_bytes, bool is_store);

public:
  void spill(Register Rx, bool is64, int offset) {
    if (is64) {
      str(Rx, spill_address(8, offset));
    } else {
      strw(Rx, spill_address(4, offset));
    }
  }
  void spill(FloatRegister Vx, SIMD_RegVariant T, int offset) {
    str(Vx, T, spill_address(1 << (int)T, offset));
  }

  void spill_sve_vector(FloatRegister Zx, int offset, int vector_reg_size_in_bytes) {
    sve_str(Zx, sve_spill_address(vector_reg_size_in_bytes, offset));
  }
  void spill_sve_predicate(PRegister pr, int offset, int predicate_reg_size_in_bytes) {
    sve_str(pr, sve_spill_address(predicate_reg_size_in_bytes, offset));
  }

  void unspill(Register Rx, bool is64, int offset) {
    if (is64) {
      ldr(Rx, spill_address(8, offset));
    } else {
      ldrw(Rx, spill_address(4, offset));
    }
  }
  void unspill(FloatRegister Vx, SIMD_RegVariant T, int offset) {
    ldr(Vx, T, spill_address(1 << (int)T, offset));
  }

  void unspill_sve_vector(FloatRegister Zx, int offset, int vector_reg_size_in_bytes) {
    sve_ldr(Zx, sve_spill_address(vector_reg_size_in_bytes, offset));
  }
  void unspill_sve_predicate(PRegister pr, int offset, int predicate_reg_size_in_bytes) {
    sve_ldr(pr, sve_spill_address(predicate_reg_size_in_bytes, offset));
  }

  void spill_copy128(int src_offset, int dst_offset,
                     Register tmp1=rscratch1, Register tmp2=rscratch2) {
    if (src_offset < 512 && (src_offset & 7) == 0 &&
        dst_offset < 512 && (dst_offset & 7) == 0) {
      ldp(tmp1, tmp2, Address(sp, src_offset));
      stp(tmp1, tmp2, Address(sp, dst_offset));
    } else {
      unspill(tmp1, true, src_offset);
      spill(tmp1, true, dst_offset);
      unspill(tmp1, true, src_offset+8);
      spill(tmp1, true, dst_offset+8);
    }
  }
  void spill_copy_sve_vector_stack_to_stack(int src_offset, int dst_offset,
                                            int sve_vec_reg_size_in_bytes) {
    assert(sve_vec_reg_size_in_bytes % 16 == 0, "unexpected sve vector reg size");
    for (int i = 0; i < sve_vec_reg_size_in_bytes / 16; i++) {
      spill_copy128(src_offset, dst_offset);
      src_offset += 16;
      dst_offset += 16;
    }
  }
  void spill_copy_sve_predicate_stack_to_stack(int src_offset, int dst_offset,
                                               int sve_predicate_reg_size_in_bytes) {
    sve_ldr(ptrue, sve_spill_address(sve_predicate_reg_size_in_bytes, src_offset));
    sve_str(ptrue, sve_spill_address(sve_predicate_reg_size_in_bytes, dst_offset));
    reinitialize_ptrue();
  }
  void cache_wb(Address line);
  void cache_wbsync(bool is_pre);

  // Code for java.lang.Thread::onSpinWait() intrinsic.
  void spin_wait();

<<<<<<< HEAD
  void fast_lock(Register obj, Register hdr, Register t1, Register t2, Label& slow, bool rt_check_stack = true);
=======
  void fast_lock(Register obj, Register hdr, Register t1, Register t2, Label& slow);
>>>>>>> cc9f7ad9
  void fast_unlock(Register obj, Register hdr, Register t1, Register t2, Label& slow);

private:
  // Check the current thread doesn't need a cross modify fence.
  void verify_cross_modify_fence_not_required() PRODUCT_RETURN;

};

#ifdef ASSERT
inline bool AbstractAssembler::pd_check_instruction_mark() { return false; }
#endif

/**
 * class SkipIfEqual:
 *
 * Instantiating this class will result in assembly code being output that will
 * jump around any code emitted between the creation of the instance and it's
 * automatic destruction at the end of a scope block, depending on the value of
 * the flag passed to the constructor, which will be checked at run-time.
 */
class SkipIfEqual {
 private:
  MacroAssembler* _masm;
  Label _label;

 public:
   SkipIfEqual(MacroAssembler*, const bool* flag_addr, bool value);
   ~SkipIfEqual();
};

struct tableswitch {
  Register _reg;
  int _insn_index; jint _first_key; jint _last_key;
  Label _after;
  Label _branches;
};

#endif // CPU_AARCH64_MACROASSEMBLER_AARCH64_HPP<|MERGE_RESOLUTION|>--- conflicted
+++ resolved
@@ -1591,11 +1591,7 @@
   // Code for java.lang.Thread::onSpinWait() intrinsic.
   void spin_wait();
 
-<<<<<<< HEAD
-  void fast_lock(Register obj, Register hdr, Register t1, Register t2, Label& slow, bool rt_check_stack = true);
-=======
   void fast_lock(Register obj, Register hdr, Register t1, Register t2, Label& slow);
->>>>>>> cc9f7ad9
   void fast_unlock(Register obj, Register hdr, Register t1, Register t2, Label& slow);
 
 private:
