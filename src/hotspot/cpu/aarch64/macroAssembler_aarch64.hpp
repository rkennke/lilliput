/*
 * Copyright (c) 1997, 2023, Oracle and/or its affiliates. All rights reserved.
 * Copyright (c) 2014, 2021, Red Hat Inc. All rights reserved.
 * DO NOT ALTER OR REMOVE COPYRIGHT NOTICES OR THIS FILE HEADER.
 *
 * This code is free software; you can redistribute it and/or modify it
 * under the terms of the GNU General Public License version 2 only, as
 * published by the Free Software Foundation.
 *
 * This code is distributed in the hope that it will be useful, but WITHOUT
 * ANY WARRANTY; without even the implied warranty of MERCHANTABILITY or
 * FITNESS FOR A PARTICULAR PURPOSE.  See the GNU General Public License
 * version 2 for more details (a copy is included in the LICENSE file that
 * accompanied this code).
 *
 * You should have received a copy of the GNU General Public License version
 * 2 along with this work; if not, write to the Free Software Foundation,
 * Inc., 51 Franklin St, Fifth Floor, Boston, MA 02110-1301 USA.
 *
 * Please contact Oracle, 500 Oracle Parkway, Redwood Shores, CA 94065 USA
 * or visit www.oracle.com if you need additional information or have any
 * questions.
 *
 */

#ifndef CPU_AARCH64_MACROASSEMBLER_AARCH64_HPP
#define CPU_AARCH64_MACROASSEMBLER_AARCH64_HPP

#include "asm/assembler.inline.hpp"
#include "code/vmreg.hpp"
#include "metaprogramming/enableIf.hpp"
#include "oops/compressedOops.hpp"
#include "runtime/vm_version.hpp"
#include "utilities/powerOfTwo.hpp"

class OopMap;

// MacroAssembler extends Assembler by frequently used macros.
//
// Instructions for which a 'better' code sequence exists depending
// on arguments should also go in here.

class MacroAssembler: public Assembler {
  friend class LIR_Assembler;

 public:
  using Assembler::mov;
  using Assembler::movi;

 protected:

  // Support for VM calls
  //
  // This is the base routine called by the different versions of call_VM_leaf. The interpreter
  // may customize this version by overriding it for its purposes (e.g., to save/restore
  // additional registers when doing a VM call).
  virtual void call_VM_leaf_base(
    address entry_point,               // the entry point
    int     number_of_arguments,        // the number of arguments to pop after the call
    Label *retaddr = NULL
  );

  virtual void call_VM_leaf_base(
    address entry_point,               // the entry point
    int     number_of_arguments,        // the number of arguments to pop after the call
    Label &retaddr) {
    call_VM_leaf_base(entry_point, number_of_arguments, &retaddr);
  }

  // This is the base routine called by the different versions of call_VM. The interpreter
  // may customize this version by overriding it for its purposes (e.g., to save/restore
  // additional registers when doing a VM call).
  //
  // If no java_thread register is specified (noreg) than rthread will be used instead. call_VM_base
  // returns the register which contains the thread upon return. If a thread register has been
  // specified, the return value will correspond to that register. If no last_java_sp is specified
  // (noreg) than rsp will be used instead.
  virtual void call_VM_base(           // returns the register containing the thread upon return
    Register oop_result,               // where an oop-result ends up if any; use noreg otherwise
    Register java_thread,              // the thread if computed before     ; use noreg otherwise
    Register last_java_sp,             // to set up last_Java_frame in stubs; use noreg otherwise
    address  entry_point,              // the entry point
    int      number_of_arguments,      // the number of arguments (w/o thread) to pop after the call
    bool     check_exceptions          // whether to check for pending exceptions after return
  );

  void call_VM_helper(Register oop_result, address entry_point, int number_of_arguments, bool check_exceptions = true);

 public:

  enum KlassDecodeMode {
    KlassDecodeNone,
    KlassDecodeZero,
    KlassDecodeXor,
    KlassDecodeMovk
  };

  // Return the current narrow Klass pointer decode mode. Initialized on first call.
  static KlassDecodeMode klass_decode_mode();

  // Given an arbitrary base address, return the KlassDecodeMode that would be used. Return KlassDecodeNone
  // if base address is not valid for encoding.
  static KlassDecodeMode klass_decode_mode_for_base(address base);

  // Returns a static string
  static const char* describe_klass_decode_mode(KlassDecodeMode mode);

 private:
  static KlassDecodeMode _klass_decode_mode;

 public:
  MacroAssembler(CodeBuffer* code) : Assembler(code) {}

 // These routines should emit JVMTI PopFrame and ForceEarlyReturn handling code.
 // The implementation is only non-empty for the InterpreterMacroAssembler,
 // as only the interpreter handles PopFrame and ForceEarlyReturn requests.
 virtual void check_and_handle_popframe(Register java_thread);
 virtual void check_and_handle_earlyret(Register java_thread);

  void safepoint_poll(Label& slow_path, bool at_return, bool acquire, bool in_nmethod, Register tmp = rscratch1);
  void rt_call(address dest, Register tmp = rscratch1);

  // Load Effective Address
  void lea(Register r, const Address &a) {
    InstructionMark im(this);
    a.lea(this, r);
  }

  /* Sometimes we get misaligned loads and stores, usually from Unsafe
     accesses, and these can exceed the offset range. */
  Address legitimize_address(const Address &a, int size, Register scratch) {
    if (a.getMode() == Address::base_plus_offset) {
      if (! Address::offset_ok_for_immed(a.offset(), exact_log2(size))) {
        block_comment("legitimize_address {");
        lea(scratch, a);
        block_comment("} legitimize_address");
        return Address(scratch);
      }
    }
    return a;
  }

  void addmw(Address a, Register incr, Register scratch) {
    ldrw(scratch, a);
    addw(scratch, scratch, incr);
    strw(scratch, a);
  }

  // Add constant to memory word
  void addmw(Address a, int imm, Register scratch) {
    ldrw(scratch, a);
    if (imm > 0)
      addw(scratch, scratch, (unsigned)imm);
    else
      subw(scratch, scratch, (unsigned)-imm);
    strw(scratch, a);
  }

  void bind(Label& L) {
    Assembler::bind(L);
    code()->clear_last_insn();
  }

  void membar(Membar_mask_bits order_constraint);

  using Assembler::ldr;
  using Assembler::str;
  using Assembler::ldrw;
  using Assembler::strw;

  void ldr(Register Rx, const Address &adr);
  void ldrw(Register Rw, const Address &adr);
  void str(Register Rx, const Address &adr);
  void strw(Register Rx, const Address &adr);

  // Frame creation and destruction shared between JITs.
  void build_frame(int framesize);
  void remove_frame(int framesize);

  virtual void _call_Unimplemented(address call_site) {
    mov(rscratch2, call_site);
  }

// Microsoft's MSVC team thinks that the __FUNCSIG__ is approximately (sympathy for calling conventions) equivalent to __PRETTY_FUNCTION__
// Also, from Clang patch: "It is very similar to GCC's PRETTY_FUNCTION, except it prints the calling convention."
// https://reviews.llvm.org/D3311

#ifdef _WIN64
#define call_Unimplemented() _call_Unimplemented((address)__FUNCSIG__)
#else
#define call_Unimplemented() _call_Unimplemented((address)__PRETTY_FUNCTION__)
#endif

  // aliases defined in AARCH64 spec

  template<class T>
  inline void cmpw(Register Rd, T imm)  { subsw(zr, Rd, imm); }

  inline void cmp(Register Rd, unsigned char imm8)  { subs(zr, Rd, imm8); }
  inline void cmp(Register Rd, unsigned imm) = delete;

  template<class T>
  inline void cmnw(Register Rd, T imm) { addsw(zr, Rd, imm); }

  inline void cmn(Register Rd, unsigned char imm8)  { adds(zr, Rd, imm8); }
  inline void cmn(Register Rd, unsigned imm) = delete;

  void cset(Register Rd, Assembler::Condition cond) {
    csinc(Rd, zr, zr, ~cond);
  }
  void csetw(Register Rd, Assembler::Condition cond) {
    csincw(Rd, zr, zr, ~cond);
  }

  void cneg(Register Rd, Register Rn, Assembler::Condition cond) {
    csneg(Rd, Rn, Rn, ~cond);
  }
  void cnegw(Register Rd, Register Rn, Assembler::Condition cond) {
    csnegw(Rd, Rn, Rn, ~cond);
  }

  inline void movw(Register Rd, Register Rn) {
    if (Rd == sp || Rn == sp) {
      Assembler::addw(Rd, Rn, 0U);
    } else {
      orrw(Rd, zr, Rn);
    }
  }
  inline void mov(Register Rd, Register Rn) {
    assert(Rd != r31_sp && Rn != r31_sp, "should be");
    if (Rd == Rn) {
    } else if (Rd == sp || Rn == sp) {
      Assembler::add(Rd, Rn, 0U);
    } else {
      orr(Rd, zr, Rn);
    }
  }

  inline void moviw(Register Rd, unsigned imm) { orrw(Rd, zr, imm); }
  inline void movi(Register Rd, unsigned imm) { orr(Rd, zr, imm); }

  inline void tstw(Register Rd, Register Rn) { andsw(zr, Rd, Rn); }
  inline void tst(Register Rd, Register Rn) { ands(zr, Rd, Rn); }

  inline void tstw(Register Rd, uint64_t imm) { andsw(zr, Rd, imm); }
  inline void tst(Register Rd, uint64_t imm) { ands(zr, Rd, imm); }

  inline void bfiw(Register Rd, Register Rn, unsigned lsb, unsigned width) {
    bfmw(Rd, Rn, ((32 - lsb) & 31), (width - 1));
  }
  inline void bfi(Register Rd, Register Rn, unsigned lsb, unsigned width) {
    bfm(Rd, Rn, ((64 - lsb) & 63), (width - 1));
  }

  inline void bfxilw(Register Rd, Register Rn, unsigned lsb, unsigned width) {
    bfmw(Rd, Rn, lsb, (lsb + width - 1));
  }
  inline void bfxil(Register Rd, Register Rn, unsigned lsb, unsigned width) {
    bfm(Rd, Rn, lsb , (lsb + width - 1));
  }

  inline void sbfizw(Register Rd, Register Rn, unsigned lsb, unsigned width) {
    sbfmw(Rd, Rn, ((32 - lsb) & 31), (width - 1));
  }
  inline void sbfiz(Register Rd, Register Rn, unsigned lsb, unsigned width) {
    sbfm(Rd, Rn, ((64 - lsb) & 63), (width - 1));
  }

  inline void sbfxw(Register Rd, Register Rn, unsigned lsb, unsigned width) {
    sbfmw(Rd, Rn, lsb, (lsb + width - 1));
  }
  inline void sbfx(Register Rd, Register Rn, unsigned lsb, unsigned width) {
    sbfm(Rd, Rn, lsb , (lsb + width - 1));
  }

  inline void ubfizw(Register Rd, Register Rn, unsigned lsb, unsigned width) {
    ubfmw(Rd, Rn, ((32 - lsb) & 31), (width - 1));
  }
  inline void ubfiz(Register Rd, Register Rn, unsigned lsb, unsigned width) {
    ubfm(Rd, Rn, ((64 - lsb) & 63), (width - 1));
  }

  inline void ubfxw(Register Rd, Register Rn, unsigned lsb, unsigned width) {
    ubfmw(Rd, Rn, lsb, (lsb + width - 1));
  }
  inline void ubfx(Register Rd, Register Rn, unsigned lsb, unsigned width) {
    ubfm(Rd, Rn, lsb , (lsb + width - 1));
  }

  inline void asrw(Register Rd, Register Rn, unsigned imm) {
    sbfmw(Rd, Rn, imm, 31);
  }

  inline void asr(Register Rd, Register Rn, unsigned imm) {
    sbfm(Rd, Rn, imm, 63);
  }

  inline void lslw(Register Rd, Register Rn, unsigned imm) {
    ubfmw(Rd, Rn, ((32 - imm) & 31), (31 - imm));
  }

  inline void lsl(Register Rd, Register Rn, unsigned imm) {
    ubfm(Rd, Rn, ((64 - imm) & 63), (63 - imm));
  }

  inline void lsrw(Register Rd, Register Rn, unsigned imm) {
    ubfmw(Rd, Rn, imm, 31);
  }

  inline void lsr(Register Rd, Register Rn, unsigned imm) {
    ubfm(Rd, Rn, imm, 63);
  }

  inline void rorw(Register Rd, Register Rn, unsigned imm) {
    extrw(Rd, Rn, Rn, imm);
  }

  inline void ror(Register Rd, Register Rn, unsigned imm) {
    extr(Rd, Rn, Rn, imm);
  }

  inline void sxtbw(Register Rd, Register Rn) {
    sbfmw(Rd, Rn, 0, 7);
  }
  inline void sxthw(Register Rd, Register Rn) {
    sbfmw(Rd, Rn, 0, 15);
  }
  inline void sxtb(Register Rd, Register Rn) {
    sbfm(Rd, Rn, 0, 7);
  }
  inline void sxth(Register Rd, Register Rn) {
    sbfm(Rd, Rn, 0, 15);
  }
  inline void sxtw(Register Rd, Register Rn) {
    sbfm(Rd, Rn, 0, 31);
  }

  inline void uxtbw(Register Rd, Register Rn) {
    ubfmw(Rd, Rn, 0, 7);
  }
  inline void uxthw(Register Rd, Register Rn) {
    ubfmw(Rd, Rn, 0, 15);
  }
  inline void uxtb(Register Rd, Register Rn) {
    ubfm(Rd, Rn, 0, 7);
  }
  inline void uxth(Register Rd, Register Rn) {
    ubfm(Rd, Rn, 0, 15);
  }
  inline void uxtw(Register Rd, Register Rn) {
    ubfm(Rd, Rn, 0, 31);
  }

  inline void cmnw(Register Rn, Register Rm) {
    addsw(zr, Rn, Rm);
  }
  inline void cmn(Register Rn, Register Rm) {
    adds(zr, Rn, Rm);
  }

  inline void cmpw(Register Rn, Register Rm) {
    subsw(zr, Rn, Rm);
  }
  inline void cmp(Register Rn, Register Rm) {
    subs(zr, Rn, Rm);
  }

  inline void negw(Register Rd, Register Rn) {
    subw(Rd, zr, Rn);
  }

  inline void neg(Register Rd, Register Rn) {
    sub(Rd, zr, Rn);
  }

  inline void negsw(Register Rd, Register Rn) {
    subsw(Rd, zr, Rn);
  }

  inline void negs(Register Rd, Register Rn) {
    subs(Rd, zr, Rn);
  }

  inline void cmnw(Register Rn, Register Rm, enum shift_kind kind, unsigned shift = 0) {
    addsw(zr, Rn, Rm, kind, shift);
  }
  inline void cmn(Register Rn, Register Rm, enum shift_kind kind, unsigned shift = 0) {
    adds(zr, Rn, Rm, kind, shift);
  }

  inline void cmpw(Register Rn, Register Rm, enum shift_kind kind, unsigned shift = 0) {
    subsw(zr, Rn, Rm, kind, shift);
  }
  inline void cmp(Register Rn, Register Rm, enum shift_kind kind, unsigned shift = 0) {
    subs(zr, Rn, Rm, kind, shift);
  }

  inline void negw(Register Rd, Register Rn, enum shift_kind kind, unsigned shift = 0) {
    subw(Rd, zr, Rn, kind, shift);
  }

  inline void neg(Register Rd, Register Rn, enum shift_kind kind, unsigned shift = 0) {
    sub(Rd, zr, Rn, kind, shift);
  }

  inline void negsw(Register Rd, Register Rn, enum shift_kind kind, unsigned shift = 0) {
    subsw(Rd, zr, Rn, kind, shift);
  }

  inline void negs(Register Rd, Register Rn, enum shift_kind kind, unsigned shift = 0) {
    subs(Rd, zr, Rn, kind, shift);
  }

  inline void mnegw(Register Rd, Register Rn, Register Rm) {
    msubw(Rd, Rn, Rm, zr);
  }
  inline void mneg(Register Rd, Register Rn, Register Rm) {
    msub(Rd, Rn, Rm, zr);
  }

  inline void mulw(Register Rd, Register Rn, Register Rm) {
    maddw(Rd, Rn, Rm, zr);
  }
  inline void mul(Register Rd, Register Rn, Register Rm) {
    madd(Rd, Rn, Rm, zr);
  }

  inline void smnegl(Register Rd, Register Rn, Register Rm) {
    smsubl(Rd, Rn, Rm, zr);
  }
  inline void smull(Register Rd, Register Rn, Register Rm) {
    smaddl(Rd, Rn, Rm, zr);
  }

  inline void umnegl(Register Rd, Register Rn, Register Rm) {
    umsubl(Rd, Rn, Rm, zr);
  }
  inline void umull(Register Rd, Register Rn, Register Rm) {
    umaddl(Rd, Rn, Rm, zr);
  }

#define WRAP(INSN)                                                            \
  void INSN(Register Rd, Register Rn, Register Rm, Register Ra) {             \
    if (VM_Version::supports_a53mac() && Ra != zr)                            \
      nop();                                                                  \
    Assembler::INSN(Rd, Rn, Rm, Ra);                                          \
  }

  WRAP(madd) WRAP(msub) WRAP(maddw) WRAP(msubw)
  WRAP(smaddl) WRAP(smsubl) WRAP(umaddl) WRAP(umsubl)
#undef WRAP


  // macro assembly operations needed for aarch64

  // first two private routines for loading 32 bit or 64 bit constants
private:

  void mov_immediate64(Register dst, uint64_t imm64);
  void mov_immediate32(Register dst, uint32_t imm32);

  int push(unsigned int bitset, Register stack);
  int pop(unsigned int bitset, Register stack);

  int push_fp(unsigned int bitset, Register stack);
  int pop_fp(unsigned int bitset, Register stack);

  int push_p(unsigned int bitset, Register stack);
  int pop_p(unsigned int bitset, Register stack);

  void mov(Register dst, Address a);

public:
  void push(RegSet regs, Register stack) { if (regs.bits()) push(regs.bits(), stack); }
  void pop(RegSet regs, Register stack) { if (regs.bits()) pop(regs.bits(), stack); }

  void push_fp(FloatRegSet regs, Register stack) { if (regs.bits()) push_fp(regs.bits(), stack); }
  void pop_fp(FloatRegSet regs, Register stack) { if (regs.bits()) pop_fp(regs.bits(), stack); }

  static RegSet call_clobbered_gp_registers();

  void push_p(PRegSet regs, Register stack) { if (regs.bits()) push_p(regs.bits(), stack); }
  void pop_p(PRegSet regs, Register stack) { if (regs.bits()) pop_p(regs.bits(), stack); }

  // Push and pop everything that might be clobbered by a native
  // runtime call except rscratch1 and rscratch2.  (They are always
  // scratch, so we don't have to protect them.)  Only save the lower
  // 64 bits of each vector register. Additional registers can be excluded
  // in a passed RegSet.
  void push_call_clobbered_registers_except(RegSet exclude);
  void pop_call_clobbered_registers_except(RegSet exclude);

  void push_call_clobbered_registers() {
    push_call_clobbered_registers_except(RegSet());
  }
  void pop_call_clobbered_registers() {
    pop_call_clobbered_registers_except(RegSet());
  }


  // now mov instructions for loading absolute addresses and 32 or
  // 64 bit integers

  inline void mov(Register dst, address addr)             { mov_immediate64(dst, (uint64_t)addr); }

  template<typename T, ENABLE_IF(std::is_integral<T>::value)>
  inline void mov(Register dst, T o)                      { mov_immediate64(dst, (uint64_t)o); }

  inline void movw(Register dst, uint32_t imm32)          { mov_immediate32(dst, imm32); }

  void mov(Register dst, RegisterOrConstant src) {
    if (src.is_register())
      mov(dst, src.as_register());
    else
      mov(dst, src.as_constant());
  }

  void movptr(Register r, uintptr_t imm64);

  void mov(FloatRegister Vd, SIMD_Arrangement T, uint64_t imm64);

  void mov(FloatRegister Vd, SIMD_Arrangement T, FloatRegister Vn) {
    orr(Vd, T, Vn, Vn);
  }


public:

  // Generalized Test Bit And Branch, including a "far" variety which
  // spans more than 32KiB.
  void tbr(Condition cond, Register Rt, int bitpos, Label &dest, bool isfar = false) {
    assert(cond == EQ || cond == NE, "must be");

    if (isfar)
      cond = ~cond;

    void (Assembler::* branch)(Register Rt, int bitpos, Label &L);
    if (cond == Assembler::EQ)
      branch = &Assembler::tbz;
    else
      branch = &Assembler::tbnz;

    if (isfar) {
      Label L;
      (this->*branch)(Rt, bitpos, L);
      b(dest);
      bind(L);
    } else {
      (this->*branch)(Rt, bitpos, dest);
    }
  }

  // macro instructions for accessing and updating floating point
  // status register
  //
  // FPSR : op1 == 011
  //        CRn == 0100
  //        CRm == 0100
  //        op2 == 001

  inline void get_fpsr(Register reg)
  {
    mrs(0b11, 0b0100, 0b0100, 0b001, reg);
  }

  inline void set_fpsr(Register reg)
  {
    msr(0b011, 0b0100, 0b0100, 0b001, reg);
  }

  inline void clear_fpsr()
  {
    msr(0b011, 0b0100, 0b0100, 0b001, zr);
  }

  // DCZID_EL0: op1 == 011
  //            CRn == 0000
  //            CRm == 0000
  //            op2 == 111
  inline void get_dczid_el0(Register reg)
  {
    mrs(0b011, 0b0000, 0b0000, 0b111, reg);
  }

  // CTR_EL0:   op1 == 011
  //            CRn == 0000
  //            CRm == 0000
  //            op2 == 001
  inline void get_ctr_el0(Register reg)
  {
    mrs(0b011, 0b0000, 0b0000, 0b001, reg);
  }

  inline void get_nzcv(Register reg) {
    mrs(0b011, 0b0100, 0b0010, 0b000, reg);
  }

  inline void set_nzcv(Register reg) {
    msr(0b011, 0b0100, 0b0010, 0b000, reg);
  }

  // idiv variant which deals with MINLONG as dividend and -1 as divisor
  int corrected_idivl(Register result, Register ra, Register rb,
                      bool want_remainder, Register tmp = rscratch1);
  int corrected_idivq(Register result, Register ra, Register rb,
                      bool want_remainder, Register tmp = rscratch1);

  // Support for NULL-checks
  //
  // Generates code that causes a NULL OS exception if the content of reg is NULL.
  // If the accessed location is M[reg + offset] and the offset is known, provide the
  // offset. No explicit code generation is needed if the offset is within a certain
  // range (0 <= offset <= page_size).

  virtual void null_check(Register reg, int offset = -1);
  static bool needs_explicit_null_check(intptr_t offset);
  static bool uses_implicit_null_check(void* address);

  static address target_addr_for_insn(address insn_addr, unsigned insn);
  static address target_addr_for_insn_or_null(address insn_addr, unsigned insn);
  static address target_addr_for_insn(address insn_addr) {
    unsigned insn = *(unsigned*)insn_addr;
    return target_addr_for_insn(insn_addr, insn);
  }
  static address target_addr_for_insn_or_null(address insn_addr) {
    unsigned insn = *(unsigned*)insn_addr;
    return target_addr_for_insn_or_null(insn_addr, insn);
  }

  // Required platform-specific helpers for Label::patch_instructions.
  // They _shadow_ the declarations in AbstractAssembler, which are undefined.
  static int pd_patch_instruction_size(address branch, address target);
  static void pd_patch_instruction(address branch, address target, const char* file = NULL, int line = 0) {
    pd_patch_instruction_size(branch, target);
  }
  static address pd_call_destination(address branch) {
    return target_addr_for_insn(branch);
  }
#ifndef PRODUCT
  static void pd_print_patched_instruction(address branch);
#endif

  static int patch_oop(address insn_addr, address o);
  static int patch_narrow_klass(address insn_addr, narrowKlass n);

  // Return whether code is emitted to a scratch blob.
  virtual bool in_scratch_emit_size() {
    return false;
  }
  address emit_trampoline_stub(int insts_call_instruction_offset, address target);
  static int max_trampoline_stub_size();
  void emit_static_call_stub();
  static int static_call_stub_size();

  // The following 4 methods return the offset of the appropriate move instruction

  // Support for fast byte/short loading with zero extension (depending on particular CPU)
  int load_unsigned_byte(Register dst, Address src);
  int load_unsigned_short(Register dst, Address src);

  // Support for fast byte/short loading with sign extension (depending on particular CPU)
  int load_signed_byte(Register dst, Address src);
  int load_signed_short(Register dst, Address src);

  int load_signed_byte32(Register dst, Address src);
  int load_signed_short32(Register dst, Address src);

  // Support for sign-extension (hi:lo = extend_sign(lo))
  void extend_sign(Register hi, Register lo);

  // Load and store values by size and signed-ness
  void load_sized_value(Register dst, Address src, size_t size_in_bytes, bool is_signed);
  void store_sized_value(Address dst, Register src, size_t size_in_bytes);

  // Support for inc/dec with optimal instruction selection depending on value

  // x86_64 aliases an unqualified register/address increment and
  // decrement to call incrementq and decrementq but also supports
  // explicitly sized calls to incrementq/decrementq or
  // incrementl/decrementl

  // for aarch64 the proper convention would be to use
  // increment/decrement for 64 bit operations and
  // incrementw/decrementw for 32 bit operations. so when porting
  // x86_64 code we can leave calls to increment/decrement as is,
  // replace incrementq/decrementq with increment/decrement and
  // replace incrementl/decrementl with incrementw/decrementw.

  // n.b. increment/decrement calls with an Address destination will
  // need to use a scratch register to load the value to be
  // incremented. increment/decrement calls which add or subtract a
  // constant value greater than 2^12 will need to use a 2nd scratch
  // register to hold the constant. so, a register increment/decrement
  // may trash rscratch2 and an address increment/decrement trash
  // rscratch and rscratch2

  void decrementw(Address dst, int value = 1);
  void decrementw(Register reg, int value = 1);

  void decrement(Register reg, int value = 1);
  void decrement(Address dst, int value = 1);

  void incrementw(Address dst, int value = 1);
  void incrementw(Register reg, int value = 1);

  void increment(Register reg, int value = 1);
  void increment(Address dst, int value = 1);


  // Alignment
  void align(int modulus);

  // nop
  void post_call_nop();

  // Stack frame creation/removal
  void enter(bool strip_ret_addr = false);
  void leave();

  // ROP Protection
  void protect_return_address();
  void protect_return_address(Register return_reg, Register temp_reg);
  void authenticate_return_address(Register return_reg = lr);
  void authenticate_return_address(Register return_reg, Register temp_reg);
  void strip_return_address();
  void check_return_address(Register return_reg=lr) PRODUCT_RETURN;

  // Support for getting the JavaThread pointer (i.e.; a reference to thread-local information)
  // The pointer will be loaded into the thread register.
  void get_thread(Register thread);

  // support for argument shuffling
  void move32_64(VMRegPair src, VMRegPair dst, Register tmp = rscratch1);
  void float_move(VMRegPair src, VMRegPair dst, Register tmp = rscratch1);
  void long_move(VMRegPair src, VMRegPair dst, Register tmp = rscratch1);
  void double_move(VMRegPair src, VMRegPair dst, Register tmp = rscratch1);
  void object_move(
                   OopMap* map,
                   int oop_handle_offset,
                   int framesize_in_slots,
                   VMRegPair src,
                   VMRegPair dst,
                   bool is_receiver,
                   int* receiver_offset);


  // Support for VM calls
  //
  // It is imperative that all calls into the VM are handled via the call_VM macros.
  // They make sure that the stack linkage is setup correctly. call_VM's correspond
  // to ENTRY/ENTRY_X entry points while call_VM_leaf's correspond to LEAF entry points.


  void call_VM(Register oop_result,
               address entry_point,
               bool check_exceptions = true);
  void call_VM(Register oop_result,
               address entry_point,
               Register arg_1,
               bool check_exceptions = true);
  void call_VM(Register oop_result,
               address entry_point,
               Register arg_1, Register arg_2,
               bool check_exceptions = true);
  void call_VM(Register oop_result,
               address entry_point,
               Register arg_1, Register arg_2, Register arg_3,
               bool check_exceptions = true);

  // Overloadings with last_Java_sp
  void call_VM(Register oop_result,
               Register last_java_sp,
               address entry_point,
               int number_of_arguments = 0,
               bool check_exceptions = true);
  void call_VM(Register oop_result,
               Register last_java_sp,
               address entry_point,
               Register arg_1, bool
               check_exceptions = true);
  void call_VM(Register oop_result,
               Register last_java_sp,
               address entry_point,
               Register arg_1, Register arg_2,
               bool check_exceptions = true);
  void call_VM(Register oop_result,
               Register last_java_sp,
               address entry_point,
               Register arg_1, Register arg_2, Register arg_3,
               bool check_exceptions = true);

  void get_vm_result  (Register oop_result, Register thread);
  void get_vm_result_2(Register metadata_result, Register thread);

  // These always tightly bind to MacroAssembler::call_VM_base
  // bypassing the virtual implementation
  void super_call_VM(Register oop_result, Register last_java_sp, address entry_point, int number_of_arguments = 0, bool check_exceptions = true);
  void super_call_VM(Register oop_result, Register last_java_sp, address entry_point, Register arg_1, bool check_exceptions = true);
  void super_call_VM(Register oop_result, Register last_java_sp, address entry_point, Register arg_1, Register arg_2, bool check_exceptions = true);
  void super_call_VM(Register oop_result, Register last_java_sp, address entry_point, Register arg_1, Register arg_2, Register arg_3, bool check_exceptions = true);
  void super_call_VM(Register oop_result, Register last_java_sp, address entry_point, Register arg_1, Register arg_2, Register arg_3, Register arg_4, bool check_exceptions = true);

  void call_VM_leaf(address entry_point,
                    int number_of_arguments = 0);
  void call_VM_leaf(address entry_point,
                    Register arg_1);
  void call_VM_leaf(address entry_point,
                    Register arg_1, Register arg_2);
  void call_VM_leaf(address entry_point,
                    Register arg_1, Register arg_2, Register arg_3);

  // These always tightly bind to MacroAssembler::call_VM_leaf_base
  // bypassing the virtual implementation
  void super_call_VM_leaf(address entry_point);
  void super_call_VM_leaf(address entry_point, Register arg_1);
  void super_call_VM_leaf(address entry_point, Register arg_1, Register arg_2);
  void super_call_VM_leaf(address entry_point, Register arg_1, Register arg_2, Register arg_3);
  void super_call_VM_leaf(address entry_point, Register arg_1, Register arg_2, Register arg_3, Register arg_4);

  // last Java Frame (fills frame anchor)
  void set_last_Java_frame(Register last_java_sp,
                           Register last_java_fp,
                           address last_java_pc,
                           Register scratch);

  void set_last_Java_frame(Register last_java_sp,
                           Register last_java_fp,
                           Label &last_java_pc,
                           Register scratch);

  void set_last_Java_frame(Register last_java_sp,
                           Register last_java_fp,
                           Register last_java_pc,
                           Register scratch);

  void reset_last_Java_frame(Register thread);

  // thread in the default location (rthread)
  void reset_last_Java_frame(bool clear_fp);

  // Stores
  void store_check(Register obj);                // store check for obj - register is destroyed afterwards
  void store_check(Register obj, Address dst);   // same as above, dst is exact store location (reg. is destroyed)

  void resolve_jobject(Register value, Register tmp1, Register tmp2);
  void resolve_global_jobject(Register value, Register tmp1, Register tmp2);

  // C 'boolean' to Java boolean: x == 0 ? 0 : 1
  void c2bool(Register x);

  void load_method_holder_cld(Register rresult, Register rmethod);
  void load_method_holder(Register holder, Register method);

  // oop manipulations
  void load_nklass(Register dst, Register src);
<<<<<<< HEAD
  void load_klass(Register dst, Register src, bool null_check = false);
  void store_klass(Register dst, Register src);
=======
  void load_klass(Register dst, Register src);
  void load_klass_check_null(Register dst, Register src);
>>>>>>> 0fd026d7
  void cmp_klass(Register oop, Register trial_klass, Register tmp);

  void resolve_weak_handle(Register result, Register tmp1, Register tmp2);
  void resolve_oop_handle(Register result, Register tmp1, Register tmp2);
  void load_mirror(Register dst, Register method, Register tmp1, Register tmp2);

  void access_load_at(BasicType type, DecoratorSet decorators, Register dst, Address src,
                      Register tmp1, Register tmp2);

  void access_store_at(BasicType type, DecoratorSet decorators, Address dst, Register val,
                       Register tmp1, Register tmp2, Register tmp3);

  void load_heap_oop(Register dst, Address src, Register tmp1,
                     Register tmp2, DecoratorSet decorators = 0);

  void load_heap_oop_not_null(Register dst, Address src, Register tmp1,
                              Register tmp2, DecoratorSet decorators = 0);
  void store_heap_oop(Address dst, Register val, Register tmp1,
                      Register tmp2, Register tmp3, DecoratorSet decorators = 0);

  // currently unimplemented
  // Used for storing NULL. All other oop constants should be
  // stored using routines that take a jobject.
  void store_heap_oop_null(Address dst);

  void store_klass_gap(Register dst, Register src);

  // This dummy is to prevent a call to store_heap_oop from
  // converting a zero (like NULL) into a Register by giving
  // the compiler two choices it can't resolve

  void store_heap_oop(Address dst, void* dummy);

  void encode_heap_oop(Register d, Register s);
  void encode_heap_oop(Register r) { encode_heap_oop(r, r); }
  void decode_heap_oop(Register d, Register s);
  void decode_heap_oop(Register r) { decode_heap_oop(r, r); }
  void encode_heap_oop_not_null(Register r);
  void decode_heap_oop_not_null(Register r);
  void encode_heap_oop_not_null(Register dst, Register src);
  void decode_heap_oop_not_null(Register dst, Register src);

  void set_narrow_oop(Register dst, jobject obj);

  void encode_klass_not_null(Register r);
  void decode_klass_not_null(Register r);
  void encode_klass_not_null(Register dst, Register src);
  void decode_klass_not_null(Register dst, Register src);

  void set_narrow_klass(Register dst, Klass* k);

  // if heap base register is used - reinit it with the correct value
  void reinit_heapbase();

  DEBUG_ONLY(void verify_heapbase(const char* msg);)

  void push_CPU_state(bool save_vectors = false, bool use_sve = false,
                      int sve_vector_size_in_bytes = 0, int total_predicate_in_bytes = 0);
  void pop_CPU_state(bool restore_vectors = false, bool use_sve = false,
                     int sve_vector_size_in_bytes = 0, int total_predicate_in_bytes = 0);

  void push_cont_fastpath(Register java_thread);
  void pop_cont_fastpath(Register java_thread);

  // Round up to a power of two
  void round_to(Register reg, int modulus);

  // java.lang.Math::round intrinsics
  void java_round_double(Register dst, FloatRegister src, FloatRegister ftmp);
  void java_round_float(Register dst, FloatRegister src, FloatRegister ftmp);

  // allocation
  void tlab_allocate(
    Register obj,                      // result: pointer to object after successful allocation
    Register var_size_in_bytes,        // object size in bytes if unknown at compile time; invalid otherwise
    int      con_size_in_bytes,        // object size in bytes if   known at compile time
    Register t1,                       // temp register
    Register t2,                       // temp register
    Label&   slow_case                 // continuation point if fast allocation fails
  );
  void verify_tlab();

  // interface method calling
  void lookup_interface_method(Register recv_klass,
                               Register intf_klass,
                               RegisterOrConstant itable_index,
                               Register method_result,
                               Register scan_temp,
                               Label& no_such_interface,
                   bool return_method = true);

  // virtual method calling
  // n.b. x86 allows RegisterOrConstant for vtable_index
  void lookup_virtual_method(Register recv_klass,
                             RegisterOrConstant vtable_index,
                             Register method_result);

  // Test sub_klass against super_klass, with fast and slow paths.

  // The fast path produces a tri-state answer: yes / no / maybe-slow.
  // One of the three labels can be NULL, meaning take the fall-through.
  // If super_check_offset is -1, the value is loaded up from super_klass.
  // No registers are killed, except temp_reg.
  void check_klass_subtype_fast_path(Register sub_klass,
                                     Register super_klass,
                                     Register temp_reg,
                                     Label* L_success,
                                     Label* L_failure,
                                     Label* L_slow_path,
                RegisterOrConstant super_check_offset = RegisterOrConstant(-1));

  // The rest of the type check; must be wired to a corresponding fast path.
  // It does not repeat the fast path logic, so don't use it standalone.
  // The temp_reg and temp2_reg can be noreg, if no temps are available.
  // Updates the sub's secondary super cache as necessary.
  // If set_cond_codes, condition codes will be Z on success, NZ on failure.
  void check_klass_subtype_slow_path(Register sub_klass,
                                     Register super_klass,
                                     Register temp_reg,
                                     Register temp2_reg,
                                     Label* L_success,
                                     Label* L_failure,
                                     bool set_cond_codes = false);

  // Simplified, combined version, good for typical uses.
  // Falls through on failure.
  void check_klass_subtype(Register sub_klass,
                           Register super_klass,
                           Register temp_reg,
                           Label& L_success);

  void clinit_barrier(Register klass,
                      Register thread,
                      Label* L_fast_path = NULL,
                      Label* L_slow_path = NULL);

  Address argument_address(RegisterOrConstant arg_slot, int extra_slot_offset = 0);

  void verify_sve_vector_length(Register tmp = rscratch1);
  void reinitialize_ptrue() {
    if (UseSVE > 0) {
      sve_ptrue(ptrue, B);
    }
  }
  void verify_ptrue();

  // Debugging

  // only if +VerifyOops
  void _verify_oop(Register reg, const char* s, const char* file, int line);
  void _verify_oop_addr(Address addr, const char * s, const char* file, int line);

  void _verify_oop_checked(Register reg, const char* s, const char* file, int line) {
    if (VerifyOops) {
      _verify_oop(reg, s, file, line);
    }
  }
  void _verify_oop_addr_checked(Address reg, const char* s, const char* file, int line) {
    if (VerifyOops) {
      _verify_oop_addr(reg, s, file, line);
    }
  }

// TODO: verify method and klass metadata (compare against vptr?)
  void _verify_method_ptr(Register reg, const char * msg, const char * file, int line) {}
  void _verify_klass_ptr(Register reg, const char * msg, const char * file, int line){}

#define verify_oop(reg) _verify_oop_checked(reg, "broken oop " #reg, __FILE__, __LINE__)
#define verify_oop_msg(reg, msg) _verify_oop_checked(reg, "broken oop " #reg ", " #msg, __FILE__, __LINE__)
#define verify_oop_addr(addr) _verify_oop_addr_checked(addr, "broken oop addr " #addr, __FILE__, __LINE__)
#define verify_method_ptr(reg) _verify_method_ptr(reg, "broken method " #reg, __FILE__, __LINE__)
#define verify_klass_ptr(reg) _verify_klass_ptr(reg, "broken klass " #reg, __FILE__, __LINE__)

  // only if +VerifyFPU
  void verify_FPU(int stack_depth, const char* s = "illegal FPU state");

  // prints msg, dumps registers and stops execution
  void stop(const char* msg);

  static void debug64(char* msg, int64_t pc, int64_t regs[]);

  void untested()                                { stop("untested"); }

  void unimplemented(const char* what = "");

  void should_not_reach_here()                   { stop("should not reach here"); }

  void _assert_asm(Condition cc, const char* msg);
#define assert_asm0(cc, msg) _assert_asm(cc, FILE_AND_LINE ": " msg)
#define assert_asm(masm, command, cc, msg) DEBUG_ONLY(command; (masm)->_assert_asm(cc, FILE_AND_LINE ": " #command " " #cc ": " msg))

  // Stack overflow checking
  void bang_stack_with_offset(int offset) {
    // stack grows down, caller passes positive offset
    assert(offset > 0, "must bang with negative offset");
    sub(rscratch2, sp, offset);
    str(zr, Address(rscratch2));
  }

  // Writes to stack successive pages until offset reached to check for
  // stack overflow + shadow pages.  Also, clobbers tmp
  void bang_stack_size(Register size, Register tmp);

  // Check for reserved stack access in method being exited (for JIT)
  void reserved_stack_check();

  // Arithmetics

  void addptr(const Address &dst, int32_t src);
  void cmpptr(Register src1, Address src2);

  void cmpoop(Register obj1, Register obj2);

  // Various forms of CAS

  void cmpxchg_obj_header(Register oldv, Register newv, Register obj, Register tmp,
                          Label &succeed, Label *fail);
  void cmpxchgptr(Register oldv, Register newv, Register addr, Register tmp,
                  Label &succeed, Label *fail);

  void cmpxchgw(Register oldv, Register newv, Register addr, Register tmp,
                  Label &succeed, Label *fail);

  void atomic_add(Register prev, RegisterOrConstant incr, Register addr);
  void atomic_addw(Register prev, RegisterOrConstant incr, Register addr);
  void atomic_addal(Register prev, RegisterOrConstant incr, Register addr);
  void atomic_addalw(Register prev, RegisterOrConstant incr, Register addr);

  void atomic_xchg(Register prev, Register newv, Register addr);
  void atomic_xchgw(Register prev, Register newv, Register addr);
  void atomic_xchgl(Register prev, Register newv, Register addr);
  void atomic_xchglw(Register prev, Register newv, Register addr);
  void atomic_xchgal(Register prev, Register newv, Register addr);
  void atomic_xchgalw(Register prev, Register newv, Register addr);

  void orptr(Address adr, RegisterOrConstant src) {
    ldr(rscratch1, adr);
    if (src.is_register())
      orr(rscratch1, rscratch1, src.as_register());
    else
      orr(rscratch1, rscratch1, src.as_constant());
    str(rscratch1, adr);
  }

  // A generic CAS; success or failure is in the EQ flag.
  // Clobbers rscratch1
  void cmpxchg(Register addr, Register expected, Register new_val,
               enum operand_size size,
               bool acquire, bool release, bool weak,
               Register result);

#ifdef ASSERT
  // Template short-hand support to clean-up after a failed call to trampoline
  // call generation (see trampoline_call() below),  when a set of Labels must
  // be reset (before returning).
  template<typename Label, typename... More>
  void reset_labels(Label &lbl, More&... more) {
    lbl.reset(); reset_labels(more...);
  }
  template<typename Label>
  void reset_labels(Label &lbl) {
    lbl.reset();
  }
#endif

private:
  void compare_eq(Register rn, Register rm, enum operand_size size);

public:
  // AArch64 OpenJDK uses four different types of calls:
  //   - direct call: bl pc_relative_offset
  //     This is the shortest and the fastest, but the offset has the range:
  //     +/-128MB for the release build, +/-2MB for the debug build.
  //
  //   - far call: adrp reg, pc_relative_offset; add; bl reg
  //     This is longer than a direct call. The offset has
  //     the range +/-4GB. As the code cache size is limited to 4GB,
  //     far calls can reach anywhere in the code cache. If a jump is
  //     needed rather than a call, a far jump 'b reg' can be used instead.
  //     All instructions are embedded at a call site.
  //
  //   - trampoline call:
  //     This is only available in C1/C2-generated code (nmethod). It is a combination
  //     of a direct call, which is used if the destination of a call is in range,
  //     and a register-indirect call. It has the advantages of reaching anywhere in
  //     the AArch64 address space and being patchable at runtime when the generated
  //     code is being executed by other threads.
  //
  //     [Main code section]
  //       bl trampoline
  //     [Stub code section]
  //     trampoline:
  //       ldr reg, pc + 8
  //       br reg
  //       <64-bit destination address>
  //
  //     If the destination is in range when the generated code is moved to the code
  //     cache, 'bl trampoline' is replaced with 'bl destination' and the trampoline
  //     is not used.
  //     The optimization does not remove the trampoline from the stub section.
  //     This is necessary because the trampoline may well be redirected later when
  //     code is patched, and the new destination may not be reachable by a simple BR
  //     instruction.
  //
  //   - indirect call: move reg, address; blr reg
  //     This too can reach anywhere in the address space, but it cannot be
  //     patched while code is running, so it must only be modified at a safepoint.
  //     This form of call is most suitable for targets at fixed addresses, which
  //     will never be patched.
  //
  // The patching we do conforms to the "Concurrent modification and
  // execution of instructions" section of the Arm Architectural
  // Reference Manual, which only allows B, BL, BRK, HVC, ISB, NOP, SMC,
  // or SVC instructions to be modified while another thread is
  // executing them.
  //
  // To patch a trampoline call when the BL can't reach, we first modify
  // the 64-bit destination address in the trampoline, then modify the
  // BL to point to the trampoline, then flush the instruction cache to
  // broadcast the change to all executing threads. See
  // NativeCall::set_destination_mt_safe for the details.
  //
  // There is a benign race in that the other thread might observe the
  // modified BL before it observes the modified 64-bit destination
  // address. That does not matter because the destination method has been
  // invalidated, so there will be a trap at its start.
  // For this to work, the destination address in the trampoline is
  // always updated, even if we're not using the trampoline.

  // Emit a direct call if the entry address will always be in range,
  // otherwise a trampoline call.
  // Supported entry.rspec():
  // - relocInfo::runtime_call_type
  // - relocInfo::opt_virtual_call_type
  // - relocInfo::static_call_type
  // - relocInfo::virtual_call_type
  //
  // Return: the call PC or NULL if CodeCache is full.
  address trampoline_call(Address entry);

  static bool far_branches() {
    return ReservedCodeCacheSize > branch_range;
  }

  // Check if branches to the non nmethod section require a far jump
  static bool codestub_branch_needs_far_jump() {
    return CodeCache::max_distance_to_non_nmethod() > branch_range;
  }

  // Emit a direct call/jump if the entry address will always be in range,
  // otherwise a far call/jump.
  // The address must be inside the code cache.
  // Supported entry.rspec():
  // - relocInfo::external_word_type
  // - relocInfo::runtime_call_type
  // - relocInfo::none
  // In the case of a far call/jump, the entry address is put in the tmp register.
  // The tmp register is invalidated.
  //
  // Far_jump returns the amount of the emitted code.
  void far_call(Address entry, Register tmp = rscratch1);
  int far_jump(Address entry, Register tmp = rscratch1);

  static int far_codestub_branch_size() {
    if (codestub_branch_needs_far_jump()) {
      return 3 * 4;  // adrp, add, br
    } else {
      return 4;
    }
  }

  // Emit the CompiledIC call idiom
  address ic_call(address entry, jint method_index = 0);

public:

  // Data

  void mov_metadata(Register dst, Metadata* obj);
  Address allocate_metadata_address(Metadata* obj);
  Address constant_oop_address(jobject obj);

  void movoop(Register dst, jobject obj);

  // CRC32 code for java.util.zip.CRC32::updateBytes() intrinsic.
  void kernel_crc32(Register crc, Register buf, Register len,
        Register table0, Register table1, Register table2, Register table3,
        Register tmp, Register tmp2, Register tmp3);
  // CRC32 code for java.util.zip.CRC32C::updateBytes() intrinsic.
  void kernel_crc32c(Register crc, Register buf, Register len,
        Register table0, Register table1, Register table2, Register table3,
        Register tmp, Register tmp2, Register tmp3);

  // Stack push and pop individual 64 bit registers
  void push(Register src);
  void pop(Register dst);

  void repne_scan(Register addr, Register value, Register count,
                  Register scratch);
  void repne_scanw(Register addr, Register value, Register count,
                   Register scratch);

  typedef void (MacroAssembler::* add_sub_imm_insn)(Register Rd, Register Rn, unsigned imm);
  typedef void (MacroAssembler::* add_sub_reg_insn)(Register Rd, Register Rn, Register Rm, enum shift_kind kind, unsigned shift);

  // If a constant does not fit in an immediate field, generate some
  // number of MOV instructions and then perform the operation
  void wrap_add_sub_imm_insn(Register Rd, Register Rn, uint64_t imm,
                             add_sub_imm_insn insn1,
                             add_sub_reg_insn insn2, bool is32);
  // Separate vsn which sets the flags
  void wrap_adds_subs_imm_insn(Register Rd, Register Rn, uint64_t imm,
                               add_sub_imm_insn insn1,
                               add_sub_reg_insn insn2, bool is32);

#define WRAP(INSN, is32)                                                \
  void INSN(Register Rd, Register Rn, uint64_t imm) {                   \
    wrap_add_sub_imm_insn(Rd, Rn, imm, &Assembler::INSN, &Assembler::INSN, is32); \
  }                                                                     \
                                                                        \
  void INSN(Register Rd, Register Rn, Register Rm,                      \
             enum shift_kind kind, unsigned shift = 0) {                \
    Assembler::INSN(Rd, Rn, Rm, kind, shift);                           \
  }                                                                     \
                                                                        \
  void INSN(Register Rd, Register Rn, Register Rm) {                    \
    Assembler::INSN(Rd, Rn, Rm);                                        \
  }                                                                     \
                                                                        \
  void INSN(Register Rd, Register Rn, Register Rm,                      \
           ext::operation option, int amount = 0) {                     \
    Assembler::INSN(Rd, Rn, Rm, option, amount);                        \
  }

  WRAP(add, false) WRAP(addw, true) WRAP(sub, false) WRAP(subw, true)

#undef WRAP
#define WRAP(INSN, is32)                                                \
  void INSN(Register Rd, Register Rn, uint64_t imm) {                   \
    wrap_adds_subs_imm_insn(Rd, Rn, imm, &Assembler::INSN, &Assembler::INSN, is32); \
  }                                                                     \
                                                                        \
  void INSN(Register Rd, Register Rn, Register Rm,                      \
             enum shift_kind kind, unsigned shift = 0) {                \
    Assembler::INSN(Rd, Rn, Rm, kind, shift);                           \
  }                                                                     \
                                                                        \
  void INSN(Register Rd, Register Rn, Register Rm) {                    \
    Assembler::INSN(Rd, Rn, Rm);                                        \
  }                                                                     \
                                                                        \
  void INSN(Register Rd, Register Rn, Register Rm,                      \
           ext::operation option, int amount = 0) {                     \
    Assembler::INSN(Rd, Rn, Rm, option, amount);                        \
  }

  WRAP(adds, false) WRAP(addsw, true) WRAP(subs, false) WRAP(subsw, true)

  void add(Register Rd, Register Rn, RegisterOrConstant increment);
  void addw(Register Rd, Register Rn, RegisterOrConstant increment);
  void sub(Register Rd, Register Rn, RegisterOrConstant decrement);
  void subw(Register Rd, Register Rn, RegisterOrConstant decrement);

  void adrp(Register reg1, const Address &dest, uint64_t &byte_offset);

  void tableswitch(Register index, jint lowbound, jint highbound,
                   Label &jumptable, Label &jumptable_end, int stride = 1) {
    adr(rscratch1, jumptable);
    subsw(rscratch2, index, lowbound);
    subsw(zr, rscratch2, highbound - lowbound);
    br(Assembler::HS, jumptable_end);
    add(rscratch1, rscratch1, rscratch2,
        ext::sxtw, exact_log2(stride * Assembler::instruction_size));
    br(rscratch1);
  }

  // Form an address from base + offset in Rd.  Rd may or may not
  // actually be used: you must use the Address that is returned.  It
  // is up to you to ensure that the shift provided matches the size
  // of your data.
  Address form_address(Register Rd, Register base, int64_t byte_offset, int shift);

  // Return true iff an address is within the 48-bit AArch64 address
  // space.
  bool is_valid_AArch64_address(address a) {
    return ((uint64_t)a >> 48) == 0;
  }

  // Load the base of the cardtable byte map into reg.
  void load_byte_map_base(Register reg);

  // Prolog generator routines to support switch between x86 code and
  // generated ARM code

  // routine to generate an x86 prolog for a stub function which
  // bootstraps into the generated ARM code which directly follows the
  // stub
  //

  public:

  void ldr_constant(Register dest, const Address &const_addr) {
    if (NearCpool) {
      ldr(dest, const_addr);
    } else {
      uint64_t offset;
      adrp(dest, InternalAddress(const_addr.target()), offset);
      ldr(dest, Address(dest, offset));
    }
  }

  address read_polling_page(Register r, relocInfo::relocType rtype);
  void get_polling_page(Register dest, relocInfo::relocType rtype);

  // CRC32 code for java.util.zip.CRC32::updateBytes() intrinsic.
  void update_byte_crc32(Register crc, Register val, Register table);
  void update_word_crc32(Register crc, Register v, Register tmp,
        Register table0, Register table1, Register table2, Register table3,
        bool upper = false);

  address count_positives(Register ary1, Register len, Register result);

  address arrays_equals(Register a1, Register a2, Register result, Register cnt1,
                        Register tmp1, Register tmp2, Register tmp3, int elem_size);

  void string_equals(Register a1, Register a2, Register result, Register cnt1,
                     int elem_size);

  void fill_words(Register base, Register cnt, Register value);
  address zero_words(Register base, uint64_t cnt);
  address zero_words(Register ptr, Register cnt);
  void zero_dcache_blocks(Register base, Register cnt);

  static const int zero_words_block_size;

  address byte_array_inflate(Register src, Register dst, Register len,
                             FloatRegister vtmp1, FloatRegister vtmp2,
                             FloatRegister vtmp3, Register tmp4);

  void char_array_compress(Register src, Register dst, Register len,
                           Register res,
                           FloatRegister vtmp0, FloatRegister vtmp1,
                           FloatRegister vtmp2, FloatRegister vtmp3);

  void encode_iso_array(Register src, Register dst,
                        Register len, Register res, bool ascii,
                        FloatRegister vtmp0, FloatRegister vtmp1,
                        FloatRegister vtmp2, FloatRegister vtmp3);

  void fast_log(FloatRegister vtmp0, FloatRegister vtmp1, FloatRegister vtmp2,
                FloatRegister vtmp3, FloatRegister vtmp4, FloatRegister vtmp5,
                FloatRegister tmpC1, FloatRegister tmpC2, FloatRegister tmpC3,
                FloatRegister tmpC4, Register tmp1, Register tmp2,
                Register tmp3, Register tmp4, Register tmp5);
  void generate_dsin_dcos(bool isCos, address npio2_hw, address two_over_pi,
      address pio2, address dsin_coef, address dcos_coef);
 private:
  // begin trigonometric functions support block
  void generate__ieee754_rem_pio2(address npio2_hw, address two_over_pi, address pio2);
  void generate__kernel_rem_pio2(address two_over_pi, address pio2);
  void generate_kernel_sin(FloatRegister x, bool iyIsOne, address dsin_coef);
  void generate_kernel_cos(FloatRegister x, address dcos_coef);
  // end trigonometric functions support block
  void add2_with_carry(Register final_dest_hi, Register dest_hi, Register dest_lo,
                       Register src1, Register src2);
  void add2_with_carry(Register dest_hi, Register dest_lo, Register src1, Register src2) {
    add2_with_carry(dest_hi, dest_hi, dest_lo, src1, src2);
  }
  void multiply_64_x_64_loop(Register x, Register xstart, Register x_xstart,
                             Register y, Register y_idx, Register z,
                             Register carry, Register product,
                             Register idx, Register kdx);
  void multiply_128_x_128_loop(Register y, Register z,
                               Register carry, Register carry2,
                               Register idx, Register jdx,
                               Register yz_idx1, Register yz_idx2,
                               Register tmp, Register tmp3, Register tmp4,
                               Register tmp7, Register product_hi);
  void kernel_crc32_using_crypto_pmull(Register crc, Register buf,
        Register len, Register tmp0, Register tmp1, Register tmp2,
        Register tmp3);
  void kernel_crc32_using_crc32(Register crc, Register buf,
        Register len, Register tmp0, Register tmp1, Register tmp2,
        Register tmp3);
  void kernel_crc32c_using_crc32c(Register crc, Register buf,
        Register len, Register tmp0, Register tmp1, Register tmp2,
        Register tmp3);
  void kernel_crc32_common_fold_using_crypto_pmull(Register crc, Register buf,
        Register len, Register tmp0, Register tmp1, Register tmp2,
        size_t table_offset);

  void ghash_modmul (FloatRegister result,
                     FloatRegister result_lo, FloatRegister result_hi, FloatRegister b,
                     FloatRegister a, FloatRegister vzr, FloatRegister a1_xor_a0, FloatRegister p,
                     FloatRegister t1, FloatRegister t2, FloatRegister t3);
  void ghash_load_wide(int index, Register data, FloatRegister result, FloatRegister state);
public:
  void multiply_to_len(Register x, Register xlen, Register y, Register ylen, Register z,
                       Register zlen, Register tmp1, Register tmp2, Register tmp3,
                       Register tmp4, Register tmp5, Register tmp6, Register tmp7);
  void mul_add(Register out, Register in, Register offs, Register len, Register k);
  void ghash_multiply(FloatRegister result_lo, FloatRegister result_hi,
                      FloatRegister a, FloatRegister b, FloatRegister a1_xor_a0,
                      FloatRegister tmp1, FloatRegister tmp2, FloatRegister tmp3);
  void ghash_multiply_wide(int index,
                           FloatRegister result_lo, FloatRegister result_hi,
                           FloatRegister a, FloatRegister b, FloatRegister a1_xor_a0,
                           FloatRegister tmp1, FloatRegister tmp2, FloatRegister tmp3);
  void ghash_reduce(FloatRegister result, FloatRegister lo, FloatRegister hi,
                    FloatRegister p, FloatRegister z, FloatRegister t1);
  void ghash_reduce_wide(int index, FloatRegister result, FloatRegister lo, FloatRegister hi,
                    FloatRegister p, FloatRegister z, FloatRegister t1);
  void ghash_processBlocks_wide(address p, Register state, Register subkeyH,
                                Register data, Register blocks, int unrolls);


  void aesenc_loadkeys(Register key, Register keylen);
  void aesecb_encrypt(Register from, Register to, Register keylen,
                      FloatRegister data = v0, int unrolls = 1);
  void aesecb_decrypt(Register from, Register to, Register key, Register keylen);
  void aes_round(FloatRegister input, FloatRegister subkey);

  // ChaCha20 functions support block
  void cc20_quarter_round(FloatRegister aVec, FloatRegister bVec,
          FloatRegister cVec, FloatRegister dVec, FloatRegister scratch,
          FloatRegister tbl);
  void cc20_shift_lane_org(FloatRegister bVec, FloatRegister cVec,
          FloatRegister dVec, bool colToDiag);

  // Place an ISB after code may have been modified due to a safepoint.
  void safepoint_isb();

private:
  // Return the effective address r + (r1 << ext) + offset.
  // Uses rscratch2.
  Address offsetted_address(Register r, Register r1, Address::extend ext,
                            int offset, int size);

private:
  // Returns an address on the stack which is reachable with a ldr/str of size
  // Uses rscratch2 if the address is not directly reachable
  Address spill_address(int size, int offset, Register tmp=rscratch2);
  Address sve_spill_address(int sve_reg_size_in_bytes, int offset, Register tmp=rscratch2);

  bool merge_alignment_check(Register base, size_t size, int64_t cur_offset, int64_t prev_offset) const;

  // Check whether two loads/stores can be merged into ldp/stp.
  bool ldst_can_merge(Register rx, const Address &adr, size_t cur_size_in_bytes, bool is_store) const;

  // Merge current load/store with previous load/store into ldp/stp.
  void merge_ldst(Register rx, const Address &adr, size_t cur_size_in_bytes, bool is_store);

  // Try to merge two loads/stores into ldp/stp. If success, returns true else false.
  bool try_merge_ldst(Register rt, const Address &adr, size_t cur_size_in_bytes, bool is_store);

public:
  void spill(Register Rx, bool is64, int offset) {
    if (is64) {
      str(Rx, spill_address(8, offset));
    } else {
      strw(Rx, spill_address(4, offset));
    }
  }
  void spill(FloatRegister Vx, SIMD_RegVariant T, int offset) {
    str(Vx, T, spill_address(1 << (int)T, offset));
  }

  void spill_sve_vector(FloatRegister Zx, int offset, int vector_reg_size_in_bytes) {
    sve_str(Zx, sve_spill_address(vector_reg_size_in_bytes, offset));
  }
  void spill_sve_predicate(PRegister pr, int offset, int predicate_reg_size_in_bytes) {
    sve_str(pr, sve_spill_address(predicate_reg_size_in_bytes, offset));
  }

  void unspill(Register Rx, bool is64, int offset) {
    if (is64) {
      ldr(Rx, spill_address(8, offset));
    } else {
      ldrw(Rx, spill_address(4, offset));
    }
  }
  void unspill(FloatRegister Vx, SIMD_RegVariant T, int offset) {
    ldr(Vx, T, spill_address(1 << (int)T, offset));
  }

  void unspill_sve_vector(FloatRegister Zx, int offset, int vector_reg_size_in_bytes) {
    sve_ldr(Zx, sve_spill_address(vector_reg_size_in_bytes, offset));
  }
  void unspill_sve_predicate(PRegister pr, int offset, int predicate_reg_size_in_bytes) {
    sve_ldr(pr, sve_spill_address(predicate_reg_size_in_bytes, offset));
  }

  void spill_copy128(int src_offset, int dst_offset,
                     Register tmp1=rscratch1, Register tmp2=rscratch2) {
    if (src_offset < 512 && (src_offset & 7) == 0 &&
        dst_offset < 512 && (dst_offset & 7) == 0) {
      ldp(tmp1, tmp2, Address(sp, src_offset));
      stp(tmp1, tmp2, Address(sp, dst_offset));
    } else {
      unspill(tmp1, true, src_offset);
      spill(tmp1, true, dst_offset);
      unspill(tmp1, true, src_offset+8);
      spill(tmp1, true, dst_offset+8);
    }
  }
  void spill_copy_sve_vector_stack_to_stack(int src_offset, int dst_offset,
                                            int sve_vec_reg_size_in_bytes) {
    assert(sve_vec_reg_size_in_bytes % 16 == 0, "unexpected sve vector reg size");
    for (int i = 0; i < sve_vec_reg_size_in_bytes / 16; i++) {
      spill_copy128(src_offset, dst_offset);
      src_offset += 16;
      dst_offset += 16;
    }
  }
  void spill_copy_sve_predicate_stack_to_stack(int src_offset, int dst_offset,
                                               int sve_predicate_reg_size_in_bytes) {
    sve_ldr(ptrue, sve_spill_address(sve_predicate_reg_size_in_bytes, src_offset));
    sve_str(ptrue, sve_spill_address(sve_predicate_reg_size_in_bytes, dst_offset));
    reinitialize_ptrue();
  }
  void cache_wb(Address line);
  void cache_wbsync(bool is_pre);

  // Code for java.lang.Thread::onSpinWait() intrinsic.
  void spin_wait();

  void fast_lock(Register obj, Register hdr, Register t1, Register t2, Label& slow, bool rt_check_stack = true);
  void fast_unlock(Register obj, Register hdr, Register t1, Register t2, Label& slow);

private:
  // Check the current thread doesn't need a cross modify fence.
  void verify_cross_modify_fence_not_required() PRODUCT_RETURN;

};

#ifdef ASSERT
inline bool AbstractAssembler::pd_check_instruction_mark() { return false; }
#endif

/**
 * class SkipIfEqual:
 *
 * Instantiating this class will result in assembly code being output that will
 * jump around any code emitted between the creation of the instance and it's
 * automatic destruction at the end of a scope block, depending on the value of
 * the flag passed to the constructor, which will be checked at run-time.
 */
class SkipIfEqual {
 private:
  MacroAssembler* _masm;
  Label _label;

 public:
   SkipIfEqual(MacroAssembler*, const bool* flag_addr, bool value);
   ~SkipIfEqual();
};

struct tableswitch {
  Register _reg;
  int _insn_index; jint _first_key; jint _last_key;
  Label _after;
  Label _branches;
};

#endif // CPU_AARCH64_MACROASSEMBLER_AARCH64_HPP<|MERGE_RESOLUTION|>--- conflicted
+++ resolved
@@ -853,13 +853,9 @@
 
   // oop manipulations
   void load_nklass(Register dst, Register src);
-<<<<<<< HEAD
-  void load_klass(Register dst, Register src, bool null_check = false);
-  void store_klass(Register dst, Register src);
-=======
   void load_klass(Register dst, Register src);
   void load_klass_check_null(Register dst, Register src);
->>>>>>> 0fd026d7
+  void store_klass(Register dst, Register src);
   void cmp_klass(Register oop, Register trial_klass, Register tmp);
 
   void resolve_weak_handle(Register result, Register tmp1, Register tmp2);
