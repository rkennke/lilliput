--- conflicted
+++ resolved
@@ -4385,17 +4385,12 @@
 void MacroAssembler::cmp_klass(Register oop, Register trial_klass, Register tmp) {
   assert_different_registers(oop, trial_klass, tmp);
   if (UseCompressedClassPointers) {
-<<<<<<< HEAD
     if (UseCompactObjectHeaders) {
       load_nklass(tmp, oop);
     } else {
       ldrw(tmp, Address(oop, oopDesc::klass_offset_in_bytes()));
     }
-    if (CompressedKlassPointers::base() == NULL) {
-=======
-    ldrw(tmp, Address(oop, oopDesc::klass_offset_in_bytes()));
     if (CompressedKlassPointers::base() == nullptr) {
->>>>>>> cc9f7ad9
       cmp(trial_klass, tmp, LSL, CompressedKlassPointers::shift());
       return;
     } else if (((uint64_t)CompressedKlassPointers::base() & 0xffffffff) == 0
@@ -4596,15 +4591,10 @@
 // if base address is not valid for encoding.
 MacroAssembler::KlassDecodeMode MacroAssembler::klass_decode_mode_for_base(address base) {
 
-<<<<<<< HEAD
   const uint64_t base_u64 = (uint64_t) base;
 
   if (base_u64 == 0) {
     return KlassDecodeZero;
-=======
-  if (CompressedKlassPointers::base() == nullptr) {
-    return (_klass_decode_mode = KlassDecodeZero);
->>>>>>> cc9f7ad9
   }
 
   if (operand_valid_for_logical_immediate(false, base_u64) &&
@@ -6254,25 +6244,6 @@
   }
 }
 
-<<<<<<< HEAD
-// Attempt to fast-lock an object. Fall-through on success, branch to slow label
-// on failure.
-// Registers:
-//  - obj: the object to be locked
-//  - hdr: the header, already loaded from obj, will be destroyed
-//  - t1, t2, t3: temporary registers, will be destroyed
-void MacroAssembler::fast_lock(Register obj, Register hdr, Register t1, Register t2, Label& slow, bool rt_check_stack) {
-  assert(UseFastLocking, "only used with fast-locking");
-  assert_different_registers(obj, hdr, t1, t2);
-
-  if (rt_check_stack) {
-    // Check if we would have space on lock-stack for the object.
-    ldr(t1, Address(rthread, JavaThread::lock_stack_current_offset()));
-    ldr(t2, Address(rthread, JavaThread::lock_stack_limit_offset()));
-    cmp(t1, t2);
-    br(Assembler::GE, slow);
-  }
-=======
 // Implements fast-locking.
 // Branches to slow upon failure to lock the object, with ZF cleared.
 // Falls through upon success with ZF set.
@@ -6288,7 +6259,6 @@
   ldrw(t1, Address(rthread, JavaThread::lock_stack_top_offset()));
   cmpw(t1, (unsigned)LockStack::end_offset() - 1);
   br(Assembler::GT, slow);
->>>>>>> cc9f7ad9
 
   // Load (object->mark() | 1) into hdr
   orr(hdr, hdr, markWord::unlocked_value);
@@ -6300,20 +6270,6 @@
   br(Assembler::NE, slow);
 
   // After successful lock, push object on lock-stack
-<<<<<<< HEAD
-  ldr(t1, Address(rthread, JavaThread::lock_stack_current_offset()));
-  str(obj, Address(t1, 0));
-  add(t1, t1, oopSize);
-  str(t1, Address(rthread, JavaThread::lock_stack_current_offset()));
-}
-
-void MacroAssembler::fast_unlock(Register obj, Register hdr, Register t1, Register t2, Label& slow) {
-  assert(UseFastLocking, "only used with fast-locking");
-  assert_different_registers(obj, hdr, t1, t2);
-
-  // Load the expected old header (lock-bits cleared to indicate 'locked') into hdr
-  andr(hdr, hdr, ~markWord::lock_mask_in_place);
-=======
   ldrw(t1, Address(rthread, JavaThread::lock_stack_top_offset()));
   str(obj, Address(rthread, t1));
   addw(t1, t1, oopSize);
@@ -6364,7 +6320,6 @@
     bind(hdr_ok);
   }
 #endif
->>>>>>> cc9f7ad9
 
   // Load the new header (unlocked) into t1
   orr(t1, hdr, markWord::unlocked_value);
@@ -6375,16 +6330,10 @@
   br(Assembler::NE, slow);
 
   // After successful unlock, pop object from lock-stack
-<<<<<<< HEAD
-  ldr(t1, Address(rthread, JavaThread::lock_stack_current_offset()));
-  sub(t1, t1, oopSize);
-  str(t1, Address(rthread, JavaThread::lock_stack_current_offset()));
-=======
   ldrw(t1, Address(rthread, JavaThread::lock_stack_top_offset()));
   subw(t1, t1, oopSize);
 #ifdef ASSERT
   str(zr, Address(rthread, t1));
 #endif
   strw(t1, Address(rthread, JavaThread::lock_stack_top_offset()));
->>>>>>> cc9f7ad9
 }