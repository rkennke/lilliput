--- conflicted
+++ resolved
@@ -254,9 +254,6 @@
 }
 
 void LoadKlassStub::emit_code(LIR_Assembler* ce) {
-<<<<<<< HEAD
-  // Currently not needed.
-=======
   __ bind(_entry);
   Register res = _result->as_register();
   ce->store_parameter(_obj->as_register(), 0);
@@ -280,7 +277,6 @@
     __ mov(res, rscratch1);
   }
   __ b(_continuation);
->>>>>>> 4aff2deb
 }
 
 // Implementation of patching:
