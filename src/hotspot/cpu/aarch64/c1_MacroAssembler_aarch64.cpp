--- conflicted
+++ resolved
@@ -203,15 +203,12 @@
 
   if (len->is_valid()) {
     strw(len, Address(obj, arrayOopDesc::length_offset_in_bytes()));
-<<<<<<< HEAD
-=======
     int base_offset = arrayOopDesc::length_offset_in_bytes() + BytesPerInt;
     if (!is_aligned(base_offset, BytesPerWord)) {
       assert(is_aligned(base_offset, BytesPerInt), "must be 4-byte aligned");
       // Clear gap/first 4 bytes following the length field.
       strw(zr, Address(obj, base_offset));
     }
->>>>>>> b2fcfb73
   } else if (UseCompressedClassPointers && !UseCompactObjectHeaders) {
     store_klass_gap(obj, zr);
   }
@@ -311,23 +308,9 @@
 
   initialize_header(obj, klass, len, t1, t2);
 
-<<<<<<< HEAD
-  // Clear leading 4 bytes, if necessary.
-  // TODO: This could perhaps go into initialize_body() and also clear the leading 4 bytes
-  // for non-array objects, thereby replacing the klass-gap clearing code in initialize_header().
-  int base_offset = base_offset_in_bytes;
-  if (!is_aligned(base_offset, BytesPerWord)) {
-    assert(is_aligned(base_offset, BytesPerInt), "must be 4-byte aligned");
-    strw(zr, Address(obj, base_offset));
-    base_offset += BytesPerInt;
-  }
-  assert(is_aligned(base_offset, BytesPerWord), "must be word-aligned");
-
-=======
   // Align-up to word boundary, because we clear the 4 bytes potentially
   // following the length field in initialize_header().
   int base_offset = align_up(base_offset_in_bytes, BytesPerWord);
->>>>>>> b2fcfb73
   // clear rest of allocated space
   initialize_body(obj, arr_size, base_offset, t1, t2);
   if (Compilation::current()->bailed_out()) {
