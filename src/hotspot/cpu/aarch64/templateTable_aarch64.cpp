--- conflicted
+++ resolved
@@ -3236,11 +3236,7 @@
   __ bind(notFinal);
 
   // get receiver klass
-<<<<<<< HEAD
-  __ load_klass(r0, recv, true);
-=======
   __ load_klass_check_null(r0, recv);
->>>>>>> 0fd026d7
 
   // profile this call
   __ profile_virtual_call(r0, rlocals, r3);
@@ -3329,11 +3325,7 @@
   __ tbz(r3, ConstantPoolCacheEntry::is_vfinal_shift, notVFinal);
 
   // Get receiver klass into r3 - also a null check
-<<<<<<< HEAD
-  __ load_klass(r3, r2, true);
-=======
   __ load_klass_check_null(r3, r2);
->>>>>>> 0fd026d7
 
   Label subtype;
   __ check_klass_subtype(r3, r0, r4, subtype);
@@ -3349,11 +3341,7 @@
 
   // Get receiver klass into r3 - also a null check
   __ restore_locals();
-<<<<<<< HEAD
-  __ load_klass(r3, r2, true);
-=======
   __ load_klass_check_null(r3, r2);
->>>>>>> 0fd026d7
 
   Label no_such_method;
 
