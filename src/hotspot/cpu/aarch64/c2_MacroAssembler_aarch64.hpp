--- conflicted
+++ resolved
@@ -38,15 +38,12 @@
   // Code used by cmpFastLock and cmpFastUnlock mach instructions in .ad file.
   void fast_lock(Register object, Register box, Register tmp, Register tmp2, Register tmp3);
   void fast_unlock(Register object, Register box, Register tmp, Register tmp2);
-<<<<<<< HEAD
+  // Code used by cmpFastLockLightweight and cmpFastUnlockLightweight mach instructions in .ad file.
+  void fast_lock_lightweight(Register object, Register t1, Register t2, Register t3);
+  void fast_unlock_lightweight(Register object, Register t1, Register t2, Register t3);
   // Code used by cmpFastLockPlaceholder and cmpFastUnlockPlaceholder mach instructions in .ad file.
   void fast_lock_placeholder(Register object, Register box, Register t1, Register t2, Register t3);
   void fast_unlock_placeholder(Register object, Register box, Register t1, Register t2);
-=======
-  // Code used by cmpFastLockLightweight and cmpFastUnlockLightweight mach instructions in .ad file.
-  void fast_lock_lightweight(Register object, Register t1, Register t2, Register t3);
-  void fast_unlock_lightweight(Register object, Register t1, Register t2, Register t3);
->>>>>>> 18cea823
 
   void string_compare(Register str1, Register str2,
                       Register cnt1, Register cnt2, Register result,
