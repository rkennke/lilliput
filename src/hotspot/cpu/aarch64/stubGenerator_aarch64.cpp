/*
 * Copyright (c) 2003, 2021, Oracle and/or its affiliates. All rights reserved.
 * Copyright (c) 2014, 2021, Red Hat Inc. All rights reserved.
 * DO NOT ALTER OR REMOVE COPYRIGHT NOTICES OR THIS FILE HEADER.
 *
 * This code is free software; you can redistribute it and/or modify it
 * under the terms of the GNU General Public License version 2 only, as
 * published by the Free Software Foundation.
 *
 * This code is distributed in the hope that it will be useful, but WITHOUT
 * ANY WARRANTY; without even the implied warranty of MERCHANTABILITY or
 * FITNESS FOR A PARTICULAR PURPOSE.  See the GNU General Public License
 * version 2 for more details (a copy is included in the LICENSE file that
 * accompanied this code).
 *
 * You should have received a copy of the GNU General Public License version
 * 2 along with this work; if not, write to the Free Software Foundation,
 * Inc., 51 Franklin St, Fifth Floor, Boston, MA 02110-1301 USA.
 *
 * Please contact Oracle, 500 Oracle Parkway, Redwood Shores, CA 94065 USA
 * or visit www.oracle.com if you need additional information or have any
 * questions.
 *
 */

#include "precompiled.hpp"
#include "asm/macroAssembler.hpp"
#include "asm/macroAssembler.inline.hpp"
#include "atomic_aarch64.hpp"
#include "compiler/oopMap.hpp"
#include "gc/shared/barrierSet.hpp"
#include "gc/shared/barrierSetAssembler.hpp"
#include "gc/shared/gc_globals.hpp"
#include "gc/shared/tlab_globals.hpp"
#include "interpreter/interpreter.hpp"
#include "memory/universe.hpp"
#include "nativeInst_aarch64.hpp"
#include "oops/instanceOop.hpp"
#include "oops/method.hpp"
#include "oops/objArrayKlass.hpp"
#include "oops/oop.inline.hpp"
#include "prims/methodHandles.hpp"
#include "runtime/atomic.hpp"
#include "runtime/frame.inline.hpp"
#include "runtime/handles.inline.hpp"
#include "runtime/sharedRuntime.hpp"
#include "runtime/stubCodeGenerator.hpp"
#include "runtime/stubRoutines.hpp"
#include "runtime/thread.inline.hpp"
#include "utilities/align.hpp"
#include "utilities/powerOfTwo.hpp"
#ifdef COMPILER2
#include "opto/runtime.hpp"
#endif
#if INCLUDE_ZGC
#include "gc/z/zThreadLocalData.hpp"
#endif

// Declaration and definition of StubGenerator (no .hpp file).
// For a more detailed description of the stub routine structure
// see the comment in stubRoutines.hpp

#undef __
#define __ _masm->
#define TIMES_OOP Address::sxtw(exact_log2(UseCompressedOops ? 4 : 8))

#ifdef PRODUCT
#define BLOCK_COMMENT(str) /* nothing */
#else
#define BLOCK_COMMENT(str) __ block_comment(str)
#endif

#define BIND(label) bind(label); BLOCK_COMMENT(#label ":")

// Stub Code definitions

class StubGenerator: public StubCodeGenerator {
 private:

#ifdef PRODUCT
#define inc_counter_np(counter) ((void)0)
#else
  void inc_counter_np_(int& counter) {
    __ lea(rscratch2, ExternalAddress((address)&counter));
    __ ldrw(rscratch1, Address(rscratch2));
    __ addw(rscratch1, rscratch1, 1);
    __ strw(rscratch1, Address(rscratch2));
  }
#define inc_counter_np(counter) \
  BLOCK_COMMENT("inc_counter " #counter); \
  inc_counter_np_(counter);
#endif

  // Call stubs are used to call Java from C
  //
  // Arguments:
  //    c_rarg0:   call wrapper address                   address
  //    c_rarg1:   result                                 address
  //    c_rarg2:   result type                            BasicType
  //    c_rarg3:   method                                 Method*
  //    c_rarg4:   (interpreter) entry point              address
  //    c_rarg5:   parameters                             intptr_t*
  //    c_rarg6:   parameter size (in words)              int
  //    c_rarg7:   thread                                 Thread*
  //
  // There is no return from the stub itself as any Java result
  // is written to result
  //
  // we save r30 (lr) as the return PC at the base of the frame and
  // link r29 (fp) below it as the frame pointer installing sp (r31)
  // into fp.
  //
  // we save r0-r7, which accounts for all the c arguments.
  //
  // TODO: strictly do we need to save them all? they are treated as
  // volatile by C so could we omit saving the ones we are going to
  // place in global registers (thread? method?) or those we only use
  // during setup of the Java call?
  //
  // we don't need to save r8 which C uses as an indirect result location
  // return register.
  //
  // we don't need to save r9-r15 which both C and Java treat as
  // volatile
  //
  // we don't need to save r16-18 because Java does not use them
  //
  // we save r19-r28 which Java uses as scratch registers and C
  // expects to be callee-save
  //
  // we save the bottom 64 bits of each value stored in v8-v15; it is
  // the responsibility of the caller to preserve larger values.
  //
  // so the stub frame looks like this when we enter Java code
  //
  //     [ return_from_Java     ] <--- sp
  //     [ argument word n      ]
  //      ...
  // -27 [ argument word 1      ]
  // -26 [ saved v15            ] <--- sp_after_call
  // -25 [ saved v14            ]
  // -24 [ saved v13            ]
  // -23 [ saved v12            ]
  // -22 [ saved v11            ]
  // -21 [ saved v10            ]
  // -20 [ saved v9             ]
  // -19 [ saved v8             ]
  // -18 [ saved r28            ]
  // -17 [ saved r27            ]
  // -16 [ saved r26            ]
  // -15 [ saved r25            ]
  // -14 [ saved r24            ]
  // -13 [ saved r23            ]
  // -12 [ saved r22            ]
  // -11 [ saved r21            ]
  // -10 [ saved r20            ]
  //  -9 [ saved r19            ]
  //  -8 [ call wrapper    (r0) ]
  //  -7 [ result          (r1) ]
  //  -6 [ result type     (r2) ]
  //  -5 [ method          (r3) ]
  //  -4 [ entry point     (r4) ]
  //  -3 [ parameters      (r5) ]
  //  -2 [ parameter size  (r6) ]
  //  -1 [ thread (r7)          ]
  //   0 [ saved fp       (r29) ] <--- fp == saved sp (r31)
  //   1 [ saved lr       (r30) ]

  // Call stub stack layout word offsets from fp
  enum call_stub_layout {
    sp_after_call_off = -26,

    d15_off            = -26,
    d13_off            = -24,
    d11_off            = -22,
    d9_off             = -20,

    r28_off            = -18,
    r26_off            = -16,
    r24_off            = -14,
    r22_off            = -12,
    r20_off            = -10,
    call_wrapper_off   =  -8,
    result_off         =  -7,
    result_type_off    =  -6,
    method_off         =  -5,
    entry_point_off    =  -4,
    parameter_size_off =  -2,
    thread_off         =  -1,
    fp_f               =   0,
    retaddr_off        =   1,
  };

  address generate_call_stub(address& return_address) {
    assert((int)frame::entry_frame_after_call_words == -(int)sp_after_call_off + 1 &&
           (int)frame::entry_frame_call_wrapper_offset == (int)call_wrapper_off,
           "adjust this code");

    StubCodeMark mark(this, "StubRoutines", "call_stub");
    address start = __ pc();

    const Address sp_after_call(rfp, sp_after_call_off * wordSize);

    const Address call_wrapper  (rfp, call_wrapper_off   * wordSize);
    const Address result        (rfp, result_off         * wordSize);
    const Address result_type   (rfp, result_type_off    * wordSize);
    const Address method        (rfp, method_off         * wordSize);
    const Address entry_point   (rfp, entry_point_off    * wordSize);
    const Address parameter_size(rfp, parameter_size_off * wordSize);

    const Address thread        (rfp, thread_off         * wordSize);

    const Address d15_save      (rfp, d15_off * wordSize);
    const Address d13_save      (rfp, d13_off * wordSize);
    const Address d11_save      (rfp, d11_off * wordSize);
    const Address d9_save       (rfp, d9_off * wordSize);

    const Address r28_save      (rfp, r28_off * wordSize);
    const Address r26_save      (rfp, r26_off * wordSize);
    const Address r24_save      (rfp, r24_off * wordSize);
    const Address r22_save      (rfp, r22_off * wordSize);
    const Address r20_save      (rfp, r20_off * wordSize);

    // stub code

    address aarch64_entry = __ pc();

    // set up frame and move sp to end of save area
    __ enter();
    __ sub(sp, rfp, -sp_after_call_off * wordSize);

    // save register parameters and Java scratch/global registers
    // n.b. we save thread even though it gets installed in
    // rthread because we want to sanity check rthread later
    __ str(c_rarg7,  thread);
    __ strw(c_rarg6, parameter_size);
    __ stp(c_rarg4, c_rarg5,  entry_point);
    __ stp(c_rarg2, c_rarg3,  result_type);
    __ stp(c_rarg0, c_rarg1,  call_wrapper);

    __ stp(r20, r19,   r20_save);
    __ stp(r22, r21,   r22_save);
    __ stp(r24, r23,   r24_save);
    __ stp(r26, r25,   r26_save);
    __ stp(r28, r27,   r28_save);

    __ stpd(v9,  v8,   d9_save);
    __ stpd(v11, v10,  d11_save);
    __ stpd(v13, v12,  d13_save);
    __ stpd(v15, v14,  d15_save);

    // install Java thread in global register now we have saved
    // whatever value it held
    __ mov(rthread, c_rarg7);
    // And method
    __ mov(rmethod, c_rarg3);

    // set up the heapbase register
    __ reinit_heapbase();

#ifdef ASSERT
    // make sure we have no pending exceptions
    {
      Label L;
      __ ldr(rscratch1, Address(rthread, in_bytes(Thread::pending_exception_offset())));
      __ cmp(rscratch1, (u1)NULL_WORD);
      __ br(Assembler::EQ, L);
      __ stop("StubRoutines::call_stub: entered with pending exception");
      __ BIND(L);
    }
#endif
    // pass parameters if any
    __ mov(esp, sp);
    __ sub(rscratch1, sp, c_rarg6, ext::uxtw, LogBytesPerWord); // Move SP out of the way
    __ andr(sp, rscratch1, -2 * wordSize);

    BLOCK_COMMENT("pass parameters if any");
    Label parameters_done;
    // parameter count is still in c_rarg6
    // and parameter pointer identifying param 1 is in c_rarg5
    __ cbzw(c_rarg6, parameters_done);

    address loop = __ pc();
    __ ldr(rscratch1, Address(__ post(c_rarg5, wordSize)));
    __ subsw(c_rarg6, c_rarg6, 1);
    __ push(rscratch1);
    __ br(Assembler::GT, loop);

    __ BIND(parameters_done);

    // call Java entry -- passing methdoOop, and current sp
    //      rmethod: Method*
    //      r13: sender sp
    BLOCK_COMMENT("call Java function");
    __ mov(r13, sp);
    __ blr(c_rarg4);

    // we do this here because the notify will already have been done
    // if we get to the next instruction via an exception
    //
    // n.b. adding this instruction here affects the calculation of
    // whether or not a routine returns to the call stub (used when
    // doing stack walks) since the normal test is to check the return
    // pc against the address saved below. so we may need to allow for
    // this extra instruction in the check.

    // save current address for use by exception handling code

    return_address = __ pc();

    // store result depending on type (everything that is not
    // T_OBJECT, T_LONG, T_FLOAT or T_DOUBLE is treated as T_INT)
    // n.b. this assumes Java returns an integral result in r0
    // and a floating result in j_farg0
    __ ldr(j_rarg2, result);
    Label is_long, is_float, is_double, exit;
    __ ldr(j_rarg1, result_type);
    __ cmp(j_rarg1, (u1)T_OBJECT);
    __ br(Assembler::EQ, is_long);
    __ cmp(j_rarg1, (u1)T_LONG);
    __ br(Assembler::EQ, is_long);
    __ cmp(j_rarg1, (u1)T_FLOAT);
    __ br(Assembler::EQ, is_float);
    __ cmp(j_rarg1, (u1)T_DOUBLE);
    __ br(Assembler::EQ, is_double);

    // handle T_INT case
    __ strw(r0, Address(j_rarg2));

    __ BIND(exit);

    // pop parameters
    __ sub(esp, rfp, -sp_after_call_off * wordSize);

#ifdef ASSERT
    // verify that threads correspond
    {
      Label L, S;
      __ ldr(rscratch1, thread);
      __ cmp(rthread, rscratch1);
      __ br(Assembler::NE, S);
      __ get_thread(rscratch1);
      __ cmp(rthread, rscratch1);
      __ br(Assembler::EQ, L);
      __ BIND(S);
      __ stop("StubRoutines::call_stub: threads must correspond");
      __ BIND(L);
    }
#endif

    // restore callee-save registers
    __ ldpd(v15, v14,  d15_save);
    __ ldpd(v13, v12,  d13_save);
    __ ldpd(v11, v10,  d11_save);
    __ ldpd(v9,  v8,   d9_save);

    __ ldp(r28, r27,   r28_save);
    __ ldp(r26, r25,   r26_save);
    __ ldp(r24, r23,   r24_save);
    __ ldp(r22, r21,   r22_save);
    __ ldp(r20, r19,   r20_save);

    __ ldp(c_rarg0, c_rarg1,  call_wrapper);
    __ ldrw(c_rarg2, result_type);
    __ ldr(c_rarg3,  method);
    __ ldp(c_rarg4, c_rarg5,  entry_point);
    __ ldp(c_rarg6, c_rarg7,  parameter_size);

    // leave frame and return to caller
    __ leave();
    __ ret(lr);

    // handle return types different from T_INT

    __ BIND(is_long);
    __ str(r0, Address(j_rarg2, 0));
    __ br(Assembler::AL, exit);

    __ BIND(is_float);
    __ strs(j_farg0, Address(j_rarg2, 0));
    __ br(Assembler::AL, exit);

    __ BIND(is_double);
    __ strd(j_farg0, Address(j_rarg2, 0));
    __ br(Assembler::AL, exit);

    return start;
  }

  // Return point for a Java call if there's an exception thrown in
  // Java code.  The exception is caught and transformed into a
  // pending exception stored in JavaThread that can be tested from
  // within the VM.
  //
  // Note: Usually the parameters are removed by the callee. In case
  // of an exception crossing an activation frame boundary, that is
  // not the case if the callee is compiled code => need to setup the
  // rsp.
  //
  // r0: exception oop

  address generate_catch_exception() {
    StubCodeMark mark(this, "StubRoutines", "catch_exception");
    address start = __ pc();

    // same as in generate_call_stub():
    const Address sp_after_call(rfp, sp_after_call_off * wordSize);
    const Address thread        (rfp, thread_off         * wordSize);

#ifdef ASSERT
    // verify that threads correspond
    {
      Label L, S;
      __ ldr(rscratch1, thread);
      __ cmp(rthread, rscratch1);
      __ br(Assembler::NE, S);
      __ get_thread(rscratch1);
      __ cmp(rthread, rscratch1);
      __ br(Assembler::EQ, L);
      __ bind(S);
      __ stop("StubRoutines::catch_exception: threads must correspond");
      __ bind(L);
    }
#endif

    // set pending exception
    __ verify_oop(r0);

    __ str(r0, Address(rthread, Thread::pending_exception_offset()));
    __ mov(rscratch1, (address)__FILE__);
    __ str(rscratch1, Address(rthread, Thread::exception_file_offset()));
    __ movw(rscratch1, (int)__LINE__);
    __ strw(rscratch1, Address(rthread, Thread::exception_line_offset()));

    // complete return to VM
    assert(StubRoutines::_call_stub_return_address != NULL,
           "_call_stub_return_address must have been generated before");
    __ b(StubRoutines::_call_stub_return_address);

    return start;
  }

  // Continuation point for runtime calls returning with a pending
  // exception.  The pending exception check happened in the runtime
  // or native call stub.  The pending exception in Thread is
  // converted into a Java-level exception.
  //
  // Contract with Java-level exception handlers:
  // r0: exception
  // r3: throwing pc
  //
  // NOTE: At entry of this stub, exception-pc must be in LR !!

  // NOTE: this is always used as a jump target within generated code
  // so it just needs to be generated code wiht no x86 prolog

  address generate_forward_exception() {
    StubCodeMark mark(this, "StubRoutines", "forward exception");
    address start = __ pc();

    // Upon entry, LR points to the return address returning into
    // Java (interpreted or compiled) code; i.e., the return address
    // becomes the throwing pc.
    //
    // Arguments pushed before the runtime call are still on the stack
    // but the exception handler will reset the stack pointer ->
    // ignore them.  A potential result in registers can be ignored as
    // well.

#ifdef ASSERT
    // make sure this code is only executed if there is a pending exception
    {
      Label L;
      __ ldr(rscratch1, Address(rthread, Thread::pending_exception_offset()));
      __ cbnz(rscratch1, L);
      __ stop("StubRoutines::forward exception: no pending exception (1)");
      __ bind(L);
    }
#endif

    // compute exception handler into r19

    // call the VM to find the handler address associated with the
    // caller address. pass thread in r0 and caller pc (ret address)
    // in r1. n.b. the caller pc is in lr, unlike x86 where it is on
    // the stack.
    __ mov(c_rarg1, lr);
    // lr will be trashed by the VM call so we move it to R19
    // (callee-saved) because we also need to pass it to the handler
    // returned by this call.
    __ mov(r19, lr);
    BLOCK_COMMENT("call exception_handler_for_return_address");
    __ call_VM_leaf(CAST_FROM_FN_PTR(address,
                         SharedRuntime::exception_handler_for_return_address),
                    rthread, c_rarg1);
    // Reinitialize the ptrue predicate register, in case the external runtime
    // call clobbers ptrue reg, as we may return to SVE compiled code.
    __ reinitialize_ptrue();

    // we should not really care that lr is no longer the callee
    // address. we saved the value the handler needs in r19 so we can
    // just copy it to r3. however, the C2 handler will push its own
    // frame and then calls into the VM and the VM code asserts that
    // the PC for the frame above the handler belongs to a compiled
    // Java method. So, we restore lr here to satisfy that assert.
    __ mov(lr, r19);
    // setup r0 & r3 & clear pending exception
    __ mov(r3, r19);
    __ mov(r19, r0);
    __ ldr(r0, Address(rthread, Thread::pending_exception_offset()));
    __ str(zr, Address(rthread, Thread::pending_exception_offset()));

#ifdef ASSERT
    // make sure exception is set
    {
      Label L;
      __ cbnz(r0, L);
      __ stop("StubRoutines::forward exception: no pending exception (2)");
      __ bind(L);
    }
#endif

    // continue at exception handler
    // r0: exception
    // r3: throwing pc
    // r19: exception handler
    __ verify_oop(r0);
    __ br(r19);

    return start;
  }

  // Non-destructive plausibility checks for oops
  //
  // Arguments:
  //    r0: oop to verify
  //    rscratch1: error message
  //
  // Stack after saving c_rarg3:
  //    [tos + 0]: saved c_rarg3
  //    [tos + 1]: saved c_rarg2
  //    [tos + 2]: saved lr
  //    [tos + 3]: saved rscratch2
  //    [tos + 4]: saved r0
  //    [tos + 5]: saved rscratch1
  address generate_verify_oop() {

    StubCodeMark mark(this, "StubRoutines", "verify_oop");
    address start = __ pc();

    Label exit, error;

    // save c_rarg2 and c_rarg3
    __ stp(c_rarg3, c_rarg2, Address(__ pre(sp, -16)));

    // __ incrementl(ExternalAddress((address) StubRoutines::verify_oop_count_addr()));
    __ lea(c_rarg2, ExternalAddress((address) StubRoutines::verify_oop_count_addr()));
    __ ldr(c_rarg3, Address(c_rarg2));
    __ add(c_rarg3, c_rarg3, 1);
    __ str(c_rarg3, Address(c_rarg2));

    // object is in r0
    // make sure object is 'reasonable'
    __ cbz(r0, exit); // if obj is NULL it is OK

#if INCLUDE_ZGC
    if (UseZGC) {
      // Check if mask is good.
      // verifies that ZAddressBadMask & r0 == 0
      __ ldr(c_rarg3, Address(rthread, ZThreadLocalData::address_bad_mask_offset()));
      __ andr(c_rarg2, r0, c_rarg3);
      __ cbnz(c_rarg2, error);
    }
#endif

    // Check if the oop is in the right area of memory
    __ mov(c_rarg3, (intptr_t) Universe::verify_oop_mask());
    __ andr(c_rarg2, r0, c_rarg3);
    __ mov(c_rarg3, (intptr_t) Universe::verify_oop_bits());

    // Compare c_rarg2 and c_rarg3.  We don't use a compare
    // instruction here because the flags register is live.
    __ eor(c_rarg2, c_rarg2, c_rarg3);
    __ cbnz(c_rarg2, error);

    // make sure klass is 'reasonable', which is not zero.
    // NOTE: We used to load the Klass* here, and compare that to zero.
    // However, with current Lilliput implementation, that would require
    // checking the locking bits and calling into the runtime, which
    // clobbers the condition flags, which may be live around this call.
    // OTOH, this is a simple NULL-check, and we can simply load the upper
    // 32bit of the header as narrowKlass, and compare that to 0. The
    // worst that can happen (rarely) is that the object is locked and
    // we have lock pointer bits in the upper 32bits. We can't get a false
    // negative.
    assert(oopDesc::nklass_offset_in_bytes() % 4 == 0, "must be 4 byte aligned");
    __ ldrw(r0, Address(r0, oopDesc::nklass_offset_in_bytes()));  // get klass
    __ cbzw(r0, error);      // if klass is NULL it is broken

    // return if everything seems ok
    __ bind(exit);

    __ ldp(c_rarg3, c_rarg2, Address(__ post(sp, 16)));
    __ ret(lr);

    // handle errors
    __ bind(error);
    __ ldp(c_rarg3, c_rarg2, Address(__ post(sp, 16)));

    __ push(RegSet::range(r0, r29), sp);
    // debug(char* msg, int64_t pc, int64_t regs[])
    __ mov(c_rarg0, rscratch1);      // pass address of error message
    __ mov(c_rarg1, lr);             // pass return address
    __ mov(c_rarg2, sp);             // pass address of regs on stack
#ifndef PRODUCT
    assert(frame::arg_reg_save_area_bytes == 0, "not expecting frame reg save area");
#endif
    BLOCK_COMMENT("call MacroAssembler::debug");
    __ mov(rscratch1, CAST_FROM_FN_PTR(address, MacroAssembler::debug64));
    __ blr(rscratch1);
    __ hlt(0);

    return start;
  }

  void array_overlap_test(Label& L_no_overlap, Address::sxtw sf) { __ b(L_no_overlap); }

  // Generate indices for iota vector.
  address generate_iota_indices(const char *stub_name) {
    __ align(CodeEntryAlignment);
    StubCodeMark mark(this, "StubRoutines", stub_name);
    address start = __ pc();
    __ emit_data64(0x0706050403020100, relocInfo::none);
    __ emit_data64(0x0F0E0D0C0B0A0908, relocInfo::none);
    return start;
  }

  // The inner part of zero_words().  This is the bulk operation,
  // zeroing words in blocks, possibly using DC ZVA to do it.  The
  // caller is responsible for zeroing the last few words.
  //
  // Inputs:
  // r10: the HeapWord-aligned base address of an array to zero.
  // r11: the count in HeapWords, r11 > 0.
  //
  // Returns r10 and r11, adjusted for the caller to clear.
  // r10: the base address of the tail of words left to clear.
  // r11: the number of words in the tail.
  //      r11 < MacroAssembler::zero_words_block_size.

  address generate_zero_blocks() {
    Label done;
    Label base_aligned;

    Register base = r10, cnt = r11;

    __ align(CodeEntryAlignment);
    StubCodeMark mark(this, "StubRoutines", "zero_blocks");
    address start = __ pc();

    if (UseBlockZeroing) {
      int zva_length = VM_Version::zva_length();

      // Ensure ZVA length can be divided by 16. This is required by
      // the subsequent operations.
      assert (zva_length % 16 == 0, "Unexpected ZVA Length");

      __ tbz(base, 3, base_aligned);
      __ str(zr, Address(__ post(base, 8)));
      __ sub(cnt, cnt, 1);
      __ bind(base_aligned);

      // Ensure count >= zva_length * 2 so that it still deserves a zva after
      // alignment.
      Label small;
      int low_limit = MAX2(zva_length * 2, (int)BlockZeroingLowLimit);
      __ subs(rscratch1, cnt, low_limit >> 3);
      __ br(Assembler::LT, small);
      __ zero_dcache_blocks(base, cnt);
      __ bind(small);
    }

    {
      // Number of stp instructions we'll unroll
      const int unroll =
        MacroAssembler::zero_words_block_size / 2;
      // Clear the remaining blocks.
      Label loop;
      __ subs(cnt, cnt, unroll * 2);
      __ br(Assembler::LT, done);
      __ bind(loop);
      for (int i = 0; i < unroll; i++)
        __ stp(zr, zr, __ post(base, 16));
      __ subs(cnt, cnt, unroll * 2);
      __ br(Assembler::GE, loop);
      __ bind(done);
      __ add(cnt, cnt, unroll * 2);
    }

    __ ret(lr);

    return start;
  }


  typedef enum {
    copy_forwards = 1,
    copy_backwards = -1
  } copy_direction;

  // Bulk copy of blocks of 8 words.
  //
  // count is a count of words.
  //
  // Precondition: count >= 8
  //
  // Postconditions:
  //
  // The least significant bit of count contains the remaining count
  // of words to copy.  The rest of count is trash.
  //
  // s and d are adjusted to point to the remaining words to copy
  //
  void generate_copy_longs(Label &start, Register s, Register d, Register count,
                           copy_direction direction) {
    int unit = wordSize * direction;
    int bias = (UseSIMDForMemoryOps ? 4:2) * wordSize;

    const Register t0 = r3, t1 = r4, t2 = r5, t3 = r6,
      t4 = r7, t5 = r10, t6 = r11, t7 = r12;
    const Register stride = r13;

    assert_different_registers(rscratch1, t0, t1, t2, t3, t4, t5, t6, t7);
    assert_different_registers(s, d, count, rscratch1);

    Label again, drain;
    const char *stub_name;
    if (direction == copy_forwards)
      stub_name = "forward_copy_longs";
    else
      stub_name = "backward_copy_longs";

    __ align(CodeEntryAlignment);

    StubCodeMark mark(this, "StubRoutines", stub_name);

    __ bind(start);

    Label unaligned_copy_long;
    if (AvoidUnalignedAccesses) {
      __ tbnz(d, 3, unaligned_copy_long);
    }

    if (direction == copy_forwards) {
      __ sub(s, s, bias);
      __ sub(d, d, bias);
    }

#ifdef ASSERT
    // Make sure we are never given < 8 words
    {
      Label L;
      __ cmp(count, (u1)8);
      __ br(Assembler::GE, L);
      __ stop("genrate_copy_longs called with < 8 words");
      __ bind(L);
    }
#endif

    // Fill 8 registers
    if (UseSIMDForMemoryOps) {
      __ ldpq(v0, v1, Address(s, 4 * unit));
      __ ldpq(v2, v3, Address(__ pre(s, 8 * unit)));
    } else {
      __ ldp(t0, t1, Address(s, 2 * unit));
      __ ldp(t2, t3, Address(s, 4 * unit));
      __ ldp(t4, t5, Address(s, 6 * unit));
      __ ldp(t6, t7, Address(__ pre(s, 8 * unit)));
    }

    __ subs(count, count, 16);
    __ br(Assembler::LO, drain);

    int prefetch = PrefetchCopyIntervalInBytes;
    bool use_stride = false;
    if (direction == copy_backwards) {
       use_stride = prefetch > 256;
       prefetch = -prefetch;
       if (use_stride) __ mov(stride, prefetch);
    }

    __ bind(again);

    if (PrefetchCopyIntervalInBytes > 0)
      __ prfm(use_stride ? Address(s, stride) : Address(s, prefetch), PLDL1KEEP);

    if (UseSIMDForMemoryOps) {
      __ stpq(v0, v1, Address(d, 4 * unit));
      __ ldpq(v0, v1, Address(s, 4 * unit));
      __ stpq(v2, v3, Address(__ pre(d, 8 * unit)));
      __ ldpq(v2, v3, Address(__ pre(s, 8 * unit)));
    } else {
      __ stp(t0, t1, Address(d, 2 * unit));
      __ ldp(t0, t1, Address(s, 2 * unit));
      __ stp(t2, t3, Address(d, 4 * unit));
      __ ldp(t2, t3, Address(s, 4 * unit));
      __ stp(t4, t5, Address(d, 6 * unit));
      __ ldp(t4, t5, Address(s, 6 * unit));
      __ stp(t6, t7, Address(__ pre(d, 8 * unit)));
      __ ldp(t6, t7, Address(__ pre(s, 8 * unit)));
    }

    __ subs(count, count, 8);
    __ br(Assembler::HS, again);

    // Drain
    __ bind(drain);
    if (UseSIMDForMemoryOps) {
      __ stpq(v0, v1, Address(d, 4 * unit));
      __ stpq(v2, v3, Address(__ pre(d, 8 * unit)));
    } else {
      __ stp(t0, t1, Address(d, 2 * unit));
      __ stp(t2, t3, Address(d, 4 * unit));
      __ stp(t4, t5, Address(d, 6 * unit));
      __ stp(t6, t7, Address(__ pre(d, 8 * unit)));
    }

    {
      Label L1, L2;
      __ tbz(count, exact_log2(4), L1);
      if (UseSIMDForMemoryOps) {
        __ ldpq(v0, v1, Address(__ pre(s, 4 * unit)));
        __ stpq(v0, v1, Address(__ pre(d, 4 * unit)));
      } else {
        __ ldp(t0, t1, Address(s, 2 * unit));
        __ ldp(t2, t3, Address(__ pre(s, 4 * unit)));
        __ stp(t0, t1, Address(d, 2 * unit));
        __ stp(t2, t3, Address(__ pre(d, 4 * unit)));
      }
      __ bind(L1);

      if (direction == copy_forwards) {
        __ add(s, s, bias);
        __ add(d, d, bias);
      }

      __ tbz(count, 1, L2);
      __ ldp(t0, t1, Address(__ adjust(s, 2 * unit, direction == copy_backwards)));
      __ stp(t0, t1, Address(__ adjust(d, 2 * unit, direction == copy_backwards)));
      __ bind(L2);
    }

    __ ret(lr);

    if (AvoidUnalignedAccesses) {
      Label drain, again;
      // Register order for storing. Order is different for backward copy.

      __ bind(unaligned_copy_long);

      // source address is even aligned, target odd aligned
      //
      // when forward copying word pairs we read long pairs at offsets
      // {0, 2, 4, 6} (in long words). when backwards copying we read
      // long pairs at offsets {-2, -4, -6, -8}. We adjust the source
      // address by -2 in the forwards case so we can compute the
      // source offsets for both as {2, 4, 6, 8} * unit where unit = 1
      // or -1.
      //
      // when forward copying we need to store 1 word, 3 pairs and
      // then 1 word at offsets {0, 1, 3, 5, 7}. Rather thna use a
      // zero offset We adjust the destination by -1 which means we
      // have to use offsets { 1, 2, 4, 6, 8} * unit for the stores.
      //
      // When backwards copyng we need to store 1 word, 3 pairs and
      // then 1 word at offsets {-1, -3, -5, -7, -8} i.e. we use
      // offsets {1, 3, 5, 7, 8} * unit.

      if (direction == copy_forwards) {
        __ sub(s, s, 16);
        __ sub(d, d, 8);
      }

      // Fill 8 registers
      //
      // for forwards copy s was offset by -16 from the original input
      // value of s so the register contents are at these offsets
      // relative to the 64 bit block addressed by that original input
      // and so on for each successive 64 byte block when s is updated
      //
      // t0 at offset 0,  t1 at offset 8
      // t2 at offset 16, t3 at offset 24
      // t4 at offset 32, t5 at offset 40
      // t6 at offset 48, t7 at offset 56

      // for backwards copy s was not offset so the register contents
      // are at these offsets into the preceding 64 byte block
      // relative to that original input and so on for each successive
      // preceding 64 byte block when s is updated. this explains the
      // slightly counter-intuitive looking pattern of register usage
      // in the stp instructions for backwards copy.
      //
      // t0 at offset -16, t1 at offset -8
      // t2 at offset -32, t3 at offset -24
      // t4 at offset -48, t5 at offset -40
      // t6 at offset -64, t7 at offset -56

      __ ldp(t0, t1, Address(s, 2 * unit));
      __ ldp(t2, t3, Address(s, 4 * unit));
      __ ldp(t4, t5, Address(s, 6 * unit));
      __ ldp(t6, t7, Address(__ pre(s, 8 * unit)));

      __ subs(count, count, 16);
      __ br(Assembler::LO, drain);

      int prefetch = PrefetchCopyIntervalInBytes;
      bool use_stride = false;
      if (direction == copy_backwards) {
         use_stride = prefetch > 256;
         prefetch = -prefetch;
         if (use_stride) __ mov(stride, prefetch);
      }

      __ bind(again);

      if (PrefetchCopyIntervalInBytes > 0)
        __ prfm(use_stride ? Address(s, stride) : Address(s, prefetch), PLDL1KEEP);

      if (direction == copy_forwards) {
       // allowing for the offset of -8 the store instructions place
       // registers into the target 64 bit block at the following
       // offsets
       //
       // t0 at offset 0
       // t1 at offset 8,  t2 at offset 16
       // t3 at offset 24, t4 at offset 32
       // t5 at offset 40, t6 at offset 48
       // t7 at offset 56

        __ str(t0, Address(d, 1 * unit));
        __ stp(t1, t2, Address(d, 2 * unit));
        __ ldp(t0, t1, Address(s, 2 * unit));
        __ stp(t3, t4, Address(d, 4 * unit));
        __ ldp(t2, t3, Address(s, 4 * unit));
        __ stp(t5, t6, Address(d, 6 * unit));
        __ ldp(t4, t5, Address(s, 6 * unit));
        __ str(t7, Address(__ pre(d, 8 * unit)));
        __ ldp(t6, t7, Address(__ pre(s, 8 * unit)));
      } else {
       // d was not offset when we started so the registers are
       // written into the 64 bit block preceding d with the following
       // offsets
       //
       // t1 at offset -8
       // t3 at offset -24, t0 at offset -16
       // t5 at offset -48, t2 at offset -32
       // t7 at offset -56, t4 at offset -48
       //                   t6 at offset -64
       //
       // note that this matches the offsets previously noted for the
       // loads

        __ str(t1, Address(d, 1 * unit));
        __ stp(t3, t0, Address(d, 3 * unit));
        __ ldp(t0, t1, Address(s, 2 * unit));
        __ stp(t5, t2, Address(d, 5 * unit));
        __ ldp(t2, t3, Address(s, 4 * unit));
        __ stp(t7, t4, Address(d, 7 * unit));
        __ ldp(t4, t5, Address(s, 6 * unit));
        __ str(t6, Address(__ pre(d, 8 * unit)));
        __ ldp(t6, t7, Address(__ pre(s, 8 * unit)));
      }

      __ subs(count, count, 8);
      __ br(Assembler::HS, again);

      // Drain
      //
      // this uses the same pattern of offsets and register arguments
      // as above
      __ bind(drain);
      if (direction == copy_forwards) {
        __ str(t0, Address(d, 1 * unit));
        __ stp(t1, t2, Address(d, 2 * unit));
        __ stp(t3, t4, Address(d, 4 * unit));
        __ stp(t5, t6, Address(d, 6 * unit));
        __ str(t7, Address(__ pre(d, 8 * unit)));
      } else {
        __ str(t1, Address(d, 1 * unit));
        __ stp(t3, t0, Address(d, 3 * unit));
        __ stp(t5, t2, Address(d, 5 * unit));
        __ stp(t7, t4, Address(d, 7 * unit));
        __ str(t6, Address(__ pre(d, 8 * unit)));
      }
      // now we need to copy any remaining part block which may
      // include a 4 word block subblock and/or a 2 word subblock.
      // bits 2 and 1 in the count are the tell-tale for whetehr we
      // have each such subblock
      {
        Label L1, L2;
        __ tbz(count, exact_log2(4), L1);
       // this is the same as above but copying only 4 longs hence
       // with ony one intervening stp between the str instructions
       // but note that the offsets and registers still follow the
       // same pattern
        __ ldp(t0, t1, Address(s, 2 * unit));
        __ ldp(t2, t3, Address(__ pre(s, 4 * unit)));
        if (direction == copy_forwards) {
          __ str(t0, Address(d, 1 * unit));
          __ stp(t1, t2, Address(d, 2 * unit));
          __ str(t3, Address(__ pre(d, 4 * unit)));
        } else {
          __ str(t1, Address(d, 1 * unit));
          __ stp(t3, t0, Address(d, 3 * unit));
          __ str(t2, Address(__ pre(d, 4 * unit)));
        }
        __ bind(L1);

        __ tbz(count, 1, L2);
       // this is the same as above but copying only 2 longs hence
       // there is no intervening stp between the str instructions
       // but note that the offset and register patterns are still
       // the same
        __ ldp(t0, t1, Address(__ pre(s, 2 * unit)));
        if (direction == copy_forwards) {
          __ str(t0, Address(d, 1 * unit));
          __ str(t1, Address(__ pre(d, 2 * unit)));
        } else {
          __ str(t1, Address(d, 1 * unit));
          __ str(t0, Address(__ pre(d, 2 * unit)));
        }
        __ bind(L2);

       // for forwards copy we need to re-adjust the offsets we
       // applied so that s and d are follow the last words written

       if (direction == copy_forwards) {
         __ add(s, s, 16);
         __ add(d, d, 8);
       }

      }

      __ ret(lr);
      }
  }

  // Small copy: less than 16 bytes.
  //
  // NB: Ignores all of the bits of count which represent more than 15
  // bytes, so a caller doesn't have to mask them.

  void copy_memory_small(Register s, Register d, Register count, Register tmp, int step) {
    bool is_backwards = step < 0;
    size_t granularity = uabs(step);
    int direction = is_backwards ? -1 : 1;
    int unit = wordSize * direction;

    Label Lword, Lint, Lshort, Lbyte;

    assert(granularity
           && granularity <= sizeof (jlong), "Impossible granularity in copy_memory_small");

    const Register t0 = r3, t1 = r4, t2 = r5, t3 = r6;

    // ??? I don't know if this bit-test-and-branch is the right thing
    // to do.  It does a lot of jumping, resulting in several
    // mispredicted branches.  It might make more sense to do this
    // with something like Duff's device with a single computed branch.

    __ tbz(count, 3 - exact_log2(granularity), Lword);
    __ ldr(tmp, Address(__ adjust(s, unit, is_backwards)));
    __ str(tmp, Address(__ adjust(d, unit, is_backwards)));
    __ bind(Lword);

    if (granularity <= sizeof (jint)) {
      __ tbz(count, 2 - exact_log2(granularity), Lint);
      __ ldrw(tmp, Address(__ adjust(s, sizeof (jint) * direction, is_backwards)));
      __ strw(tmp, Address(__ adjust(d, sizeof (jint) * direction, is_backwards)));
      __ bind(Lint);
    }

    if (granularity <= sizeof (jshort)) {
      __ tbz(count, 1 - exact_log2(granularity), Lshort);
      __ ldrh(tmp, Address(__ adjust(s, sizeof (jshort) * direction, is_backwards)));
      __ strh(tmp, Address(__ adjust(d, sizeof (jshort) * direction, is_backwards)));
      __ bind(Lshort);
    }

    if (granularity <= sizeof (jbyte)) {
      __ tbz(count, 0, Lbyte);
      __ ldrb(tmp, Address(__ adjust(s, sizeof (jbyte) * direction, is_backwards)));
      __ strb(tmp, Address(__ adjust(d, sizeof (jbyte) * direction, is_backwards)));
      __ bind(Lbyte);
    }
  }

  Label copy_f, copy_b;

  // All-singing all-dancing memory copy.
  //
  // Copy count units of memory from s to d.  The size of a unit is
  // step, which can be positive or negative depending on the direction
  // of copy.  If is_aligned is false, we align the source address.
  //

  void copy_memory(bool is_aligned, Register s, Register d,
                   Register count, Register tmp, int step) {
    copy_direction direction = step < 0 ? copy_backwards : copy_forwards;
    bool is_backwards = step < 0;
    unsigned int granularity = uabs(step);
    const Register t0 = r3, t1 = r4;

    // <= 80 (or 96 for SIMD) bytes do inline. Direction doesn't matter because we always
    // load all the data before writing anything
    Label copy4, copy8, copy16, copy32, copy80, copy_big, finish;
    const Register t2 = r5, t3 = r6, t4 = r7, t5 = r8;
    const Register t6 = r9, t7 = r10, t8 = r11, t9 = r12;
    const Register send = r17, dend = r16;

    if (PrefetchCopyIntervalInBytes > 0)
      __ prfm(Address(s, 0), PLDL1KEEP);
    __ cmp(count, u1((UseSIMDForMemoryOps ? 96:80)/granularity));
    __ br(Assembler::HI, copy_big);

    __ lea(send, Address(s, count, Address::lsl(exact_log2(granularity))));
    __ lea(dend, Address(d, count, Address::lsl(exact_log2(granularity))));

    __ cmp(count, u1(16/granularity));
    __ br(Assembler::LS, copy16);

    __ cmp(count, u1(64/granularity));
    __ br(Assembler::HI, copy80);

    __ cmp(count, u1(32/granularity));
    __ br(Assembler::LS, copy32);

    // 33..64 bytes
    if (UseSIMDForMemoryOps) {
      __ ldpq(v0, v1, Address(s, 0));
      __ ldpq(v2, v3, Address(send, -32));
      __ stpq(v0, v1, Address(d, 0));
      __ stpq(v2, v3, Address(dend, -32));
    } else {
      __ ldp(t0, t1, Address(s, 0));
      __ ldp(t2, t3, Address(s, 16));
      __ ldp(t4, t5, Address(send, -32));
      __ ldp(t6, t7, Address(send, -16));

      __ stp(t0, t1, Address(d, 0));
      __ stp(t2, t3, Address(d, 16));
      __ stp(t4, t5, Address(dend, -32));
      __ stp(t6, t7, Address(dend, -16));
    }
    __ b(finish);

    // 17..32 bytes
    __ bind(copy32);
    __ ldp(t0, t1, Address(s, 0));
    __ ldp(t2, t3, Address(send, -16));
    __ stp(t0, t1, Address(d, 0));
    __ stp(t2, t3, Address(dend, -16));
    __ b(finish);

    // 65..80/96 bytes
    // (96 bytes if SIMD because we do 32 byes per instruction)
    __ bind(copy80);
    if (UseSIMDForMemoryOps) {
      __ ldpq(v0, v1, Address(s, 0));
      __ ldpq(v2, v3, Address(s, 32));
      // Unaligned pointers can be an issue for copying.
      // The issue has more chances to happen when granularity of data is
      // less than 4(sizeof(jint)). Pointers for arrays of jint are at least
      // 4 byte aligned. Pointers for arrays of jlong are 8 byte aligned.
      // The most performance drop has been seen for the range 65-80 bytes.
      // For such cases using the pair of ldp/stp instead of the third pair of
      // ldpq/stpq fixes the performance issue.
      if (granularity < sizeof (jint)) {
        Label copy96;
        __ cmp(count, u1(80/granularity));
        __ br(Assembler::HI, copy96);
        __ ldp(t0, t1, Address(send, -16));

        __ stpq(v0, v1, Address(d, 0));
        __ stpq(v2, v3, Address(d, 32));
        __ stp(t0, t1, Address(dend, -16));
        __ b(finish);

        __ bind(copy96);
      }
      __ ldpq(v4, v5, Address(send, -32));

      __ stpq(v0, v1, Address(d, 0));
      __ stpq(v2, v3, Address(d, 32));
      __ stpq(v4, v5, Address(dend, -32));
    } else {
      __ ldp(t0, t1, Address(s, 0));
      __ ldp(t2, t3, Address(s, 16));
      __ ldp(t4, t5, Address(s, 32));
      __ ldp(t6, t7, Address(s, 48));
      __ ldp(t8, t9, Address(send, -16));

      __ stp(t0, t1, Address(d, 0));
      __ stp(t2, t3, Address(d, 16));
      __ stp(t4, t5, Address(d, 32));
      __ stp(t6, t7, Address(d, 48));
      __ stp(t8, t9, Address(dend, -16));
    }
    __ b(finish);

    // 0..16 bytes
    __ bind(copy16);
    __ cmp(count, u1(8/granularity));
    __ br(Assembler::LO, copy8);

    // 8..16 bytes
    __ ldr(t0, Address(s, 0));
    __ ldr(t1, Address(send, -8));
    __ str(t0, Address(d, 0));
    __ str(t1, Address(dend, -8));
    __ b(finish);

    if (granularity < 8) {
      // 4..7 bytes
      __ bind(copy8);
      __ tbz(count, 2 - exact_log2(granularity), copy4);
      __ ldrw(t0, Address(s, 0));
      __ ldrw(t1, Address(send, -4));
      __ strw(t0, Address(d, 0));
      __ strw(t1, Address(dend, -4));
      __ b(finish);
      if (granularity < 4) {
        // 0..3 bytes
        __ bind(copy4);
        __ cbz(count, finish); // get rid of 0 case
        if (granularity == 2) {
          __ ldrh(t0, Address(s, 0));
          __ strh(t0, Address(d, 0));
        } else { // granularity == 1
          // Now 1..3 bytes. Handle the 1 and 2 byte case by copying
          // the first and last byte.
          // Handle the 3 byte case by loading and storing base + count/2
          // (count == 1 (s+0)->(d+0), count == 2,3 (s+1) -> (d+1))
          // This does means in the 1 byte case we load/store the same
          // byte 3 times.
          __ lsr(count, count, 1);
          __ ldrb(t0, Address(s, 0));
          __ ldrb(t1, Address(send, -1));
          __ ldrb(t2, Address(s, count));
          __ strb(t0, Address(d, 0));
          __ strb(t1, Address(dend, -1));
          __ strb(t2, Address(d, count));
        }
        __ b(finish);
      }
    }

    __ bind(copy_big);
    if (is_backwards) {
      __ lea(s, Address(s, count, Address::lsl(exact_log2(-step))));
      __ lea(d, Address(d, count, Address::lsl(exact_log2(-step))));
    }

    // Now we've got the small case out of the way we can align the
    // source address on a 2-word boundary.

    Label aligned;

    if (is_aligned) {
      // We may have to adjust by 1 word to get s 2-word-aligned.
      __ tbz(s, exact_log2(wordSize), aligned);
      __ ldr(tmp, Address(__ adjust(s, direction * wordSize, is_backwards)));
      __ str(tmp, Address(__ adjust(d, direction * wordSize, is_backwards)));
      __ sub(count, count, wordSize/granularity);
    } else {
      if (is_backwards) {
        __ andr(rscratch2, s, 2 * wordSize - 1);
      } else {
        __ neg(rscratch2, s);
        __ andr(rscratch2, rscratch2, 2 * wordSize - 1);
      }
      // rscratch2 is the byte adjustment needed to align s.
      __ cbz(rscratch2, aligned);
      int shift = exact_log2(granularity);
      if (shift)  __ lsr(rscratch2, rscratch2, shift);
      __ sub(count, count, rscratch2);

#if 0
      // ?? This code is only correct for a disjoint copy.  It may or
      // may not make sense to use it in that case.

      // Copy the first pair; s and d may not be aligned.
      __ ldp(t0, t1, Address(s, is_backwards ? -2 * wordSize : 0));
      __ stp(t0, t1, Address(d, is_backwards ? -2 * wordSize : 0));

      // Align s and d, adjust count
      if (is_backwards) {
        __ sub(s, s, rscratch2);
        __ sub(d, d, rscratch2);
      } else {
        __ add(s, s, rscratch2);
        __ add(d, d, rscratch2);
      }
#else
      copy_memory_small(s, d, rscratch2, rscratch1, step);
#endif
    }

    __ bind(aligned);

    // s is now 2-word-aligned.

    // We have a count of units and some trailing bytes.  Adjust the
    // count and do a bulk copy of words.
    __ lsr(rscratch2, count, exact_log2(wordSize/granularity));
    if (direction == copy_forwards)
      __ bl(copy_f);
    else
      __ bl(copy_b);

    // And the tail.
    copy_memory_small(s, d, count, tmp, step);

    if (granularity >= 8) __ bind(copy8);
    if (granularity >= 4) __ bind(copy4);
    __ bind(finish);
  }


  void clobber_registers() {
#ifdef ASSERT
    RegSet clobbered
      = MacroAssembler::call_clobbered_registers() - rscratch1;
    __ mov(rscratch1, (uint64_t)0xdeadbeef);
    __ orr(rscratch1, rscratch1, rscratch1, Assembler::LSL, 32);
    for (RegSetIterator<> it = clobbered.begin(); *it != noreg; ++it) {
      __ mov(*it, rscratch1);
    }
#endif

  }

  // Scan over array at a for count oops, verifying each one.
  // Preserves a and count, clobbers rscratch1 and rscratch2.
  void verify_oop_array (int size, Register a, Register count, Register temp) {
    Label loop, end;
    __ mov(rscratch1, a);
    __ mov(rscratch2, zr);
    __ bind(loop);
    __ cmp(rscratch2, count);
    __ br(Assembler::HS, end);
    if (size == wordSize) {
      __ ldr(temp, Address(a, rscratch2, Address::lsl(exact_log2(size))));
      __ verify_oop(temp);
    } else {
      __ ldrw(temp, Address(a, rscratch2, Address::lsl(exact_log2(size))));
      __ decode_heap_oop(temp); // calls verify_oop
    }
    __ add(rscratch2, rscratch2, 1);
    __ b(loop);
    __ bind(end);
  }

  // Arguments:
  //   aligned - true => Input and output aligned on a HeapWord == 8-byte boundary
  //             ignored
  //   is_oop  - true => oop array, so generate store check code
  //   name    - stub name string
  //
  // Inputs:
  //   c_rarg0   - source array address
  //   c_rarg1   - destination array address
  //   c_rarg2   - element count, treated as ssize_t, can be zero
  //
  // If 'from' and/or 'to' are aligned on 4-byte boundaries, we let
  // the hardware handle it.  The two dwords within qwords that span
  // cache line boundaries will still be loaded and stored atomically.
  //
  // Side Effects:
  //   disjoint_int_copy_entry is set to the no-overlap entry point
  //   used by generate_conjoint_int_oop_copy().
  //
  address generate_disjoint_copy(int size, bool aligned, bool is_oop, address *entry,
                                  const char *name, bool dest_uninitialized = false) {
    Register s = c_rarg0, d = c_rarg1, count = c_rarg2;
    RegSet saved_reg = RegSet::of(s, d, count);
    __ align(CodeEntryAlignment);
    StubCodeMark mark(this, "StubRoutines", name);
    address start = __ pc();
    __ enter();

    if (entry != NULL) {
      *entry = __ pc();
      // caller can pass a 64-bit byte count here (from Unsafe.copyMemory)
      BLOCK_COMMENT("Entry:");
    }

    DecoratorSet decorators = IN_HEAP | IS_ARRAY | ARRAYCOPY_DISJOINT;
    if (dest_uninitialized) {
      decorators |= IS_DEST_UNINITIALIZED;
    }
    if (aligned) {
      decorators |= ARRAYCOPY_ALIGNED;
    }

    BarrierSetAssembler *bs = BarrierSet::barrier_set()->barrier_set_assembler();
    bs->arraycopy_prologue(_masm, decorators, is_oop, s, d, count, saved_reg);

    if (is_oop) {
      // save regs before copy_memory
      __ push(RegSet::of(d, count), sp);
    }
    {
      // UnsafeCopyMemory page error: continue after ucm
      bool add_entry = !is_oop && (!aligned || sizeof(jlong) == size);
      UnsafeCopyMemoryMark ucmm(this, add_entry, true);
      copy_memory(aligned, s, d, count, rscratch1, size);
    }

    if (is_oop) {
      __ pop(RegSet::of(d, count), sp);
      if (VerifyOops)
        verify_oop_array(size, d, count, r16);
    }

    bs->arraycopy_epilogue(_masm, decorators, is_oop, d, count, rscratch1, RegSet());

    __ leave();
    __ mov(r0, zr); // return 0
    __ ret(lr);
    return start;
  }

  // Arguments:
  //   aligned - true => Input and output aligned on a HeapWord == 8-byte boundary
  //             ignored
  //   is_oop  - true => oop array, so generate store check code
  //   name    - stub name string
  //
  // Inputs:
  //   c_rarg0   - source array address
  //   c_rarg1   - destination array address
  //   c_rarg2   - element count, treated as ssize_t, can be zero
  //
  // If 'from' and/or 'to' are aligned on 4-byte boundaries, we let
  // the hardware handle it.  The two dwords within qwords that span
  // cache line boundaries will still be loaded and stored atomically.
  //
  address generate_conjoint_copy(int size, bool aligned, bool is_oop, address nooverlap_target,
                                 address *entry, const char *name,
                                 bool dest_uninitialized = false) {
    Register s = c_rarg0, d = c_rarg1, count = c_rarg2;
    RegSet saved_regs = RegSet::of(s, d, count);
    StubCodeMark mark(this, "StubRoutines", name);
    address start = __ pc();
    __ enter();

    if (entry != NULL) {
      *entry = __ pc();
      // caller can pass a 64-bit byte count here (from Unsafe.copyMemory)
      BLOCK_COMMENT("Entry:");
    }

    // use fwd copy when (d-s) above_equal (count*size)
    __ sub(rscratch1, d, s);
    __ cmp(rscratch1, count, Assembler::LSL, exact_log2(size));
    __ br(Assembler::HS, nooverlap_target);

    DecoratorSet decorators = IN_HEAP | IS_ARRAY;
    if (dest_uninitialized) {
      decorators |= IS_DEST_UNINITIALIZED;
    }
    if (aligned) {
      decorators |= ARRAYCOPY_ALIGNED;
    }

    BarrierSetAssembler *bs = BarrierSet::barrier_set()->barrier_set_assembler();
    bs->arraycopy_prologue(_masm, decorators, is_oop, s, d, count, saved_regs);

    if (is_oop) {
      // save regs before copy_memory
      __ push(RegSet::of(d, count), sp);
    }
    {
      // UnsafeCopyMemory page error: continue after ucm
      bool add_entry = !is_oop && (!aligned || sizeof(jlong) == size);
      UnsafeCopyMemoryMark ucmm(this, add_entry, true);
      copy_memory(aligned, s, d, count, rscratch1, -size);
    }
    if (is_oop) {
      __ pop(RegSet::of(d, count), sp);
      if (VerifyOops)
        verify_oop_array(size, d, count, r16);
    }
    bs->arraycopy_epilogue(_masm, decorators, is_oop, d, count, rscratch1, RegSet());
    __ leave();
    __ mov(r0, zr); // return 0
    __ ret(lr);
    return start;
}

  // Arguments:
  //   aligned - true => Input and output aligned on a HeapWord == 8-byte boundary
  //             ignored
  //   name    - stub name string
  //
  // Inputs:
  //   c_rarg0   - source array address
  //   c_rarg1   - destination array address
  //   c_rarg2   - element count, treated as ssize_t, can be zero
  //
  // If 'from' and/or 'to' are aligned on 4-, 2-, or 1-byte boundaries,
  // we let the hardware handle it.  The one to eight bytes within words,
  // dwords or qwords that span cache line boundaries will still be loaded
  // and stored atomically.
  //
  // Side Effects:
  //   disjoint_byte_copy_entry is set to the no-overlap entry point  //
  // If 'from' and/or 'to' are aligned on 4-, 2-, or 1-byte boundaries,
  // we let the hardware handle it.  The one to eight bytes within words,
  // dwords or qwords that span cache line boundaries will still be loaded
  // and stored atomically.
  //
  // Side Effects:
  //   disjoint_byte_copy_entry is set to the no-overlap entry point
  //   used by generate_conjoint_byte_copy().
  //
  address generate_disjoint_byte_copy(bool aligned, address* entry, const char *name) {
    const bool not_oop = false;
    return generate_disjoint_copy(sizeof (jbyte), aligned, not_oop, entry, name);
  }

  // Arguments:
  //   aligned - true => Input and output aligned on a HeapWord == 8-byte boundary
  //             ignored
  //   name    - stub name string
  //
  // Inputs:
  //   c_rarg0   - source array address
  //   c_rarg1   - destination array address
  //   c_rarg2   - element count, treated as ssize_t, can be zero
  //
  // If 'from' and/or 'to' are aligned on 4-, 2-, or 1-byte boundaries,
  // we let the hardware handle it.  The one to eight bytes within words,
  // dwords or qwords that span cache line boundaries will still be loaded
  // and stored atomically.
  //
  address generate_conjoint_byte_copy(bool aligned, address nooverlap_target,
                                      address* entry, const char *name) {
    const bool not_oop = false;
    return generate_conjoint_copy(sizeof (jbyte), aligned, not_oop, nooverlap_target, entry, name);
  }

  // Arguments:
  //   aligned - true => Input and output aligned on a HeapWord == 8-byte boundary
  //             ignored
  //   name    - stub name string
  //
  // Inputs:
  //   c_rarg0   - source array address
  //   c_rarg1   - destination array address
  //   c_rarg2   - element count, treated as ssize_t, can be zero
  //
  // If 'from' and/or 'to' are aligned on 4- or 2-byte boundaries, we
  // let the hardware handle it.  The two or four words within dwords
  // or qwords that span cache line boundaries will still be loaded
  // and stored atomically.
  //
  // Side Effects:
  //   disjoint_short_copy_entry is set to the no-overlap entry point
  //   used by generate_conjoint_short_copy().
  //
  address generate_disjoint_short_copy(bool aligned,
                                       address* entry, const char *name) {
    const bool not_oop = false;
    return generate_disjoint_copy(sizeof (jshort), aligned, not_oop, entry, name);
  }

  // Arguments:
  //   aligned - true => Input and output aligned on a HeapWord == 8-byte boundary
  //             ignored
  //   name    - stub name string
  //
  // Inputs:
  //   c_rarg0   - source array address
  //   c_rarg1   - destination array address
  //   c_rarg2   - element count, treated as ssize_t, can be zero
  //
  // If 'from' and/or 'to' are aligned on 4- or 2-byte boundaries, we
  // let the hardware handle it.  The two or four words within dwords
  // or qwords that span cache line boundaries will still be loaded
  // and stored atomically.
  //
  address generate_conjoint_short_copy(bool aligned, address nooverlap_target,
                                       address *entry, const char *name) {
    const bool not_oop = false;
    return generate_conjoint_copy(sizeof (jshort), aligned, not_oop, nooverlap_target, entry, name);

  }
  // Arguments:
  //   aligned - true => Input and output aligned on a HeapWord == 8-byte boundary
  //             ignored
  //   name    - stub name string
  //
  // Inputs:
  //   c_rarg0   - source array address
  //   c_rarg1   - destination array address
  //   c_rarg2   - element count, treated as ssize_t, can be zero
  //
  // If 'from' and/or 'to' are aligned on 4-byte boundaries, we let
  // the hardware handle it.  The two dwords within qwords that span
  // cache line boundaries will still be loaded and stored atomically.
  //
  // Side Effects:
  //   disjoint_int_copy_entry is set to the no-overlap entry point
  //   used by generate_conjoint_int_oop_copy().
  //
  address generate_disjoint_int_copy(bool aligned, address *entry,
                                         const char *name, bool dest_uninitialized = false) {
    const bool not_oop = false;
    return generate_disjoint_copy(sizeof (jint), aligned, not_oop, entry, name);
  }

  // Arguments:
  //   aligned - true => Input and output aligned on a HeapWord == 8-byte boundary
  //             ignored
  //   name    - stub name string
  //
  // Inputs:
  //   c_rarg0   - source array address
  //   c_rarg1   - destination array address
  //   c_rarg2   - element count, treated as ssize_t, can be zero
  //
  // If 'from' and/or 'to' are aligned on 4-byte boundaries, we let
  // the hardware handle it.  The two dwords within qwords that span
  // cache line boundaries will still be loaded and stored atomically.
  //
  address generate_conjoint_int_copy(bool aligned, address nooverlap_target,
                                     address *entry, const char *name,
                                     bool dest_uninitialized = false) {
    const bool not_oop = false;
    return generate_conjoint_copy(sizeof (jint), aligned, not_oop, nooverlap_target, entry, name);
  }


  // Arguments:
  //   aligned - true => Input and output aligned on a HeapWord boundary == 8 bytes
  //             ignored
  //   name    - stub name string
  //
  // Inputs:
  //   c_rarg0   - source array address
  //   c_rarg1   - destination array address
  //   c_rarg2   - element count, treated as size_t, can be zero
  //
  // Side Effects:
  //   disjoint_oop_copy_entry or disjoint_long_copy_entry is set to the
  //   no-overlap entry point used by generate_conjoint_long_oop_copy().
  //
  address generate_disjoint_long_copy(bool aligned, address *entry,
                                          const char *name, bool dest_uninitialized = false) {
    const bool not_oop = false;
    return generate_disjoint_copy(sizeof (jlong), aligned, not_oop, entry, name);
  }

  // Arguments:
  //   aligned - true => Input and output aligned on a HeapWord boundary == 8 bytes
  //             ignored
  //   name    - stub name string
  //
  // Inputs:
  //   c_rarg0   - source array address
  //   c_rarg1   - destination array address
  //   c_rarg2   - element count, treated as size_t, can be zero
  //
  address generate_conjoint_long_copy(bool aligned,
                                      address nooverlap_target, address *entry,
                                      const char *name, bool dest_uninitialized = false) {
    const bool not_oop = false;
    return generate_conjoint_copy(sizeof (jlong), aligned, not_oop, nooverlap_target, entry, name);
  }

  // Arguments:
  //   aligned - true => Input and output aligned on a HeapWord boundary == 8 bytes
  //             ignored
  //   name    - stub name string
  //
  // Inputs:
  //   c_rarg0   - source array address
  //   c_rarg1   - destination array address
  //   c_rarg2   - element count, treated as size_t, can be zero
  //
  // Side Effects:
  //   disjoint_oop_copy_entry or disjoint_long_copy_entry is set to the
  //   no-overlap entry point used by generate_conjoint_long_oop_copy().
  //
  address generate_disjoint_oop_copy(bool aligned, address *entry,
                                     const char *name, bool dest_uninitialized) {
    const bool is_oop = true;
    const int size = UseCompressedOops ? sizeof (jint) : sizeof (jlong);
    return generate_disjoint_copy(size, aligned, is_oop, entry, name, dest_uninitialized);
  }

  // Arguments:
  //   aligned - true => Input and output aligned on a HeapWord boundary == 8 bytes
  //             ignored
  //   name    - stub name string
  //
  // Inputs:
  //   c_rarg0   - source array address
  //   c_rarg1   - destination array address
  //   c_rarg2   - element count, treated as size_t, can be zero
  //
  address generate_conjoint_oop_copy(bool aligned,
                                     address nooverlap_target, address *entry,
                                     const char *name, bool dest_uninitialized) {
    const bool is_oop = true;
    const int size = UseCompressedOops ? sizeof (jint) : sizeof (jlong);
    return generate_conjoint_copy(size, aligned, is_oop, nooverlap_target, entry,
                                  name, dest_uninitialized);
  }


  // Helper for generating a dynamic type check.
  // Smashes rscratch1, rscratch2.
  void generate_type_check(Register sub_klass,
                           Register super_check_offset,
                           Register super_klass,
                           Label& L_success) {
    assert_different_registers(sub_klass, super_check_offset, super_klass);

    BLOCK_COMMENT("type_check:");

    Label L_miss;

    __ check_klass_subtype_fast_path(sub_klass, super_klass, noreg,        &L_success, &L_miss, NULL,
                                     super_check_offset);
    __ check_klass_subtype_slow_path(sub_klass, super_klass, noreg, noreg, &L_success, NULL);

    // Fall through on failure!
    __ BIND(L_miss);
  }

  //
  //  Generate checkcasting array copy stub
  //
  //  Input:
  //    c_rarg0   - source array address
  //    c_rarg1   - destination array address
  //    c_rarg2   - element count, treated as ssize_t, can be zero
  //    c_rarg3   - size_t ckoff (super_check_offset)
  //    c_rarg4   - oop ckval (super_klass)
  //
  //  Output:
  //    r0 ==  0  -  success
  //    r0 == -1^K - failure, where K is partial transfer count
  //
  address generate_checkcast_copy(const char *name, address *entry,
                                  bool dest_uninitialized = false) {

    Label L_load_element, L_store_element, L_do_card_marks, L_done, L_done_pop;

    // Input registers (after setup_arg_regs)
    const Register from        = c_rarg0;   // source array address
    const Register to          = c_rarg1;   // destination array address
    const Register count       = c_rarg2;   // elementscount
    const Register ckoff       = c_rarg3;   // super_check_offset
    const Register ckval       = c_rarg4;   // super_klass

    RegSet wb_pre_saved_regs = RegSet::range(c_rarg0, c_rarg4);
    RegSet wb_post_saved_regs = RegSet::of(count);

    // Registers used as temps (r19, r20, r21, r22 are save-on-entry)
    const Register copied_oop  = r22;       // actual oop copied
    const Register count_save  = r21;       // orig elementscount
    const Register start_to    = r20;       // destination array start address
    const Register r19_klass   = r19;       // oop._klass

    //---------------------------------------------------------------
    // Assembler stub will be used for this call to arraycopy
    // if the two arrays are subtypes of Object[] but the
    // destination array type is not equal to or a supertype
    // of the source type.  Each element must be separately
    // checked.

    assert_different_registers(from, to, count, ckoff, ckval, start_to,
                               copied_oop, r19_klass, count_save);

    __ align(CodeEntryAlignment);
    StubCodeMark mark(this, "StubRoutines", name);
    address start = __ pc();

    __ enter(); // required for proper stackwalking of RuntimeStub frame

#ifdef ASSERT
    // caller guarantees that the arrays really are different
    // otherwise, we would have to make conjoint checks
    { Label L;
      array_overlap_test(L, TIMES_OOP);
      __ stop("checkcast_copy within a single array");
      __ bind(L);
    }
#endif //ASSERT

    // Caller of this entry point must set up the argument registers.
    if (entry != NULL) {
      *entry = __ pc();
      BLOCK_COMMENT("Entry:");
    }

     // Empty array:  Nothing to do.
    __ cbz(count, L_done);
    __ push(RegSet::of(r19, r20, r21, r22), sp);

#ifdef ASSERT
    BLOCK_COMMENT("assert consistent ckoff/ckval");
    // The ckoff and ckval must be mutually consistent,
    // even though caller generates both.
    { Label L;
      int sco_offset = in_bytes(Klass::super_check_offset_offset());
      __ ldrw(start_to, Address(ckval, sco_offset));
      __ cmpw(ckoff, start_to);
      __ br(Assembler::EQ, L);
      __ stop("super_check_offset inconsistent");
      __ bind(L);
    }
#endif //ASSERT

    DecoratorSet decorators = IN_HEAP | IS_ARRAY | ARRAYCOPY_CHECKCAST | ARRAYCOPY_DISJOINT;
    bool is_oop = true;
    if (dest_uninitialized) {
      decorators |= IS_DEST_UNINITIALIZED;
    }

    BarrierSetAssembler *bs = BarrierSet::barrier_set()->barrier_set_assembler();
    bs->arraycopy_prologue(_masm, decorators, is_oop, from, to, count, wb_pre_saved_regs);

    // save the original count
    __ mov(count_save, count);

    // Copy from low to high addresses
    __ mov(start_to, to);              // Save destination array start address
    __ b(L_load_element);

    // ======== begin loop ========
    // (Loop is rotated; its entry is L_load_element.)
    // Loop control:
    //   for (; count != 0; count--) {
    //     copied_oop = load_heap_oop(from++);
    //     ... generate_type_check ...;
    //     store_heap_oop(to++, copied_oop);
    //   }
    __ align(OptoLoopAlignment);

    __ BIND(L_store_element);
    __ store_heap_oop(__ post(to, UseCompressedOops ? 4 : 8), copied_oop, noreg, noreg, AS_RAW);  // store the oop
    __ sub(count, count, 1);
    __ cbz(count, L_do_card_marks);

    // ======== loop entry is here ========
    __ BIND(L_load_element);
    __ load_heap_oop(copied_oop, __ post(from, UseCompressedOops ? 4 : 8), noreg, noreg, AS_RAW); // load the oop
    __ cbz(copied_oop, L_store_element);

    __ load_klass(r19_klass, copied_oop);// query the object klass
    generate_type_check(r19_klass, ckoff, ckval, L_store_element);
    // ======== end loop ========

    // It was a real error; we must depend on the caller to finish the job.
    // Register count = remaining oops, count_orig = total oops.
    // Emit GC store barriers for the oops we have copied and report
    // their number to the caller.

    __ subs(count, count_save, count);     // K = partially copied oop count
    __ eon(count, count, zr);                   // report (-1^K) to caller
    __ br(Assembler::EQ, L_done_pop);

    __ BIND(L_do_card_marks);
    bs->arraycopy_epilogue(_masm, decorators, is_oop, start_to, count_save, rscratch1, wb_post_saved_regs);

    __ bind(L_done_pop);
    __ pop(RegSet::of(r19, r20, r21, r22), sp);
    inc_counter_np(SharedRuntime::_checkcast_array_copy_ctr);

    __ bind(L_done);
    __ mov(r0, count);
    __ leave();
    __ ret(lr);

    return start;
  }

  // Perform range checks on the proposed arraycopy.
  // Kills temp, but nothing else.
  // Also, clean the sign bits of src_pos and dst_pos.
  void arraycopy_range_checks(Register src,     // source array oop (c_rarg0)
                              Register src_pos, // source position (c_rarg1)
                              Register dst,     // destination array oo (c_rarg2)
                              Register dst_pos, // destination position (c_rarg3)
                              Register length,
                              Register temp,
                              Label& L_failed) {
    BLOCK_COMMENT("arraycopy_range_checks:");

    assert_different_registers(rscratch1, temp);

    //  if (src_pos + length > arrayOop(src)->length())  FAIL;
    __ ldrw(rscratch1, Address(src, arrayOopDesc::length_offset_in_bytes()));
    __ addw(temp, length, src_pos);
    __ cmpw(temp, rscratch1);
    __ br(Assembler::HI, L_failed);

    //  if (dst_pos + length > arrayOop(dst)->length())  FAIL;
    __ ldrw(rscratch1, Address(dst, arrayOopDesc::length_offset_in_bytes()));
    __ addw(temp, length, dst_pos);
    __ cmpw(temp, rscratch1);
    __ br(Assembler::HI, L_failed);

    // Have to clean up high 32 bits of 'src_pos' and 'dst_pos'.
    __ movw(src_pos, src_pos);
    __ movw(dst_pos, dst_pos);

    BLOCK_COMMENT("arraycopy_range_checks done");
  }

  // These stubs get called from some dumb test routine.
  // I'll write them properly when they're called from
  // something that's actually doing something.
  static void fake_arraycopy_stub(address src, address dst, int count) {
    assert(count == 0, "huh?");
  }


  //
  //  Generate 'unsafe' array copy stub
  //  Though just as safe as the other stubs, it takes an unscaled
  //  size_t argument instead of an element count.
  //
  //  Input:
  //    c_rarg0   - source array address
  //    c_rarg1   - destination array address
  //    c_rarg2   - byte count, treated as ssize_t, can be zero
  //
  // Examines the alignment of the operands and dispatches
  // to a long, int, short, or byte copy loop.
  //
  address generate_unsafe_copy(const char *name,
                               address byte_copy_entry,
                               address short_copy_entry,
                               address int_copy_entry,
                               address long_copy_entry) {
    Label L_long_aligned, L_int_aligned, L_short_aligned;
    Register s = c_rarg0, d = c_rarg1, count = c_rarg2;

    __ align(CodeEntryAlignment);
    StubCodeMark mark(this, "StubRoutines", name);
    address start = __ pc();
    __ enter(); // required for proper stackwalking of RuntimeStub frame

    // bump this on entry, not on exit:
    inc_counter_np(SharedRuntime::_unsafe_array_copy_ctr);

    __ orr(rscratch1, s, d);
    __ orr(rscratch1, rscratch1, count);

    __ andr(rscratch1, rscratch1, BytesPerLong-1);
    __ cbz(rscratch1, L_long_aligned);
    __ andr(rscratch1, rscratch1, BytesPerInt-1);
    __ cbz(rscratch1, L_int_aligned);
    __ tbz(rscratch1, 0, L_short_aligned);
    __ b(RuntimeAddress(byte_copy_entry));

    __ BIND(L_short_aligned);
    __ lsr(count, count, LogBytesPerShort);  // size => short_count
    __ b(RuntimeAddress(short_copy_entry));
    __ BIND(L_int_aligned);
    __ lsr(count, count, LogBytesPerInt);    // size => int_count
    __ b(RuntimeAddress(int_copy_entry));
    __ BIND(L_long_aligned);
    __ lsr(count, count, LogBytesPerLong);   // size => long_count
    __ b(RuntimeAddress(long_copy_entry));

    return start;
  }

  //
  //  Generate generic array copy stubs
  //
  //  Input:
  //    c_rarg0    -  src oop
  //    c_rarg1    -  src_pos (32-bits)
  //    c_rarg2    -  dst oop
  //    c_rarg3    -  dst_pos (32-bits)
  //    c_rarg4    -  element count (32-bits)
  //
  //  Output:
  //    r0 ==  0  -  success
  //    r0 == -1^K - failure, where K is partial transfer count
  //
  address generate_generic_copy(const char *name,
                                address byte_copy_entry, address short_copy_entry,
                                address int_copy_entry, address oop_copy_entry,
                                address long_copy_entry, address checkcast_copy_entry) {

    Label L_failed, L_objArray;
    Label L_copy_bytes, L_copy_shorts, L_copy_ints, L_copy_longs;

    // Input registers
    const Register src        = c_rarg0;  // source array oop
    const Register src_pos    = c_rarg1;  // source position
    const Register dst        = c_rarg2;  // destination array oop
    const Register dst_pos    = c_rarg3;  // destination position
    const Register length     = c_rarg4;


    // Registers used as temps
    const Register dst_klass  = c_rarg5;

    __ align(CodeEntryAlignment);

    StubCodeMark mark(this, "StubRoutines", name);

    address start = __ pc();

    __ enter(); // required for proper stackwalking of RuntimeStub frame

    // bump this on entry, not on exit:
    inc_counter_np(SharedRuntime::_generic_array_copy_ctr);

    //-----------------------------------------------------------------------
    // Assembler stub will be used for this call to arraycopy
    // if the following conditions are met:
    //
    // (1) src and dst must not be null.
    // (2) src_pos must not be negative.
    // (3) dst_pos must not be negative.
    // (4) length  must not be negative.
    // (5) src klass and dst klass should be the same and not NULL.
    // (6) src and dst should be arrays.
    // (7) src_pos + length must not exceed length of src.
    // (8) dst_pos + length must not exceed length of dst.
    //

    //  if (src == NULL) return -1;
    __ cbz(src, L_failed);

    //  if (src_pos < 0) return -1;
    __ tbnz(src_pos, 31, L_failed);  // i.e. sign bit set

    //  if (dst == NULL) return -1;
    __ cbz(dst, L_failed);

    //  if (dst_pos < 0) return -1;
    __ tbnz(dst_pos, 31, L_failed);  // i.e. sign bit set

    // registers used as temp
    const Register scratch_length    = r16; // elements count to copy
    const Register scratch_src_klass = r17; // array klass
    const Register lh                = r15; // layout helper

    //  if (length < 0) return -1;
    __ movw(scratch_length, length);        // length (elements count, 32-bits value)
    __ tbnz(scratch_length, 31, L_failed);  // i.e. sign bit set

    __ load_klass(scratch_src_klass, src);
#ifdef ASSERT
    //  assert(src->klass() != NULL);
    {
      BLOCK_COMMENT("assert klasses not null {");
      Label L1, L2;
      __ cbnz(scratch_src_klass, L2);   // it is broken if klass is NULL
      __ bind(L1);
      __ stop("broken null klass");
      __ bind(L2);
      __ load_klass(rscratch1, dst);
      __ cbz(rscratch1, L1);     // this would be broken also
      BLOCK_COMMENT("} assert klasses not null done");
    }
#endif

    // Load layout helper (32-bits)
    //
    //  |array_tag|     | header_size | element_type |     |log2_element_size|
    // 32        30    24            16              8     2                 0
    //
    //   array_tag: typeArray = 0x3, objArray = 0x2, non-array = 0x0
    //

    const int lh_offset = in_bytes(Klass::layout_helper_offset());

    // Handle objArrays completely differently...
    const jint objArray_lh = Klass::array_layout_helper(T_OBJECT);
    __ ldrw(lh, Address(scratch_src_klass, lh_offset));
    __ movw(rscratch1, objArray_lh);
    __ eorw(rscratch2, lh, rscratch1);
    __ cbzw(rscratch2, L_objArray);

    //  if (src->klass() != dst->klass()) return -1;
    __ load_klass(rscratch2, dst);
    __ eor(rscratch2, rscratch2, scratch_src_klass);
    __ cbnz(rscratch2, L_failed);

    //  if (!src->is_Array()) return -1;
    __ tbz(lh, 31, L_failed);  // i.e. (lh >= 0)

    // At this point, it is known to be a typeArray (array_tag 0x3).
#ifdef ASSERT
    {
      BLOCK_COMMENT("assert primitive array {");
      Label L;
      __ movw(rscratch2, Klass::_lh_array_tag_type_value << Klass::_lh_array_tag_shift);
      __ cmpw(lh, rscratch2);
      __ br(Assembler::GE, L);
      __ stop("must be a primitive array");
      __ bind(L);
      BLOCK_COMMENT("} assert primitive array done");
    }
#endif

    arraycopy_range_checks(src, src_pos, dst, dst_pos, scratch_length,
                           rscratch2, L_failed);

    // TypeArrayKlass
    //
    // src_addr = (src + array_header_in_bytes()) + (src_pos << log2elemsize);
    // dst_addr = (dst + array_header_in_bytes()) + (dst_pos << log2elemsize);
    //

    const Register rscratch1_offset = rscratch1;    // array offset
    const Register r15_elsize = lh; // element size

    __ ubfx(rscratch1_offset, lh, Klass::_lh_header_size_shift,
           exact_log2(Klass::_lh_header_size_mask+1));   // array_offset
    __ add(src, src, rscratch1_offset);           // src array offset
    __ add(dst, dst, rscratch1_offset);           // dst array offset
    BLOCK_COMMENT("choose copy loop based on element size");

    // next registers should be set before the jump to corresponding stub
    const Register from     = c_rarg0;  // source array address
    const Register to       = c_rarg1;  // destination array address
    const Register count    = c_rarg2;  // elements count

    // 'from', 'to', 'count' registers should be set in such order
    // since they are the same as 'src', 'src_pos', 'dst'.

    assert(Klass::_lh_log2_element_size_shift == 0, "fix this code");

    // The possible values of elsize are 0-3, i.e. exact_log2(element
    // size in bytes).  We do a simple bitwise binary search.
  __ BIND(L_copy_bytes);
    __ tbnz(r15_elsize, 1, L_copy_ints);
    __ tbnz(r15_elsize, 0, L_copy_shorts);
    __ lea(from, Address(src, src_pos));// src_addr
    __ lea(to,   Address(dst, dst_pos));// dst_addr
    __ movw(count, scratch_length); // length
    __ b(RuntimeAddress(byte_copy_entry));

  __ BIND(L_copy_shorts);
    __ lea(from, Address(src, src_pos, Address::lsl(1)));// src_addr
    __ lea(to,   Address(dst, dst_pos, Address::lsl(1)));// dst_addr
    __ movw(count, scratch_length); // length
    __ b(RuntimeAddress(short_copy_entry));

  __ BIND(L_copy_ints);
    __ tbnz(r15_elsize, 0, L_copy_longs);
    __ lea(from, Address(src, src_pos, Address::lsl(2)));// src_addr
    __ lea(to,   Address(dst, dst_pos, Address::lsl(2)));// dst_addr
    __ movw(count, scratch_length); // length
    __ b(RuntimeAddress(int_copy_entry));

  __ BIND(L_copy_longs);
#ifdef ASSERT
    {
      BLOCK_COMMENT("assert long copy {");
      Label L;
      __ andw(lh, lh, Klass::_lh_log2_element_size_mask); // lh -> r15_elsize
      __ cmpw(r15_elsize, LogBytesPerLong);
      __ br(Assembler::EQ, L);
      __ stop("must be long copy, but elsize is wrong");
      __ bind(L);
      BLOCK_COMMENT("} assert long copy done");
    }
#endif
    __ lea(from, Address(src, src_pos, Address::lsl(3)));// src_addr
    __ lea(to,   Address(dst, dst_pos, Address::lsl(3)));// dst_addr
    __ movw(count, scratch_length); // length
    __ b(RuntimeAddress(long_copy_entry));

    // ObjArrayKlass
  __ BIND(L_objArray);
    // live at this point:  scratch_src_klass, scratch_length, src[_pos], dst[_pos]

    Label L_plain_copy, L_checkcast_copy;
    //  test array classes for subtyping
    __ load_klass(r15, dst);
    __ cmp(scratch_src_klass, r15); // usual case is exact equality
    __ br(Assembler::NE, L_checkcast_copy);

    // Identically typed arrays can be copied without element-wise checks.
    arraycopy_range_checks(src, src_pos, dst, dst_pos, scratch_length,
                           rscratch2, L_failed);

    __ lea(from, Address(src, src_pos, Address::lsl(LogBytesPerHeapOop)));
    __ add(from, from, arrayOopDesc::base_offset_in_bytes(T_OBJECT));
    __ lea(to, Address(dst, dst_pos, Address::lsl(LogBytesPerHeapOop)));
    __ add(to, to, arrayOopDesc::base_offset_in_bytes(T_OBJECT));
    __ movw(count, scratch_length); // length
  __ BIND(L_plain_copy);
    __ b(RuntimeAddress(oop_copy_entry));

  __ BIND(L_checkcast_copy);
    // live at this point:  scratch_src_klass, scratch_length, r15 (dst_klass)
    {
      // Before looking at dst.length, make sure dst is also an objArray.
      __ ldrw(rscratch1, Address(r15, lh_offset));
      __ movw(rscratch2, objArray_lh);
      __ eorw(rscratch1, rscratch1, rscratch2);
      __ cbnzw(rscratch1, L_failed);

      // It is safe to examine both src.length and dst.length.
      arraycopy_range_checks(src, src_pos, dst, dst_pos, scratch_length,
                             r15, L_failed);

      __ load_klass(dst_klass, dst); // reload

      // Marshal the base address arguments now, freeing registers.
      __ lea(from, Address(src, src_pos, Address::lsl(LogBytesPerHeapOop)));
      __ add(from, from, arrayOopDesc::base_offset_in_bytes(T_OBJECT));
      __ lea(to, Address(dst, dst_pos, Address::lsl(LogBytesPerHeapOop)));
      __ add(to, to, arrayOopDesc::base_offset_in_bytes(T_OBJECT));
      __ movw(count, length);           // length (reloaded)
      Register sco_temp = c_rarg3;      // this register is free now
      assert_different_registers(from, to, count, sco_temp,
                                 dst_klass, scratch_src_klass);
      // assert_clean_int(count, sco_temp);

      // Generate the type check.
      const int sco_offset = in_bytes(Klass::super_check_offset_offset());
      __ ldrw(sco_temp, Address(dst_klass, sco_offset));

      // Smashes rscratch1, rscratch2
      generate_type_check(scratch_src_klass, sco_temp, dst_klass, L_plain_copy);

      // Fetch destination element klass from the ObjArrayKlass header.
      int ek_offset = in_bytes(ObjArrayKlass::element_klass_offset());
      __ ldr(dst_klass, Address(dst_klass, ek_offset));
      __ ldrw(sco_temp, Address(dst_klass, sco_offset));

      // the checkcast_copy loop needs two extra arguments:
      assert(c_rarg3 == sco_temp, "#3 already in place");
      // Set up arguments for checkcast_copy_entry.
      __ mov(c_rarg4, dst_klass);  // dst.klass.element_klass
      __ b(RuntimeAddress(checkcast_copy_entry));
    }

  __ BIND(L_failed);
    __ mov(r0, -1);
    __ leave();   // required for proper stackwalking of RuntimeStub frame
    __ ret(lr);

    return start;
  }

  //
  // Generate stub for array fill. If "aligned" is true, the
  // "to" address is assumed to be heapword aligned.
  //
  // Arguments for generated stub:
  //   to:    c_rarg0
  //   value: c_rarg1
  //   count: c_rarg2 treated as signed
  //
  address generate_fill(BasicType t, bool aligned, const char *name) {
    __ align(CodeEntryAlignment);
    StubCodeMark mark(this, "StubRoutines", name);
    address start = __ pc();

    BLOCK_COMMENT("Entry:");

    const Register to        = c_rarg0;  // source array address
    const Register value     = c_rarg1;  // value
    const Register count     = c_rarg2;  // elements count

    const Register bz_base = r10;        // base for block_zero routine
    const Register cnt_words = r11;      // temp register

    __ enter();

    Label L_fill_elements, L_exit1;

    int shift = -1;
    switch (t) {
      case T_BYTE:
        shift = 0;
        __ cmpw(count, 8 >> shift); // Short arrays (< 8 bytes) fill by element
        __ bfi(value, value, 8, 8);   // 8 bit -> 16 bit
        __ bfi(value, value, 16, 16); // 16 bit -> 32 bit
        __ br(Assembler::LO, L_fill_elements);
        break;
      case T_SHORT:
        shift = 1;
        __ cmpw(count, 8 >> shift); // Short arrays (< 8 bytes) fill by element
        __ bfi(value, value, 16, 16); // 16 bit -> 32 bit
        __ br(Assembler::LO, L_fill_elements);
        break;
      case T_INT:
        shift = 2;
        __ cmpw(count, 8 >> shift); // Short arrays (< 8 bytes) fill by element
        __ br(Assembler::LO, L_fill_elements);
        break;
      default: ShouldNotReachHere();
    }

    // Align source address at 8 bytes address boundary.
    Label L_skip_align1, L_skip_align2, L_skip_align4;
    if (!aligned) {
      switch (t) {
        case T_BYTE:
          // One byte misalignment happens only for byte arrays.
          __ tbz(to, 0, L_skip_align1);
          __ strb(value, Address(__ post(to, 1)));
          __ subw(count, count, 1);
          __ bind(L_skip_align1);
          // Fallthrough
        case T_SHORT:
          // Two bytes misalignment happens only for byte and short (char) arrays.
          __ tbz(to, 1, L_skip_align2);
          __ strh(value, Address(__ post(to, 2)));
          __ subw(count, count, 2 >> shift);
          __ bind(L_skip_align2);
          // Fallthrough
        case T_INT:
          // Align to 8 bytes, we know we are 4 byte aligned to start.
          __ tbz(to, 2, L_skip_align4);
          __ strw(value, Address(__ post(to, 4)));
          __ subw(count, count, 4 >> shift);
          __ bind(L_skip_align4);
          break;
        default: ShouldNotReachHere();
      }
    }

    //
    //  Fill large chunks
    //
    __ lsrw(cnt_words, count, 3 - shift); // number of words
    __ bfi(value, value, 32, 32);         // 32 bit -> 64 bit
    __ subw(count, count, cnt_words, Assembler::LSL, 3 - shift);
    if (UseBlockZeroing) {
      Label non_block_zeroing, rest;
      // If the fill value is zero we can use the fast zero_words().
      __ cbnz(value, non_block_zeroing);
      __ mov(bz_base, to);
      __ add(to, to, cnt_words, Assembler::LSL, LogBytesPerWord);
      __ zero_words(bz_base, cnt_words);
      __ b(rest);
      __ bind(non_block_zeroing);
      __ fill_words(to, cnt_words, value);
      __ bind(rest);
    } else {
      __ fill_words(to, cnt_words, value);
    }

    // Remaining count is less than 8 bytes. Fill it by a single store.
    // Note that the total length is no less than 8 bytes.
    if (t == T_BYTE || t == T_SHORT) {
      Label L_exit1;
      __ cbzw(count, L_exit1);
      __ add(to, to, count, Assembler::LSL, shift); // points to the end
      __ str(value, Address(to, -8));    // overwrite some elements
      __ bind(L_exit1);
      __ leave();
      __ ret(lr);
    }

    // Handle copies less than 8 bytes.
    Label L_fill_2, L_fill_4, L_exit2;
    __ bind(L_fill_elements);
    switch (t) {
      case T_BYTE:
        __ tbz(count, 0, L_fill_2);
        __ strb(value, Address(__ post(to, 1)));
        __ bind(L_fill_2);
        __ tbz(count, 1, L_fill_4);
        __ strh(value, Address(__ post(to, 2)));
        __ bind(L_fill_4);
        __ tbz(count, 2, L_exit2);
        __ strw(value, Address(to));
        break;
      case T_SHORT:
        __ tbz(count, 0, L_fill_4);
        __ strh(value, Address(__ post(to, 2)));
        __ bind(L_fill_4);
        __ tbz(count, 1, L_exit2);
        __ strw(value, Address(to));
        break;
      case T_INT:
        __ cbzw(count, L_exit2);
        __ strw(value, Address(to));
        break;
      default: ShouldNotReachHere();
    }
    __ bind(L_exit2);
    __ leave();
    __ ret(lr);
    return start;
  }

  address generate_data_cache_writeback() {
    const Register line        = c_rarg0;  // address of line to write back

    __ align(CodeEntryAlignment);

    StubCodeMark mark(this, "StubRoutines", "_data_cache_writeback");

    address start = __ pc();
    __ enter();
    __ cache_wb(Address(line, 0));
    __ leave();
    __ ret(lr);

    return start;
  }

  address generate_data_cache_writeback_sync() {
    const Register is_pre     = c_rarg0;  // pre or post sync

    __ align(CodeEntryAlignment);

    StubCodeMark mark(this, "StubRoutines", "_data_cache_writeback_sync");

    // pre wbsync is a no-op
    // post wbsync translates to an sfence

    Label skip;
    address start = __ pc();
    __ enter();
    __ cbnz(is_pre, skip);
    __ cache_wbsync(false);
    __ bind(skip);
    __ leave();
    __ ret(lr);

    return start;
  }

  void generate_arraycopy_stubs() {
    address entry;
    address entry_jbyte_arraycopy;
    address entry_jshort_arraycopy;
    address entry_jint_arraycopy;
    address entry_oop_arraycopy;
    address entry_jlong_arraycopy;
    address entry_checkcast_arraycopy;

    generate_copy_longs(copy_f, r0, r1, rscratch2, copy_forwards);
    generate_copy_longs(copy_b, r0, r1, rscratch2, copy_backwards);

    StubRoutines::aarch64::_zero_blocks = generate_zero_blocks();

    //*** jbyte
    // Always need aligned and unaligned versions
    StubRoutines::_jbyte_disjoint_arraycopy         = generate_disjoint_byte_copy(false, &entry,
                                                                                  "jbyte_disjoint_arraycopy");
    StubRoutines::_jbyte_arraycopy                  = generate_conjoint_byte_copy(false, entry,
                                                                                  &entry_jbyte_arraycopy,
                                                                                  "jbyte_arraycopy");
    StubRoutines::_arrayof_jbyte_disjoint_arraycopy = generate_disjoint_byte_copy(true, &entry,
                                                                                  "arrayof_jbyte_disjoint_arraycopy");
    StubRoutines::_arrayof_jbyte_arraycopy          = generate_conjoint_byte_copy(true, entry, NULL,
                                                                                  "arrayof_jbyte_arraycopy");

    //*** jshort
    // Always need aligned and unaligned versions
    StubRoutines::_jshort_disjoint_arraycopy         = generate_disjoint_short_copy(false, &entry,
                                                                                    "jshort_disjoint_arraycopy");
    StubRoutines::_jshort_arraycopy                  = generate_conjoint_short_copy(false, entry,
                                                                                    &entry_jshort_arraycopy,
                                                                                    "jshort_arraycopy");
    StubRoutines::_arrayof_jshort_disjoint_arraycopy = generate_disjoint_short_copy(true, &entry,
                                                                                    "arrayof_jshort_disjoint_arraycopy");
    StubRoutines::_arrayof_jshort_arraycopy          = generate_conjoint_short_copy(true, entry, NULL,
                                                                                    "arrayof_jshort_arraycopy");

    //*** jint
    // Aligned versions
    StubRoutines::_arrayof_jint_disjoint_arraycopy = generate_disjoint_int_copy(true, &entry,
                                                                                "arrayof_jint_disjoint_arraycopy");
    StubRoutines::_arrayof_jint_arraycopy          = generate_conjoint_int_copy(true, entry, &entry_jint_arraycopy,
                                                                                "arrayof_jint_arraycopy");
    // In 64 bit we need both aligned and unaligned versions of jint arraycopy.
    // entry_jint_arraycopy always points to the unaligned version
    StubRoutines::_jint_disjoint_arraycopy         = generate_disjoint_int_copy(false, &entry,
                                                                                "jint_disjoint_arraycopy");
    StubRoutines::_jint_arraycopy                  = generate_conjoint_int_copy(false, entry,
                                                                                &entry_jint_arraycopy,
                                                                                "jint_arraycopy");

    //*** jlong
    // It is always aligned
    StubRoutines::_arrayof_jlong_disjoint_arraycopy = generate_disjoint_long_copy(true, &entry,
                                                                                  "arrayof_jlong_disjoint_arraycopy");
    StubRoutines::_arrayof_jlong_arraycopy          = generate_conjoint_long_copy(true, entry, &entry_jlong_arraycopy,
                                                                                  "arrayof_jlong_arraycopy");
    StubRoutines::_jlong_disjoint_arraycopy         = StubRoutines::_arrayof_jlong_disjoint_arraycopy;
    StubRoutines::_jlong_arraycopy                  = StubRoutines::_arrayof_jlong_arraycopy;

    //*** oops
    {
      // With compressed oops we need unaligned versions; notice that
      // we overwrite entry_oop_arraycopy.
      bool aligned = !UseCompressedOops;

      StubRoutines::_arrayof_oop_disjoint_arraycopy
        = generate_disjoint_oop_copy(aligned, &entry, "arrayof_oop_disjoint_arraycopy",
                                     /*dest_uninitialized*/false);
      StubRoutines::_arrayof_oop_arraycopy
        = generate_conjoint_oop_copy(aligned, entry, &entry_oop_arraycopy, "arrayof_oop_arraycopy",
                                     /*dest_uninitialized*/false);
      // Aligned versions without pre-barriers
      StubRoutines::_arrayof_oop_disjoint_arraycopy_uninit
        = generate_disjoint_oop_copy(aligned, &entry, "arrayof_oop_disjoint_arraycopy_uninit",
                                     /*dest_uninitialized*/true);
      StubRoutines::_arrayof_oop_arraycopy_uninit
        = generate_conjoint_oop_copy(aligned, entry, NULL, "arrayof_oop_arraycopy_uninit",
                                     /*dest_uninitialized*/true);
    }

    StubRoutines::_oop_disjoint_arraycopy            = StubRoutines::_arrayof_oop_disjoint_arraycopy;
    StubRoutines::_oop_arraycopy                     = StubRoutines::_arrayof_oop_arraycopy;
    StubRoutines::_oop_disjoint_arraycopy_uninit     = StubRoutines::_arrayof_oop_disjoint_arraycopy_uninit;
    StubRoutines::_oop_arraycopy_uninit              = StubRoutines::_arrayof_oop_arraycopy_uninit;

    StubRoutines::_checkcast_arraycopy        = generate_checkcast_copy("checkcast_arraycopy", &entry_checkcast_arraycopy);
    StubRoutines::_checkcast_arraycopy_uninit = generate_checkcast_copy("checkcast_arraycopy_uninit", NULL,
                                                                        /*dest_uninitialized*/true);

    StubRoutines::_unsafe_arraycopy    = generate_unsafe_copy("unsafe_arraycopy",
                                                              entry_jbyte_arraycopy,
                                                              entry_jshort_arraycopy,
                                                              entry_jint_arraycopy,
                                                              entry_jlong_arraycopy);

    StubRoutines::_generic_arraycopy   = generate_generic_copy("generic_arraycopy",
                                                               entry_jbyte_arraycopy,
                                                               entry_jshort_arraycopy,
                                                               entry_jint_arraycopy,
                                                               entry_oop_arraycopy,
                                                               entry_jlong_arraycopy,
                                                               entry_checkcast_arraycopy);

    StubRoutines::_jbyte_fill = generate_fill(T_BYTE, false, "jbyte_fill");
    StubRoutines::_jshort_fill = generate_fill(T_SHORT, false, "jshort_fill");
    StubRoutines::_jint_fill = generate_fill(T_INT, false, "jint_fill");
    StubRoutines::_arrayof_jbyte_fill = generate_fill(T_BYTE, true, "arrayof_jbyte_fill");
    StubRoutines::_arrayof_jshort_fill = generate_fill(T_SHORT, true, "arrayof_jshort_fill");
    StubRoutines::_arrayof_jint_fill = generate_fill(T_INT, true, "arrayof_jint_fill");
  }

  void generate_math_stubs() { Unimplemented(); }

  // Arguments:
  //
  // Inputs:
  //   c_rarg0   - source byte array address
  //   c_rarg1   - destination byte array address
  //   c_rarg2   - K (key) in little endian int array
  //
  address generate_aescrypt_encryptBlock() {
    __ align(CodeEntryAlignment);
    StubCodeMark mark(this, "StubRoutines", "aescrypt_encryptBlock");

    const Register from        = c_rarg0;  // source array address
    const Register to          = c_rarg1;  // destination array address
    const Register key         = c_rarg2;  // key array address
    const Register keylen      = rscratch1;

    address start = __ pc();
    __ enter();

    __ ldrw(keylen, Address(key, arrayOopDesc::length_offset_in_bytes() - arrayOopDesc::base_offset_in_bytes(T_INT)));

    __ aesenc_loadkeys(key, keylen);
    __ aesecb_encrypt(from, to, keylen);

    __ mov(r0, 0);

    __ leave();
    __ ret(lr);

    return start;
  }

  // Arguments:
  //
  // Inputs:
  //   c_rarg0   - source byte array address
  //   c_rarg1   - destination byte array address
  //   c_rarg2   - K (key) in little endian int array
  //
  address generate_aescrypt_decryptBlock() {
    assert(UseAES, "need AES cryptographic extension support");
    __ align(CodeEntryAlignment);
    StubCodeMark mark(this, "StubRoutines", "aescrypt_decryptBlock");
    Label L_doLast;

    const Register from        = c_rarg0;  // source array address
    const Register to          = c_rarg1;  // destination array address
    const Register key         = c_rarg2;  // key array address
    const Register keylen      = rscratch1;

    address start = __ pc();
    __ enter(); // required for proper stackwalking of RuntimeStub frame

    __ ldrw(keylen, Address(key, arrayOopDesc::length_offset_in_bytes() - arrayOopDesc::base_offset_in_bytes(T_INT)));

    __ aesecb_decrypt(from, to, key, keylen);

    __ mov(r0, 0);

    __ leave();
    __ ret(lr);

    return start;
  }

  // Arguments:
  //
  // Inputs:
  //   c_rarg0   - source byte array address
  //   c_rarg1   - destination byte array address
  //   c_rarg2   - K (key) in little endian int array
  //   c_rarg3   - r vector byte array address
  //   c_rarg4   - input length
  //
  // Output:
  //   x0        - input length
  //
  address generate_cipherBlockChaining_encryptAESCrypt() {
    assert(UseAES, "need AES cryptographic extension support");
    __ align(CodeEntryAlignment);
    StubCodeMark mark(this, "StubRoutines", "cipherBlockChaining_encryptAESCrypt");

    Label L_loadkeys_44, L_loadkeys_52, L_aes_loop, L_rounds_44, L_rounds_52;

    const Register from        = c_rarg0;  // source array address
    const Register to          = c_rarg1;  // destination array address
    const Register key         = c_rarg2;  // key array address
    const Register rvec        = c_rarg3;  // r byte array initialized from initvector array address
                                           // and left with the results of the last encryption block
    const Register len_reg     = c_rarg4;  // src len (must be multiple of blocksize 16)
    const Register keylen      = rscratch1;

    address start = __ pc();

      __ enter();

      __ movw(rscratch2, len_reg);

      __ ldrw(keylen, Address(key, arrayOopDesc::length_offset_in_bytes() - arrayOopDesc::base_offset_in_bytes(T_INT)));

      __ ld1(v0, __ T16B, rvec);

      __ cmpw(keylen, 52);
      __ br(Assembler::CC, L_loadkeys_44);
      __ br(Assembler::EQ, L_loadkeys_52);

      __ ld1(v17, v18, __ T16B, __ post(key, 32));
      __ rev32(v17, __ T16B, v17);
      __ rev32(v18, __ T16B, v18);
    __ BIND(L_loadkeys_52);
      __ ld1(v19, v20, __ T16B, __ post(key, 32));
      __ rev32(v19, __ T16B, v19);
      __ rev32(v20, __ T16B, v20);
    __ BIND(L_loadkeys_44);
      __ ld1(v21, v22, v23, v24, __ T16B, __ post(key, 64));
      __ rev32(v21, __ T16B, v21);
      __ rev32(v22, __ T16B, v22);
      __ rev32(v23, __ T16B, v23);
      __ rev32(v24, __ T16B, v24);
      __ ld1(v25, v26, v27, v28, __ T16B, __ post(key, 64));
      __ rev32(v25, __ T16B, v25);
      __ rev32(v26, __ T16B, v26);
      __ rev32(v27, __ T16B, v27);
      __ rev32(v28, __ T16B, v28);
      __ ld1(v29, v30, v31, __ T16B, key);
      __ rev32(v29, __ T16B, v29);
      __ rev32(v30, __ T16B, v30);
      __ rev32(v31, __ T16B, v31);

    __ BIND(L_aes_loop);
      __ ld1(v1, __ T16B, __ post(from, 16));
      __ eor(v0, __ T16B, v0, v1);

      __ br(Assembler::CC, L_rounds_44);
      __ br(Assembler::EQ, L_rounds_52);

      __ aese(v0, v17); __ aesmc(v0, v0);
      __ aese(v0, v18); __ aesmc(v0, v0);
    __ BIND(L_rounds_52);
      __ aese(v0, v19); __ aesmc(v0, v0);
      __ aese(v0, v20); __ aesmc(v0, v0);
    __ BIND(L_rounds_44);
      __ aese(v0, v21); __ aesmc(v0, v0);
      __ aese(v0, v22); __ aesmc(v0, v0);
      __ aese(v0, v23); __ aesmc(v0, v0);
      __ aese(v0, v24); __ aesmc(v0, v0);
      __ aese(v0, v25); __ aesmc(v0, v0);
      __ aese(v0, v26); __ aesmc(v0, v0);
      __ aese(v0, v27); __ aesmc(v0, v0);
      __ aese(v0, v28); __ aesmc(v0, v0);
      __ aese(v0, v29); __ aesmc(v0, v0);
      __ aese(v0, v30);
      __ eor(v0, __ T16B, v0, v31);

      __ st1(v0, __ T16B, __ post(to, 16));

      __ subw(len_reg, len_reg, 16);
      __ cbnzw(len_reg, L_aes_loop);

      __ st1(v0, __ T16B, rvec);

      __ mov(r0, rscratch2);

      __ leave();
      __ ret(lr);

      return start;
  }

  // Arguments:
  //
  // Inputs:
  //   c_rarg0   - source byte array address
  //   c_rarg1   - destination byte array address
  //   c_rarg2   - K (key) in little endian int array
  //   c_rarg3   - r vector byte array address
  //   c_rarg4   - input length
  //
  // Output:
  //   r0        - input length
  //
  address generate_cipherBlockChaining_decryptAESCrypt() {
    assert(UseAES, "need AES cryptographic extension support");
    __ align(CodeEntryAlignment);
    StubCodeMark mark(this, "StubRoutines", "cipherBlockChaining_decryptAESCrypt");

    Label L_loadkeys_44, L_loadkeys_52, L_aes_loop, L_rounds_44, L_rounds_52;

    const Register from        = c_rarg0;  // source array address
    const Register to          = c_rarg1;  // destination array address
    const Register key         = c_rarg2;  // key array address
    const Register rvec        = c_rarg3;  // r byte array initialized from initvector array address
                                           // and left with the results of the last encryption block
    const Register len_reg     = c_rarg4;  // src len (must be multiple of blocksize 16)
    const Register keylen      = rscratch1;

    address start = __ pc();

      __ enter();

      __ movw(rscratch2, len_reg);

      __ ldrw(keylen, Address(key, arrayOopDesc::length_offset_in_bytes() - arrayOopDesc::base_offset_in_bytes(T_INT)));

      __ ld1(v2, __ T16B, rvec);

      __ ld1(v31, __ T16B, __ post(key, 16));
      __ rev32(v31, __ T16B, v31);

      __ cmpw(keylen, 52);
      __ br(Assembler::CC, L_loadkeys_44);
      __ br(Assembler::EQ, L_loadkeys_52);

      __ ld1(v17, v18, __ T16B, __ post(key, 32));
      __ rev32(v17, __ T16B, v17);
      __ rev32(v18, __ T16B, v18);
    __ BIND(L_loadkeys_52);
      __ ld1(v19, v20, __ T16B, __ post(key, 32));
      __ rev32(v19, __ T16B, v19);
      __ rev32(v20, __ T16B, v20);
    __ BIND(L_loadkeys_44);
      __ ld1(v21, v22, v23, v24, __ T16B, __ post(key, 64));
      __ rev32(v21, __ T16B, v21);
      __ rev32(v22, __ T16B, v22);
      __ rev32(v23, __ T16B, v23);
      __ rev32(v24, __ T16B, v24);
      __ ld1(v25, v26, v27, v28, __ T16B, __ post(key, 64));
      __ rev32(v25, __ T16B, v25);
      __ rev32(v26, __ T16B, v26);
      __ rev32(v27, __ T16B, v27);
      __ rev32(v28, __ T16B, v28);
      __ ld1(v29, v30, __ T16B, key);
      __ rev32(v29, __ T16B, v29);
      __ rev32(v30, __ T16B, v30);

    __ BIND(L_aes_loop);
      __ ld1(v0, __ T16B, __ post(from, 16));
      __ orr(v1, __ T16B, v0, v0);

      __ br(Assembler::CC, L_rounds_44);
      __ br(Assembler::EQ, L_rounds_52);

      __ aesd(v0, v17); __ aesimc(v0, v0);
      __ aesd(v0, v18); __ aesimc(v0, v0);
    __ BIND(L_rounds_52);
      __ aesd(v0, v19); __ aesimc(v0, v0);
      __ aesd(v0, v20); __ aesimc(v0, v0);
    __ BIND(L_rounds_44);
      __ aesd(v0, v21); __ aesimc(v0, v0);
      __ aesd(v0, v22); __ aesimc(v0, v0);
      __ aesd(v0, v23); __ aesimc(v0, v0);
      __ aesd(v0, v24); __ aesimc(v0, v0);
      __ aesd(v0, v25); __ aesimc(v0, v0);
      __ aesd(v0, v26); __ aesimc(v0, v0);
      __ aesd(v0, v27); __ aesimc(v0, v0);
      __ aesd(v0, v28); __ aesimc(v0, v0);
      __ aesd(v0, v29); __ aesimc(v0, v0);
      __ aesd(v0, v30);
      __ eor(v0, __ T16B, v0, v31);
      __ eor(v0, __ T16B, v0, v2);

      __ st1(v0, __ T16B, __ post(to, 16));
      __ orr(v2, __ T16B, v1, v1);

      __ subw(len_reg, len_reg, 16);
      __ cbnzw(len_reg, L_aes_loop);

      __ st1(v2, __ T16B, rvec);

      __ mov(r0, rscratch2);

      __ leave();
      __ ret(lr);

    return start;
  }

  // CTR AES crypt.
  // Arguments:
  //
  // Inputs:
  //   c_rarg0   - source byte array address
  //   c_rarg1   - destination byte array address
  //   c_rarg2   - K (key) in little endian int array
  //   c_rarg3   - counter vector byte array address
  //   c_rarg4   - input length
  //   c_rarg5   - saved encryptedCounter start
  //   c_rarg6   - saved used length
  //
  // Output:
  //   r0       - input length
  //
  address generate_counterMode_AESCrypt() {
    const Register in = c_rarg0;
    const Register out = c_rarg1;
    const Register key = c_rarg2;
    const Register counter = c_rarg3;
    const Register saved_len = c_rarg4, len = r10;
    const Register saved_encrypted_ctr = c_rarg5;
    const Register used_ptr = c_rarg6, used = r12;

    const Register offset = r7;
    const Register keylen = r11;

    const unsigned char block_size = 16;
    const int bulk_width = 4;
    // NB: bulk_width can be 4 or 8. 8 gives slightly faster
    // performance with larger data sizes, but it also means that the
    // fast path isn't used until you have at least 8 blocks, and up
    // to 127 bytes of data will be executed on the slow path. For
    // that reason, and also so as not to blow away too much icache, 4
    // blocks seems like a sensible compromise.

    // Algorithm:
    //
    //    if (len == 0) {
    //        goto DONE;
    //    }
    //    int result = len;
    //    do {
    //        if (used >= blockSize) {
    //            if (len >= bulk_width * blockSize) {
    //                CTR_large_block();
    //                if (len == 0)
    //                    goto DONE;
    //            }
    //            for (;;) {
    //                16ByteVector v0 = counter;
    //                embeddedCipher.encryptBlock(v0, 0, encryptedCounter, 0);
    //                used = 0;
    //                if (len < blockSize)
    //                    break;    /* goto NEXT */
    //                16ByteVector v1 = load16Bytes(in, offset);
    //                v1 = v1 ^ encryptedCounter;
    //                store16Bytes(out, offset);
    //                used = blockSize;
    //                offset += blockSize;
    //                len -= blockSize;
    //                if (len == 0)
    //                    goto DONE;
    //            }
    //        }
    //      NEXT:
    //        out[outOff++] = (byte)(in[inOff++] ^ encryptedCounter[used++]);
    //        len--;
    //    } while (len != 0);
    //  DONE:
    //    return result;
    //
    // CTR_large_block()
    //    Wide bulk encryption of whole blocks.

    __ align(CodeEntryAlignment);
    StubCodeMark mark(this, "StubRoutines", "counterMode_AESCrypt");
    const address start = __ pc();
    __ enter();

    Label DONE, CTR_large_block, large_block_return;
    __ ldrw(used, Address(used_ptr));
    __ cbzw(saved_len, DONE);

    __ mov(len, saved_len);
    __ mov(offset, 0);

    // Compute #rounds for AES based on the length of the key array
    __ ldrw(keylen, Address(key, arrayOopDesc::length_offset_in_bytes() - arrayOopDesc::base_offset_in_bytes(T_INT)));

    __ aesenc_loadkeys(key, keylen);

    {
      Label L_CTR_loop, NEXT;

      __ bind(L_CTR_loop);

      __ cmp(used, block_size);
      __ br(__ LO, NEXT);

      // Maybe we have a lot of data
      __ subsw(rscratch1, len, bulk_width * block_size);
      __ br(__ HS, CTR_large_block);
      __ BIND(large_block_return);
      __ cbzw(len, DONE);

      // Setup the counter
      __ movi(v4, __ T4S, 0);
      __ movi(v5, __ T4S, 1);
      __ ins(v4, __ S, v5, 3, 3); // v4 contains { 0, 0, 0, 1 }

      __ ld1(v0, __ T16B, counter); // Load the counter into v0
      __ rev32(v16, __ T16B, v0);
      __ addv(v16, __ T4S, v16, v4);
      __ rev32(v16, __ T16B, v16);
      __ st1(v16, __ T16B, counter); // Save the incremented counter back

      {
        // We have fewer than bulk_width blocks of data left. Encrypt
        // them one by one until there is less than a full block
        // remaining, being careful to save both the encrypted counter
        // and the counter.

        Label inner_loop;
        __ bind(inner_loop);
        // Counter to encrypt is in v0
        __ aesecb_encrypt(noreg, noreg, keylen);
        __ st1(v0, __ T16B, saved_encrypted_ctr);

        // Do we have a remaining full block?

        __ mov(used, 0);
        __ cmp(len, block_size);
        __ br(__ LO, NEXT);

        // Yes, we have a full block
        __ ldrq(v1, Address(in, offset));
        __ eor(v1, __ T16B, v1, v0);
        __ strq(v1, Address(out, offset));
        __ mov(used, block_size);
        __ add(offset, offset, block_size);

        __ subw(len, len, block_size);
        __ cbzw(len, DONE);

        // Increment the counter, store it back
        __ orr(v0, __ T16B, v16, v16);
        __ rev32(v16, __ T16B, v16);
        __ addv(v16, __ T4S, v16, v4);
        __ rev32(v16, __ T16B, v16);
        __ st1(v16, __ T16B, counter); // Save the incremented counter back

        __ b(inner_loop);
      }

      __ BIND(NEXT);

      // Encrypt a single byte, and loop.
      // We expect this to be a rare event.
      __ ldrb(rscratch1, Address(in, offset));
      __ ldrb(rscratch2, Address(saved_encrypted_ctr, used));
      __ eor(rscratch1, rscratch1, rscratch2);
      __ strb(rscratch1, Address(out, offset));
      __ add(offset, offset, 1);
      __ add(used, used, 1);
      __ subw(len, len,1);
      __ cbnzw(len, L_CTR_loop);
    }

    __ bind(DONE);
    __ strw(used, Address(used_ptr));
    __ mov(r0, saved_len);

    __ leave(); // required for proper stackwalking of RuntimeStub frame
    __ ret(lr);

    // Bulk encryption

    __ BIND (CTR_large_block);
    assert(bulk_width == 4 || bulk_width == 8, "must be");

    if (bulk_width == 8) {
      __ sub(sp, sp, 4 * 16);
      __ st1(v12, v13, v14, v15, __ T16B, Address(sp));
    }
    __ sub(sp, sp, 4 * 16);
    __ st1(v8, v9, v10, v11, __ T16B, Address(sp));
    RegSet saved_regs = (RegSet::of(in, out, offset)
                         + RegSet::of(saved_encrypted_ctr, used_ptr, len));
    __ push(saved_regs, sp);
    __ andr(len, len, -16 * bulk_width);  // 8/4 encryptions, 16 bytes per encryption
    __ add(in, in, offset);
    __ add(out, out, offset);

    // Keys should already be loaded into the correct registers

    __ ld1(v0, __ T16B, counter); // v0 contains the first counter
    __ rev32(v16, __ T16B, v0); // v16 contains byte-reversed counter

    // AES/CTR loop
    {
      Label L_CTR_loop;
      __ BIND(L_CTR_loop);

      // Setup the counters
      __ movi(v8, __ T4S, 0);
      __ movi(v9, __ T4S, 1);
      __ ins(v8, __ S, v9, 3, 3); // v8 contains { 0, 0, 0, 1 }

      for (FloatRegister f = v0; f < v0 + bulk_width; f++) {
        __ rev32(f, __ T16B, v16);
        __ addv(v16, __ T4S, v16, v8);
      }

      __ ld1(v8, v9, v10, v11, __ T16B, __ post(in, 4 * 16));

      // Encrypt the counters
      __ aesecb_encrypt(noreg, noreg, keylen, v0, bulk_width);

      if (bulk_width == 8) {
        __ ld1(v12, v13, v14, v15, __ T16B, __ post(in, 4 * 16));
      }

      // XOR the encrypted counters with the inputs
      for (int i = 0; i < bulk_width; i++) {
        __ eor(v0 + i, __ T16B, v0 + i, v8 + i);
      }

      // Write the encrypted data
      __ st1(v0, v1, v2, v3, __ T16B, __ post(out, 4 * 16));
      if (bulk_width == 8) {
        __ st1(v4, v5, v6, v7, __ T16B, __ post(out, 4 * 16));
      }

      __ subw(len, len, 16 * bulk_width);
      __ cbnzw(len, L_CTR_loop);
    }

    // Save the counter back where it goes
    __ rev32(v16, __ T16B, v16);
    __ st1(v16, __ T16B, counter);

    __ pop(saved_regs, sp);

    __ ld1(v8, v9, v10, v11, __ T16B, __ post(sp, 4 * 16));
    if (bulk_width == 8) {
      __ ld1(v12, v13, v14, v15, __ T16B, __ post(sp, 4 * 16));
    }

    __ andr(rscratch1, len, -16 * bulk_width);
    __ sub(len, len, rscratch1);
    __ add(offset, offset, rscratch1);
    __ mov(used, 16);
    __ strw(used, Address(used_ptr));
    __ b(large_block_return);

    return start;
  }

  // Vector AES Galois Counter Mode implementation. Parameters:
  //
  // in = c_rarg0
  // len = c_rarg1
  // ct = c_rarg2 - ciphertext that ghash will read (in for encrypt, out for decrypt)
  // out = c_rarg3
  // key = c_rarg4
  // state = c_rarg5 - GHASH.state
  // subkeyHtbl = c_rarg6 - powers of H
  // subkeyHtbl_48_entries = c_rarg7 (not used)
  // counter = [sp, #0] pointer to 16 bytes of CTR
  // return - number of processed bytes
  address generate_galoisCounterMode_AESCrypt() {
    address ghash_polynomial = __ pc();
    __ emit_int64(0x87);  // The low-order bits of the field
                          // polynomial (i.e. p = z^7+z^2+z+1)
                          // repeated in the low and high parts of a
                          // 128-bit vector
    __ emit_int64(0x87);

    __ align(CodeEntryAlignment);
     StubCodeMark mark(this, "StubRoutines", "galoisCounterMode_AESCrypt");
    address start = __ pc();
    __ enter();

    const Register in = c_rarg0;
    const Register len = c_rarg1;
    const Register ct = c_rarg2;
    const Register out = c_rarg3;
    // and updated with the incremented counter in the end

    const Register key = c_rarg4;
    const Register state = c_rarg5;

    const Register subkeyHtbl = c_rarg6;

    // Pointer to CTR is passed on the stack before the (fp, lr) pair.
    const Address counter_mem(sp, 2 * wordSize);
    const Register counter = c_rarg7;
    __ ldr(counter, counter_mem);

    const Register keylen = r10;
    // Save state before entering routine
    __ sub(sp, sp, 4 * 16);
    __ st1(v12, v13, v14, v15, __ T16B, Address(sp));
    __ sub(sp, sp, 4 * 16);
    __ st1(v8, v9, v10, v11, __ T16B, Address(sp));

    // __ andr(len, len, -512);
    __ andr(len, len, -16 * 8);  // 8 encryptions, 16 bytes per encryption
    __ str(len, __ pre(sp, -2 * wordSize));

    Label DONE;
    __ cbz(len, DONE);

    // Compute #rounds for AES based on the length of the key array
    __ ldrw(keylen, Address(key, arrayOopDesc::length_offset_in_bytes() - arrayOopDesc::base_offset_in_bytes(T_INT)));

    __ aesenc_loadkeys(key, keylen);
    __ ld1(v0, __ T16B, counter); // v0 contains the first counter
    __ rev32(v16, __ T16B, v0); // v16 contains byte-reversed counter

    // AES/CTR loop
    {
      Label L_CTR_loop;
      __ BIND(L_CTR_loop);

      // Setup the counters
      __ movi(v8, __ T4S, 0);
      __ movi(v9, __ T4S, 1);
      __ ins(v8, __ S, v9, 3, 3); // v8 contains { 0, 0, 0, 1 }
      for (FloatRegister f = v0; f < v8; f++) {
        __ rev32(f, __ T16B, v16);
        __ addv(v16, __ T4S, v16, v8);
      }

      __ ld1(v8, v9, v10, v11, __ T16B, __ post(in, 4 * 16));

      // Encrypt the counters
      __ aesecb_encrypt(noreg, noreg, keylen, v0, /*unrolls*/8);

      __ ld1(v12, v13, v14, v15, __ T16B, __ post(in, 4 * 16));

      // XOR the encrypted counters with the inputs
      for (int i = 0; i < 8; i++) {
        __ eor(v0 + i, __ T16B, v0 + i, v8 + i);
      }
      __ st1(v0, v1, v2, v3, __ T16B, __ post(out, 4 * 16));
      __ st1(v4, v5, v6, v7, __ T16B, __ post(out, 4 * 16));

      __ subw(len, len, 16 * 8);
      __ cbnzw(len, L_CTR_loop);
    }

    __ rev32(v16, __ T16B, v16);
    __ st1(v16, __ T16B, counter);

    __ ldr(len, Address(sp));
    __ lsr(len, len, exact_log2(16));  // We want the count of blocks

    // GHASH/CTR loop
    __ ghash_processBlocks_wide(ghash_polynomial, state, subkeyHtbl, ct,
                                len, /*unrolls*/4);

#ifdef ASSERT
    { Label L;
      __ cmp(len, (unsigned char)0);
      __ br(Assembler::EQ, L);
      __ stop("stubGenerator: abort");
      __ bind(L);
  }
#endif

  __ bind(DONE);
    // Return the number of bytes processed
    __ ldr(r0, __ post(sp, 2 * wordSize));

    __ ld1(v8, v9, v10, v11, __ T16B, __ post(sp, 4 * 16));
    __ ld1(v12, v13, v14, v15, __ T16B, __ post(sp, 4 * 16));

    __ leave(); // required for proper stackwalking of RuntimeStub frame
    __ ret(lr);
     return start;
  }

  // Arguments:
  //
  // Inputs:
  //   c_rarg0   - byte[]  source+offset
  //   c_rarg1   - int[]   SHA.state
  //   c_rarg2   - int     offset
  //   c_rarg3   - int     limit
  //
  address generate_md5_implCompress(bool multi_block, const char *name) {
    __ align(CodeEntryAlignment);
    StubCodeMark mark(this, "StubRoutines", name);
    address start = __ pc();

    Register buf       = c_rarg0;
    Register state     = c_rarg1;
    Register ofs       = c_rarg2;
    Register limit     = c_rarg3;
    Register a         = r4;
    Register b         = r5;
    Register c         = r6;
    Register d         = r7;
    Register rscratch3 = r10;
    Register rscratch4 = r11;

    Label keys;
    Label md5_loop;

    __ BIND(md5_loop);

    // Save hash values for addition after rounds
    __ ldrw(a, Address(state,  0));
    __ ldrw(b, Address(state,  4));
    __ ldrw(c, Address(state,  8));
    __ ldrw(d, Address(state, 12));

#define FF(r1, r2, r3, r4, k, s, t)              \
    __ eorw(rscratch3, r3, r4);                  \
    __ movw(rscratch2, t);                       \
    __ andw(rscratch3, rscratch3, r2);           \
    __ addw(rscratch4, r1, rscratch2);           \
    __ ldrw(rscratch1, Address(buf, k*4));       \
    __ eorw(rscratch3, rscratch3, r4);           \
    __ addw(rscratch3, rscratch3, rscratch1);    \
    __ addw(rscratch3, rscratch3, rscratch4);    \
    __ rorw(rscratch2, rscratch3, 32 - s);       \
    __ addw(r1, rscratch2, r2);

#define GG(r1, r2, r3, r4, k, s, t)              \
    __ eorw(rscratch2, r2, r3);                  \
    __ ldrw(rscratch1, Address(buf, k*4));       \
    __ andw(rscratch3, rscratch2, r4);           \
    __ movw(rscratch2, t);                       \
    __ eorw(rscratch3, rscratch3, r3);           \
    __ addw(rscratch4, r1, rscratch2);           \
    __ addw(rscratch3, rscratch3, rscratch1);    \
    __ addw(rscratch3, rscratch3, rscratch4);    \
    __ rorw(rscratch2, rscratch3, 32 - s);       \
    __ addw(r1, rscratch2, r2);

#define HH(r1, r2, r3, r4, k, s, t)              \
    __ eorw(rscratch3, r3, r4);                  \
    __ movw(rscratch2, t);                       \
    __ addw(rscratch4, r1, rscratch2);           \
    __ ldrw(rscratch1, Address(buf, k*4));       \
    __ eorw(rscratch3, rscratch3, r2);           \
    __ addw(rscratch3, rscratch3, rscratch1);    \
    __ addw(rscratch3, rscratch3, rscratch4);    \
    __ rorw(rscratch2, rscratch3, 32 - s);       \
    __ addw(r1, rscratch2, r2);

#define II(r1, r2, r3, r4, k, s, t)              \
    __ movw(rscratch3, t);                       \
    __ ornw(rscratch2, r2, r4);                  \
    __ addw(rscratch4, r1, rscratch3);           \
    __ ldrw(rscratch1, Address(buf, k*4));       \
    __ eorw(rscratch3, rscratch2, r3);           \
    __ addw(rscratch3, rscratch3, rscratch1);    \
    __ addw(rscratch3, rscratch3, rscratch4);    \
    __ rorw(rscratch2, rscratch3, 32 - s);       \
    __ addw(r1, rscratch2, r2);

    // Round 1
    FF(a, b, c, d,  0,  7, 0xd76aa478)
    FF(d, a, b, c,  1, 12, 0xe8c7b756)
    FF(c, d, a, b,  2, 17, 0x242070db)
    FF(b, c, d, a,  3, 22, 0xc1bdceee)
    FF(a, b, c, d,  4,  7, 0xf57c0faf)
    FF(d, a, b, c,  5, 12, 0x4787c62a)
    FF(c, d, a, b,  6, 17, 0xa8304613)
    FF(b, c, d, a,  7, 22, 0xfd469501)
    FF(a, b, c, d,  8,  7, 0x698098d8)
    FF(d, a, b, c,  9, 12, 0x8b44f7af)
    FF(c, d, a, b, 10, 17, 0xffff5bb1)
    FF(b, c, d, a, 11, 22, 0x895cd7be)
    FF(a, b, c, d, 12,  7, 0x6b901122)
    FF(d, a, b, c, 13, 12, 0xfd987193)
    FF(c, d, a, b, 14, 17, 0xa679438e)
    FF(b, c, d, a, 15, 22, 0x49b40821)

    // Round 2
    GG(a, b, c, d,  1,  5, 0xf61e2562)
    GG(d, a, b, c,  6,  9, 0xc040b340)
    GG(c, d, a, b, 11, 14, 0x265e5a51)
    GG(b, c, d, a,  0, 20, 0xe9b6c7aa)
    GG(a, b, c, d,  5,  5, 0xd62f105d)
    GG(d, a, b, c, 10,  9, 0x02441453)
    GG(c, d, a, b, 15, 14, 0xd8a1e681)
    GG(b, c, d, a,  4, 20, 0xe7d3fbc8)
    GG(a, b, c, d,  9,  5, 0x21e1cde6)
    GG(d, a, b, c, 14,  9, 0xc33707d6)
    GG(c, d, a, b,  3, 14, 0xf4d50d87)
    GG(b, c, d, a,  8, 20, 0x455a14ed)
    GG(a, b, c, d, 13,  5, 0xa9e3e905)
    GG(d, a, b, c,  2,  9, 0xfcefa3f8)
    GG(c, d, a, b,  7, 14, 0x676f02d9)
    GG(b, c, d, a, 12, 20, 0x8d2a4c8a)

    // Round 3
    HH(a, b, c, d,  5,  4, 0xfffa3942)
    HH(d, a, b, c,  8, 11, 0x8771f681)
    HH(c, d, a, b, 11, 16, 0x6d9d6122)
    HH(b, c, d, a, 14, 23, 0xfde5380c)
    HH(a, b, c, d,  1,  4, 0xa4beea44)
    HH(d, a, b, c,  4, 11, 0x4bdecfa9)
    HH(c, d, a, b,  7, 16, 0xf6bb4b60)
    HH(b, c, d, a, 10, 23, 0xbebfbc70)
    HH(a, b, c, d, 13,  4, 0x289b7ec6)
    HH(d, a, b, c,  0, 11, 0xeaa127fa)
    HH(c, d, a, b,  3, 16, 0xd4ef3085)
    HH(b, c, d, a,  6, 23, 0x04881d05)
    HH(a, b, c, d,  9,  4, 0xd9d4d039)
    HH(d, a, b, c, 12, 11, 0xe6db99e5)
    HH(c, d, a, b, 15, 16, 0x1fa27cf8)
    HH(b, c, d, a,  2, 23, 0xc4ac5665)

    // Round 4
    II(a, b, c, d,  0,  6, 0xf4292244)
    II(d, a, b, c,  7, 10, 0x432aff97)
    II(c, d, a, b, 14, 15, 0xab9423a7)
    II(b, c, d, a,  5, 21, 0xfc93a039)
    II(a, b, c, d, 12,  6, 0x655b59c3)
    II(d, a, b, c,  3, 10, 0x8f0ccc92)
    II(c, d, a, b, 10, 15, 0xffeff47d)
    II(b, c, d, a,  1, 21, 0x85845dd1)
    II(a, b, c, d,  8,  6, 0x6fa87e4f)
    II(d, a, b, c, 15, 10, 0xfe2ce6e0)
    II(c, d, a, b,  6, 15, 0xa3014314)
    II(b, c, d, a, 13, 21, 0x4e0811a1)
    II(a, b, c, d,  4,  6, 0xf7537e82)
    II(d, a, b, c, 11, 10, 0xbd3af235)
    II(c, d, a, b,  2, 15, 0x2ad7d2bb)
    II(b, c, d, a,  9, 21, 0xeb86d391)

#undef FF
#undef GG
#undef HH
#undef II

    // write hash values back in the correct order
    __ ldrw(rscratch1, Address(state,  0));
    __ addw(rscratch1, rscratch1, a);
    __ strw(rscratch1, Address(state,  0));

    __ ldrw(rscratch2, Address(state,  4));
    __ addw(rscratch2, rscratch2, b);
    __ strw(rscratch2, Address(state,  4));

    __ ldrw(rscratch3, Address(state,  8));
    __ addw(rscratch3, rscratch3, c);
    __ strw(rscratch3, Address(state,  8));

    __ ldrw(rscratch4, Address(state, 12));
    __ addw(rscratch4, rscratch4, d);
    __ strw(rscratch4, Address(state, 12));

    if (multi_block) {
      __ add(buf, buf, 64);
      __ add(ofs, ofs, 64);
      __ cmp(ofs, limit);
      __ br(Assembler::LE, md5_loop);
      __ mov(c_rarg0, ofs); // return ofs
    }

    __ ret(lr);

    return start;
  }

  // Arguments:
  //
  // Inputs:
  //   c_rarg0   - byte[]  source+offset
  //   c_rarg1   - int[]   SHA.state
  //   c_rarg2   - int     offset
  //   c_rarg3   - int     limit
  //
  address generate_sha1_implCompress(bool multi_block, const char *name) {
    __ align(CodeEntryAlignment);
    StubCodeMark mark(this, "StubRoutines", name);
    address start = __ pc();

    Register buf   = c_rarg0;
    Register state = c_rarg1;
    Register ofs   = c_rarg2;
    Register limit = c_rarg3;

    Label keys;
    Label sha1_loop;

    // load the keys into v0..v3
    __ adr(rscratch1, keys);
    __ ld4r(v0, v1, v2, v3, __ T4S, Address(rscratch1));
    // load 5 words state into v6, v7
    __ ldrq(v6, Address(state, 0));
    __ ldrs(v7, Address(state, 16));


    __ BIND(sha1_loop);
    // load 64 bytes of data into v16..v19
    __ ld1(v16, v17, v18, v19, __ T4S, multi_block ? __ post(buf, 64) : buf);
    __ rev32(v16, __ T16B, v16);
    __ rev32(v17, __ T16B, v17);
    __ rev32(v18, __ T16B, v18);
    __ rev32(v19, __ T16B, v19);

    // do the sha1
    __ addv(v4, __ T4S, v16, v0);
    __ orr(v20, __ T16B, v6, v6);

    FloatRegister d0 = v16;
    FloatRegister d1 = v17;
    FloatRegister d2 = v18;
    FloatRegister d3 = v19;

    for (int round = 0; round < 20; round++) {
      FloatRegister tmp1 = (round & 1) ? v4 : v5;
      FloatRegister tmp2 = (round & 1) ? v21 : v22;
      FloatRegister tmp3 = round ? ((round & 1) ? v22 : v21) : v7;
      FloatRegister tmp4 = (round & 1) ? v5 : v4;
      FloatRegister key = (round < 4) ? v0 : ((round < 9) ? v1 : ((round < 14) ? v2 : v3));

      if (round < 16) __ sha1su0(d0, __ T4S, d1, d2);
      if (round < 19) __ addv(tmp1, __ T4S, d1, key);
      __ sha1h(tmp2, __ T4S, v20);
      if (round < 5)
        __ sha1c(v20, __ T4S, tmp3, tmp4);
      else if (round < 10 || round >= 15)
        __ sha1p(v20, __ T4S, tmp3, tmp4);
      else
        __ sha1m(v20, __ T4S, tmp3, tmp4);
      if (round < 16) __ sha1su1(d0, __ T4S, d3);

      tmp1 = d0; d0 = d1; d1 = d2; d2 = d3; d3 = tmp1;
    }

    __ addv(v7, __ T2S, v7, v21);
    __ addv(v6, __ T4S, v6, v20);

    if (multi_block) {
      __ add(ofs, ofs, 64);
      __ cmp(ofs, limit);
      __ br(Assembler::LE, sha1_loop);
      __ mov(c_rarg0, ofs); // return ofs
    }

    __ strq(v6, Address(state, 0));
    __ strs(v7, Address(state, 16));

    __ ret(lr);

    __ bind(keys);
    __ emit_int32(0x5a827999);
    __ emit_int32(0x6ed9eba1);
    __ emit_int32(0x8f1bbcdc);
    __ emit_int32(0xca62c1d6);

    return start;
  }


  // Arguments:
  //
  // Inputs:
  //   c_rarg0   - byte[]  source+offset
  //   c_rarg1   - int[]   SHA.state
  //   c_rarg2   - int     offset
  //   c_rarg3   - int     limit
  //
  address generate_sha256_implCompress(bool multi_block, const char *name) {
    static const uint32_t round_consts[64] = {
      0x428a2f98, 0x71374491, 0xb5c0fbcf, 0xe9b5dba5,
      0x3956c25b, 0x59f111f1, 0x923f82a4, 0xab1c5ed5,
      0xd807aa98, 0x12835b01, 0x243185be, 0x550c7dc3,
      0x72be5d74, 0x80deb1fe, 0x9bdc06a7, 0xc19bf174,
      0xe49b69c1, 0xefbe4786, 0x0fc19dc6, 0x240ca1cc,
      0x2de92c6f, 0x4a7484aa, 0x5cb0a9dc, 0x76f988da,
      0x983e5152, 0xa831c66d, 0xb00327c8, 0xbf597fc7,
      0xc6e00bf3, 0xd5a79147, 0x06ca6351, 0x14292967,
      0x27b70a85, 0x2e1b2138, 0x4d2c6dfc, 0x53380d13,
      0x650a7354, 0x766a0abb, 0x81c2c92e, 0x92722c85,
      0xa2bfe8a1, 0xa81a664b, 0xc24b8b70, 0xc76c51a3,
      0xd192e819, 0xd6990624, 0xf40e3585, 0x106aa070,
      0x19a4c116, 0x1e376c08, 0x2748774c, 0x34b0bcb5,
      0x391c0cb3, 0x4ed8aa4a, 0x5b9cca4f, 0x682e6ff3,
      0x748f82ee, 0x78a5636f, 0x84c87814, 0x8cc70208,
      0x90befffa, 0xa4506ceb, 0xbef9a3f7, 0xc67178f2,
    };
    __ align(CodeEntryAlignment);
    StubCodeMark mark(this, "StubRoutines", name);
    address start = __ pc();

    Register buf   = c_rarg0;
    Register state = c_rarg1;
    Register ofs   = c_rarg2;
    Register limit = c_rarg3;

    Label sha1_loop;

    __ stpd(v8, v9, __ pre(sp, -32));
    __ stpd(v10, v11, Address(sp, 16));

// dga == v0
// dgb == v1
// dg0 == v2
// dg1 == v3
// dg2 == v4
// t0 == v6
// t1 == v7

    // load 16 keys to v16..v31
    __ lea(rscratch1, ExternalAddress((address)round_consts));
    __ ld1(v16, v17, v18, v19, __ T4S, __ post(rscratch1, 64));
    __ ld1(v20, v21, v22, v23, __ T4S, __ post(rscratch1, 64));
    __ ld1(v24, v25, v26, v27, __ T4S, __ post(rscratch1, 64));
    __ ld1(v28, v29, v30, v31, __ T4S, rscratch1);

    // load 8 words (256 bits) state
    __ ldpq(v0, v1, state);

    __ BIND(sha1_loop);
    // load 64 bytes of data into v8..v11
    __ ld1(v8, v9, v10, v11, __ T4S, multi_block ? __ post(buf, 64) : buf);
    __ rev32(v8, __ T16B, v8);
    __ rev32(v9, __ T16B, v9);
    __ rev32(v10, __ T16B, v10);
    __ rev32(v11, __ T16B, v11);

    __ addv(v6, __ T4S, v8, v16);
    __ orr(v2, __ T16B, v0, v0);
    __ orr(v3, __ T16B, v1, v1);

    FloatRegister d0 = v8;
    FloatRegister d1 = v9;
    FloatRegister d2 = v10;
    FloatRegister d3 = v11;


    for (int round = 0; round < 16; round++) {
      FloatRegister tmp1 = (round & 1) ? v6 : v7;
      FloatRegister tmp2 = (round & 1) ? v7 : v6;
      FloatRegister tmp3 = (round & 1) ? v2 : v4;
      FloatRegister tmp4 = (round & 1) ? v4 : v2;

      if (round < 12) __ sha256su0(d0, __ T4S, d1);
       __ orr(v4, __ T16B, v2, v2);
      if (round < 15)
        __ addv(tmp1, __ T4S, d1, as_FloatRegister(round + 17));
      __ sha256h(v2, __ T4S, v3, tmp2);
      __ sha256h2(v3, __ T4S, v4, tmp2);
      if (round < 12) __ sha256su1(d0, __ T4S, d2, d3);

      tmp1 = d0; d0 = d1; d1 = d2; d2 = d3; d3 = tmp1;
    }

    __ addv(v0, __ T4S, v0, v2);
    __ addv(v1, __ T4S, v1, v3);

    if (multi_block) {
      __ add(ofs, ofs, 64);
      __ cmp(ofs, limit);
      __ br(Assembler::LE, sha1_loop);
      __ mov(c_rarg0, ofs); // return ofs
    }

    __ ldpd(v10, v11, Address(sp, 16));
    __ ldpd(v8, v9, __ post(sp, 32));

    __ stpq(v0, v1, state);

    __ ret(lr);

    return start;
  }

  // Arguments:
  //
  // Inputs:
  //   c_rarg0   - byte[]  source+offset
  //   c_rarg1   - int[]   SHA.state
  //   c_rarg2   - int     offset
  //   c_rarg3   - int     limit
  //
  address generate_sha512_implCompress(bool multi_block, const char *name) {
    static const uint64_t round_consts[80] = {
      0x428A2F98D728AE22L, 0x7137449123EF65CDL, 0xB5C0FBCFEC4D3B2FL,
      0xE9B5DBA58189DBBCL, 0x3956C25BF348B538L, 0x59F111F1B605D019L,
      0x923F82A4AF194F9BL, 0xAB1C5ED5DA6D8118L, 0xD807AA98A3030242L,
      0x12835B0145706FBEL, 0x243185BE4EE4B28CL, 0x550C7DC3D5FFB4E2L,
      0x72BE5D74F27B896FL, 0x80DEB1FE3B1696B1L, 0x9BDC06A725C71235L,
      0xC19BF174CF692694L, 0xE49B69C19EF14AD2L, 0xEFBE4786384F25E3L,
      0x0FC19DC68B8CD5B5L, 0x240CA1CC77AC9C65L, 0x2DE92C6F592B0275L,
      0x4A7484AA6EA6E483L, 0x5CB0A9DCBD41FBD4L, 0x76F988DA831153B5L,
      0x983E5152EE66DFABL, 0xA831C66D2DB43210L, 0xB00327C898FB213FL,
      0xBF597FC7BEEF0EE4L, 0xC6E00BF33DA88FC2L, 0xD5A79147930AA725L,
      0x06CA6351E003826FL, 0x142929670A0E6E70L, 0x27B70A8546D22FFCL,
      0x2E1B21385C26C926L, 0x4D2C6DFC5AC42AEDL, 0x53380D139D95B3DFL,
      0x650A73548BAF63DEL, 0x766A0ABB3C77B2A8L, 0x81C2C92E47EDAEE6L,
      0x92722C851482353BL, 0xA2BFE8A14CF10364L, 0xA81A664BBC423001L,
      0xC24B8B70D0F89791L, 0xC76C51A30654BE30L, 0xD192E819D6EF5218L,
      0xD69906245565A910L, 0xF40E35855771202AL, 0x106AA07032BBD1B8L,
      0x19A4C116B8D2D0C8L, 0x1E376C085141AB53L, 0x2748774CDF8EEB99L,
      0x34B0BCB5E19B48A8L, 0x391C0CB3C5C95A63L, 0x4ED8AA4AE3418ACBL,
      0x5B9CCA4F7763E373L, 0x682E6FF3D6B2B8A3L, 0x748F82EE5DEFB2FCL,
      0x78A5636F43172F60L, 0x84C87814A1F0AB72L, 0x8CC702081A6439ECL,
      0x90BEFFFA23631E28L, 0xA4506CEBDE82BDE9L, 0xBEF9A3F7B2C67915L,
      0xC67178F2E372532BL, 0xCA273ECEEA26619CL, 0xD186B8C721C0C207L,
      0xEADA7DD6CDE0EB1EL, 0xF57D4F7FEE6ED178L, 0x06F067AA72176FBAL,
      0x0A637DC5A2C898A6L, 0x113F9804BEF90DAEL, 0x1B710B35131C471BL,
      0x28DB77F523047D84L, 0x32CAAB7B40C72493L, 0x3C9EBE0A15C9BEBCL,
      0x431D67C49C100D4CL, 0x4CC5D4BECB3E42B6L, 0x597F299CFC657E2AL,
      0x5FCB6FAB3AD6FAECL, 0x6C44198C4A475817L
    };

    // Double rounds for sha512.
    #define sha512_dround(dr, i0, i1, i2, i3, i4, rc0, rc1, in0, in1, in2, in3, in4) \
      if (dr < 36)                                                                   \
        __ ld1(v##rc1, __ T2D, __ post(rscratch2, 16));                              \
      __ addv(v5, __ T2D, v##rc0, v##in0);                                           \
      __ ext(v6, __ T16B, v##i2, v##i3, 8);                                          \
      __ ext(v5, __ T16B, v5, v5, 8);                                                \
      __ ext(v7, __ T16B, v##i1, v##i2, 8);                                          \
      __ addv(v##i3, __ T2D, v##i3, v5);                                             \
      if (dr < 32) {                                                                 \
        __ ext(v5, __ T16B, v##in3, v##in4, 8);                                      \
        __ sha512su0(v##in0, __ T2D, v##in1);                                        \
      }                                                                              \
      __ sha512h(v##i3, __ T2D, v6, v7);                                             \
      if (dr < 32)                                                                   \
        __ sha512su1(v##in0, __ T2D, v##in2, v5);                                    \
      __ addv(v##i4, __ T2D, v##i1, v##i3);                                          \
      __ sha512h2(v##i3, __ T2D, v##i1, v##i0);                                      \

    __ align(CodeEntryAlignment);
    StubCodeMark mark(this, "StubRoutines", name);
    address start = __ pc();

    Register buf   = c_rarg0;
    Register state = c_rarg1;
    Register ofs   = c_rarg2;
    Register limit = c_rarg3;

    __ stpd(v8, v9, __ pre(sp, -64));
    __ stpd(v10, v11, Address(sp, 16));
    __ stpd(v12, v13, Address(sp, 32));
    __ stpd(v14, v15, Address(sp, 48));

    Label sha512_loop;

    // load state
    __ ld1(v8, v9, v10, v11, __ T2D, state);

    // load first 4 round constants
    __ lea(rscratch1, ExternalAddress((address)round_consts));
    __ ld1(v20, v21, v22, v23, __ T2D, __ post(rscratch1, 64));

    __ BIND(sha512_loop);
    // load 128B of data into v12..v19
    __ ld1(v12, v13, v14, v15, __ T2D, __ post(buf, 64));
    __ ld1(v16, v17, v18, v19, __ T2D, __ post(buf, 64));
    __ rev64(v12, __ T16B, v12);
    __ rev64(v13, __ T16B, v13);
    __ rev64(v14, __ T16B, v14);
    __ rev64(v15, __ T16B, v15);
    __ rev64(v16, __ T16B, v16);
    __ rev64(v17, __ T16B, v17);
    __ rev64(v18, __ T16B, v18);
    __ rev64(v19, __ T16B, v19);

    __ mov(rscratch2, rscratch1);

    __ mov(v0, __ T16B, v8);
    __ mov(v1, __ T16B, v9);
    __ mov(v2, __ T16B, v10);
    __ mov(v3, __ T16B, v11);

    sha512_dround( 0, 0, 1, 2, 3, 4, 20, 24, 12, 13, 19, 16, 17);
    sha512_dround( 1, 3, 0, 4, 2, 1, 21, 25, 13, 14, 12, 17, 18);
    sha512_dround( 2, 2, 3, 1, 4, 0, 22, 26, 14, 15, 13, 18, 19);
    sha512_dround( 3, 4, 2, 0, 1, 3, 23, 27, 15, 16, 14, 19, 12);
    sha512_dround( 4, 1, 4, 3, 0, 2, 24, 28, 16, 17, 15, 12, 13);
    sha512_dround( 5, 0, 1, 2, 3, 4, 25, 29, 17, 18, 16, 13, 14);
    sha512_dround( 6, 3, 0, 4, 2, 1, 26, 30, 18, 19, 17, 14, 15);
    sha512_dround( 7, 2, 3, 1, 4, 0, 27, 31, 19, 12, 18, 15, 16);
    sha512_dround( 8, 4, 2, 0, 1, 3, 28, 24, 12, 13, 19, 16, 17);
    sha512_dround( 9, 1, 4, 3, 0, 2, 29, 25, 13, 14, 12, 17, 18);
    sha512_dround(10, 0, 1, 2, 3, 4, 30, 26, 14, 15, 13, 18, 19);
    sha512_dround(11, 3, 0, 4, 2, 1, 31, 27, 15, 16, 14, 19, 12);
    sha512_dround(12, 2, 3, 1, 4, 0, 24, 28, 16, 17, 15, 12, 13);
    sha512_dround(13, 4, 2, 0, 1, 3, 25, 29, 17, 18, 16, 13, 14);
    sha512_dround(14, 1, 4, 3, 0, 2, 26, 30, 18, 19, 17, 14, 15);
    sha512_dround(15, 0, 1, 2, 3, 4, 27, 31, 19, 12, 18, 15, 16);
    sha512_dround(16, 3, 0, 4, 2, 1, 28, 24, 12, 13, 19, 16, 17);
    sha512_dround(17, 2, 3, 1, 4, 0, 29, 25, 13, 14, 12, 17, 18);
    sha512_dround(18, 4, 2, 0, 1, 3, 30, 26, 14, 15, 13, 18, 19);
    sha512_dround(19, 1, 4, 3, 0, 2, 31, 27, 15, 16, 14, 19, 12);
    sha512_dround(20, 0, 1, 2, 3, 4, 24, 28, 16, 17, 15, 12, 13);
    sha512_dround(21, 3, 0, 4, 2, 1, 25, 29, 17, 18, 16, 13, 14);
    sha512_dround(22, 2, 3, 1, 4, 0, 26, 30, 18, 19, 17, 14, 15);
    sha512_dround(23, 4, 2, 0, 1, 3, 27, 31, 19, 12, 18, 15, 16);
    sha512_dround(24, 1, 4, 3, 0, 2, 28, 24, 12, 13, 19, 16, 17);
    sha512_dround(25, 0, 1, 2, 3, 4, 29, 25, 13, 14, 12, 17, 18);
    sha512_dround(26, 3, 0, 4, 2, 1, 30, 26, 14, 15, 13, 18, 19);
    sha512_dround(27, 2, 3, 1, 4, 0, 31, 27, 15, 16, 14, 19, 12);
    sha512_dround(28, 4, 2, 0, 1, 3, 24, 28, 16, 17, 15, 12, 13);
    sha512_dround(29, 1, 4, 3, 0, 2, 25, 29, 17, 18, 16, 13, 14);
    sha512_dround(30, 0, 1, 2, 3, 4, 26, 30, 18, 19, 17, 14, 15);
    sha512_dround(31, 3, 0, 4, 2, 1, 27, 31, 19, 12, 18, 15, 16);
    sha512_dround(32, 2, 3, 1, 4, 0, 28, 24, 12,  0,  0,  0,  0);
    sha512_dround(33, 4, 2, 0, 1, 3, 29, 25, 13,  0,  0,  0,  0);
    sha512_dround(34, 1, 4, 3, 0, 2, 30, 26, 14,  0,  0,  0,  0);
    sha512_dround(35, 0, 1, 2, 3, 4, 31, 27, 15,  0,  0,  0,  0);
    sha512_dround(36, 3, 0, 4, 2, 1, 24,  0, 16,  0,  0,  0,  0);
    sha512_dround(37, 2, 3, 1, 4, 0, 25,  0, 17,  0,  0,  0,  0);
    sha512_dround(38, 4, 2, 0, 1, 3, 26,  0, 18,  0,  0,  0,  0);
    sha512_dround(39, 1, 4, 3, 0, 2, 27,  0, 19,  0,  0,  0,  0);

    __ addv(v8, __ T2D, v8, v0);
    __ addv(v9, __ T2D, v9, v1);
    __ addv(v10, __ T2D, v10, v2);
    __ addv(v11, __ T2D, v11, v3);

    if (multi_block) {
      __ add(ofs, ofs, 128);
      __ cmp(ofs, limit);
      __ br(Assembler::LE, sha512_loop);
      __ mov(c_rarg0, ofs); // return ofs
    }

    __ st1(v8, v9, v10, v11, __ T2D, state);

    __ ldpd(v14, v15, Address(sp, 48));
    __ ldpd(v12, v13, Address(sp, 32));
    __ ldpd(v10, v11, Address(sp, 16));
    __ ldpd(v8, v9, __ post(sp, 64));

    __ ret(lr);

    return start;
  }

  // Arguments:
  //
  // Inputs:
  //   c_rarg0   - byte[]  source+offset
  //   c_rarg1   - byte[]   SHA.state
  //   c_rarg2   - int     digest_length
  //   c_rarg3   - int     offset
  //   c_rarg4   - int     limit
  //
  address generate_sha3_implCompress(bool multi_block, const char *name) {
    static const uint64_t round_consts[24] = {
      0x0000000000000001L, 0x0000000000008082L, 0x800000000000808AL,
      0x8000000080008000L, 0x000000000000808BL, 0x0000000080000001L,
      0x8000000080008081L, 0x8000000000008009L, 0x000000000000008AL,
      0x0000000000000088L, 0x0000000080008009L, 0x000000008000000AL,
      0x000000008000808BL, 0x800000000000008BL, 0x8000000000008089L,
      0x8000000000008003L, 0x8000000000008002L, 0x8000000000000080L,
      0x000000000000800AL, 0x800000008000000AL, 0x8000000080008081L,
      0x8000000000008080L, 0x0000000080000001L, 0x8000000080008008L
    };

    __ align(CodeEntryAlignment);
    StubCodeMark mark(this, "StubRoutines", name);
    address start = __ pc();

    Register buf           = c_rarg0;
    Register state         = c_rarg1;
    Register digest_length = c_rarg2;
    Register ofs           = c_rarg3;
    Register limit         = c_rarg4;

    Label sha3_loop, rounds24_loop;
    Label sha3_512, sha3_384_or_224, sha3_256;

    __ stpd(v8, v9, __ pre(sp, -64));
    __ stpd(v10, v11, Address(sp, 16));
    __ stpd(v12, v13, Address(sp, 32));
    __ stpd(v14, v15, Address(sp, 48));

    // load state
    __ add(rscratch1, state, 32);
    __ ld1(v0, v1, v2,  v3,  __ T1D, state);
    __ ld1(v4, v5, v6,  v7,  __ T1D, __ post(rscratch1, 32));
    __ ld1(v8, v9, v10, v11, __ T1D, __ post(rscratch1, 32));
    __ ld1(v12, v13, v14, v15, __ T1D, __ post(rscratch1, 32));
    __ ld1(v16, v17, v18, v19, __ T1D, __ post(rscratch1, 32));
    __ ld1(v20, v21, v22, v23, __ T1D, __ post(rscratch1, 32));
    __ ld1(v24, __ T1D, rscratch1);

    __ BIND(sha3_loop);

    // 24 keccak rounds
    __ movw(rscratch2, 24);

    // load round_constants base
    __ lea(rscratch1, ExternalAddress((address) round_consts));

    // load input
    __ ld1(v25, v26, v27, v28, __ T8B, __ post(buf, 32));
    __ ld1(v29, v30, v31, __ T8B, __ post(buf, 24));
    __ eor(v0, __ T8B, v0, v25);
    __ eor(v1, __ T8B, v1, v26);
    __ eor(v2, __ T8B, v2, v27);
    __ eor(v3, __ T8B, v3, v28);
    __ eor(v4, __ T8B, v4, v29);
    __ eor(v5, __ T8B, v5, v30);
    __ eor(v6, __ T8B, v6, v31);

    // digest_length == 64, SHA3-512
    __ tbnz(digest_length, 6, sha3_512);

    __ ld1(v25, v26, v27, v28, __ T8B, __ post(buf, 32));
    __ ld1(v29, v30, __ T8B, __ post(buf, 16));
    __ eor(v7, __ T8B, v7, v25);
    __ eor(v8, __ T8B, v8, v26);
    __ eor(v9, __ T8B, v9, v27);
    __ eor(v10, __ T8B, v10, v28);
    __ eor(v11, __ T8B, v11, v29);
    __ eor(v12, __ T8B, v12, v30);

    // digest_length == 28, SHA3-224;  digest_length == 48, SHA3-384
    __ tbnz(digest_length, 4, sha3_384_or_224);

    // SHA3-256
    __ ld1(v25, v26, v27, v28, __ T8B, __ post(buf, 32));
    __ eor(v13, __ T8B, v13, v25);
    __ eor(v14, __ T8B, v14, v26);
    __ eor(v15, __ T8B, v15, v27);
    __ eor(v16, __ T8B, v16, v28);
    __ b(rounds24_loop);

    __ BIND(sha3_384_or_224);
    __ tbz(digest_length, 2, rounds24_loop); // bit 2 cleared? SHA-384

    // SHA3-224
    __ ld1(v25, v26, v27, v28, __ T8B, __ post(buf, 32));
    __ ld1(v29, __ T8B, __ post(buf, 8));
    __ eor(v13, __ T8B, v13, v25);
    __ eor(v14, __ T8B, v14, v26);
    __ eor(v15, __ T8B, v15, v27);
    __ eor(v16, __ T8B, v16, v28);
    __ eor(v17, __ T8B, v17, v29);
    __ b(rounds24_loop);

    __ BIND(sha3_512);
    __ ld1(v25, v26, __ T8B, __ post(buf, 16));
    __ eor(v7, __ T8B, v7, v25);
    __ eor(v8, __ T8B, v8, v26);

    __ BIND(rounds24_loop);
    __ subw(rscratch2, rscratch2, 1);

    __ eor3(v29, __ T16B, v4, v9, v14);
    __ eor3(v26, __ T16B, v1, v6, v11);
    __ eor3(v28, __ T16B, v3, v8, v13);
    __ eor3(v25, __ T16B, v0, v5, v10);
    __ eor3(v27, __ T16B, v2, v7, v12);
    __ eor3(v29, __ T16B, v29, v19, v24);
    __ eor3(v26, __ T16B, v26, v16, v21);
    __ eor3(v28, __ T16B, v28, v18, v23);
    __ eor3(v25, __ T16B, v25, v15, v20);
    __ eor3(v27, __ T16B, v27, v17, v22);

    __ rax1(v30, __ T2D, v29, v26);
    __ rax1(v26, __ T2D, v26, v28);
    __ rax1(v28, __ T2D, v28, v25);
    __ rax1(v25, __ T2D, v25, v27);
    __ rax1(v27, __ T2D, v27, v29);

    __ eor(v0, __ T16B, v0, v30);
    __ xar(v29, __ T2D, v1,  v25, (64 - 1));
    __ xar(v1,  __ T2D, v6,  v25, (64 - 44));
    __ xar(v6,  __ T2D, v9,  v28, (64 - 20));
    __ xar(v9,  __ T2D, v22, v26, (64 - 61));
    __ xar(v22, __ T2D, v14, v28, (64 - 39));
    __ xar(v14, __ T2D, v20, v30, (64 - 18));
    __ xar(v31, __ T2D, v2,  v26, (64 - 62));
    __ xar(v2,  __ T2D, v12, v26, (64 - 43));
    __ xar(v12, __ T2D, v13, v27, (64 - 25));
    __ xar(v13, __ T2D, v19, v28, (64 - 8));
    __ xar(v19, __ T2D, v23, v27, (64 - 56));
    __ xar(v23, __ T2D, v15, v30, (64 - 41));
    __ xar(v15, __ T2D, v4,  v28, (64 - 27));
    __ xar(v28, __ T2D, v24, v28, (64 - 14));
    __ xar(v24, __ T2D, v21, v25, (64 - 2));
    __ xar(v8,  __ T2D, v8,  v27, (64 - 55));
    __ xar(v4,  __ T2D, v16, v25, (64 - 45));
    __ xar(v16, __ T2D, v5,  v30, (64 - 36));
    __ xar(v5,  __ T2D, v3,  v27, (64 - 28));
    __ xar(v27, __ T2D, v18, v27, (64 - 21));
    __ xar(v3,  __ T2D, v17, v26, (64 - 15));
    __ xar(v25, __ T2D, v11, v25, (64 - 10));
    __ xar(v26, __ T2D, v7,  v26, (64 - 6));
    __ xar(v30, __ T2D, v10, v30, (64 - 3));

    __ bcax(v20, __ T16B, v31, v22, v8);
    __ bcax(v21, __ T16B, v8,  v23, v22);
    __ bcax(v22, __ T16B, v22, v24, v23);
    __ bcax(v23, __ T16B, v23, v31, v24);
    __ bcax(v24, __ T16B, v24, v8,  v31);

    __ ld1r(v31, __ T2D, __ post(rscratch1, 8));

    __ bcax(v17, __ T16B, v25, v19, v3);
    __ bcax(v18, __ T16B, v3,  v15, v19);
    __ bcax(v19, __ T16B, v19, v16, v15);
    __ bcax(v15, __ T16B, v15, v25, v16);
    __ bcax(v16, __ T16B, v16, v3,  v25);

    __ bcax(v10, __ T16B, v29, v12, v26);
    __ bcax(v11, __ T16B, v26, v13, v12);
    __ bcax(v12, __ T16B, v12, v14, v13);
    __ bcax(v13, __ T16B, v13, v29, v14);
    __ bcax(v14, __ T16B, v14, v26, v29);

    __ bcax(v7, __ T16B, v30, v9,  v4);
    __ bcax(v8, __ T16B, v4,  v5,  v9);
    __ bcax(v9, __ T16B, v9,  v6,  v5);
    __ bcax(v5, __ T16B, v5,  v30, v6);
    __ bcax(v6, __ T16B, v6,  v4,  v30);

    __ bcax(v3, __ T16B, v27, v0,  v28);
    __ bcax(v4, __ T16B, v28, v1,  v0);
    __ bcax(v0, __ T16B, v0,  v2,  v1);
    __ bcax(v1, __ T16B, v1,  v27, v2);
    __ bcax(v2, __ T16B, v2,  v28, v27);

    __ eor(v0, __ T16B, v0, v31);

    __ cbnzw(rscratch2, rounds24_loop);

    if (multi_block) {
      // block_size =  200 - 2 * digest_length, ofs += block_size
      __ add(ofs, ofs, 200);
      __ sub(ofs, ofs, digest_length, Assembler::LSL, 1);

      __ cmp(ofs, limit);
      __ br(Assembler::LE, sha3_loop);
      __ mov(c_rarg0, ofs); // return ofs
    }

    __ st1(v0, v1, v2,  v3,  __ T1D, __ post(state, 32));
    __ st1(v4, v5, v6,  v7,  __ T1D, __ post(state, 32));
    __ st1(v8, v9, v10, v11, __ T1D, __ post(state, 32));
    __ st1(v12, v13, v14, v15, __ T1D, __ post(state, 32));
    __ st1(v16, v17, v18, v19, __ T1D, __ post(state, 32));
    __ st1(v20, v21, v22, v23, __ T1D, __ post(state, 32));
    __ st1(v24, __ T1D, state);

    __ ldpd(v14, v15, Address(sp, 48));
    __ ldpd(v12, v13, Address(sp, 32));
    __ ldpd(v10, v11, Address(sp, 16));
    __ ldpd(v8, v9, __ post(sp, 64));

    __ ret(lr);

    return start;
  }

  // Safefetch stubs.
  void generate_safefetch(const char* name, int size, address* entry,
                          address* fault_pc, address* continuation_pc) {
    // safefetch signatures:
    //   int      SafeFetch32(int*      adr, int      errValue);
    //   intptr_t SafeFetchN (intptr_t* adr, intptr_t errValue);
    //
    // arguments:
    //   c_rarg0 = adr
    //   c_rarg1 = errValue
    //
    // result:
    //   PPC_RET  = *adr or errValue

    StubCodeMark mark(this, "StubRoutines", name);

    // Entry point, pc or function descriptor.
    *entry = __ pc();

    // Load *adr into c_rarg1, may fault.
    *fault_pc = __ pc();
    switch (size) {
      case 4:
        // int32_t
        __ ldrw(c_rarg1, Address(c_rarg0, 0));
        break;
      case 8:
        // int64_t
        __ ldr(c_rarg1, Address(c_rarg0, 0));
        break;
      default:
        ShouldNotReachHere();
    }

    // return errValue or *adr
    *continuation_pc = __ pc();
    __ mov(r0, c_rarg1);
    __ ret(lr);
  }

  /**
   *  Arguments:
   *
   * Inputs:
   *   c_rarg0   - int crc
   *   c_rarg1   - byte* buf
   *   c_rarg2   - int length
   *
   * Ouput:
   *       rax   - int crc result
   */
  address generate_updateBytesCRC32() {
    assert(UseCRC32Intrinsics, "what are we doing here?");

    __ align(CodeEntryAlignment);
    StubCodeMark mark(this, "StubRoutines", "updateBytesCRC32");

    address start = __ pc();

    const Register crc   = c_rarg0;  // crc
    const Register buf   = c_rarg1;  // source java byte array address
    const Register len   = c_rarg2;  // length
    const Register table0 = c_rarg3; // crc_table address
    const Register table1 = c_rarg4;
    const Register table2 = c_rarg5;
    const Register table3 = c_rarg6;
    const Register tmp3 = c_rarg7;

    BLOCK_COMMENT("Entry:");
    __ enter(); // required for proper stackwalking of RuntimeStub frame

    __ kernel_crc32(crc, buf, len,
              table0, table1, table2, table3, rscratch1, rscratch2, tmp3);

    __ leave(); // required for proper stackwalking of RuntimeStub frame
    __ ret(lr);

    return start;
  }

  /**
   *  Arguments:
   *
   * Inputs:
   *   c_rarg0   - int crc
   *   c_rarg1   - byte* buf
   *   c_rarg2   - int length
   *   c_rarg3   - int* table
   *
   * Ouput:
   *       r0   - int crc result
   */
  address generate_updateBytesCRC32C() {
    assert(UseCRC32CIntrinsics, "what are we doing here?");

    __ align(CodeEntryAlignment);
    StubCodeMark mark(this, "StubRoutines", "updateBytesCRC32C");

    address start = __ pc();

    const Register crc   = c_rarg0;  // crc
    const Register buf   = c_rarg1;  // source java byte array address
    const Register len   = c_rarg2;  // length
    const Register table0 = c_rarg3; // crc_table address
    const Register table1 = c_rarg4;
    const Register table2 = c_rarg5;
    const Register table3 = c_rarg6;
    const Register tmp3 = c_rarg7;

    BLOCK_COMMENT("Entry:");
    __ enter(); // required for proper stackwalking of RuntimeStub frame

    __ kernel_crc32c(crc, buf, len,
              table0, table1, table2, table3, rscratch1, rscratch2, tmp3);

    __ leave(); // required for proper stackwalking of RuntimeStub frame
    __ ret(lr);

    return start;
  }

  /***
   *  Arguments:
   *
   *  Inputs:
   *   c_rarg0   - int   adler
   *   c_rarg1   - byte* buff
   *   c_rarg2   - int   len
   *
   * Output:
   *   c_rarg0   - int adler result
   */
  address generate_updateBytesAdler32() {
    __ align(CodeEntryAlignment);
    StubCodeMark mark(this, "StubRoutines", "updateBytesAdler32");
    address start = __ pc();

    Label L_simple_by1_loop, L_nmax, L_nmax_loop, L_by16, L_by16_loop, L_by1_loop, L_do_mod, L_combine, L_by1;

    // Aliases
    Register adler  = c_rarg0;
    Register s1     = c_rarg0;
    Register s2     = c_rarg3;
    Register buff   = c_rarg1;
    Register len    = c_rarg2;
    Register nmax  = r4;
    Register base  = r5;
    Register count = r6;
    Register temp0 = rscratch1;
    Register temp1 = rscratch2;
    FloatRegister vbytes = v0;
    FloatRegister vs1acc = v1;
    FloatRegister vs2acc = v2;
    FloatRegister vtable = v3;

    // Max number of bytes we can process before having to take the mod
    // 0x15B0 is 5552 in decimal, the largest n such that 255n(n+1)/2 + (n+1)(BASE-1) <= 2^32-1
    uint64_t BASE = 0xfff1;
    uint64_t NMAX = 0x15B0;

    __ mov(base, BASE);
    __ mov(nmax, NMAX);

    // Load accumulation coefficients for the upper 16 bits
    __ lea(temp0, ExternalAddress((address) StubRoutines::aarch64::_adler_table));
    __ ld1(vtable, __ T16B, Address(temp0));

    // s1 is initialized to the lower 16 bits of adler
    // s2 is initialized to the upper 16 bits of adler
    __ ubfx(s2, adler, 16, 16);  // s2 = ((adler >> 16) & 0xffff)
    __ uxth(s1, adler);          // s1 = (adler & 0xffff)

    // The pipelined loop needs at least 16 elements for 1 iteration
    // It does check this, but it is more effective to skip to the cleanup loop
    __ cmp(len, (u1)16);
    __ br(Assembler::HS, L_nmax);
    __ cbz(len, L_combine);

    __ bind(L_simple_by1_loop);
    __ ldrb(temp0, Address(__ post(buff, 1)));
    __ add(s1, s1, temp0);
    __ add(s2, s2, s1);
    __ subs(len, len, 1);
    __ br(Assembler::HI, L_simple_by1_loop);

    // s1 = s1 % BASE
    __ subs(temp0, s1, base);
    __ csel(s1, temp0, s1, Assembler::HS);

    // s2 = s2 % BASE
    __ lsr(temp0, s2, 16);
    __ lsl(temp1, temp0, 4);
    __ sub(temp1, temp1, temp0);
    __ add(s2, temp1, s2, ext::uxth);

    __ subs(temp0, s2, base);
    __ csel(s2, temp0, s2, Assembler::HS);

    __ b(L_combine);

    __ bind(L_nmax);
    __ subs(len, len, nmax);
    __ sub(count, nmax, 16);
    __ br(Assembler::LO, L_by16);

    __ bind(L_nmax_loop);

    generate_updateBytesAdler32_accum(s1, s2, buff, temp0, temp1,
                                      vbytes, vs1acc, vs2acc, vtable);

    __ subs(count, count, 16);
    __ br(Assembler::HS, L_nmax_loop);

    // s1 = s1 % BASE
    __ lsr(temp0, s1, 16);
    __ lsl(temp1, temp0, 4);
    __ sub(temp1, temp1, temp0);
    __ add(temp1, temp1, s1, ext::uxth);

    __ lsr(temp0, temp1, 16);
    __ lsl(s1, temp0, 4);
    __ sub(s1, s1, temp0);
    __ add(s1, s1, temp1, ext:: uxth);

    __ subs(temp0, s1, base);
    __ csel(s1, temp0, s1, Assembler::HS);

    // s2 = s2 % BASE
    __ lsr(temp0, s2, 16);
    __ lsl(temp1, temp0, 4);
    __ sub(temp1, temp1, temp0);
    __ add(temp1, temp1, s2, ext::uxth);

    __ lsr(temp0, temp1, 16);
    __ lsl(s2, temp0, 4);
    __ sub(s2, s2, temp0);
    __ add(s2, s2, temp1, ext:: uxth);

    __ subs(temp0, s2, base);
    __ csel(s2, temp0, s2, Assembler::HS);

    __ subs(len, len, nmax);
    __ sub(count, nmax, 16);
    __ br(Assembler::HS, L_nmax_loop);

    __ bind(L_by16);
    __ adds(len, len, count);
    __ br(Assembler::LO, L_by1);

    __ bind(L_by16_loop);

    generate_updateBytesAdler32_accum(s1, s2, buff, temp0, temp1,
                                      vbytes, vs1acc, vs2acc, vtable);

    __ subs(len, len, 16);
    __ br(Assembler::HS, L_by16_loop);

    __ bind(L_by1);
    __ adds(len, len, 15);
    __ br(Assembler::LO, L_do_mod);

    __ bind(L_by1_loop);
    __ ldrb(temp0, Address(__ post(buff, 1)));
    __ add(s1, temp0, s1);
    __ add(s2, s2, s1);
    __ subs(len, len, 1);
    __ br(Assembler::HS, L_by1_loop);

    __ bind(L_do_mod);
    // s1 = s1 % BASE
    __ lsr(temp0, s1, 16);
    __ lsl(temp1, temp0, 4);
    __ sub(temp1, temp1, temp0);
    __ add(temp1, temp1, s1, ext::uxth);

    __ lsr(temp0, temp1, 16);
    __ lsl(s1, temp0, 4);
    __ sub(s1, s1, temp0);
    __ add(s1, s1, temp1, ext:: uxth);

    __ subs(temp0, s1, base);
    __ csel(s1, temp0, s1, Assembler::HS);

    // s2 = s2 % BASE
    __ lsr(temp0, s2, 16);
    __ lsl(temp1, temp0, 4);
    __ sub(temp1, temp1, temp0);
    __ add(temp1, temp1, s2, ext::uxth);

    __ lsr(temp0, temp1, 16);
    __ lsl(s2, temp0, 4);
    __ sub(s2, s2, temp0);
    __ add(s2, s2, temp1, ext:: uxth);

    __ subs(temp0, s2, base);
    __ csel(s2, temp0, s2, Assembler::HS);

    // Combine lower bits and higher bits
    __ bind(L_combine);
    __ orr(s1, s1, s2, Assembler::LSL, 16); // adler = s1 | (s2 << 16)

    __ ret(lr);

    return start;
  }

  void generate_updateBytesAdler32_accum(Register s1, Register s2, Register buff,
          Register temp0, Register temp1, FloatRegister vbytes,
          FloatRegister vs1acc, FloatRegister vs2acc, FloatRegister vtable) {
    // Below is a vectorized implementation of updating s1 and s2 for 16 bytes.
    // We use b1, b2, ..., b16 to denote the 16 bytes loaded in each iteration.
    // In non-vectorized code, we update s1 and s2 as:
    //   s1 <- s1 + b1
    //   s2 <- s2 + s1
    //   s1 <- s1 + b2
    //   s2 <- s2 + b1
    //   ...
    //   s1 <- s1 + b16
    //   s2 <- s2 + s1
    // Putting above assignments together, we have:
    //   s1_new = s1 + b1 + b2 + ... + b16
    //   s2_new = s2 + (s1 + b1) + (s1 + b1 + b2) + ... + (s1 + b1 + b2 + ... + b16)
    //          = s2 + s1 * 16 + (b1 * 16 + b2 * 15 + ... + b16 * 1)
    //          = s2 + s1 * 16 + (b1, b2, ... b16) dot (16, 15, ... 1)
    __ ld1(vbytes, __ T16B, Address(__ post(buff, 16)));

    // s2 = s2 + s1 * 16
    __ add(s2, s2, s1, Assembler::LSL, 4);

    // vs1acc = b1 + b2 + b3 + ... + b16
    // vs2acc = (b1 * 16) + (b2 * 15) + (b3 * 14) + ... + (b16 * 1)
    __ umullv(vs2acc, __ T8B, vtable, vbytes);
    __ umlalv(vs2acc, __ T16B, vtable, vbytes);
    __ uaddlv(vs1acc, __ T16B, vbytes);
    __ uaddlv(vs2acc, __ T8H, vs2acc);

    // s1 = s1 + vs1acc, s2 = s2 + vs2acc
    __ fmovd(temp0, vs1acc);
    __ fmovd(temp1, vs2acc);
    __ add(s1, s1, temp0);
    __ add(s2, s2, temp1);
  }

  /**
   *  Arguments:
   *
   *  Input:
   *    c_rarg0   - x address
   *    c_rarg1   - x length
   *    c_rarg2   - y address
   *    c_rarg3   - y lenth
   *    c_rarg4   - z address
   *    c_rarg5   - z length
   */
  address generate_multiplyToLen() {
    __ align(CodeEntryAlignment);
    StubCodeMark mark(this, "StubRoutines", "multiplyToLen");

    address start = __ pc();
    const Register x     = r0;
    const Register xlen  = r1;
    const Register y     = r2;
    const Register ylen  = r3;
    const Register z     = r4;
    const Register zlen  = r5;

    const Register tmp1  = r10;
    const Register tmp2  = r11;
    const Register tmp3  = r12;
    const Register tmp4  = r13;
    const Register tmp5  = r14;
    const Register tmp6  = r15;
    const Register tmp7  = r16;

    BLOCK_COMMENT("Entry:");
    __ enter(); // required for proper stackwalking of RuntimeStub frame
    __ multiply_to_len(x, xlen, y, ylen, z, zlen, tmp1, tmp2, tmp3, tmp4, tmp5, tmp6, tmp7);
    __ leave(); // required for proper stackwalking of RuntimeStub frame
    __ ret(lr);

    return start;
  }

  address generate_squareToLen() {
    // squareToLen algorithm for sizes 1..127 described in java code works
    // faster than multiply_to_len on some CPUs and slower on others, but
    // multiply_to_len shows a bit better overall results
    __ align(CodeEntryAlignment);
    StubCodeMark mark(this, "StubRoutines", "squareToLen");
    address start = __ pc();

    const Register x     = r0;
    const Register xlen  = r1;
    const Register z     = r2;
    const Register zlen  = r3;
    const Register y     = r4; // == x
    const Register ylen  = r5; // == xlen

    const Register tmp1  = r10;
    const Register tmp2  = r11;
    const Register tmp3  = r12;
    const Register tmp4  = r13;
    const Register tmp5  = r14;
    const Register tmp6  = r15;
    const Register tmp7  = r16;

    RegSet spilled_regs = RegSet::of(y, ylen);
    BLOCK_COMMENT("Entry:");
    __ enter();
    __ push(spilled_regs, sp);
    __ mov(y, x);
    __ mov(ylen, xlen);
    __ multiply_to_len(x, xlen, y, ylen, z, zlen, tmp1, tmp2, tmp3, tmp4, tmp5, tmp6, tmp7);
    __ pop(spilled_regs, sp);
    __ leave();
    __ ret(lr);
    return start;
  }

  address generate_mulAdd() {
    __ align(CodeEntryAlignment);
    StubCodeMark mark(this, "StubRoutines", "mulAdd");

    address start = __ pc();

    const Register out     = r0;
    const Register in      = r1;
    const Register offset  = r2;
    const Register len     = r3;
    const Register k       = r4;

    BLOCK_COMMENT("Entry:");
    __ enter();
    __ mul_add(out, in, offset, len, k);
    __ leave();
    __ ret(lr);

    return start;
  }

  // Arguments:
  //
  // Input:
  //   c_rarg0   - newArr address
  //   c_rarg1   - oldArr address
  //   c_rarg2   - newIdx
  //   c_rarg3   - shiftCount
  //   c_rarg4   - numIter
  //
  address generate_bigIntegerRightShift() {
    __ align(CodeEntryAlignment);
    StubCodeMark mark(this,  "StubRoutines", "bigIntegerRightShiftWorker");
    address start = __ pc();

    Label ShiftSIMDLoop, ShiftTwoLoop, ShiftThree, ShiftTwo, ShiftOne, Exit;

    Register newArr        = c_rarg0;
    Register oldArr        = c_rarg1;
    Register newIdx        = c_rarg2;
    Register shiftCount    = c_rarg3;
    Register numIter       = c_rarg4;
    Register idx           = numIter;

    Register newArrCur     = rscratch1;
    Register shiftRevCount = rscratch2;
    Register oldArrCur     = r13;
    Register oldArrNext    = r14;

    FloatRegister oldElem0        = v0;
    FloatRegister oldElem1        = v1;
    FloatRegister newElem         = v2;
    FloatRegister shiftVCount     = v3;
    FloatRegister shiftVRevCount  = v4;

    __ cbz(idx, Exit);

    __ add(newArr, newArr, newIdx, Assembler::LSL, 2);

    // left shift count
    __ movw(shiftRevCount, 32);
    __ subw(shiftRevCount, shiftRevCount, shiftCount);

    // numIter too small to allow a 4-words SIMD loop, rolling back
    __ cmp(numIter, (u1)4);
    __ br(Assembler::LT, ShiftThree);

    __ dup(shiftVCount,    __ T4S, shiftCount);
    __ dup(shiftVRevCount, __ T4S, shiftRevCount);
    __ negr(shiftVCount,   __ T4S, shiftVCount);

    __ BIND(ShiftSIMDLoop);

    // Calculate the load addresses
    __ sub(idx, idx, 4);
    __ add(oldArrNext, oldArr, idx, Assembler::LSL, 2);
    __ add(newArrCur,  newArr, idx, Assembler::LSL, 2);
    __ add(oldArrCur,  oldArrNext, 4);

    // Load 4 words and process
    __ ld1(oldElem0,  __ T4S,  Address(oldArrCur));
    __ ld1(oldElem1,  __ T4S,  Address(oldArrNext));
    __ ushl(oldElem0, __ T4S,  oldElem0, shiftVCount);
    __ ushl(oldElem1, __ T4S,  oldElem1, shiftVRevCount);
    __ orr(newElem,   __ T16B, oldElem0, oldElem1);
    __ st1(newElem,   __ T4S,  Address(newArrCur));

    __ cmp(idx, (u1)4);
    __ br(Assembler::LT, ShiftTwoLoop);
    __ b(ShiftSIMDLoop);

    __ BIND(ShiftTwoLoop);
    __ cbz(idx, Exit);
    __ cmp(idx, (u1)1);
    __ br(Assembler::EQ, ShiftOne);

    // Calculate the load addresses
    __ sub(idx, idx, 2);
    __ add(oldArrNext, oldArr, idx, Assembler::LSL, 2);
    __ add(newArrCur,  newArr, idx, Assembler::LSL, 2);
    __ add(oldArrCur,  oldArrNext, 4);

    // Load 2 words and process
    __ ld1(oldElem0,  __ T2S, Address(oldArrCur));
    __ ld1(oldElem1,  __ T2S, Address(oldArrNext));
    __ ushl(oldElem0, __ T2S, oldElem0, shiftVCount);
    __ ushl(oldElem1, __ T2S, oldElem1, shiftVRevCount);
    __ orr(newElem,   __ T8B, oldElem0, oldElem1);
    __ st1(newElem,   __ T2S, Address(newArrCur));
    __ b(ShiftTwoLoop);

    __ BIND(ShiftThree);
    __ tbz(idx, 1, ShiftOne);
    __ tbz(idx, 0, ShiftTwo);
    __ ldrw(r10,  Address(oldArr, 12));
    __ ldrw(r11,  Address(oldArr, 8));
    __ lsrvw(r10, r10, shiftCount);
    __ lslvw(r11, r11, shiftRevCount);
    __ orrw(r12,  r10, r11);
    __ strw(r12,  Address(newArr, 8));

    __ BIND(ShiftTwo);
    __ ldrw(r10,  Address(oldArr, 8));
    __ ldrw(r11,  Address(oldArr, 4));
    __ lsrvw(r10, r10, shiftCount);
    __ lslvw(r11, r11, shiftRevCount);
    __ orrw(r12,  r10, r11);
    __ strw(r12,  Address(newArr, 4));

    __ BIND(ShiftOne);
    __ ldrw(r10,  Address(oldArr, 4));
    __ ldrw(r11,  Address(oldArr));
    __ lsrvw(r10, r10, shiftCount);
    __ lslvw(r11, r11, shiftRevCount);
    __ orrw(r12,  r10, r11);
    __ strw(r12,  Address(newArr));

    __ BIND(Exit);
    __ ret(lr);

    return start;
  }

  // Arguments:
  //
  // Input:
  //   c_rarg0   - newArr address
  //   c_rarg1   - oldArr address
  //   c_rarg2   - newIdx
  //   c_rarg3   - shiftCount
  //   c_rarg4   - numIter
  //
  address generate_bigIntegerLeftShift() {
    __ align(CodeEntryAlignment);
    StubCodeMark mark(this,  "StubRoutines", "bigIntegerLeftShiftWorker");
    address start = __ pc();

    Label ShiftSIMDLoop, ShiftTwoLoop, ShiftThree, ShiftTwo, ShiftOne, Exit;

    Register newArr        = c_rarg0;
    Register oldArr        = c_rarg1;
    Register newIdx        = c_rarg2;
    Register shiftCount    = c_rarg3;
    Register numIter       = c_rarg4;

    Register shiftRevCount = rscratch1;
    Register oldArrNext    = rscratch2;

    FloatRegister oldElem0        = v0;
    FloatRegister oldElem1        = v1;
    FloatRegister newElem         = v2;
    FloatRegister shiftVCount     = v3;
    FloatRegister shiftVRevCount  = v4;

    __ cbz(numIter, Exit);

    __ add(oldArrNext, oldArr, 4);
    __ add(newArr, newArr, newIdx, Assembler::LSL, 2);

    // right shift count
    __ movw(shiftRevCount, 32);
    __ subw(shiftRevCount, shiftRevCount, shiftCount);

    // numIter too small to allow a 4-words SIMD loop, rolling back
    __ cmp(numIter, (u1)4);
    __ br(Assembler::LT, ShiftThree);

    __ dup(shiftVCount,     __ T4S, shiftCount);
    __ dup(shiftVRevCount,  __ T4S, shiftRevCount);
    __ negr(shiftVRevCount, __ T4S, shiftVRevCount);

    __ BIND(ShiftSIMDLoop);

    // load 4 words and process
    __ ld1(oldElem0,  __ T4S,  __ post(oldArr, 16));
    __ ld1(oldElem1,  __ T4S,  __ post(oldArrNext, 16));
    __ ushl(oldElem0, __ T4S,  oldElem0, shiftVCount);
    __ ushl(oldElem1, __ T4S,  oldElem1, shiftVRevCount);
    __ orr(newElem,   __ T16B, oldElem0, oldElem1);
    __ st1(newElem,   __ T4S,  __ post(newArr, 16));
    __ sub(numIter,   numIter, 4);

    __ cmp(numIter, (u1)4);
    __ br(Assembler::LT, ShiftTwoLoop);
    __ b(ShiftSIMDLoop);

    __ BIND(ShiftTwoLoop);
    __ cbz(numIter, Exit);
    __ cmp(numIter, (u1)1);
    __ br(Assembler::EQ, ShiftOne);

    // load 2 words and process
    __ ld1(oldElem0,  __ T2S,  __ post(oldArr, 8));
    __ ld1(oldElem1,  __ T2S,  __ post(oldArrNext, 8));
    __ ushl(oldElem0, __ T2S,  oldElem0, shiftVCount);
    __ ushl(oldElem1, __ T2S,  oldElem1, shiftVRevCount);
    __ orr(newElem,   __ T8B,  oldElem0, oldElem1);
    __ st1(newElem,   __ T2S,  __ post(newArr, 8));
    __ sub(numIter,   numIter, 2);
    __ b(ShiftTwoLoop);

    __ BIND(ShiftThree);
    __ ldrw(r10,  __ post(oldArr, 4));
    __ ldrw(r11,  __ post(oldArrNext, 4));
    __ lslvw(r10, r10, shiftCount);
    __ lsrvw(r11, r11, shiftRevCount);
    __ orrw(r12,  r10, r11);
    __ strw(r12,  __ post(newArr, 4));
    __ tbz(numIter, 1, Exit);
    __ tbz(numIter, 0, ShiftOne);

    __ BIND(ShiftTwo);
    __ ldrw(r10,  __ post(oldArr, 4));
    __ ldrw(r11,  __ post(oldArrNext, 4));
    __ lslvw(r10, r10, shiftCount);
    __ lsrvw(r11, r11, shiftRevCount);
    __ orrw(r12,  r10, r11);
    __ strw(r12,  __ post(newArr, 4));

    __ BIND(ShiftOne);
    __ ldrw(r10,  Address(oldArr));
    __ ldrw(r11,  Address(oldArrNext));
    __ lslvw(r10, r10, shiftCount);
    __ lsrvw(r11, r11, shiftRevCount);
    __ orrw(r12,  r10, r11);
    __ strw(r12,  Address(newArr));

    __ BIND(Exit);
    __ ret(lr);

    return start;
  }

  address generate_has_negatives(address &has_negatives_long) {
    const u1 large_loop_size = 64;
    const uint64_t UPPER_BIT_MASK=0x8080808080808080;
    int dcache_line = VM_Version::dcache_line_size();

    Register ary1 = r1, len = r2, result = r0;

    __ align(CodeEntryAlignment);

    StubCodeMark mark(this, "StubRoutines", "has_negatives");

    address entry = __ pc();

    __ enter();

  Label RET_TRUE, RET_TRUE_NO_POP, RET_FALSE, ALIGNED, LOOP16, CHECK_16, DONE,
        LARGE_LOOP, POST_LOOP16, LEN_OVER_15, LEN_OVER_8, POST_LOOP16_LOAD_TAIL;

  __ cmp(len, (u1)15);
  __ br(Assembler::GT, LEN_OVER_15);
  // The only case when execution falls into this code is when pointer is near
  // the end of memory page and we have to avoid reading next page
  __ add(ary1, ary1, len);
  __ subs(len, len, 8);
  __ br(Assembler::GT, LEN_OVER_8);
  __ ldr(rscratch2, Address(ary1, -8));
  __ sub(rscratch1, zr, len, __ LSL, 3);  // LSL 3 is to get bits from bytes.
  __ lsrv(rscratch2, rscratch2, rscratch1);
  __ tst(rscratch2, UPPER_BIT_MASK);
  __ cset(result, Assembler::NE);
  __ leave();
  __ ret(lr);
  __ bind(LEN_OVER_8);
  __ ldp(rscratch1, rscratch2, Address(ary1, -16));
  __ sub(len, len, 8); // no data dep., then sub can be executed while loading
  __ tst(rscratch2, UPPER_BIT_MASK);
  __ br(Assembler::NE, RET_TRUE_NO_POP);
  __ sub(rscratch2, zr, len, __ LSL, 3); // LSL 3 is to get bits from bytes
  __ lsrv(rscratch1, rscratch1, rscratch2);
  __ tst(rscratch1, UPPER_BIT_MASK);
  __ cset(result, Assembler::NE);
  __ leave();
  __ ret(lr);

  Register tmp1 = r3, tmp2 = r4, tmp3 = r5, tmp4 = r6, tmp5 = r7, tmp6 = r10;
  const RegSet spilled_regs = RegSet::range(tmp1, tmp5) + tmp6;

  has_negatives_long = __ pc(); // 2nd entry point

  __ enter();

  __ bind(LEN_OVER_15);
    __ push(spilled_regs, sp);
    __ andr(rscratch2, ary1, 15); // check pointer for 16-byte alignment
    __ cbz(rscratch2, ALIGNED);
    __ ldp(tmp6, tmp1, Address(ary1));
    __ mov(tmp5, 16);
    __ sub(rscratch1, tmp5, rscratch2); // amount of bytes until aligned address
    __ add(ary1, ary1, rscratch1);
    __ sub(len, len, rscratch1);
    __ orr(tmp6, tmp6, tmp1);
    __ tst(tmp6, UPPER_BIT_MASK);
    __ br(Assembler::NE, RET_TRUE);

  __ bind(ALIGNED);
    __ cmp(len, large_loop_size);
    __ br(Assembler::LT, CHECK_16);
    // Perform 16-byte load as early return in pre-loop to handle situation
    // when initially aligned large array has negative values at starting bytes,
    // so LARGE_LOOP would do 4 reads instead of 1 (in worst case), which is
    // slower. Cases with negative bytes further ahead won't be affected that
    // much. In fact, it'll be faster due to early loads, less instructions and
    // less branches in LARGE_LOOP.
    __ ldp(tmp6, tmp1, Address(__ post(ary1, 16)));
    __ sub(len, len, 16);
    __ orr(tmp6, tmp6, tmp1);
    __ tst(tmp6, UPPER_BIT_MASK);
    __ br(Assembler::NE, RET_TRUE);
    __ cmp(len, large_loop_size);
    __ br(Assembler::LT, CHECK_16);

    if (SoftwarePrefetchHintDistance >= 0
        && SoftwarePrefetchHintDistance >= dcache_line) {
      // initial prefetch
      __ prfm(Address(ary1, SoftwarePrefetchHintDistance - dcache_line));
    }
  __ bind(LARGE_LOOP);
    if (SoftwarePrefetchHintDistance >= 0) {
      __ prfm(Address(ary1, SoftwarePrefetchHintDistance));
    }
    // Issue load instructions first, since it can save few CPU/MEM cycles, also
    // instead of 4 triples of "orr(...), addr(...);cbnz(...);" (for each ldp)
    // better generate 7 * orr(...) + 1 andr(...) + 1 cbnz(...) which saves 3
    // instructions per cycle and have less branches, but this approach disables
    // early return, thus, all 64 bytes are loaded and checked every time.
    __ ldp(tmp2, tmp3, Address(ary1));
    __ ldp(tmp4, tmp5, Address(ary1, 16));
    __ ldp(rscratch1, rscratch2, Address(ary1, 32));
    __ ldp(tmp6, tmp1, Address(ary1, 48));
    __ add(ary1, ary1, large_loop_size);
    __ sub(len, len, large_loop_size);
    __ orr(tmp2, tmp2, tmp3);
    __ orr(tmp4, tmp4, tmp5);
    __ orr(rscratch1, rscratch1, rscratch2);
    __ orr(tmp6, tmp6, tmp1);
    __ orr(tmp2, tmp2, tmp4);
    __ orr(rscratch1, rscratch1, tmp6);
    __ orr(tmp2, tmp2, rscratch1);
    __ tst(tmp2, UPPER_BIT_MASK);
    __ br(Assembler::NE, RET_TRUE);
    __ cmp(len, large_loop_size);
    __ br(Assembler::GE, LARGE_LOOP);

  __ bind(CHECK_16); // small 16-byte load pre-loop
    __ cmp(len, (u1)16);
    __ br(Assembler::LT, POST_LOOP16);

  __ bind(LOOP16); // small 16-byte load loop
    __ ldp(tmp2, tmp3, Address(__ post(ary1, 16)));
    __ sub(len, len, 16);
    __ orr(tmp2, tmp2, tmp3);
    __ tst(tmp2, UPPER_BIT_MASK);
    __ br(Assembler::NE, RET_TRUE);
    __ cmp(len, (u1)16);
    __ br(Assembler::GE, LOOP16); // 16-byte load loop end

  __ bind(POST_LOOP16); // 16-byte aligned, so we can read unconditionally
    __ cmp(len, (u1)8);
    __ br(Assembler::LE, POST_LOOP16_LOAD_TAIL);
    __ ldr(tmp3, Address(__ post(ary1, 8)));
    __ sub(len, len, 8);
    __ tst(tmp3, UPPER_BIT_MASK);
    __ br(Assembler::NE, RET_TRUE);

  __ bind(POST_LOOP16_LOAD_TAIL);
    __ cbz(len, RET_FALSE); // Can't shift left by 64 when len==0
    __ ldr(tmp1, Address(ary1));
    __ mov(tmp2, 64);
    __ sub(tmp4, tmp2, len, __ LSL, 3);
    __ lslv(tmp1, tmp1, tmp4);
    __ tst(tmp1, UPPER_BIT_MASK);
    __ br(Assembler::NE, RET_TRUE);
    // Fallthrough

  __ bind(RET_FALSE);
    __ pop(spilled_regs, sp);
    __ leave();
    __ mov(result, zr);
    __ ret(lr);

  __ bind(RET_TRUE);
    __ pop(spilled_regs, sp);
  __ bind(RET_TRUE_NO_POP);
    __ leave();
    __ mov(result, 1);
    __ ret(lr);

  __ bind(DONE);
    __ pop(spilled_regs, sp);
    __ leave();
    __ ret(lr);
    return entry;
  }

  void generate_large_array_equals_loop_nonsimd(int loopThreshold,
        bool usePrefetch, Label &NOT_EQUAL) {
    Register a1 = r1, a2 = r2, result = r0, cnt1 = r10, tmp1 = rscratch1,
        tmp2 = rscratch2, tmp3 = r3, tmp4 = r4, tmp5 = r5, tmp6 = r11,
        tmp7 = r12, tmp8 = r13;
    Label LOOP;

    __ ldp(tmp1, tmp3, Address(__ post(a1, 2 * wordSize)));
    __ ldp(tmp2, tmp4, Address(__ post(a2, 2 * wordSize)));
    __ bind(LOOP);
    if (usePrefetch) {
      __ prfm(Address(a1, SoftwarePrefetchHintDistance));
      __ prfm(Address(a2, SoftwarePrefetchHintDistance));
    }
    __ ldp(tmp5, tmp7, Address(__ post(a1, 2 * wordSize)));
    __ eor(tmp1, tmp1, tmp2);
    __ eor(tmp3, tmp3, tmp4);
    __ ldp(tmp6, tmp8, Address(__ post(a2, 2 * wordSize)));
    __ orr(tmp1, tmp1, tmp3);
    __ cbnz(tmp1, NOT_EQUAL);
    __ ldp(tmp1, tmp3, Address(__ post(a1, 2 * wordSize)));
    __ eor(tmp5, tmp5, tmp6);
    __ eor(tmp7, tmp7, tmp8);
    __ ldp(tmp2, tmp4, Address(__ post(a2, 2 * wordSize)));
    __ orr(tmp5, tmp5, tmp7);
    __ cbnz(tmp5, NOT_EQUAL);
    __ ldp(tmp5, tmp7, Address(__ post(a1, 2 * wordSize)));
    __ eor(tmp1, tmp1, tmp2);
    __ eor(tmp3, tmp3, tmp4);
    __ ldp(tmp6, tmp8, Address(__ post(a2, 2 * wordSize)));
    __ orr(tmp1, tmp1, tmp3);
    __ cbnz(tmp1, NOT_EQUAL);
    __ ldp(tmp1, tmp3, Address(__ post(a1, 2 * wordSize)));
    __ eor(tmp5, tmp5, tmp6);
    __ sub(cnt1, cnt1, 8 * wordSize);
    __ eor(tmp7, tmp7, tmp8);
    __ ldp(tmp2, tmp4, Address(__ post(a2, 2 * wordSize)));
    // tmp6 is not used. MacroAssembler::subs is used here (rather than
    // cmp) because subs allows an unlimited range of immediate operand.
    __ subs(tmp6, cnt1, loopThreshold);
    __ orr(tmp5, tmp5, tmp7);
    __ cbnz(tmp5, NOT_EQUAL);
    __ br(__ GE, LOOP);
    // post-loop
    __ eor(tmp1, tmp1, tmp2);
    __ eor(tmp3, tmp3, tmp4);
    __ orr(tmp1, tmp1, tmp3);
    __ sub(cnt1, cnt1, 2 * wordSize);
    __ cbnz(tmp1, NOT_EQUAL);
  }

  void generate_large_array_equals_loop_simd(int loopThreshold,
        bool usePrefetch, Label &NOT_EQUAL) {
    Register a1 = r1, a2 = r2, result = r0, cnt1 = r10, tmp1 = rscratch1,
        tmp2 = rscratch2;
    Label LOOP;

    __ bind(LOOP);
    if (usePrefetch) {
      __ prfm(Address(a1, SoftwarePrefetchHintDistance));
      __ prfm(Address(a2, SoftwarePrefetchHintDistance));
    }
    __ ld1(v0, v1, v2, v3, __ T2D, Address(__ post(a1, 4 * 2 * wordSize)));
    __ sub(cnt1, cnt1, 8 * wordSize);
    __ ld1(v4, v5, v6, v7, __ T2D, Address(__ post(a2, 4 * 2 * wordSize)));
    __ subs(tmp1, cnt1, loopThreshold);
    __ eor(v0, __ T16B, v0, v4);
    __ eor(v1, __ T16B, v1, v5);
    __ eor(v2, __ T16B, v2, v6);
    __ eor(v3, __ T16B, v3, v7);
    __ orr(v0, __ T16B, v0, v1);
    __ orr(v1, __ T16B, v2, v3);
    __ orr(v0, __ T16B, v0, v1);
    __ umov(tmp1, v0, __ D, 0);
    __ umov(tmp2, v0, __ D, 1);
    __ orr(tmp1, tmp1, tmp2);
    __ cbnz(tmp1, NOT_EQUAL);
    __ br(__ GE, LOOP);
  }

  // a1 = r1 - array1 address
  // a2 = r2 - array2 address
  // result = r0 - return value. Already contains "false"
  // cnt1 = r10 - amount of elements left to check, reduced by wordSize
  // r3-r5 are reserved temporary registers
  address generate_large_array_equals() {
    Register a1 = r1, a2 = r2, result = r0, cnt1 = r10, tmp1 = rscratch1,
        tmp2 = rscratch2, tmp3 = r3, tmp4 = r4, tmp5 = r5, tmp6 = r11,
        tmp7 = r12, tmp8 = r13;
    Label TAIL, NOT_EQUAL, EQUAL, NOT_EQUAL_NO_POP, NO_PREFETCH_LARGE_LOOP,
        SMALL_LOOP, POST_LOOP;
    const int PRE_LOOP_SIZE = UseSIMDForArrayEquals ? 0 : 16;
    // calculate if at least 32 prefetched bytes are used
    int prefetchLoopThreshold = SoftwarePrefetchHintDistance + 32;
    int nonPrefetchLoopThreshold = (64 + PRE_LOOP_SIZE);
    RegSet spilled_regs = RegSet::range(tmp6, tmp8);
    assert_different_registers(a1, a2, result, cnt1, tmp1, tmp2, tmp3, tmp4,
        tmp5, tmp6, tmp7, tmp8);

    __ align(CodeEntryAlignment);

    StubCodeMark mark(this, "StubRoutines", "large_array_equals");

    address entry = __ pc();
    __ enter();
    __ sub(cnt1, cnt1, wordSize);  // first 8 bytes were loaded outside of stub
    // also advance pointers to use post-increment instead of pre-increment
    __ add(a1, a1, wordSize);
    __ add(a2, a2, wordSize);
    if (AvoidUnalignedAccesses) {
      // both implementations (SIMD/nonSIMD) are using relatively large load
      // instructions (ld1/ldp), which has huge penalty (up to x2 exec time)
      // on some CPUs in case of address is not at least 16-byte aligned.
      // Arrays are 8-byte aligned currently, so, we can make additional 8-byte
      // load if needed at least for 1st address and make if 16-byte aligned.
      Label ALIGNED16;
      __ tbz(a1, 3, ALIGNED16);
      __ ldr(tmp1, Address(__ post(a1, wordSize)));
      __ ldr(tmp2, Address(__ post(a2, wordSize)));
      __ sub(cnt1, cnt1, wordSize);
      __ eor(tmp1, tmp1, tmp2);
      __ cbnz(tmp1, NOT_EQUAL_NO_POP);
      __ bind(ALIGNED16);
    }
    if (UseSIMDForArrayEquals) {
      if (SoftwarePrefetchHintDistance >= 0) {
        __ subs(tmp1, cnt1, prefetchLoopThreshold);
        __ br(__ LE, NO_PREFETCH_LARGE_LOOP);
        generate_large_array_equals_loop_simd(prefetchLoopThreshold,
            /* prfm = */ true, NOT_EQUAL);
        __ subs(zr, cnt1, nonPrefetchLoopThreshold);
        __ br(__ LT, TAIL);
      }
      __ bind(NO_PREFETCH_LARGE_LOOP);
      generate_large_array_equals_loop_simd(nonPrefetchLoopThreshold,
          /* prfm = */ false, NOT_EQUAL);
    } else {
      __ push(spilled_regs, sp);
      if (SoftwarePrefetchHintDistance >= 0) {
        __ subs(tmp1, cnt1, prefetchLoopThreshold);
        __ br(__ LE, NO_PREFETCH_LARGE_LOOP);
        generate_large_array_equals_loop_nonsimd(prefetchLoopThreshold,
            /* prfm = */ true, NOT_EQUAL);
        __ subs(zr, cnt1, nonPrefetchLoopThreshold);
        __ br(__ LT, TAIL);
      }
      __ bind(NO_PREFETCH_LARGE_LOOP);
      generate_large_array_equals_loop_nonsimd(nonPrefetchLoopThreshold,
          /* prfm = */ false, NOT_EQUAL);
    }
    __ bind(TAIL);
      __ cbz(cnt1, EQUAL);
      __ subs(cnt1, cnt1, wordSize);
      __ br(__ LE, POST_LOOP);
    __ bind(SMALL_LOOP);
      __ ldr(tmp1, Address(__ post(a1, wordSize)));
      __ ldr(tmp2, Address(__ post(a2, wordSize)));
      __ subs(cnt1, cnt1, wordSize);
      __ eor(tmp1, tmp1, tmp2);
      __ cbnz(tmp1, NOT_EQUAL);
      __ br(__ GT, SMALL_LOOP);
    __ bind(POST_LOOP);
      __ ldr(tmp1, Address(a1, cnt1));
      __ ldr(tmp2, Address(a2, cnt1));
      __ eor(tmp1, tmp1, tmp2);
      __ cbnz(tmp1, NOT_EQUAL);
    __ bind(EQUAL);
      __ mov(result, true);
    __ bind(NOT_EQUAL);
      if (!UseSIMDForArrayEquals) {
        __ pop(spilled_regs, sp);
      }
    __ bind(NOT_EQUAL_NO_POP);
    __ leave();
    __ ret(lr);
    return entry;
  }

  address generate_dsin_dcos(bool isCos) {
    __ align(CodeEntryAlignment);
    StubCodeMark mark(this, "StubRoutines", isCos ? "libmDcos" : "libmDsin");
    address start = __ pc();
    __ generate_dsin_dcos(isCos, (address)StubRoutines::aarch64::_npio2_hw,
        (address)StubRoutines::aarch64::_two_over_pi,
        (address)StubRoutines::aarch64::_pio2,
        (address)StubRoutines::aarch64::_dsin_coef,
        (address)StubRoutines::aarch64::_dcos_coef);
    return start;
  }

  address generate_dlog() {
    __ align(CodeEntryAlignment);
    StubCodeMark mark(this, "StubRoutines", "dlog");
    address entry = __ pc();
    FloatRegister vtmp0 = v0, vtmp1 = v1, vtmp2 = v2, vtmp3 = v3, vtmp4 = v4,
        vtmp5 = v5, tmpC1 = v16, tmpC2 = v17, tmpC3 = v18, tmpC4 = v19;
    Register tmp1 = r0, tmp2 = r1, tmp3 = r2, tmp4 = r3, tmp5 = r4;
    __ fast_log(vtmp0, vtmp1, vtmp2, vtmp3, vtmp4, vtmp5, tmpC1, tmpC2, tmpC3,
        tmpC4, tmp1, tmp2, tmp3, tmp4, tmp5);
    return entry;
  }


  // code for comparing 16 characters of strings with Latin1 and Utf16 encoding
  void compare_string_16_x_LU(Register tmpL, Register tmpU, Label &DIFF1,
      Label &DIFF2) {
    Register cnt1 = r2, tmp2 = r11, tmp3 = r12;
    FloatRegister vtmp = v1, vtmpZ = v0, vtmp3 = v2;

    __ ldrq(vtmp, Address(__ post(tmp2, 16)));
    __ ldr(tmpU, Address(__ post(cnt1, 8)));
    __ zip1(vtmp3, __ T16B, vtmp, vtmpZ);
    // now we have 32 bytes of characters (converted to U) in vtmp:vtmp3

    __ fmovd(tmpL, vtmp3);
    __ eor(rscratch2, tmp3, tmpL);
    __ cbnz(rscratch2, DIFF2);

    __ ldr(tmp3, Address(__ post(cnt1, 8)));
    __ umov(tmpL, vtmp3, __ D, 1);
    __ eor(rscratch2, tmpU, tmpL);
    __ cbnz(rscratch2, DIFF1);

    __ zip2(vtmp, __ T16B, vtmp, vtmpZ);
    __ ldr(tmpU, Address(__ post(cnt1, 8)));
    __ fmovd(tmpL, vtmp);
    __ eor(rscratch2, tmp3, tmpL);
    __ cbnz(rscratch2, DIFF2);

    __ ldr(tmp3, Address(__ post(cnt1, 8)));
    __ umov(tmpL, vtmp, __ D, 1);
    __ eor(rscratch2, tmpU, tmpL);
    __ cbnz(rscratch2, DIFF1);
  }

  // r0  = result
  // r1  = str1
  // r2  = cnt1
  // r3  = str2
  // r4  = cnt2
  // r10 = tmp1
  // r11 = tmp2
  address generate_compare_long_string_different_encoding(bool isLU) {
    __ align(CodeEntryAlignment);
    StubCodeMark mark(this, "StubRoutines", isLU
        ? "compare_long_string_different_encoding LU"
        : "compare_long_string_different_encoding UL");
    address entry = __ pc();
    Label SMALL_LOOP, TAIL, TAIL_LOAD_16, LOAD_LAST, DIFF1, DIFF2,
        DONE, CALCULATE_DIFFERENCE, LARGE_LOOP_PREFETCH, NO_PREFETCH,
        LARGE_LOOP_PREFETCH_REPEAT1, LARGE_LOOP_PREFETCH_REPEAT2;
    Register result = r0, str1 = r1, cnt1 = r2, str2 = r3, cnt2 = r4,
        tmp1 = r10, tmp2 = r11, tmp3 = r12, tmp4 = r14;
    FloatRegister vtmpZ = v0, vtmp = v1, vtmp3 = v2;
    RegSet spilled_regs = RegSet::of(tmp3, tmp4);

    int prefetchLoopExitCondition = MAX2(64, SoftwarePrefetchHintDistance/2);

    __ eor(vtmpZ, __ T16B, vtmpZ, vtmpZ);
    // cnt2 == amount of characters left to compare
    // Check already loaded first 4 symbols(vtmp and tmp2(LU)/tmp1(UL))
    __ zip1(vtmp, __ T8B, vtmp, vtmpZ);
    __ add(str1, str1, isLU ? wordSize/2 : wordSize);
    __ add(str2, str2, isLU ? wordSize : wordSize/2);
    __ fmovd(isLU ? tmp1 : tmp2, vtmp);
    __ subw(cnt2, cnt2, 8); // Already loaded 4 symbols. Last 4 is special case.
    __ eor(rscratch2, tmp1, tmp2);
    __ mov(rscratch1, tmp2);
    __ cbnz(rscratch2, CALCULATE_DIFFERENCE);
    Register tmpU = isLU ? rscratch1 : tmp1, // where to keep U for comparison
             tmpL = isLU ? tmp1 : rscratch1; // where to keep L for comparison
    __ push(spilled_regs, sp);
    __ mov(tmp2, isLU ? str1 : str2); // init the pointer to L next load
    __ mov(cnt1, isLU ? str2 : str1); // init the pointer to U next load

    __ ldr(tmp3, Address(__ post(cnt1, 8)));

    if (SoftwarePrefetchHintDistance >= 0) {
      __ subs(rscratch2, cnt2, prefetchLoopExitCondition);
      __ br(__ LT, NO_PREFETCH);
      __ bind(LARGE_LOOP_PREFETCH);
        __ prfm(Address(tmp2, SoftwarePrefetchHintDistance));
        __ mov(tmp4, 2);
        __ prfm(Address(cnt1, SoftwarePrefetchHintDistance));
        __ bind(LARGE_LOOP_PREFETCH_REPEAT1);
          compare_string_16_x_LU(tmpL, tmpU, DIFF1, DIFF2);
          __ subs(tmp4, tmp4, 1);
          __ br(__ GT, LARGE_LOOP_PREFETCH_REPEAT1);
          __ prfm(Address(cnt1, SoftwarePrefetchHintDistance));
          __ mov(tmp4, 2);
        __ bind(LARGE_LOOP_PREFETCH_REPEAT2);
          compare_string_16_x_LU(tmpL, tmpU, DIFF1, DIFF2);
          __ subs(tmp4, tmp4, 1);
          __ br(__ GT, LARGE_LOOP_PREFETCH_REPEAT2);
          __ sub(cnt2, cnt2, 64);
          __ subs(rscratch2, cnt2, prefetchLoopExitCondition);
          __ br(__ GE, LARGE_LOOP_PREFETCH);
    }
    __ cbz(cnt2, LOAD_LAST); // no characters left except last load
    __ bind(NO_PREFETCH);
    __ subs(cnt2, cnt2, 16);
    __ br(__ LT, TAIL);
    __ align(OptoLoopAlignment);
    __ bind(SMALL_LOOP); // smaller loop
      __ subs(cnt2, cnt2, 16);
      compare_string_16_x_LU(tmpL, tmpU, DIFF1, DIFF2);
      __ br(__ GE, SMALL_LOOP);
      __ cmn(cnt2, (u1)16);
      __ br(__ EQ, LOAD_LAST);
    __ bind(TAIL); // 1..15 characters left until last load (last 4 characters)
      __ add(cnt1, cnt1, cnt2, __ LSL, 1); // Address of 32 bytes before last 4 characters in UTF-16 string
      __ add(tmp2, tmp2, cnt2); // Address of 16 bytes before last 4 characters in Latin1 string
      __ ldr(tmp3, Address(cnt1, -8));
      compare_string_16_x_LU(tmpL, tmpU, DIFF1, DIFF2); // last 16 characters before last load
      __ b(LOAD_LAST);
    __ bind(DIFF2);
      __ mov(tmpU, tmp3);
    __ bind(DIFF1);
      __ pop(spilled_regs, sp);
      __ b(CALCULATE_DIFFERENCE);
    __ bind(LOAD_LAST);
      // Last 4 UTF-16 characters are already pre-loaded into tmp3 by compare_string_16_x_LU.
      // No need to load it again
      __ mov(tmpU, tmp3);
      __ pop(spilled_regs, sp);

      // tmp2 points to the address of the last 4 Latin1 characters right now
      __ ldrs(vtmp, Address(tmp2));
      __ zip1(vtmp, __ T8B, vtmp, vtmpZ);
      __ fmovd(tmpL, vtmp);

      __ eor(rscratch2, tmpU, tmpL);
      __ cbz(rscratch2, DONE);

    // Find the first different characters in the longwords and
    // compute their difference.
    __ bind(CALCULATE_DIFFERENCE);
      __ rev(rscratch2, rscratch2);
      __ clz(rscratch2, rscratch2);
      __ andr(rscratch2, rscratch2, -16);
      __ lsrv(tmp1, tmp1, rscratch2);
      __ uxthw(tmp1, tmp1);
      __ lsrv(rscratch1, rscratch1, rscratch2);
      __ uxthw(rscratch1, rscratch1);
      __ subw(result, tmp1, rscratch1);
    __ bind(DONE);
      __ ret(lr);
    return entry;
  }

    address generate_method_entry_barrier() {
    __ align(CodeEntryAlignment);
    StubCodeMark mark(this, "StubRoutines", "nmethod_entry_barrier");

    Label deoptimize_label;

    address start = __ pc();

    __ set_last_Java_frame(sp, rfp, lr, rscratch1);

    __ enter();
    __ add(rscratch2, sp, wordSize);  // rscratch2 points to the saved lr

    __ sub(sp, sp, 4 * wordSize);  // four words for the returned {sp, fp, lr, pc}

    __ push_call_clobbered_registers();

    __ mov(c_rarg0, rscratch2);
    __ call_VM_leaf
         (CAST_FROM_FN_PTR
          (address, BarrierSetNMethod::nmethod_stub_entry_barrier), 1);

    __ reset_last_Java_frame(true);

    __ mov(rscratch1, r0);

    __ pop_call_clobbered_registers();

    __ cbnz(rscratch1, deoptimize_label);

    __ leave();
    __ ret(lr);

    __ BIND(deoptimize_label);

    __ ldp(/* new sp */ rscratch1, rfp, Address(sp, 0 * wordSize));
    __ ldp(lr, /* new pc*/ rscratch2, Address(sp, 2 * wordSize));

    __ mov(sp, rscratch1);
    __ br(rscratch2);

    return start;
  }

  enum string_compare_mode {
    LL,
    LU,
    UL,
    UU,
  };

  // The following registers are declared in aarch64.ad
  // r0  = result
  // r1  = str1
  // r2  = cnt1
  // r3  = str2
  // r4  = cnt2
  // r10 = tmp1
  // r11 = tmp2
  // z0  = ztmp1
  // z1  = ztmp2
  // p0  = pgtmp1
  // p1  = pgtmp2
  address generate_compare_long_string_sve(string_compare_mode mode) {
    __ align(CodeEntryAlignment);
    address entry = __ pc();
    Register result = r0, str1 = r1, cnt1 = r2, str2 = r3, cnt2 = r4,
             tmp1 = r10, tmp2 = r11;

    Label LOOP, MATCH, DONE, NOMATCH;
    Register vec_len = tmp1;
    Register idx = tmp2;
    // The minimum of the string lengths has been stored in cnt2.
    Register cnt = cnt2;
    FloatRegister ztmp1 = z0, ztmp2 = z1;
    PRegister pgtmp1 = p0, pgtmp2 = p1;

    if (mode == LL) {
      __ sve_cntb(vec_len);
    } else {
      __ sve_cnth(vec_len);
    }

    __ mov(idx, 0);
    __ sve_whilelt(pgtmp1, mode == LL ? __ B : __ H, idx, cnt);

    __ bind(LOOP);
      switch (mode) {
        case LL:
          __ sve_ld1b(ztmp1, __ B, pgtmp1, Address(str1, idx));
          __ sve_ld1b(ztmp2, __ B, pgtmp1, Address(str2, idx));
          break;
        case LU:
          __ sve_ld1b(ztmp1, __ H, pgtmp1, Address(str1, idx));
          __ sve_ld1h(ztmp2, __ H, pgtmp1, Address(str2, idx, Address::lsl(1)));
          break;
        case UL:
          __ sve_ld1h(ztmp1, __ H, pgtmp1, Address(str1, idx, Address::lsl(1)));
          __ sve_ld1b(ztmp2, __ H, pgtmp1, Address(str2, idx));
          break;
        case UU:
          __ sve_ld1h(ztmp1, __ H, pgtmp1, Address(str1, idx, Address::lsl(1)));
          __ sve_ld1h(ztmp2, __ H, pgtmp1, Address(str2, idx, Address::lsl(1)));
          break;
        default: ShouldNotReachHere();
      }
      __ add(idx, idx, vec_len);

      // Compare strings.
      __ sve_cmp(Assembler::NE, pgtmp2, mode == LL ? __ B : __ H, pgtmp1, ztmp1, ztmp2);
      __ br(__ NE, MATCH);
      __ sve_whilelt(pgtmp1, mode == LL ? __ B : __ H, idx, cnt);
      __ br(__ LT, LOOP);

      // The result has been computed in the caller prior to entering this stub.
      __ b(DONE);

    __ bind(MATCH);

      // Crop the vector to find its location.
      __ sve_brkb(pgtmp2, pgtmp1, pgtmp2, false /* isMerge */);

      // Extract the first different characters of each string.
      __ sve_lasta(rscratch1, mode == LL ? __ B : __ H, pgtmp2, ztmp1);
      __ sve_lasta(rscratch2, mode == LL ? __ B : __ H, pgtmp2, ztmp2);

      // Compute the difference of the first different characters.
      __ sub(result, rscratch1, rscratch2);

    __ bind(DONE);
      __ ret(lr);

    return entry;
  }

  // r0  = result
  // r1  = str1
  // r2  = cnt1
  // r3  = str2
  // r4  = cnt2
  // r10 = tmp1
  // r11 = tmp2
  address generate_compare_long_string_same_encoding(bool isLL) {
    __ align(CodeEntryAlignment);
    StubCodeMark mark(this, "StubRoutines", isLL
        ? "compare_long_string_same_encoding LL"
        : "compare_long_string_same_encoding UU");
    address entry = __ pc();
    Register result = r0, str1 = r1, cnt1 = r2, str2 = r3, cnt2 = r4,
        tmp1 = r10, tmp2 = r11, tmp1h = rscratch1, tmp2h = rscratch2;

    Label LARGE_LOOP_PREFETCH, LOOP_COMPARE16, DIFF, LESS16, LESS8, CAL_DIFFERENCE, LENGTH_DIFF;

    // exit from large loop when less than 64 bytes left to read or we're about
    // to prefetch memory behind array border
    int largeLoopExitCondition = MAX2(64, SoftwarePrefetchHintDistance)/(isLL ? 1 : 2);

    // before jumping to stub, pre-load 8 bytes already, so do comparison directly
    __ eor(rscratch2, tmp1, tmp2);
    __ cbnz(rscratch2, CAL_DIFFERENCE);

    __ sub(cnt2, cnt2, wordSize/(isLL ? 1 : 2));
    // update pointers, because of previous read
    __ add(str1, str1, wordSize);
    __ add(str2, str2, wordSize);
    if (SoftwarePrefetchHintDistance >= 0) {
      __ bind(LARGE_LOOP_PREFETCH);
        __ prfm(Address(str1, SoftwarePrefetchHintDistance));
        __ prfm(Address(str2, SoftwarePrefetchHintDistance));

        __ align(OptoLoopAlignment);
        for (int i = 0; i < 4; i++) {
          __ ldp(tmp1, tmp1h, Address(str1, i * 16));
          __ ldp(tmp2, tmp2h, Address(str2, i * 16));
          __ cmp(tmp1, tmp2);
          __ ccmp(tmp1h, tmp2h, 0, Assembler::EQ);
          __ br(Assembler::NE, DIFF);
        }
        __ sub(cnt2, cnt2, isLL ? 64 : 32);
        __ add(str1, str1, 64);
        __ add(str2, str2, 64);
        __ subs(rscratch2, cnt2, largeLoopExitCondition);
        __ br(Assembler::GE, LARGE_LOOP_PREFETCH);
        __ cbz(cnt2, LENGTH_DIFF); // no more chars left?
    }

    __ subs(rscratch1, cnt2, isLL ? 16 : 8);
    __ br(Assembler::LE, LESS16);
    __ align(OptoLoopAlignment);
    __ bind(LOOP_COMPARE16);
      __ ldp(tmp1, tmp1h, Address(__ post(str1, 16)));
      __ ldp(tmp2, tmp2h, Address(__ post(str2, 16)));
      __ cmp(tmp1, tmp2);
      __ ccmp(tmp1h, tmp2h, 0, Assembler::EQ);
      __ br(Assembler::NE, DIFF);
      __ sub(cnt2, cnt2, isLL ? 16 : 8);
      __ subs(rscratch2, cnt2, isLL ? 16 : 8);
      __ br(Assembler::LT, LESS16);

      __ ldp(tmp1, tmp1h, Address(__ post(str1, 16)));
      __ ldp(tmp2, tmp2h, Address(__ post(str2, 16)));
      __ cmp(tmp1, tmp2);
      __ ccmp(tmp1h, tmp2h, 0, Assembler::EQ);
      __ br(Assembler::NE, DIFF);
      __ sub(cnt2, cnt2, isLL ? 16 : 8);
      __ subs(rscratch2, cnt2, isLL ? 16 : 8);
      __ br(Assembler::GE, LOOP_COMPARE16);
      __ cbz(cnt2, LENGTH_DIFF);

    __ bind(LESS16);
      // each 8 compare
      __ subs(cnt2, cnt2, isLL ? 8 : 4);
      __ br(Assembler::LE, LESS8);
      __ ldr(tmp1, Address(__ post(str1, 8)));
      __ ldr(tmp2, Address(__ post(str2, 8)));
      __ eor(rscratch2, tmp1, tmp2);
      __ cbnz(rscratch2, CAL_DIFFERENCE);
      __ sub(cnt2, cnt2, isLL ? 8 : 4);

    __ bind(LESS8); // directly load last 8 bytes
      if (!isLL) {
        __ add(cnt2, cnt2, cnt2);
      }
      __ ldr(tmp1, Address(str1, cnt2));
      __ ldr(tmp2, Address(str2, cnt2));
      __ eor(rscratch2, tmp1, tmp2);
      __ cbz(rscratch2, LENGTH_DIFF);
      __ b(CAL_DIFFERENCE);

    __ bind(DIFF);
      __ cmp(tmp1, tmp2);
      __ csel(tmp1, tmp1, tmp1h, Assembler::NE);
      __ csel(tmp2, tmp2, tmp2h, Assembler::NE);
      // reuse rscratch2 register for the result of eor instruction
      __ eor(rscratch2, tmp1, tmp2);

    __ bind(CAL_DIFFERENCE);
      __ rev(rscratch2, rscratch2);
      __ clz(rscratch2, rscratch2);
      __ andr(rscratch2, rscratch2, isLL ? -8 : -16);
      __ lsrv(tmp1, tmp1, rscratch2);
      __ lsrv(tmp2, tmp2, rscratch2);
      if (isLL) {
        __ uxtbw(tmp1, tmp1);
        __ uxtbw(tmp2, tmp2);
      } else {
        __ uxthw(tmp1, tmp1);
        __ uxthw(tmp2, tmp2);
      }
      __ subw(result, tmp1, tmp2);

    __ bind(LENGTH_DIFF);
      __ ret(lr);
    return entry;
  }

  void generate_compare_long_strings() {
    if (UseSVE == 0) {
      StubRoutines::aarch64::_compare_long_string_LL
          = generate_compare_long_string_same_encoding(true);
      StubRoutines::aarch64::_compare_long_string_UU
          = generate_compare_long_string_same_encoding(false);
      StubRoutines::aarch64::_compare_long_string_LU
          = generate_compare_long_string_different_encoding(true);
      StubRoutines::aarch64::_compare_long_string_UL
          = generate_compare_long_string_different_encoding(false);
    } else {
      StubRoutines::aarch64::_compare_long_string_LL
          = generate_compare_long_string_sve(LL);
      StubRoutines::aarch64::_compare_long_string_UU
          = generate_compare_long_string_sve(UU);
      StubRoutines::aarch64::_compare_long_string_LU
          = generate_compare_long_string_sve(LU);
      StubRoutines::aarch64::_compare_long_string_UL
          = generate_compare_long_string_sve(UL);
    }
  }

  // R0 = result
  // R1 = str2
  // R2 = cnt1
  // R3 = str1
  // R4 = cnt2
  // This generic linear code use few additional ideas, which makes it faster:
  // 1) we can safely keep at least 1st register of pattern(since length >= 8)
  // in order to skip initial loading(help in systems with 1 ld pipeline)
  // 2) we can use "fast" algorithm of finding single character to search for
  // first symbol with less branches(1 branch per each loaded register instead
  // of branch for each symbol), so, this is where constants like
  // 0x0101...01, 0x00010001...0001, 0x7f7f...7f, 0x7fff7fff...7fff comes from
  // 3) after loading and analyzing 1st register of source string, it can be
  // used to search for every 1st character entry, saving few loads in
  // comparison with "simplier-but-slower" implementation
  // 4) in order to avoid lots of push/pop operations, code below is heavily
  // re-using/re-initializing/compressing register values, which makes code
  // larger and a bit less readable, however, most of extra operations are
  // issued during loads or branches, so, penalty is minimal
  address generate_string_indexof_linear(bool str1_isL, bool str2_isL) {
    const char* stubName = str1_isL
        ? (str2_isL ? "indexof_linear_ll" : "indexof_linear_ul")
        : "indexof_linear_uu";
    __ align(CodeEntryAlignment);
    StubCodeMark mark(this, "StubRoutines", stubName);
    address entry = __ pc();

    int str1_chr_size = str1_isL ? 1 : 2;
    int str2_chr_size = str2_isL ? 1 : 2;
    int str1_chr_shift = str1_isL ? 0 : 1;
    int str2_chr_shift = str2_isL ? 0 : 1;
    bool isL = str1_isL && str2_isL;
   // parameters
    Register result = r0, str2 = r1, cnt1 = r2, str1 = r3, cnt2 = r4;
    // temporary registers
    Register tmp1 = r20, tmp2 = r21, tmp3 = r22, tmp4 = r23;
    RegSet spilled_regs = RegSet::range(tmp1, tmp4);
    // redefinitions
    Register ch1 = rscratch1, ch2 = rscratch2, first = tmp3;

    __ push(spilled_regs, sp);
    Label L_LOOP, L_LOOP_PROCEED, L_SMALL, L_HAS_ZERO,
        L_HAS_ZERO_LOOP, L_CMP_LOOP, L_CMP_LOOP_NOMATCH, L_SMALL_PROCEED,
        L_SMALL_HAS_ZERO_LOOP, L_SMALL_CMP_LOOP_NOMATCH, L_SMALL_CMP_LOOP,
        L_POST_LOOP, L_CMP_LOOP_LAST_CMP, L_HAS_ZERO_LOOP_NOMATCH,
        L_SMALL_CMP_LOOP_LAST_CMP, L_SMALL_CMP_LOOP_LAST_CMP2,
        L_CMP_LOOP_LAST_CMP2, DONE, NOMATCH;
    // Read whole register from str1. It is safe, because length >=8 here
    __ ldr(ch1, Address(str1));
    // Read whole register from str2. It is safe, because length >=8 here
    __ ldr(ch2, Address(str2));
    __ sub(cnt2, cnt2, cnt1);
    __ andr(first, ch1, str1_isL ? 0xFF : 0xFFFF);
    if (str1_isL != str2_isL) {
      __ eor(v0, __ T16B, v0, v0);
    }
    __ mov(tmp1, str2_isL ? 0x0101010101010101 : 0x0001000100010001);
    __ mul(first, first, tmp1);
    // check if we have less than 1 register to check
    __ subs(cnt2, cnt2, wordSize/str2_chr_size - 1);
    if (str1_isL != str2_isL) {
      __ fmovd(v1, ch1);
    }
    __ br(__ LE, L_SMALL);
    __ eor(ch2, first, ch2);
    if (str1_isL != str2_isL) {
      __ zip1(v1, __ T16B, v1, v0);
    }
    __ sub(tmp2, ch2, tmp1);
    __ orr(ch2, ch2, str2_isL ? 0x7f7f7f7f7f7f7f7f : 0x7fff7fff7fff7fff);
    __ bics(tmp2, tmp2, ch2);
    if (str1_isL != str2_isL) {
      __ fmovd(ch1, v1);
    }
    __ br(__ NE, L_HAS_ZERO);
    __ subs(cnt2, cnt2, wordSize/str2_chr_size);
    __ add(result, result, wordSize/str2_chr_size);
    __ add(str2, str2, wordSize);
    __ br(__ LT, L_POST_LOOP);
    __ BIND(L_LOOP);
      __ ldr(ch2, Address(str2));
      __ eor(ch2, first, ch2);
      __ sub(tmp2, ch2, tmp1);
      __ orr(ch2, ch2, str2_isL ? 0x7f7f7f7f7f7f7f7f : 0x7fff7fff7fff7fff);
      __ bics(tmp2, tmp2, ch2);
      __ br(__ NE, L_HAS_ZERO);
    __ BIND(L_LOOP_PROCEED);
      __ subs(cnt2, cnt2, wordSize/str2_chr_size);
      __ add(str2, str2, wordSize);
      __ add(result, result, wordSize/str2_chr_size);
      __ br(__ GE, L_LOOP);
    __ BIND(L_POST_LOOP);
      __ subs(zr, cnt2, -wordSize/str2_chr_size); // no extra characters to check
      __ br(__ LE, NOMATCH);
      __ ldr(ch2, Address(str2));
      __ sub(cnt2, zr, cnt2, __ LSL, LogBitsPerByte + str2_chr_shift);
      __ eor(ch2, first, ch2);
      __ sub(tmp2, ch2, tmp1);
      __ orr(ch2, ch2, str2_isL ? 0x7f7f7f7f7f7f7f7f : 0x7fff7fff7fff7fff);
      __ mov(tmp4, -1); // all bits set
      __ b(L_SMALL_PROCEED);
    __ align(OptoLoopAlignment);
    __ BIND(L_SMALL);
      __ sub(cnt2, zr, cnt2, __ LSL, LogBitsPerByte + str2_chr_shift);
      __ eor(ch2, first, ch2);
      if (str1_isL != str2_isL) {
        __ zip1(v1, __ T16B, v1, v0);
      }
      __ sub(tmp2, ch2, tmp1);
      __ mov(tmp4, -1); // all bits set
      __ orr(ch2, ch2, str2_isL ? 0x7f7f7f7f7f7f7f7f : 0x7fff7fff7fff7fff);
      if (str1_isL != str2_isL) {
        __ fmovd(ch1, v1); // move converted 4 symbols
      }
    __ BIND(L_SMALL_PROCEED);
      __ lsrv(tmp4, tmp4, cnt2); // mask. zeroes on useless bits.
      __ bic(tmp2, tmp2, ch2);
      __ ands(tmp2, tmp2, tmp4); // clear useless bits and check
      __ rbit(tmp2, tmp2);
      __ br(__ EQ, NOMATCH);
    __ BIND(L_SMALL_HAS_ZERO_LOOP);
      __ clz(tmp4, tmp2); // potentially long. Up to 4 cycles on some cpu's
      __ cmp(cnt1, u1(wordSize/str2_chr_size));
      __ br(__ LE, L_SMALL_CMP_LOOP_LAST_CMP2);
      if (str2_isL) { // LL
        __ add(str2, str2, tmp4, __ LSR, LogBitsPerByte); // address of "index"
        __ ldr(ch2, Address(str2)); // read whole register of str2. Safe.
        __ lslv(tmp2, tmp2, tmp4); // shift off leading zeroes from match info
        __ add(result, result, tmp4, __ LSR, LogBitsPerByte);
        __ lsl(tmp2, tmp2, 1); // shift off leading "1" from match info
      } else {
        __ mov(ch2, 0xE); // all bits in byte set except last one
        __ andr(ch2, ch2, tmp4, __ LSR, LogBitsPerByte); // byte shift amount
        __ ldr(ch2, Address(str2, ch2)); // read whole register of str2. Safe.
        __ lslv(tmp2, tmp2, tmp4);
        __ add(result, result, tmp4, __ LSR, LogBitsPerByte + str2_chr_shift);
        __ add(str2, str2, tmp4, __ LSR, LogBitsPerByte + str2_chr_shift);
        __ lsl(tmp2, tmp2, 1); // shift off leading "1" from match info
        __ add(str2, str2, tmp4, __ LSR, LogBitsPerByte + str2_chr_shift);
      }
      __ cmp(ch1, ch2);
      __ mov(tmp4, wordSize/str2_chr_size);
      __ br(__ NE, L_SMALL_CMP_LOOP_NOMATCH);
    __ BIND(L_SMALL_CMP_LOOP);
      str1_isL ? __ ldrb(first, Address(str1, tmp4, Address::lsl(str1_chr_shift)))
               : __ ldrh(first, Address(str1, tmp4, Address::lsl(str1_chr_shift)));
      str2_isL ? __ ldrb(ch2, Address(str2, tmp4, Address::lsl(str2_chr_shift)))
               : __ ldrh(ch2, Address(str2, tmp4, Address::lsl(str2_chr_shift)));
      __ add(tmp4, tmp4, 1);
      __ cmp(tmp4, cnt1);
      __ br(__ GE, L_SMALL_CMP_LOOP_LAST_CMP);
      __ cmp(first, ch2);
      __ br(__ EQ, L_SMALL_CMP_LOOP);
    __ BIND(L_SMALL_CMP_LOOP_NOMATCH);
      __ cbz(tmp2, NOMATCH); // no more matches. exit
      __ clz(tmp4, tmp2);
      __ add(result, result, 1); // advance index
      __ add(str2, str2, str2_chr_size); // advance pointer
      __ b(L_SMALL_HAS_ZERO_LOOP);
    __ align(OptoLoopAlignment);
    __ BIND(L_SMALL_CMP_LOOP_LAST_CMP);
      __ cmp(first, ch2);
      __ br(__ NE, L_SMALL_CMP_LOOP_NOMATCH);
      __ b(DONE);
    __ align(OptoLoopAlignment);
    __ BIND(L_SMALL_CMP_LOOP_LAST_CMP2);
      if (str2_isL) { // LL
        __ add(str2, str2, tmp4, __ LSR, LogBitsPerByte); // address of "index"
        __ ldr(ch2, Address(str2)); // read whole register of str2. Safe.
        __ lslv(tmp2, tmp2, tmp4); // shift off leading zeroes from match info
        __ add(result, result, tmp4, __ LSR, LogBitsPerByte);
        __ lsl(tmp2, tmp2, 1); // shift off leading "1" from match info
      } else {
        __ mov(ch2, 0xE); // all bits in byte set except last one
        __ andr(ch2, ch2, tmp4, __ LSR, LogBitsPerByte); // byte shift amount
        __ ldr(ch2, Address(str2, ch2)); // read whole register of str2. Safe.
        __ lslv(tmp2, tmp2, tmp4);
        __ add(result, result, tmp4, __ LSR, LogBitsPerByte + str2_chr_shift);
        __ add(str2, str2, tmp4, __ LSR, LogBitsPerByte + str2_chr_shift);
        __ lsl(tmp2, tmp2, 1); // shift off leading "1" from match info
        __ add(str2, str2, tmp4, __ LSR, LogBitsPerByte + str2_chr_shift);
      }
      __ cmp(ch1, ch2);
      __ br(__ NE, L_SMALL_CMP_LOOP_NOMATCH);
      __ b(DONE);
    __ align(OptoLoopAlignment);
    __ BIND(L_HAS_ZERO);
      __ rbit(tmp2, tmp2);
      __ clz(tmp4, tmp2); // potentially long. Up to 4 cycles on some CPU's
      // Now, perform compression of counters(cnt2 and cnt1) into one register.
      // It's fine because both counters are 32bit and are not changed in this
      // loop. Just restore it on exit. So, cnt1 can be re-used in this loop.
      __ orr(cnt2, cnt2, cnt1, __ LSL, BitsPerByte * wordSize / 2);
      __ sub(result, result, 1);
    __ BIND(L_HAS_ZERO_LOOP);
      __ mov(cnt1, wordSize/str2_chr_size);
      __ cmp(cnt1, cnt2, __ LSR, BitsPerByte * wordSize / 2);
      __ br(__ GE, L_CMP_LOOP_LAST_CMP2); // case of 8 bytes only to compare
      if (str2_isL) {
        __ lsr(ch2, tmp4, LogBitsPerByte + str2_chr_shift); // char index
        __ ldr(ch2, Address(str2, ch2)); // read whole register of str2. Safe.
        __ lslv(tmp2, tmp2, tmp4);
        __ add(str2, str2, tmp4, __ LSR, LogBitsPerByte + str2_chr_shift);
        __ add(tmp4, tmp4, 1);
        __ add(result, result, tmp4, __ LSR, LogBitsPerByte + str2_chr_shift);
        __ lsl(tmp2, tmp2, 1);
        __ mov(tmp4, wordSize/str2_chr_size);
      } else {
        __ mov(ch2, 0xE);
        __ andr(ch2, ch2, tmp4, __ LSR, LogBitsPerByte); // byte shift amount
        __ ldr(ch2, Address(str2, ch2)); // read whole register of str2. Safe.
        __ lslv(tmp2, tmp2, tmp4);
        __ add(tmp4, tmp4, 1);
        __ add(result, result, tmp4, __ LSR, LogBitsPerByte + str2_chr_shift);
        __ add(str2, str2, tmp4, __ LSR, LogBitsPerByte);
        __ lsl(tmp2, tmp2, 1);
        __ mov(tmp4, wordSize/str2_chr_size);
        __ sub(str2, str2, str2_chr_size);
      }
      __ cmp(ch1, ch2);
      __ mov(tmp4, wordSize/str2_chr_size);
      __ br(__ NE, L_CMP_LOOP_NOMATCH);
    __ BIND(L_CMP_LOOP);
      str1_isL ? __ ldrb(cnt1, Address(str1, tmp4, Address::lsl(str1_chr_shift)))
               : __ ldrh(cnt1, Address(str1, tmp4, Address::lsl(str1_chr_shift)));
      str2_isL ? __ ldrb(ch2, Address(str2, tmp4, Address::lsl(str2_chr_shift)))
               : __ ldrh(ch2, Address(str2, tmp4, Address::lsl(str2_chr_shift)));
      __ add(tmp4, tmp4, 1);
      __ cmp(tmp4, cnt2, __ LSR, BitsPerByte * wordSize / 2);
      __ br(__ GE, L_CMP_LOOP_LAST_CMP);
      __ cmp(cnt1, ch2);
      __ br(__ EQ, L_CMP_LOOP);
    __ BIND(L_CMP_LOOP_NOMATCH);
      // here we're not matched
      __ cbz(tmp2, L_HAS_ZERO_LOOP_NOMATCH); // no more matches. Proceed to main loop
      __ clz(tmp4, tmp2);
      __ add(str2, str2, str2_chr_size); // advance pointer
      __ b(L_HAS_ZERO_LOOP);
    __ align(OptoLoopAlignment);
    __ BIND(L_CMP_LOOP_LAST_CMP);
      __ cmp(cnt1, ch2);
      __ br(__ NE, L_CMP_LOOP_NOMATCH);
      __ b(DONE);
    __ align(OptoLoopAlignment);
    __ BIND(L_CMP_LOOP_LAST_CMP2);
      if (str2_isL) {
        __ lsr(ch2, tmp4, LogBitsPerByte + str2_chr_shift); // char index
        __ ldr(ch2, Address(str2, ch2)); // read whole register of str2. Safe.
        __ lslv(tmp2, tmp2, tmp4);
        __ add(str2, str2, tmp4, __ LSR, LogBitsPerByte + str2_chr_shift);
        __ add(tmp4, tmp4, 1);
        __ add(result, result, tmp4, __ LSR, LogBitsPerByte + str2_chr_shift);
        __ lsl(tmp2, tmp2, 1);
      } else {
        __ mov(ch2, 0xE);
        __ andr(ch2, ch2, tmp4, __ LSR, LogBitsPerByte); // byte shift amount
        __ ldr(ch2, Address(str2, ch2)); // read whole register of str2. Safe.
        __ lslv(tmp2, tmp2, tmp4);
        __ add(tmp4, tmp4, 1);
        __ add(result, result, tmp4, __ LSR, LogBitsPerByte + str2_chr_shift);
        __ add(str2, str2, tmp4, __ LSR, LogBitsPerByte);
        __ lsl(tmp2, tmp2, 1);
        __ sub(str2, str2, str2_chr_size);
      }
      __ cmp(ch1, ch2);
      __ br(__ NE, L_CMP_LOOP_NOMATCH);
      __ b(DONE);
    __ align(OptoLoopAlignment);
    __ BIND(L_HAS_ZERO_LOOP_NOMATCH);
      // 1) Restore "result" index. Index was wordSize/str2_chr_size * N until
      // L_HAS_ZERO block. Byte octet was analyzed in L_HAS_ZERO_LOOP,
      // so, result was increased at max by wordSize/str2_chr_size - 1, so,
      // respective high bit wasn't changed. L_LOOP_PROCEED will increase
      // result by analyzed characters value, so, we can just reset lower bits
      // in result here. Clear 2 lower bits for UU/UL and 3 bits for LL
      // 2) restore cnt1 and cnt2 values from "compressed" cnt2
      // 3) advance str2 value to represent next str2 octet. result & 7/3 is
      // index of last analyzed substring inside current octet. So, str2 in at
      // respective start address. We need to advance it to next octet
      __ andr(tmp2, result, wordSize/str2_chr_size - 1); // symbols analyzed
      __ lsr(cnt1, cnt2, BitsPerByte * wordSize / 2);
      __ bfm(result, zr, 0, 2 - str2_chr_shift);
      __ sub(str2, str2, tmp2, __ LSL, str2_chr_shift); // restore str2
      __ movw(cnt2, cnt2);
      __ b(L_LOOP_PROCEED);
    __ align(OptoLoopAlignment);
    __ BIND(NOMATCH);
      __ mov(result, -1);
    __ BIND(DONE);
      __ pop(spilled_regs, sp);
      __ ret(lr);
    return entry;
  }

  void generate_string_indexof_stubs() {
    StubRoutines::aarch64::_string_indexof_linear_ll = generate_string_indexof_linear(true, true);
    StubRoutines::aarch64::_string_indexof_linear_uu = generate_string_indexof_linear(false, false);
    StubRoutines::aarch64::_string_indexof_linear_ul = generate_string_indexof_linear(true, false);
  }

  void inflate_and_store_2_fp_registers(bool generatePrfm,
      FloatRegister src1, FloatRegister src2) {
    Register dst = r1;
    __ zip1(v1, __ T16B, src1, v0);
    __ zip2(v2, __ T16B, src1, v0);
    if (generatePrfm) {
      __ prfm(Address(dst, SoftwarePrefetchHintDistance), PSTL1STRM);
    }
    __ zip1(v3, __ T16B, src2, v0);
    __ zip2(v4, __ T16B, src2, v0);
    __ st1(v1, v2, v3, v4, __ T16B, Address(__ post(dst, 64)));
  }

  // R0 = src
  // R1 = dst
  // R2 = len
  // R3 = len >> 3
  // V0 = 0
  // v1 = loaded 8 bytes
  address generate_large_byte_array_inflate() {
    __ align(CodeEntryAlignment);
    StubCodeMark mark(this, "StubRoutines", "large_byte_array_inflate");
    address entry = __ pc();
    Label LOOP, LOOP_START, LOOP_PRFM, LOOP_PRFM_START, DONE;
    Register src = r0, dst = r1, len = r2, octetCounter = r3;
    const int large_loop_threshold = MAX2(64, SoftwarePrefetchHintDistance)/8 + 4;

    // do one more 8-byte read to have address 16-byte aligned in most cases
    // also use single store instruction
    __ ldrd(v2, __ post(src, 8));
    __ sub(octetCounter, octetCounter, 2);
    __ zip1(v1, __ T16B, v1, v0);
    __ zip1(v2, __ T16B, v2, v0);
    __ st1(v1, v2, __ T16B, __ post(dst, 32));
    __ ld1(v3, v4, v5, v6, __ T16B, Address(__ post(src, 64)));
    __ subs(rscratch1, octetCounter, large_loop_threshold);
    __ br(__ LE, LOOP_START);
    __ b(LOOP_PRFM_START);
    __ bind(LOOP_PRFM);
      __ ld1(v3, v4, v5, v6, __ T16B, Address(__ post(src, 64)));
    __ bind(LOOP_PRFM_START);
      __ prfm(Address(src, SoftwarePrefetchHintDistance));
      __ sub(octetCounter, octetCounter, 8);
      __ subs(rscratch1, octetCounter, large_loop_threshold);
      inflate_and_store_2_fp_registers(true, v3, v4);
      inflate_and_store_2_fp_registers(true, v5, v6);
      __ br(__ GT, LOOP_PRFM);
      __ cmp(octetCounter, (u1)8);
      __ br(__ LT, DONE);
    __ bind(LOOP);
      __ ld1(v3, v4, v5, v6, __ T16B, Address(__ post(src, 64)));
      __ bind(LOOP_START);
      __ sub(octetCounter, octetCounter, 8);
      __ cmp(octetCounter, (u1)8);
      inflate_and_store_2_fp_registers(false, v3, v4);
      inflate_and_store_2_fp_registers(false, v5, v6);
      __ br(__ GE, LOOP);
    __ bind(DONE);
      __ ret(lr);
    return entry;
  }

  /**
   *  Arguments:
   *
   *  Input:
   *  c_rarg0   - current state address
   *  c_rarg1   - H key address
   *  c_rarg2   - data address
   *  c_rarg3   - number of blocks
   *
   *  Output:
   *  Updated state at c_rarg0
   */
  address generate_ghash_processBlocks() {
    // Bafflingly, GCM uses little-endian for the byte order, but
    // big-endian for the bit order.  For example, the polynomial 1 is
    // represented as the 16-byte string 80 00 00 00 | 12 bytes of 00.
    //
    // So, we must either reverse the bytes in each word and do
    // everything big-endian or reverse the bits in each byte and do
    // it little-endian.  On AArch64 it's more idiomatic to reverse
    // the bits in each byte (we have an instruction, RBIT, to do
    // that) and keep the data in little-endian bit order throught the
    // calculation, bit-reversing the inputs and outputs.

    StubCodeMark mark(this, "StubRoutines", "ghash_processBlocks");
    __ align(wordSize * 2);
    address p = __ pc();
    __ emit_int64(0x87);  // The low-order bits of the field
                          // polynomial (i.e. p = z^7+z^2+z+1)
                          // repeated in the low and high parts of a
                          // 128-bit vector
    __ emit_int64(0x87);

    __ align(CodeEntryAlignment);
    address start = __ pc();

    Register state   = c_rarg0;
    Register subkeyH = c_rarg1;
    Register data    = c_rarg2;
    Register blocks  = c_rarg3;

    FloatRegister vzr = v30;
    __ eor(vzr, __ T16B, vzr, vzr); // zero register

    __ ldrq(v24, p);    // The field polynomial

    __ ldrq(v0, Address(state));
    __ ldrq(v1, Address(subkeyH));

    __ rev64(v0, __ T16B, v0);          // Bit-reverse words in state and subkeyH
    __ rbit(v0, __ T16B, v0);
    __ rev64(v1, __ T16B, v1);
    __ rbit(v1, __ T16B, v1);

    __ ext(v4, __ T16B, v1, v1, 0x08); // long-swap subkeyH into v1
    __ eor(v4, __ T16B, v4, v1);       // xor subkeyH into subkeyL (Karatsuba: (A1+A0))

    {
      Label L_ghash_loop;
      __ bind(L_ghash_loop);

      __ ldrq(v2, Address(__ post(data, 0x10))); // Load the data, bit
                                                 // reversing each byte
      __ rbit(v2, __ T16B, v2);
      __ eor(v2, __ T16B, v0, v2);   // bit-swapped data ^ bit-swapped state

      // Multiply state in v2 by subkey in v1
      __ ghash_multiply(/*result_lo*/v5, /*result_hi*/v7,
                        /*a*/v1, /*b*/v2, /*a1_xor_a0*/v4,
                        /*temps*/v6, v3, /*reuse/clobber b*/v2);
      // Reduce v7:v5 by the field polynomial
      __ ghash_reduce(/*result*/v0, /*lo*/v5, /*hi*/v7, /*p*/v24, vzr, /*temp*/v3);

      __ sub(blocks, blocks, 1);
      __ cbnz(blocks, L_ghash_loop);
    }

    // The bit-reversed result is at this point in v0
    __ rev64(v0, __ T16B, v0);
    __ rbit(v0, __ T16B, v0);

    __ st1(v0, __ T16B, state);
    __ ret(lr);

    return start;
  }

  address generate_ghash_processBlocks_wide() {
    address small = generate_ghash_processBlocks();

    StubCodeMark mark(this, "StubRoutines", "ghash_processBlocks_wide");
    __ align(wordSize * 2);
    address p = __ pc();
    __ emit_int64(0x87);  // The low-order bits of the field
                          // polynomial (i.e. p = z^7+z^2+z+1)
                          // repeated in the low and high parts of a
                          // 128-bit vector
    __ emit_int64(0x87);

    __ align(CodeEntryAlignment);
    address start = __ pc();

    Register state   = c_rarg0;
    Register subkeyH = c_rarg1;
    Register data    = c_rarg2;
    Register blocks  = c_rarg3;

    const int unroll = 4;

    __ cmp(blocks, (unsigned char)(unroll * 2));
    __ br(__ LT, small);

    if (unroll > 1) {
    // Save state before entering routine
      __ sub(sp, sp, 4 * 16);
      __ st1(v12, v13, v14, v15, __ T16B, Address(sp));
      __ sub(sp, sp, 4 * 16);
      __ st1(v8, v9, v10, v11, __ T16B, Address(sp));
    }

    __ ghash_processBlocks_wide(p, state, subkeyH, data, blocks, unroll);

    if (unroll > 1) {
      // And restore state
      __ ld1(v8, v9, v10, v11, __ T16B, __ post(sp, 4 * 16));
      __ ld1(v12, v13, v14, v15, __ T16B, __ post(sp, 4 * 16));
    }

    __ cmp(blocks, (unsigned char)0);
    __ br(__ GT, small);

    __ ret(lr);

    return start;
  }

  void generate_base64_encode_simdround(Register src, Register dst,
        FloatRegister codec, u8 size) {

    FloatRegister in0  = v4,  in1  = v5,  in2  = v6;
    FloatRegister out0 = v16, out1 = v17, out2 = v18, out3 = v19;
    FloatRegister ind0 = v20, ind1 = v21, ind2 = v22, ind3 = v23;

    Assembler::SIMD_Arrangement arrangement = size == 16 ? __ T16B : __ T8B;

    __ ld3(in0, in1, in2, arrangement, __ post(src, 3 * size));

    __ ushr(ind0, arrangement, in0,  2);

    __ ushr(ind1, arrangement, in1,  2);
    __ shl(in0,   arrangement, in0,  6);
    __ orr(ind1,  arrangement, ind1, in0);
    __ ushr(ind1, arrangement, ind1, 2);

    __ ushr(ind2, arrangement, in2,  4);
    __ shl(in1,   arrangement, in1,  4);
    __ orr(ind2,  arrangement, in1,  ind2);
    __ ushr(ind2, arrangement, ind2, 2);

    __ shl(ind3,  arrangement, in2,  2);
    __ ushr(ind3, arrangement, ind3, 2);

    __ tbl(out0,  arrangement, codec,  4, ind0);
    __ tbl(out1,  arrangement, codec,  4, ind1);
    __ tbl(out2,  arrangement, codec,  4, ind2);
    __ tbl(out3,  arrangement, codec,  4, ind3);

    __ st4(out0,  out1, out2, out3, arrangement, __ post(dst, 4 * size));
  }

   /**
   *  Arguments:
   *
   *  Input:
   *  c_rarg0   - src_start
   *  c_rarg1   - src_offset
   *  c_rarg2   - src_length
   *  c_rarg3   - dest_start
   *  c_rarg4   - dest_offset
   *  c_rarg5   - isURL
   *
   */
  address generate_base64_encodeBlock() {

    static const char toBase64[64] = {
      'A', 'B', 'C', 'D', 'E', 'F', 'G', 'H', 'I', 'J', 'K', 'L', 'M',
      'N', 'O', 'P', 'Q', 'R', 'S', 'T', 'U', 'V', 'W', 'X', 'Y', 'Z',
      'a', 'b', 'c', 'd', 'e', 'f', 'g', 'h', 'i', 'j', 'k', 'l', 'm',
      'n', 'o', 'p', 'q', 'r', 's', 't', 'u', 'v', 'w', 'x', 'y', 'z',
      '0', '1', '2', '3', '4', '5', '6', '7', '8', '9', '+', '/'
    };

    static const char toBase64URL[64] = {
      'A', 'B', 'C', 'D', 'E', 'F', 'G', 'H', 'I', 'J', 'K', 'L', 'M',
      'N', 'O', 'P', 'Q', 'R', 'S', 'T', 'U', 'V', 'W', 'X', 'Y', 'Z',
      'a', 'b', 'c', 'd', 'e', 'f', 'g', 'h', 'i', 'j', 'k', 'l', 'm',
      'n', 'o', 'p', 'q', 'r', 's', 't', 'u', 'v', 'w', 'x', 'y', 'z',
      '0', '1', '2', '3', '4', '5', '6', '7', '8', '9', '-', '_'
    };

    __ align(CodeEntryAlignment);
    StubCodeMark mark(this, "StubRoutines", "encodeBlock");
    address start = __ pc();

    Register src   = c_rarg0;  // source array
    Register soff  = c_rarg1;  // source start offset
    Register send  = c_rarg2;  // source end offset
    Register dst   = c_rarg3;  // dest array
    Register doff  = c_rarg4;  // position for writing to dest array
    Register isURL = c_rarg5;  // Base64 or URL chracter set

    // c_rarg6 and c_rarg7 are free to use as temps
    Register codec  = c_rarg6;
    Register length = c_rarg7;

    Label ProcessData, Process48B, Process24B, Process3B, SIMDExit, Exit;

    __ add(src, src, soff);
    __ add(dst, dst, doff);
    __ sub(length, send, soff);

    // load the codec base address
    __ lea(codec, ExternalAddress((address) toBase64));
    __ cbz(isURL, ProcessData);
    __ lea(codec, ExternalAddress((address) toBase64URL));

    __ BIND(ProcessData);

    // too short to formup a SIMD loop, roll back
    __ cmp(length, (u1)24);
    __ br(Assembler::LT, Process3B);

    __ ld1(v0, v1, v2, v3, __ T16B, Address(codec));

    __ BIND(Process48B);
    __ cmp(length, (u1)48);
    __ br(Assembler::LT, Process24B);
    generate_base64_encode_simdround(src, dst, v0, 16);
    __ sub(length, length, 48);
    __ b(Process48B);

    __ BIND(Process24B);
    __ cmp(length, (u1)24);
    __ br(Assembler::LT, SIMDExit);
    generate_base64_encode_simdround(src, dst, v0, 8);
    __ sub(length, length, 24);

    __ BIND(SIMDExit);
    __ cbz(length, Exit);

    __ BIND(Process3B);
    //  3 src bytes, 24 bits
    __ ldrb(r10, __ post(src, 1));
    __ ldrb(r11, __ post(src, 1));
    __ ldrb(r12, __ post(src, 1));
    __ orrw(r11, r11, r10, Assembler::LSL, 8);
    __ orrw(r12, r12, r11, Assembler::LSL, 8);
    // codec index
    __ ubfmw(r15, r12, 18, 23);
    __ ubfmw(r14, r12, 12, 17);
    __ ubfmw(r13, r12, 6,  11);
    __ andw(r12,  r12, 63);
    // get the code based on the codec
    __ ldrb(r15, Address(codec, r15, Address::uxtw(0)));
    __ ldrb(r14, Address(codec, r14, Address::uxtw(0)));
    __ ldrb(r13, Address(codec, r13, Address::uxtw(0)));
    __ ldrb(r12, Address(codec, r12, Address::uxtw(0)));
    __ strb(r15, __ post(dst, 1));
    __ strb(r14, __ post(dst, 1));
    __ strb(r13, __ post(dst, 1));
    __ strb(r12, __ post(dst, 1));
    __ sub(length, length, 3);
    __ cbnz(length, Process3B);

    __ BIND(Exit);
    __ ret(lr);

    return start;
  }

  void generate_base64_decode_simdround(Register src, Register dst,
        FloatRegister codecL, FloatRegister codecH, int size, Label& Exit) {

    FloatRegister in0  = v16, in1  = v17,  in2 = v18,  in3 = v19;
    FloatRegister out0 = v20, out1 = v21, out2 = v22;

    FloatRegister decL0 = v23, decL1 = v24, decL2 = v25, decL3 = v26;
    FloatRegister decH0 = v28, decH1 = v29, decH2 = v30, decH3 = v31;

    Label NoIllegalData, ErrorInLowerHalf, StoreLegalData;

    Assembler::SIMD_Arrangement arrangement = size == 16 ? __ T16B : __ T8B;

    __ ld4(in0, in1, in2, in3, arrangement, __ post(src, 4 * size));

    // we need unsigned saturating substract, to make sure all input values
    // in range [0, 63] will have 0U value in the higher half lookup
    __ uqsubv(decH0, __ T16B, in0, v27);
    __ uqsubv(decH1, __ T16B, in1, v27);
    __ uqsubv(decH2, __ T16B, in2, v27);
    __ uqsubv(decH3, __ T16B, in3, v27);

    // lower half lookup
    __ tbl(decL0, arrangement, codecL, 4, in0);
    __ tbl(decL1, arrangement, codecL, 4, in1);
    __ tbl(decL2, arrangement, codecL, 4, in2);
    __ tbl(decL3, arrangement, codecL, 4, in3);

    // higher half lookup
    __ tbx(decH0, arrangement, codecH, 4, decH0);
    __ tbx(decH1, arrangement, codecH, 4, decH1);
    __ tbx(decH2, arrangement, codecH, 4, decH2);
    __ tbx(decH3, arrangement, codecH, 4, decH3);

    // combine lower and higher
    __ orr(decL0, arrangement, decL0, decH0);
    __ orr(decL1, arrangement, decL1, decH1);
    __ orr(decL2, arrangement, decL2, decH2);
    __ orr(decL3, arrangement, decL3, decH3);

    // check illegal inputs, value larger than 63 (maximum of 6 bits)
    __ cmhi(decH0, arrangement, decL0, v27);
    __ cmhi(decH1, arrangement, decL1, v27);
    __ cmhi(decH2, arrangement, decL2, v27);
    __ cmhi(decH3, arrangement, decL3, v27);
    __ orr(in0, arrangement, decH0, decH1);
    __ orr(in1, arrangement, decH2, decH3);
    __ orr(in2, arrangement, in0,   in1);
    __ umaxv(in3, arrangement, in2);
    __ umov(rscratch2, in3, __ B, 0);

    // get the data to output
    __ shl(out0,  arrangement, decL0, 2);
    __ ushr(out1, arrangement, decL1, 4);
    __ orr(out0,  arrangement, out0,  out1);
    __ shl(out1,  arrangement, decL1, 4);
    __ ushr(out2, arrangement, decL2, 2);
    __ orr(out1,  arrangement, out1,  out2);
    __ shl(out2,  arrangement, decL2, 6);
    __ orr(out2,  arrangement, out2,  decL3);

    __ cbz(rscratch2, NoIllegalData);

    // handle illegal input
    __ umov(r10, in2, __ D, 0);
    if (size == 16) {
      __ cbnz(r10, ErrorInLowerHalf);

      // illegal input is in higher half, store the lower half now.
      __ st3(out0, out1, out2, __ T8B, __ post(dst, 24));

      __ umov(r10, in2,  __ D, 1);
      __ umov(r11, out0, __ D, 1);
      __ umov(r12, out1, __ D, 1);
      __ umov(r13, out2, __ D, 1);
      __ b(StoreLegalData);

      __ BIND(ErrorInLowerHalf);
    }
    __ umov(r11, out0, __ D, 0);
    __ umov(r12, out1, __ D, 0);
    __ umov(r13, out2, __ D, 0);

    __ BIND(StoreLegalData);
    __ tbnz(r10, 5, Exit); // 0xff indicates illegal input
    __ strb(r11, __ post(dst, 1));
    __ strb(r12, __ post(dst, 1));
    __ strb(r13, __ post(dst, 1));
    __ lsr(r10, r10, 8);
    __ lsr(r11, r11, 8);
    __ lsr(r12, r12, 8);
    __ lsr(r13, r13, 8);
    __ b(StoreLegalData);

    __ BIND(NoIllegalData);
    __ st3(out0, out1, out2, arrangement, __ post(dst, 3 * size));
  }


   /**
   *  Arguments:
   *
   *  Input:
   *  c_rarg0   - src_start
   *  c_rarg1   - src_offset
   *  c_rarg2   - src_length
   *  c_rarg3   - dest_start
   *  c_rarg4   - dest_offset
   *  c_rarg5   - isURL
   *  c_rarg6   - isMIME
   *
   */
  address generate_base64_decodeBlock() {

    // The SIMD part of this Base64 decode intrinsic is based on the algorithm outlined
    // on http://0x80.pl/articles/base64-simd-neon.html#encoding-quadwords, in section
    // titled "Base64 decoding".

    // Non-SIMD lookup tables are mostly dumped from fromBase64 array used in java.util.Base64,
    // except the trailing character '=' is also treated illegal value in this instrinsic. That
    // is java.util.Base64.fromBase64['='] = -2, while fromBase(URL)64ForNoSIMD['='] = 255 here.
    static const uint8_t fromBase64ForNoSIMD[256] = {
      255u, 255u, 255u, 255u, 255u, 255u, 255u, 255u, 255u, 255u, 255u, 255u, 255u, 255u, 255u, 255u,
      255u, 255u, 255u, 255u, 255u, 255u, 255u, 255u, 255u, 255u, 255u, 255u, 255u, 255u, 255u, 255u,
      255u, 255u, 255u, 255u, 255u, 255u, 255u, 255u, 255u, 255u, 255u,  62u, 255u, 255u, 255u,  63u,
       52u,  53u,  54u,  55u,  56u,  57u,  58u,  59u,  60u,  61u, 255u, 255u, 255u, 255u, 255u, 255u,
      255u,   0u,   1u,   2u,   3u,   4u,   5u,   6u,   7u,   8u,   9u,  10u,  11u,  12u,  13u,  14u,
       15u,  16u,  17u,  18u,  19u,  20u,  21u,  22u,  23u,  24u,  25u, 255u, 255u, 255u, 255u, 255u,
      255u,  26u,  27u,  28u,  29u,  30u,  31u,  32u,  33u,  34u,  35u,  36u,  37u,  38u,  39u,  40u,
       41u,  42u,  43u,  44u,  45u,  46u,  47u,  48u,  49u,  50u,  51u, 255u, 255u, 255u, 255u, 255u,
      255u, 255u, 255u, 255u, 255u, 255u, 255u, 255u, 255u, 255u, 255u, 255u, 255u, 255u, 255u, 255u,
      255u, 255u, 255u, 255u, 255u, 255u, 255u, 255u, 255u, 255u, 255u, 255u, 255u, 255u, 255u, 255u,
      255u, 255u, 255u, 255u, 255u, 255u, 255u, 255u, 255u, 255u, 255u, 255u, 255u, 255u, 255u, 255u,
      255u, 255u, 255u, 255u, 255u, 255u, 255u, 255u, 255u, 255u, 255u, 255u, 255u, 255u, 255u, 255u,
      255u, 255u, 255u, 255u, 255u, 255u, 255u, 255u, 255u, 255u, 255u, 255u, 255u, 255u, 255u, 255u,
      255u, 255u, 255u, 255u, 255u, 255u, 255u, 255u, 255u, 255u, 255u, 255u, 255u, 255u, 255u, 255u,
      255u, 255u, 255u, 255u, 255u, 255u, 255u, 255u, 255u, 255u, 255u, 255u, 255u, 255u, 255u, 255u,
      255u, 255u, 255u, 255u, 255u, 255u, 255u, 255u, 255u, 255u, 255u, 255u, 255u, 255u, 255u, 255u,
    };

    static const uint8_t fromBase64URLForNoSIMD[256] = {
      255u, 255u, 255u, 255u, 255u, 255u, 255u, 255u, 255u, 255u, 255u, 255u, 255u, 255u, 255u, 255u,
      255u, 255u, 255u, 255u, 255u, 255u, 255u, 255u, 255u, 255u, 255u, 255u, 255u, 255u, 255u, 255u,
      255u, 255u, 255u, 255u, 255u, 255u, 255u, 255u, 255u, 255u, 255u, 255u, 255u,  62u, 255u, 255u,
       52u,  53u,  54u,  55u,  56u,  57u,  58u,  59u,  60u,  61u, 255u, 255u, 255u, 255u, 255u, 255u,
      255u,   0u,   1u,   2u,   3u,   4u,   5u,   6u,   7u,   8u,   9u,  10u,  11u,  12u,  13u,  14u,
       15u,  16u,  17u,  18u,  19u,  20u,  21u,  22u,  23u,  24u,  25u, 255u, 255u, 255u, 255u,  63u,
      255u,  26u,  27u,  28u,  29u,  30u,  31u,  32u,  33u,  34u,  35u,  36u,  37u,  38u,  39u,  40u,
       41u,  42u,  43u,  44u,  45u,  46u,  47u,  48u,  49u,  50u,  51u, 255u, 255u, 255u, 255u, 255u,
      255u, 255u, 255u, 255u, 255u, 255u, 255u, 255u, 255u, 255u, 255u, 255u, 255u, 255u, 255u, 255u,
      255u, 255u, 255u, 255u, 255u, 255u, 255u, 255u, 255u, 255u, 255u, 255u, 255u, 255u, 255u, 255u,
      255u, 255u, 255u, 255u, 255u, 255u, 255u, 255u, 255u, 255u, 255u, 255u, 255u, 255u, 255u, 255u,
      255u, 255u, 255u, 255u, 255u, 255u, 255u, 255u, 255u, 255u, 255u, 255u, 255u, 255u, 255u, 255u,
      255u, 255u, 255u, 255u, 255u, 255u, 255u, 255u, 255u, 255u, 255u, 255u, 255u, 255u, 255u, 255u,
      255u, 255u, 255u, 255u, 255u, 255u, 255u, 255u, 255u, 255u, 255u, 255u, 255u, 255u, 255u, 255u,
      255u, 255u, 255u, 255u, 255u, 255u, 255u, 255u, 255u, 255u, 255u, 255u, 255u, 255u, 255u, 255u,
      255u, 255u, 255u, 255u, 255u, 255u, 255u, 255u, 255u, 255u, 255u, 255u, 255u, 255u, 255u, 255u,
    };

    // A legal value of base64 code is in range [0, 127].  We need two lookups
    // with tbl/tbx and combine them to get the decode data. The 1st table vector
    // lookup use tbl, out of range indices are set to 0 in destination. The 2nd
    // table vector lookup use tbx, out of range indices are unchanged in
    // destination. Input [64..126] is mapped to index [65, 127] in second lookup.
    // The value of index 64 is set to 0, so that we know that we already get the
    // decoded data with the 1st lookup.
    static const uint8_t fromBase64ForSIMD[128] = {
      255u, 255u, 255u, 255u, 255u, 255u, 255u, 255u, 255u, 255u, 255u, 255u, 255u, 255u, 255u, 255u,
      255u, 255u, 255u, 255u, 255u, 255u, 255u, 255u, 255u, 255u, 255u, 255u, 255u, 255u, 255u, 255u,
      255u, 255u, 255u, 255u, 255u, 255u, 255u, 255u, 255u, 255u, 255u,  62u, 255u, 255u, 255u,  63u,
       52u,  53u,  54u,  55u,  56u,  57u,  58u,  59u,  60u,  61u, 255u, 255u, 255u, 255u, 255u, 255u,
        0u, 255u,   0u,   1u,   2u,   3u,   4u,   5u,   6u,   7u,   8u,   9u,  10u,  11u,  12u,  13u,
       14u,  15u,  16u,  17u,  18u,  19u,  20u,  21u,  22u,  23u,  24u,  25u, 255u, 255u, 255u, 255u,
      255u, 255u,  26u,  27u,  28u,  29u,  30u,  31u,  32u,  33u,  34u,  35u,  36u,  37u,  38u,  39u,
       40u,  41u,  42u,  43u,  44u,  45u,  46u,  47u,  48u,  49u,  50u,  51u, 255u, 255u, 255u, 255u,
    };

    static const uint8_t fromBase64URLForSIMD[128] = {
      255u, 255u, 255u, 255u, 255u, 255u, 255u, 255u, 255u, 255u, 255u, 255u, 255u, 255u, 255u, 255u,
      255u, 255u, 255u, 255u, 255u, 255u, 255u, 255u, 255u, 255u, 255u, 255u, 255u, 255u, 255u, 255u,
      255u, 255u, 255u, 255u, 255u, 255u, 255u, 255u, 255u, 255u, 255u, 255u, 255u,  62u, 255u, 255u,
       52u,  53u,  54u,  55u,  56u,  57u,  58u,  59u,  60u,  61u, 255u, 255u, 255u, 255u, 255u, 255u,
        0u, 255u,   0u,   1u,   2u,   3u,   4u,   5u,   6u,   7u,   8u,   9u,  10u,  11u,  12u,  13u,
       14u,  15u,  16u,  17u,  18u,  19u,  20u,  21u,  22u,  23u,  24u,  25u, 255u, 255u, 255u, 255u,
       63u, 255u,  26u,  27u,  28u,  29u,  30u,  31u,  32u,  33u,  34u,  35u,  36u,  37u,  38u,  39u,
       40u,  41u,  42u,  43u,  44u,  45u,  46u,  47u,  48u,  49u,  50u,  51u, 255u, 255u, 255u, 255u,
    };

    __ align(CodeEntryAlignment);
    StubCodeMark mark(this, "StubRoutines", "decodeBlock");
    address start = __ pc();

    Register src    = c_rarg0;  // source array
    Register soff   = c_rarg1;  // source start offset
    Register send   = c_rarg2;  // source end offset
    Register dst    = c_rarg3;  // dest array
    Register doff   = c_rarg4;  // position for writing to dest array
    Register isURL  = c_rarg5;  // Base64 or URL character set
    Register isMIME = c_rarg6;  // Decoding MIME block - unused in this implementation

    Register length = send;    // reuse send as length of source data to process

    Register simd_codec   = c_rarg6;
    Register nosimd_codec = c_rarg7;

    Label ProcessData, Process64B, Process32B, Process4B, SIMDEnter, SIMDExit, Exit;

    __ enter();

    __ add(src, src, soff);
    __ add(dst, dst, doff);

    __ mov(doff, dst);

    __ sub(length, send, soff);
    __ bfm(length, zr, 0, 1);

    __ lea(nosimd_codec, ExternalAddress((address) fromBase64ForNoSIMD));
    __ cbz(isURL, ProcessData);
    __ lea(nosimd_codec, ExternalAddress((address) fromBase64URLForNoSIMD));

    __ BIND(ProcessData);
    __ mov(rscratch1, length);
    __ cmp(length, (u1)144); // 144 = 80 + 64
    __ br(Assembler::LT, Process4B);

    // In the MIME case, the line length cannot be more than 76
    // bytes (see RFC 2045). This is too short a block for SIMD
    // to be worthwhile, so we use non-SIMD here.
    __ movw(rscratch1, 79);

    __ BIND(Process4B);
    __ ldrw(r14, __ post(src, 4));
    __ ubfxw(r10, r14, 0,  8);
    __ ubfxw(r11, r14, 8,  8);
    __ ubfxw(r12, r14, 16, 8);
    __ ubfxw(r13, r14, 24, 8);
    // get the de-code
    __ ldrb(r10, Address(nosimd_codec, r10, Address::uxtw(0)));
    __ ldrb(r11, Address(nosimd_codec, r11, Address::uxtw(0)));
    __ ldrb(r12, Address(nosimd_codec, r12, Address::uxtw(0)));
    __ ldrb(r13, Address(nosimd_codec, r13, Address::uxtw(0)));
    // error detection, 255u indicates an illegal input
    __ orrw(r14, r10, r11);
    __ orrw(r15, r12, r13);
    __ orrw(r14, r14, r15);
    __ tbnz(r14, 7, Exit);
    // recover the data
    __ lslw(r14, r10, 10);
    __ bfiw(r14, r11, 4, 6);
    __ bfmw(r14, r12, 2, 5);
    __ rev16w(r14, r14);
    __ bfiw(r13, r12, 6, 2);
    __ strh(r14, __ post(dst, 2));
    __ strb(r13, __ post(dst, 1));
    // non-simd loop
    __ subsw(rscratch1, rscratch1, 4);
    __ br(Assembler::GT, Process4B);

    // if exiting from PreProcess80B, rscratch1 == -1;
    // otherwise, rscratch1 == 0.
    __ cbzw(rscratch1, Exit);
    __ sub(length, length, 80);

    __ lea(simd_codec, ExternalAddress((address) fromBase64ForSIMD));
    __ cbz(isURL, SIMDEnter);
    __ lea(simd_codec, ExternalAddress((address) fromBase64URLForSIMD));

    __ BIND(SIMDEnter);
    __ ld1(v0, v1, v2, v3, __ T16B, __ post(simd_codec, 64));
    __ ld1(v4, v5, v6, v7, __ T16B, Address(simd_codec));
    __ mov(rscratch1, 63);
    __ dup(v27, __ T16B, rscratch1);

    __ BIND(Process64B);
    __ cmp(length, (u1)64);
    __ br(Assembler::LT, Process32B);
    generate_base64_decode_simdround(src, dst, v0, v4, 16, Exit);
    __ sub(length, length, 64);
    __ b(Process64B);

    __ BIND(Process32B);
    __ cmp(length, (u1)32);
    __ br(Assembler::LT, SIMDExit);
    generate_base64_decode_simdround(src, dst, v0, v4, 8, Exit);
    __ sub(length, length, 32);
    __ b(Process32B);

    __ BIND(SIMDExit);
    __ cbz(length, Exit);
    __ movw(rscratch1, length);
    __ b(Process4B);

    __ BIND(Exit);
    __ sub(c_rarg0, dst, doff);

    __ leave();
    __ ret(lr);

    return start;
  }

#ifdef LINUX

  // ARMv8.1 LSE versions of the atomic stubs used by Atomic::PlatformXX.
  //
  // If LSE is in use, generate LSE versions of all the stubs. The
  // non-LSE versions are in atomic_aarch64.S.

  // class AtomicStubMark records the entry point of a stub and the
  // stub pointer which will point to it. The stub pointer is set to
  // the entry point when ~AtomicStubMark() is called, which must be
  // after ICache::invalidate_range. This ensures safe publication of
  // the generated code.
  class AtomicStubMark {
    address _entry_point;
    aarch64_atomic_stub_t *_stub;
    MacroAssembler *_masm;
  public:
    AtomicStubMark(MacroAssembler *masm, aarch64_atomic_stub_t *stub) {
      _masm = masm;
      __ align(32);
      _entry_point = __ pc();
      _stub = stub;
    }
    ~AtomicStubMark() {
      *_stub = (aarch64_atomic_stub_t)_entry_point;
    }
  };

  // NB: For memory_order_conservative we need a trailing membar after
  // LSE atomic operations but not a leading membar.
  //
  // We don't need a leading membar because a clause in the Arm ARM
  // says:
  //
  //   Barrier-ordered-before
  //
  //   Barrier instructions order prior Memory effects before subsequent
  //   Memory effects generated by the same Observer. A read or a write
  //   RW1 is Barrier-ordered-before a read or a write RW 2 from the same
  //   Observer if and only if RW1 appears in program order before RW 2
  //   and [ ... ] at least one of RW 1 and RW 2 is generated by an atomic
  //   instruction with both Acquire and Release semantics.
  //
  // All the atomic instructions {ldaddal, swapal, casal} have Acquire
  // and Release semantics, therefore we don't need a leading
  // barrier. However, there is no corresponding Barrier-ordered-after
  // relationship, therefore we need a trailing membar to prevent a
  // later store or load from being reordered with the store in an
  // atomic instruction.
  //
  // This was checked by using the herd7 consistency model simulator
  // (http://diy.inria.fr/) with this test case:
  //
  // AArch64 LseCas
  // { 0:X1=x; 0:X2=y; 1:X1=x; 1:X2=y; }
  // P0 | P1;
  // LDR W4, [X2] | MOV W3, #0;
  // DMB LD       | MOV W4, #1;
  // LDR W3, [X1] | CASAL W3, W4, [X1];
  //              | DMB ISH;
  //              | STR W4, [X2];
  // exists
  // (0:X3=0 /\ 0:X4=1)
  //
  // If X3 == 0 && X4 == 1, the store to y in P1 has been reordered
  // with the store to x in P1. Without the DMB in P1 this may happen.
  //
  // At the time of writing we don't know of any AArch64 hardware that
  // reorders stores in this way, but the Reference Manual permits it.

  void gen_cas_entry(Assembler::operand_size size,
                     atomic_memory_order order) {
    Register prev = r3, ptr = c_rarg0, compare_val = c_rarg1,
      exchange_val = c_rarg2;
    bool acquire, release;
    switch (order) {
      case memory_order_relaxed:
        acquire = false;
        release = false;
        break;
      case memory_order_release:
        acquire = false;
        release = true;
        break;
      default:
        acquire = true;
        release = true;
        break;
    }
    __ mov(prev, compare_val);
    __ lse_cas(prev, exchange_val, ptr, size, acquire, release, /*not_pair*/true);
    if (order == memory_order_conservative) {
      __ membar(Assembler::StoreStore|Assembler::StoreLoad);
    }
    if (size == Assembler::xword) {
      __ mov(r0, prev);
    } else {
      __ movw(r0, prev);
    }
    __ ret(lr);
  }

  void gen_ldadd_entry(Assembler::operand_size size, atomic_memory_order order) {
    Register prev = r2, addr = c_rarg0, incr = c_rarg1;
    // If not relaxed, then default to conservative.  Relaxed is the only
    // case we use enough to be worth specializing.
    if (order == memory_order_relaxed) {
      __ ldadd(size, incr, prev, addr);
    } else {
      __ ldaddal(size, incr, prev, addr);
      __ membar(Assembler::StoreStore|Assembler::StoreLoad);
    }
    if (size == Assembler::xword) {
      __ mov(r0, prev);
    } else {
      __ movw(r0, prev);
    }
    __ ret(lr);
  }

  void gen_swpal_entry(Assembler::operand_size size) {
    Register prev = r2, addr = c_rarg0, incr = c_rarg1;
    __ swpal(size, incr, prev, addr);
    __ membar(Assembler::StoreStore|Assembler::StoreLoad);
    if (size == Assembler::xword) {
      __ mov(r0, prev);
    } else {
      __ movw(r0, prev);
    }
    __ ret(lr);
  }

  void generate_atomic_entry_points() {
    if (! UseLSE) {
      return;
    }

    __ align(CodeEntryAlignment);
    StubCodeMark mark(this, "StubRoutines", "atomic entry points");
    address first_entry = __ pc();

    // ADD, memory_order_conservative
    AtomicStubMark mark_fetch_add_4(_masm, &aarch64_atomic_fetch_add_4_impl);
    gen_ldadd_entry(Assembler::word, memory_order_conservative);
    AtomicStubMark mark_fetch_add_8(_masm, &aarch64_atomic_fetch_add_8_impl);
    gen_ldadd_entry(Assembler::xword, memory_order_conservative);

    // ADD, memory_order_relaxed
    AtomicStubMark mark_fetch_add_4_relaxed
      (_masm, &aarch64_atomic_fetch_add_4_relaxed_impl);
    gen_ldadd_entry(MacroAssembler::word, memory_order_relaxed);
    AtomicStubMark mark_fetch_add_8_relaxed
      (_masm, &aarch64_atomic_fetch_add_8_relaxed_impl);
    gen_ldadd_entry(MacroAssembler::xword, memory_order_relaxed);

    // XCHG, memory_order_conservative
    AtomicStubMark mark_xchg_4(_masm, &aarch64_atomic_xchg_4_impl);
    gen_swpal_entry(Assembler::word);
    AtomicStubMark mark_xchg_8_impl(_masm, &aarch64_atomic_xchg_8_impl);
    gen_swpal_entry(Assembler::xword);

    // CAS, memory_order_conservative
    AtomicStubMark mark_cmpxchg_1(_masm, &aarch64_atomic_cmpxchg_1_impl);
    gen_cas_entry(MacroAssembler::byte, memory_order_conservative);
    AtomicStubMark mark_cmpxchg_4(_masm, &aarch64_atomic_cmpxchg_4_impl);
    gen_cas_entry(MacroAssembler::word, memory_order_conservative);
    AtomicStubMark mark_cmpxchg_8(_masm, &aarch64_atomic_cmpxchg_8_impl);
    gen_cas_entry(MacroAssembler::xword, memory_order_conservative);

    // CAS, memory_order_relaxed
    AtomicStubMark mark_cmpxchg_1_relaxed
      (_masm, &aarch64_atomic_cmpxchg_1_relaxed_impl);
    gen_cas_entry(MacroAssembler::byte, memory_order_relaxed);
    AtomicStubMark mark_cmpxchg_4_relaxed
      (_masm, &aarch64_atomic_cmpxchg_4_relaxed_impl);
    gen_cas_entry(MacroAssembler::word, memory_order_relaxed);
    AtomicStubMark mark_cmpxchg_8_relaxed
      (_masm, &aarch64_atomic_cmpxchg_8_relaxed_impl);
    gen_cas_entry(MacroAssembler::xword, memory_order_relaxed);

    AtomicStubMark mark_cmpxchg_4_release
      (_masm, &aarch64_atomic_cmpxchg_4_release_impl);
    gen_cas_entry(MacroAssembler::word, memory_order_release);
    AtomicStubMark mark_cmpxchg_8_release
      (_masm, &aarch64_atomic_cmpxchg_8_release_impl);
    gen_cas_entry(MacroAssembler::xword, memory_order_release);

    AtomicStubMark mark_cmpxchg_4_seq_cst
      (_masm, &aarch64_atomic_cmpxchg_4_seq_cst_impl);
    gen_cas_entry(MacroAssembler::word, memory_order_seq_cst);
    AtomicStubMark mark_cmpxchg_8_seq_cst
      (_masm, &aarch64_atomic_cmpxchg_8_seq_cst_impl);
    gen_cas_entry(MacroAssembler::xword, memory_order_seq_cst);

    ICache::invalidate_range(first_entry, __ pc() - first_entry);
  }

#endif // LINUX

  // Pass object argument in r0 (which has to be preserved outside this stub)
  // Pass back result in r0
  // Clobbers rscratch1
  address generate_load_nklass() {
    __ align(CodeEntryAlignment);
    StubCodeMark mark(this, "StubRoutines", "load_nklass");

    address start = __ pc();

    __ set_last_Java_frame(sp, rfp, lr, rscratch1);
    __ enter();
<<<<<<< HEAD
    __ push_call_clobbered_registers_except(RegSet::of(r0));
    __ call_VM_leaf(CAST_FROM_FN_PTR(address, oopDesc::load_nklass_runtime), 1);
    __ pop_call_clobbered_registers_except(RegSet::of(r0));
=======
    __ push(RegSet::of(rscratch1, rscratch2), sp);
    __ push_call_clobbered_registers_except(r0);
    __ call_VM_leaf(CAST_FROM_FN_PTR(address, oopDesc::load_nklass_runtime), 1);
    __ pop_call_clobbered_registers_except(r0);
    __ pop(RegSet::of(rscratch1, rscratch2), sp);
>>>>>>> caa6e789
    __ leave();
    __ reset_last_Java_frame(true);
    __ ret(lr);

    return start;
  }

  // Continuation point for throwing of implicit exceptions that are
  // not handled in the current activation. Fabricates an exception
  // oop and initiates normal exception dispatching in this
  // frame. Since we need to preserve callee-saved values (currently
  // only for C2, but done for C1 as well) we need a callee-saved oop
  // map and therefore have to make these stubs into RuntimeStubs
  // rather than BufferBlobs.  If the compiler needs all registers to
  // be preserved between the fault point and the exception handler
  // then it must assume responsibility for that in
  // AbstractCompiler::continuation_for_implicit_null_exception or
  // continuation_for_implicit_division_by_zero_exception. All other
  // implicit exceptions (e.g., NullPointerException or
  // AbstractMethodError on entry) are either at call sites or
  // otherwise assume that stack unwinding will be initiated, so
  // caller saved registers were assumed volatile in the compiler.

#undef __
#define __ masm->

  address generate_throw_exception(const char* name,
                                   address runtime_entry,
                                   Register arg1 = noreg,
                                   Register arg2 = noreg) {
    // Information about frame layout at time of blocking runtime call.
    // Note that we only have to preserve callee-saved registers since
    // the compilers are responsible for supplying a continuation point
    // if they expect all registers to be preserved.
    // n.b. aarch64 asserts that frame::arg_reg_save_area_bytes == 0
    enum layout {
      rfp_off = 0,
      rfp_off2,
      return_off,
      return_off2,
      framesize // inclusive of return address
    };

    int insts_size = 512;
    int locs_size  = 64;

    CodeBuffer code(name, insts_size, locs_size);
    OopMapSet* oop_maps  = new OopMapSet();
    MacroAssembler* masm = new MacroAssembler(&code);

    address start = __ pc();

    // This is an inlined and slightly modified version of call_VM
    // which has the ability to fetch the return PC out of
    // thread-local storage and also sets up last_Java_sp slightly
    // differently than the real call_VM

    __ enter(); // Save FP and LR before call

    assert(is_even(framesize/2), "sp not 16-byte aligned");

    // lr and fp are already in place
    __ sub(sp, rfp, ((unsigned)framesize-4) << LogBytesPerInt); // prolog

    int frame_complete = __ pc() - start;

    // Set up last_Java_sp and last_Java_fp
    address the_pc = __ pc();
    __ set_last_Java_frame(sp, rfp, the_pc, rscratch1);

    // Call runtime
    if (arg1 != noreg) {
      assert(arg2 != c_rarg1, "clobbered");
      __ mov(c_rarg1, arg1);
    }
    if (arg2 != noreg) {
      __ mov(c_rarg2, arg2);
    }
    __ mov(c_rarg0, rthread);
    BLOCK_COMMENT("call runtime_entry");
    __ mov(rscratch1, runtime_entry);
    __ blr(rscratch1);

    // Generate oop map
    OopMap* map = new OopMap(framesize, 0);

    oop_maps->add_gc_map(the_pc - start, map);

    __ reset_last_Java_frame(true);

    // Reinitialize the ptrue predicate register, in case the external runtime
    // call clobbers ptrue reg, as we may return to SVE compiled code.
    __ reinitialize_ptrue();

    __ leave();

    // check for pending exceptions
#ifdef ASSERT
    Label L;
    __ ldr(rscratch1, Address(rthread, Thread::pending_exception_offset()));
    __ cbnz(rscratch1, L);
    __ should_not_reach_here();
    __ bind(L);
#endif // ASSERT
    __ far_jump(RuntimeAddress(StubRoutines::forward_exception_entry()));


    // codeBlob framesize is in words (not VMRegImpl::slot_size)
    RuntimeStub* stub =
      RuntimeStub::new_runtime_stub(name,
                                    &code,
                                    frame_complete,
                                    (framesize >> (LogBytesPerWord - LogBytesPerInt)),
                                    oop_maps, false);
    return stub->entry_point();
  }

  class MontgomeryMultiplyGenerator : public MacroAssembler {

    Register Pa_base, Pb_base, Pn_base, Pm_base, inv, Rlen, Ra, Rb, Rm, Rn,
      Pa, Pb, Pn, Pm, Rhi_ab, Rlo_ab, Rhi_mn, Rlo_mn, t0, t1, t2, Ri, Rj;

    RegSet _toSave;
    bool _squaring;

  public:
    MontgomeryMultiplyGenerator (Assembler *as, bool squaring)
      : MacroAssembler(as->code()), _squaring(squaring) {

      // Register allocation

      RegSetIterator<> regs = (RegSet::range(r0, r26) - r18_tls).begin();
      Pa_base = *regs;       // Argument registers
      if (squaring)
        Pb_base = Pa_base;
      else
        Pb_base = *++regs;
      Pn_base = *++regs;
      Rlen= *++regs;
      inv = *++regs;
      Pm_base = *++regs;

                          // Working registers:
      Ra =  *++regs;        // The current digit of a, b, n, and m.
      Rb =  *++regs;
      Rm =  *++regs;
      Rn =  *++regs;

      Pa =  *++regs;        // Pointers to the current/next digit of a, b, n, and m.
      Pb =  *++regs;
      Pm =  *++regs;
      Pn =  *++regs;

      t0 =  *++regs;        // Three registers which form a
      t1 =  *++regs;        // triple-precision accumuator.
      t2 =  *++regs;

      Ri =  *++regs;        // Inner and outer loop indexes.
      Rj =  *++regs;

      Rhi_ab = *++regs;     // Product registers: low and high parts
      Rlo_ab = *++regs;     // of a*b and m*n.
      Rhi_mn = *++regs;
      Rlo_mn = *++regs;

      // r19 and up are callee-saved.
      _toSave = RegSet::range(r19, *regs) + Pm_base;
    }

  private:
    void save_regs() {
      push(_toSave, sp);
    }

    void restore_regs() {
      pop(_toSave, sp);
    }

    template <typename T>
    void unroll_2(Register count, T block) {
      Label loop, end, odd;
      tbnz(count, 0, odd);
      cbz(count, end);
      align(16);
      bind(loop);
      (this->*block)();
      bind(odd);
      (this->*block)();
      subs(count, count, 2);
      br(Assembler::GT, loop);
      bind(end);
    }

    template <typename T>
    void unroll_2(Register count, T block, Register d, Register s, Register tmp) {
      Label loop, end, odd;
      tbnz(count, 0, odd);
      cbz(count, end);
      align(16);
      bind(loop);
      (this->*block)(d, s, tmp);
      bind(odd);
      (this->*block)(d, s, tmp);
      subs(count, count, 2);
      br(Assembler::GT, loop);
      bind(end);
    }

    void pre1(RegisterOrConstant i) {
      block_comment("pre1");
      // Pa = Pa_base;
      // Pb = Pb_base + i;
      // Pm = Pm_base;
      // Pn = Pn_base + i;
      // Ra = *Pa;
      // Rb = *Pb;
      // Rm = *Pm;
      // Rn = *Pn;
      ldr(Ra, Address(Pa_base));
      ldr(Rb, Address(Pb_base, i, Address::uxtw(LogBytesPerWord)));
      ldr(Rm, Address(Pm_base));
      ldr(Rn, Address(Pn_base, i, Address::uxtw(LogBytesPerWord)));
      lea(Pa, Address(Pa_base));
      lea(Pb, Address(Pb_base, i, Address::uxtw(LogBytesPerWord)));
      lea(Pm, Address(Pm_base));
      lea(Pn, Address(Pn_base, i, Address::uxtw(LogBytesPerWord)));

      // Zero the m*n result.
      mov(Rhi_mn, zr);
      mov(Rlo_mn, zr);
    }

    // The core multiply-accumulate step of a Montgomery
    // multiplication.  The idea is to schedule operations as a
    // pipeline so that instructions with long latencies (loads and
    // multiplies) have time to complete before their results are
    // used.  This most benefits in-order implementations of the
    // architecture but out-of-order ones also benefit.
    void step() {
      block_comment("step");
      // MACC(Ra, Rb, t0, t1, t2);
      // Ra = *++Pa;
      // Rb = *--Pb;
      umulh(Rhi_ab, Ra, Rb);
      mul(Rlo_ab, Ra, Rb);
      ldr(Ra, pre(Pa, wordSize));
      ldr(Rb, pre(Pb, -wordSize));
      acc(Rhi_mn, Rlo_mn, t0, t1, t2); // The pending m*n from the
                                       // previous iteration.
      // MACC(Rm, Rn, t0, t1, t2);
      // Rm = *++Pm;
      // Rn = *--Pn;
      umulh(Rhi_mn, Rm, Rn);
      mul(Rlo_mn, Rm, Rn);
      ldr(Rm, pre(Pm, wordSize));
      ldr(Rn, pre(Pn, -wordSize));
      acc(Rhi_ab, Rlo_ab, t0, t1, t2);
    }

    void post1() {
      block_comment("post1");

      // MACC(Ra, Rb, t0, t1, t2);
      // Ra = *++Pa;
      // Rb = *--Pb;
      umulh(Rhi_ab, Ra, Rb);
      mul(Rlo_ab, Ra, Rb);
      acc(Rhi_mn, Rlo_mn, t0, t1, t2);  // The pending m*n
      acc(Rhi_ab, Rlo_ab, t0, t1, t2);

      // *Pm = Rm = t0 * inv;
      mul(Rm, t0, inv);
      str(Rm, Address(Pm));

      // MACC(Rm, Rn, t0, t1, t2);
      // t0 = t1; t1 = t2; t2 = 0;
      umulh(Rhi_mn, Rm, Rn);

#ifndef PRODUCT
      // assert(m[i] * n[0] + t0 == 0, "broken Montgomery multiply");
      {
        mul(Rlo_mn, Rm, Rn);
        add(Rlo_mn, t0, Rlo_mn);
        Label ok;
        cbz(Rlo_mn, ok); {
          stop("broken Montgomery multiply");
        } bind(ok);
      }
#endif
      // We have very carefully set things up so that
      // m[i]*n[0] + t0 == 0 (mod b), so we don't have to calculate
      // the lower half of Rm * Rn because we know the result already:
      // it must be -t0.  t0 + (-t0) must generate a carry iff
      // t0 != 0.  So, rather than do a mul and an adds we just set
      // the carry flag iff t0 is nonzero.
      //
      // mul(Rlo_mn, Rm, Rn);
      // adds(zr, t0, Rlo_mn);
      subs(zr, t0, 1); // Set carry iff t0 is nonzero
      adcs(t0, t1, Rhi_mn);
      adc(t1, t2, zr);
      mov(t2, zr);
    }

    void pre2(RegisterOrConstant i, RegisterOrConstant len) {
      block_comment("pre2");
      // Pa = Pa_base + i-len;
      // Pb = Pb_base + len;
      // Pm = Pm_base + i-len;
      // Pn = Pn_base + len;

      if (i.is_register()) {
        sub(Rj, i.as_register(), len);
      } else {
        mov(Rj, i.as_constant());
        sub(Rj, Rj, len);
      }
      // Rj == i-len

      lea(Pa, Address(Pa_base, Rj, Address::uxtw(LogBytesPerWord)));
      lea(Pb, Address(Pb_base, len, Address::uxtw(LogBytesPerWord)));
      lea(Pm, Address(Pm_base, Rj, Address::uxtw(LogBytesPerWord)));
      lea(Pn, Address(Pn_base, len, Address::uxtw(LogBytesPerWord)));

      // Ra = *++Pa;
      // Rb = *--Pb;
      // Rm = *++Pm;
      // Rn = *--Pn;
      ldr(Ra, pre(Pa, wordSize));
      ldr(Rb, pre(Pb, -wordSize));
      ldr(Rm, pre(Pm, wordSize));
      ldr(Rn, pre(Pn, -wordSize));

      mov(Rhi_mn, zr);
      mov(Rlo_mn, zr);
    }

    void post2(RegisterOrConstant i, RegisterOrConstant len) {
      block_comment("post2");
      if (i.is_constant()) {
        mov(Rj, i.as_constant()-len.as_constant());
      } else {
        sub(Rj, i.as_register(), len);
      }

      adds(t0, t0, Rlo_mn); // The pending m*n, low part

      // As soon as we know the least significant digit of our result,
      // store it.
      // Pm_base[i-len] = t0;
      str(t0, Address(Pm_base, Rj, Address::uxtw(LogBytesPerWord)));

      // t0 = t1; t1 = t2; t2 = 0;
      adcs(t0, t1, Rhi_mn); // The pending m*n, high part
      adc(t1, t2, zr);
      mov(t2, zr);
    }

    // A carry in t0 after Montgomery multiplication means that we
    // should subtract multiples of n from our result in m.  We'll
    // keep doing that until there is no carry.
    void normalize(RegisterOrConstant len) {
      block_comment("normalize");
      // while (t0)
      //   t0 = sub(Pm_base, Pn_base, t0, len);
      Label loop, post, again;
      Register cnt = t1, i = t2; // Re-use registers; we're done with them now
      cbz(t0, post); {
        bind(again); {
          mov(i, zr);
          mov(cnt, len);
          ldr(Rm, Address(Pm_base, i, Address::uxtw(LogBytesPerWord)));
          ldr(Rn, Address(Pn_base, i, Address::uxtw(LogBytesPerWord)));
          subs(zr, zr, zr); // set carry flag, i.e. no borrow
          align(16);
          bind(loop); {
            sbcs(Rm, Rm, Rn);
            str(Rm, Address(Pm_base, i, Address::uxtw(LogBytesPerWord)));
            add(i, i, 1);
            ldr(Rm, Address(Pm_base, i, Address::uxtw(LogBytesPerWord)));
            ldr(Rn, Address(Pn_base, i, Address::uxtw(LogBytesPerWord)));
            sub(cnt, cnt, 1);
          } cbnz(cnt, loop);
          sbc(t0, t0, zr);
        } cbnz(t0, again);
      } bind(post);
    }

    // Move memory at s to d, reversing words.
    //    Increments d to end of copied memory
    //    Destroys tmp1, tmp2
    //    Preserves len
    //    Leaves s pointing to the address which was in d at start
    void reverse(Register d, Register s, Register len, Register tmp1, Register tmp2) {
      assert(tmp1 < r19 && tmp2 < r19, "register corruption");

      lea(s, Address(s, len, Address::uxtw(LogBytesPerWord)));
      mov(tmp1, len);
      unroll_2(tmp1, &MontgomeryMultiplyGenerator::reverse1, d, s, tmp2);
      sub(s, d, len, ext::uxtw, LogBytesPerWord);
    }
    // where
    void reverse1(Register d, Register s, Register tmp) {
      ldr(tmp, pre(s, -wordSize));
      ror(tmp, tmp, 32);
      str(tmp, post(d, wordSize));
    }

    void step_squaring() {
      // An extra ACC
      step();
      acc(Rhi_ab, Rlo_ab, t0, t1, t2);
    }

    void last_squaring(RegisterOrConstant i) {
      Label dont;
      // if ((i & 1) == 0) {
      tbnz(i.as_register(), 0, dont); {
        // MACC(Ra, Rb, t0, t1, t2);
        // Ra = *++Pa;
        // Rb = *--Pb;
        umulh(Rhi_ab, Ra, Rb);
        mul(Rlo_ab, Ra, Rb);
        acc(Rhi_ab, Rlo_ab, t0, t1, t2);
      } bind(dont);
    }

    void extra_step_squaring() {
      acc(Rhi_mn, Rlo_mn, t0, t1, t2);  // The pending m*n

      // MACC(Rm, Rn, t0, t1, t2);
      // Rm = *++Pm;
      // Rn = *--Pn;
      umulh(Rhi_mn, Rm, Rn);
      mul(Rlo_mn, Rm, Rn);
      ldr(Rm, pre(Pm, wordSize));
      ldr(Rn, pre(Pn, -wordSize));
    }

    void post1_squaring() {
      acc(Rhi_mn, Rlo_mn, t0, t1, t2);  // The pending m*n

      // *Pm = Rm = t0 * inv;
      mul(Rm, t0, inv);
      str(Rm, Address(Pm));

      // MACC(Rm, Rn, t0, t1, t2);
      // t0 = t1; t1 = t2; t2 = 0;
      umulh(Rhi_mn, Rm, Rn);

#ifndef PRODUCT
      // assert(m[i] * n[0] + t0 == 0, "broken Montgomery multiply");
      {
        mul(Rlo_mn, Rm, Rn);
        add(Rlo_mn, t0, Rlo_mn);
        Label ok;
        cbz(Rlo_mn, ok); {
          stop("broken Montgomery multiply");
        } bind(ok);
      }
#endif
      // We have very carefully set things up so that
      // m[i]*n[0] + t0 == 0 (mod b), so we don't have to calculate
      // the lower half of Rm * Rn because we know the result already:
      // it must be -t0.  t0 + (-t0) must generate a carry iff
      // t0 != 0.  So, rather than do a mul and an adds we just set
      // the carry flag iff t0 is nonzero.
      //
      // mul(Rlo_mn, Rm, Rn);
      // adds(zr, t0, Rlo_mn);
      subs(zr, t0, 1); // Set carry iff t0 is nonzero
      adcs(t0, t1, Rhi_mn);
      adc(t1, t2, zr);
      mov(t2, zr);
    }

    void acc(Register Rhi, Register Rlo,
             Register t0, Register t1, Register t2) {
      adds(t0, t0, Rlo);
      adcs(t1, t1, Rhi);
      adc(t2, t2, zr);
    }

  public:
    /**
     * Fast Montgomery multiplication.  The derivation of the
     * algorithm is in A Cryptographic Library for the Motorola
     * DSP56000, Dusse and Kaliski, Proc. EUROCRYPT 90, pp. 230-237.
     *
     * Arguments:
     *
     * Inputs for multiplication:
     *   c_rarg0   - int array elements a
     *   c_rarg1   - int array elements b
     *   c_rarg2   - int array elements n (the modulus)
     *   c_rarg3   - int length
     *   c_rarg4   - int inv
     *   c_rarg5   - int array elements m (the result)
     *
     * Inputs for squaring:
     *   c_rarg0   - int array elements a
     *   c_rarg1   - int array elements n (the modulus)
     *   c_rarg2   - int length
     *   c_rarg3   - int inv
     *   c_rarg4   - int array elements m (the result)
     *
     */
    address generate_multiply() {
      Label argh, nothing;
      bind(argh);
      stop("MontgomeryMultiply total_allocation must be <= 8192");

      align(CodeEntryAlignment);
      address entry = pc();

      cbzw(Rlen, nothing);

      enter();

      // Make room.
      cmpw(Rlen, 512);
      br(Assembler::HI, argh);
      sub(Ra, sp, Rlen, ext::uxtw, exact_log2(4 * sizeof (jint)));
      andr(sp, Ra, -2 * wordSize);

      lsrw(Rlen, Rlen, 1);  // length in longwords = len/2

      {
        // Copy input args, reversing as we go.  We use Ra as a
        // temporary variable.
        reverse(Ra, Pa_base, Rlen, t0, t1);
        if (!_squaring)
          reverse(Ra, Pb_base, Rlen, t0, t1);
        reverse(Ra, Pn_base, Rlen, t0, t1);
      }

      // Push all call-saved registers and also Pm_base which we'll need
      // at the end.
      save_regs();

#ifndef PRODUCT
      // assert(inv * n[0] == -1UL, "broken inverse in Montgomery multiply");
      {
        ldr(Rn, Address(Pn_base, 0));
        mul(Rlo_mn, Rn, inv);
        subs(zr, Rlo_mn, -1);
        Label ok;
        br(EQ, ok); {
          stop("broken inverse in Montgomery multiply");
        } bind(ok);
      }
#endif

      mov(Pm_base, Ra);

      mov(t0, zr);
      mov(t1, zr);
      mov(t2, zr);

      block_comment("for (int i = 0; i < len; i++) {");
      mov(Ri, zr); {
        Label loop, end;
        cmpw(Ri, Rlen);
        br(Assembler::GE, end);

        bind(loop);
        pre1(Ri);

        block_comment("  for (j = i; j; j--) {"); {
          movw(Rj, Ri);
          unroll_2(Rj, &MontgomeryMultiplyGenerator::step);
        } block_comment("  } // j");

        post1();
        addw(Ri, Ri, 1);
        cmpw(Ri, Rlen);
        br(Assembler::LT, loop);
        bind(end);
        block_comment("} // i");
      }

      block_comment("for (int i = len; i < 2*len; i++) {");
      mov(Ri, Rlen); {
        Label loop, end;
        cmpw(Ri, Rlen, Assembler::LSL, 1);
        br(Assembler::GE, end);

        bind(loop);
        pre2(Ri, Rlen);

        block_comment("  for (j = len*2-i-1; j; j--) {"); {
          lslw(Rj, Rlen, 1);
          subw(Rj, Rj, Ri);
          subw(Rj, Rj, 1);
          unroll_2(Rj, &MontgomeryMultiplyGenerator::step);
        } block_comment("  } // j");

        post2(Ri, Rlen);
        addw(Ri, Ri, 1);
        cmpw(Ri, Rlen, Assembler::LSL, 1);
        br(Assembler::LT, loop);
        bind(end);
      }
      block_comment("} // i");

      normalize(Rlen);

      mov(Ra, Pm_base);  // Save Pm_base in Ra
      restore_regs();  // Restore caller's Pm_base

      // Copy our result into caller's Pm_base
      reverse(Pm_base, Ra, Rlen, t0, t1);

      leave();
      bind(nothing);
      ret(lr);

      return entry;
    }
    // In C, approximately:

    // void
    // montgomery_multiply(julong Pa_base[], julong Pb_base[],
    //                     julong Pn_base[], julong Pm_base[],
    //                     julong inv, int len) {
    //   julong t0 = 0, t1 = 0, t2 = 0; // Triple-precision accumulator
    //   julong *Pa, *Pb, *Pn, *Pm;
    //   julong Ra, Rb, Rn, Rm;

    //   int i;

    //   assert(inv * Pn_base[0] == -1UL, "broken inverse in Montgomery multiply");

    //   for (i = 0; i < len; i++) {
    //     int j;

    //     Pa = Pa_base;
    //     Pb = Pb_base + i;
    //     Pm = Pm_base;
    //     Pn = Pn_base + i;

    //     Ra = *Pa;
    //     Rb = *Pb;
    //     Rm = *Pm;
    //     Rn = *Pn;

    //     int iters = i;
    //     for (j = 0; iters--; j++) {
    //       assert(Ra == Pa_base[j] && Rb == Pb_base[i-j], "must be");
    //       MACC(Ra, Rb, t0, t1, t2);
    //       Ra = *++Pa;
    //       Rb = *--Pb;
    //       assert(Rm == Pm_base[j] && Rn == Pn_base[i-j], "must be");
    //       MACC(Rm, Rn, t0, t1, t2);
    //       Rm = *++Pm;
    //       Rn = *--Pn;
    //     }

    //     assert(Ra == Pa_base[i] && Rb == Pb_base[0], "must be");
    //     MACC(Ra, Rb, t0, t1, t2);
    //     *Pm = Rm = t0 * inv;
    //     assert(Rm == Pm_base[i] && Rn == Pn_base[0], "must be");
    //     MACC(Rm, Rn, t0, t1, t2);

    //     assert(t0 == 0, "broken Montgomery multiply");

    //     t0 = t1; t1 = t2; t2 = 0;
    //   }

    //   for (i = len; i < 2*len; i++) {
    //     int j;

    //     Pa = Pa_base + i-len;
    //     Pb = Pb_base + len;
    //     Pm = Pm_base + i-len;
    //     Pn = Pn_base + len;

    //     Ra = *++Pa;
    //     Rb = *--Pb;
    //     Rm = *++Pm;
    //     Rn = *--Pn;

    //     int iters = len*2-i-1;
    //     for (j = i-len+1; iters--; j++) {
    //       assert(Ra == Pa_base[j] && Rb == Pb_base[i-j], "must be");
    //       MACC(Ra, Rb, t0, t1, t2);
    //       Ra = *++Pa;
    //       Rb = *--Pb;
    //       assert(Rm == Pm_base[j] && Rn == Pn_base[i-j], "must be");
    //       MACC(Rm, Rn, t0, t1, t2);
    //       Rm = *++Pm;
    //       Rn = *--Pn;
    //     }

    //     Pm_base[i-len] = t0;
    //     t0 = t1; t1 = t2; t2 = 0;
    //   }

    //   while (t0)
    //     t0 = sub(Pm_base, Pn_base, t0, len);
    // }

    /**
     * Fast Montgomery squaring.  This uses asymptotically 25% fewer
     * multiplies than Montgomery multiplication so it should be up to
     * 25% faster.  However, its loop control is more complex and it
     * may actually run slower on some machines.
     *
     * Arguments:
     *
     * Inputs:
     *   c_rarg0   - int array elements a
     *   c_rarg1   - int array elements n (the modulus)
     *   c_rarg2   - int length
     *   c_rarg3   - int inv
     *   c_rarg4   - int array elements m (the result)
     *
     */
    address generate_square() {
      Label argh;
      bind(argh);
      stop("MontgomeryMultiply total_allocation must be <= 8192");

      align(CodeEntryAlignment);
      address entry = pc();

      enter();

      // Make room.
      cmpw(Rlen, 512);
      br(Assembler::HI, argh);
      sub(Ra, sp, Rlen, ext::uxtw, exact_log2(4 * sizeof (jint)));
      andr(sp, Ra, -2 * wordSize);

      lsrw(Rlen, Rlen, 1);  // length in longwords = len/2

      {
        // Copy input args, reversing as we go.  We use Ra as a
        // temporary variable.
        reverse(Ra, Pa_base, Rlen, t0, t1);
        reverse(Ra, Pn_base, Rlen, t0, t1);
      }

      // Push all call-saved registers and also Pm_base which we'll need
      // at the end.
      save_regs();

      mov(Pm_base, Ra);

      mov(t0, zr);
      mov(t1, zr);
      mov(t2, zr);

      block_comment("for (int i = 0; i < len; i++) {");
      mov(Ri, zr); {
        Label loop, end;
        bind(loop);
        cmp(Ri, Rlen);
        br(Assembler::GE, end);

        pre1(Ri);

        block_comment("for (j = (i+1)/2; j; j--) {"); {
          add(Rj, Ri, 1);
          lsr(Rj, Rj, 1);
          unroll_2(Rj, &MontgomeryMultiplyGenerator::step_squaring);
        } block_comment("  } // j");

        last_squaring(Ri);

        block_comment("  for (j = i/2; j; j--) {"); {
          lsr(Rj, Ri, 1);
          unroll_2(Rj, &MontgomeryMultiplyGenerator::extra_step_squaring);
        } block_comment("  } // j");

        post1_squaring();
        add(Ri, Ri, 1);
        cmp(Ri, Rlen);
        br(Assembler::LT, loop);

        bind(end);
        block_comment("} // i");
      }

      block_comment("for (int i = len; i < 2*len; i++) {");
      mov(Ri, Rlen); {
        Label loop, end;
        bind(loop);
        cmp(Ri, Rlen, Assembler::LSL, 1);
        br(Assembler::GE, end);

        pre2(Ri, Rlen);

        block_comment("  for (j = (2*len-i-1)/2; j; j--) {"); {
          lsl(Rj, Rlen, 1);
          sub(Rj, Rj, Ri);
          sub(Rj, Rj, 1);
          lsr(Rj, Rj, 1);
          unroll_2(Rj, &MontgomeryMultiplyGenerator::step_squaring);
        } block_comment("  } // j");

        last_squaring(Ri);

        block_comment("  for (j = (2*len-i)/2; j; j--) {"); {
          lsl(Rj, Rlen, 1);
          sub(Rj, Rj, Ri);
          lsr(Rj, Rj, 1);
          unroll_2(Rj, &MontgomeryMultiplyGenerator::extra_step_squaring);
        } block_comment("  } // j");

        post2(Ri, Rlen);
        add(Ri, Ri, 1);
        cmp(Ri, Rlen, Assembler::LSL, 1);

        br(Assembler::LT, loop);
        bind(end);
        block_comment("} // i");
      }

      normalize(Rlen);

      mov(Ra, Pm_base);  // Save Pm_base in Ra
      restore_regs();  // Restore caller's Pm_base

      // Copy our result into caller's Pm_base
      reverse(Pm_base, Ra, Rlen, t0, t1);

      leave();
      ret(lr);

      return entry;
    }
    // In C, approximately:

    // void
    // montgomery_square(julong Pa_base[], julong Pn_base[],
    //                   julong Pm_base[], julong inv, int len) {
    //   julong t0 = 0, t1 = 0, t2 = 0; // Triple-precision accumulator
    //   julong *Pa, *Pb, *Pn, *Pm;
    //   julong Ra, Rb, Rn, Rm;

    //   int i;

    //   assert(inv * Pn_base[0] == -1UL, "broken inverse in Montgomery multiply");

    //   for (i = 0; i < len; i++) {
    //     int j;

    //     Pa = Pa_base;
    //     Pb = Pa_base + i;
    //     Pm = Pm_base;
    //     Pn = Pn_base + i;

    //     Ra = *Pa;
    //     Rb = *Pb;
    //     Rm = *Pm;
    //     Rn = *Pn;

    //     int iters = (i+1)/2;
    //     for (j = 0; iters--; j++) {
    //       assert(Ra == Pa_base[j] && Rb == Pa_base[i-j], "must be");
    //       MACC2(Ra, Rb, t0, t1, t2);
    //       Ra = *++Pa;
    //       Rb = *--Pb;
    //       assert(Rm == Pm_base[j] && Rn == Pn_base[i-j], "must be");
    //       MACC(Rm, Rn, t0, t1, t2);
    //       Rm = *++Pm;
    //       Rn = *--Pn;
    //     }
    //     if ((i & 1) == 0) {
    //       assert(Ra == Pa_base[j], "must be");
    //       MACC(Ra, Ra, t0, t1, t2);
    //     }
    //     iters = i/2;
    //     assert(iters == i-j, "must be");
    //     for (; iters--; j++) {
    //       assert(Rm == Pm_base[j] && Rn == Pn_base[i-j], "must be");
    //       MACC(Rm, Rn, t0, t1, t2);
    //       Rm = *++Pm;
    //       Rn = *--Pn;
    //     }

    //     *Pm = Rm = t0 * inv;
    //     assert(Rm == Pm_base[i] && Rn == Pn_base[0], "must be");
    //     MACC(Rm, Rn, t0, t1, t2);

    //     assert(t0 == 0, "broken Montgomery multiply");

    //     t0 = t1; t1 = t2; t2 = 0;
    //   }

    //   for (i = len; i < 2*len; i++) {
    //     int start = i-len+1;
    //     int end = start + (len - start)/2;
    //     int j;

    //     Pa = Pa_base + i-len;
    //     Pb = Pa_base + len;
    //     Pm = Pm_base + i-len;
    //     Pn = Pn_base + len;

    //     Ra = *++Pa;
    //     Rb = *--Pb;
    //     Rm = *++Pm;
    //     Rn = *--Pn;

    //     int iters = (2*len-i-1)/2;
    //     assert(iters == end-start, "must be");
    //     for (j = start; iters--; j++) {
    //       assert(Ra == Pa_base[j] && Rb == Pa_base[i-j], "must be");
    //       MACC2(Ra, Rb, t0, t1, t2);
    //       Ra = *++Pa;
    //       Rb = *--Pb;
    //       assert(Rm == Pm_base[j] && Rn == Pn_base[i-j], "must be");
    //       MACC(Rm, Rn, t0, t1, t2);
    //       Rm = *++Pm;
    //       Rn = *--Pn;
    //     }
    //     if ((i & 1) == 0) {
    //       assert(Ra == Pa_base[j], "must be");
    //       MACC(Ra, Ra, t0, t1, t2);
    //     }
    //     iters =  (2*len-i)/2;
    //     assert(iters == len-j, "must be");
    //     for (; iters--; j++) {
    //       assert(Rm == Pm_base[j] && Rn == Pn_base[i-j], "must be");
    //       MACC(Rm, Rn, t0, t1, t2);
    //       Rm = *++Pm;
    //       Rn = *--Pn;
    //     }
    //     Pm_base[i-len] = t0;
    //     t0 = t1; t1 = t2; t2 = 0;
    //   }

    //   while (t0)
    //     t0 = sub(Pm_base, Pn_base, t0, len);
    // }
  };


  // Initialization
  void generate_initial() {
    // Generate initial stubs and initializes the entry points

    // entry points that exist in all platforms Note: This is code
    // that could be shared among different platforms - however the
    // benefit seems to be smaller than the disadvantage of having a
    // much more complicated generator structure. See also comment in
    // stubRoutines.hpp.

    StubRoutines::_forward_exception_entry = generate_forward_exception();

    StubRoutines::_call_stub_entry =
      generate_call_stub(StubRoutines::_call_stub_return_address);

    // is referenced by megamorphic call
    StubRoutines::_catch_exception_entry = generate_catch_exception();

    // Build this early so it's available for the interpreter.
    StubRoutines::_throw_StackOverflowError_entry =
      generate_throw_exception("StackOverflowError throw_exception",
                               CAST_FROM_FN_PTR(address,
                                                SharedRuntime::throw_StackOverflowError));
    StubRoutines::_throw_delayed_StackOverflowError_entry =
      generate_throw_exception("delayed StackOverflowError throw_exception",
                               CAST_FROM_FN_PTR(address,
                                                SharedRuntime::throw_delayed_StackOverflowError));
    if (UseCRC32Intrinsics) {
      // set table address before stub generation which use it
      StubRoutines::_crc_table_adr = (address)StubRoutines::aarch64::_crc_table;
      StubRoutines::_updateBytesCRC32 = generate_updateBytesCRC32();
    }

    if (UseCRC32CIntrinsics) {
      StubRoutines::_updateBytesCRC32C = generate_updateBytesCRC32C();
    }

    // Disabled until JDK-8210858 is fixed
    // if (vmIntrinsics::is_intrinsic_available(vmIntrinsics::_dlog)) {
    //   StubRoutines::_dlog = generate_dlog();
    // }

    if (vmIntrinsics::is_intrinsic_available(vmIntrinsics::_dsin)) {
      StubRoutines::_dsin = generate_dsin_dcos(/* isCos = */ false);
    }

    if (vmIntrinsics::is_intrinsic_available(vmIntrinsics::_dcos)) {
      StubRoutines::_dcos = generate_dsin_dcos(/* isCos = */ true);
    }

    // Safefetch stubs.
    generate_safefetch("SafeFetch32", sizeof(int),     &StubRoutines::_safefetch32_entry,
                                                       &StubRoutines::_safefetch32_fault_pc,
                                                       &StubRoutines::_safefetch32_continuation_pc);
    generate_safefetch("SafeFetchN", sizeof(intptr_t), &StubRoutines::_safefetchN_entry,
                                                       &StubRoutines::_safefetchN_fault_pc,
                                                       &StubRoutines::_safefetchN_continuation_pc);

    StubRoutines::_load_nklass = generate_load_nklass();
  }

  void generate_all() {
    // support for verify_oop (must happen after universe_init)
    StubRoutines::_verify_oop_subroutine_entry     = generate_verify_oop();
    StubRoutines::_throw_AbstractMethodError_entry =
      generate_throw_exception("AbstractMethodError throw_exception",
                               CAST_FROM_FN_PTR(address,
                                                SharedRuntime::
                                                throw_AbstractMethodError));

    StubRoutines::_throw_IncompatibleClassChangeError_entry =
      generate_throw_exception("IncompatibleClassChangeError throw_exception",
                               CAST_FROM_FN_PTR(address,
                                                SharedRuntime::
                                                throw_IncompatibleClassChangeError));

    StubRoutines::_throw_NullPointerException_at_call_entry =
      generate_throw_exception("NullPointerException at call throw_exception",
                               CAST_FROM_FN_PTR(address,
                                                SharedRuntime::
                                                throw_NullPointerException_at_call));

    StubRoutines::aarch64::_vector_iota_indices    = generate_iota_indices("iota_indices");

    // arraycopy stubs used by compilers
    generate_arraycopy_stubs();

    // has negatives stub for large arrays.
    StubRoutines::aarch64::_has_negatives = generate_has_negatives(StubRoutines::aarch64::_has_negatives_long);

    // array equals stub for large arrays.
    if (!UseSimpleArrayEquals) {
      StubRoutines::aarch64::_large_array_equals = generate_large_array_equals();
    }

    generate_compare_long_strings();

    generate_string_indexof_stubs();

    // byte_array_inflate stub for large arrays.
    StubRoutines::aarch64::_large_byte_array_inflate = generate_large_byte_array_inflate();

    BarrierSetNMethod* bs_nm = BarrierSet::barrier_set()->barrier_set_nmethod();
    if (bs_nm != NULL) {
      StubRoutines::aarch64::_method_entry_barrier = generate_method_entry_barrier();
    }
#ifdef COMPILER2
    if (UseMultiplyToLenIntrinsic) {
      StubRoutines::_multiplyToLen = generate_multiplyToLen();
    }

    if (UseSquareToLenIntrinsic) {
      StubRoutines::_squareToLen = generate_squareToLen();
    }

    if (UseMulAddIntrinsic) {
      StubRoutines::_mulAdd = generate_mulAdd();
    }

    if (UseSIMDForBigIntegerShiftIntrinsics) {
      StubRoutines::_bigIntegerRightShiftWorker = generate_bigIntegerRightShift();
      StubRoutines::_bigIntegerLeftShiftWorker  = generate_bigIntegerLeftShift();
    }

    if (UseMontgomeryMultiplyIntrinsic) {
      StubCodeMark mark(this, "StubRoutines", "montgomeryMultiply");
      MontgomeryMultiplyGenerator g(_masm, /*squaring*/false);
      StubRoutines::_montgomeryMultiply = g.generate_multiply();
    }

    if (UseMontgomerySquareIntrinsic) {
      StubCodeMark mark(this, "StubRoutines", "montgomerySquare");
      MontgomeryMultiplyGenerator g(_masm, /*squaring*/true);
      // We use generate_multiply() rather than generate_square()
      // because it's faster for the sizes of modulus we care about.
      StubRoutines::_montgomerySquare = g.generate_multiply();
    }

    StubRoutines::_load_nklass = generate_load_nklass();
#endif // COMPILER2

    if (UseBASE64Intrinsics) {
        StubRoutines::_base64_encodeBlock = generate_base64_encodeBlock();
        StubRoutines::_base64_decodeBlock = generate_base64_decodeBlock();
    }

    // data cache line writeback
    StubRoutines::_data_cache_writeback = generate_data_cache_writeback();
    StubRoutines::_data_cache_writeback_sync = generate_data_cache_writeback_sync();

    if (UseAESIntrinsics) {
      StubRoutines::_aescrypt_encryptBlock = generate_aescrypt_encryptBlock();
      StubRoutines::_aescrypt_decryptBlock = generate_aescrypt_decryptBlock();
      StubRoutines::_cipherBlockChaining_encryptAESCrypt = generate_cipherBlockChaining_encryptAESCrypt();
      StubRoutines::_cipherBlockChaining_decryptAESCrypt = generate_cipherBlockChaining_decryptAESCrypt();
      StubRoutines::_counterMode_AESCrypt = generate_counterMode_AESCrypt();
    }
    if (UseGHASHIntrinsics) {
      // StubRoutines::_ghash_processBlocks = generate_ghash_processBlocks();
      StubRoutines::_ghash_processBlocks = generate_ghash_processBlocks_wide();
    }
    if (UseAESIntrinsics && UseGHASHIntrinsics) {
      StubRoutines::_galoisCounterMode_AESCrypt = generate_galoisCounterMode_AESCrypt();
    }

    if (UseMD5Intrinsics) {
      StubRoutines::_md5_implCompress      = generate_md5_implCompress(false,    "md5_implCompress");
      StubRoutines::_md5_implCompressMB    = generate_md5_implCompress(true,     "md5_implCompressMB");
    }
    if (UseSHA1Intrinsics) {
      StubRoutines::_sha1_implCompress     = generate_sha1_implCompress(false,   "sha1_implCompress");
      StubRoutines::_sha1_implCompressMB   = generate_sha1_implCompress(true,    "sha1_implCompressMB");
    }
    if (UseSHA256Intrinsics) {
      StubRoutines::_sha256_implCompress   = generate_sha256_implCompress(false, "sha256_implCompress");
      StubRoutines::_sha256_implCompressMB = generate_sha256_implCompress(true,  "sha256_implCompressMB");
    }
    if (UseSHA512Intrinsics) {
      StubRoutines::_sha512_implCompress   = generate_sha512_implCompress(false, "sha512_implCompress");
      StubRoutines::_sha512_implCompressMB = generate_sha512_implCompress(true,  "sha512_implCompressMB");
    }
    if (UseSHA3Intrinsics) {
      StubRoutines::_sha3_implCompress     = generate_sha3_implCompress(false,   "sha3_implCompress");
      StubRoutines::_sha3_implCompressMB   = generate_sha3_implCompress(true,    "sha3_implCompressMB");
    }

    // generate Adler32 intrinsics code
    if (UseAdler32Intrinsics) {
      StubRoutines::_updateBytesAdler32 = generate_updateBytesAdler32();
    }

#ifdef LINUX

    generate_atomic_entry_points();

#endif // LINUX

    StubRoutines::aarch64::set_completed();
  }

 public:
  StubGenerator(CodeBuffer* code, bool all) : StubCodeGenerator(code) {
    if (all) {
      generate_all();
    } else {
      generate_initial();
    }
  }
}; // end class declaration

#define UCM_TABLE_MAX_ENTRIES 8
void StubGenerator_generate(CodeBuffer* code, bool all) {
  if (UnsafeCopyMemory::_table == NULL) {
    UnsafeCopyMemory::create_table(UCM_TABLE_MAX_ENTRIES);
  }
  StubGenerator g(code, all);
}


#ifdef LINUX

// Define pointers to atomic stubs and initialize them to point to the
// code in atomic_aarch64.S.

#define DEFAULT_ATOMIC_OP(OPNAME, SIZE, RELAXED)                                \
  extern "C" uint64_t aarch64_atomic_ ## OPNAME ## _ ## SIZE ## RELAXED ## _default_impl \
    (volatile void *ptr, uint64_t arg1, uint64_t arg2);                 \
  aarch64_atomic_stub_t aarch64_atomic_ ## OPNAME ## _ ## SIZE ## RELAXED ## _impl \
    = aarch64_atomic_ ## OPNAME ## _ ## SIZE ## RELAXED ## _default_impl;

DEFAULT_ATOMIC_OP(fetch_add, 4, )
DEFAULT_ATOMIC_OP(fetch_add, 8, )
DEFAULT_ATOMIC_OP(fetch_add, 4, _relaxed)
DEFAULT_ATOMIC_OP(fetch_add, 8, _relaxed)
DEFAULT_ATOMIC_OP(xchg, 4, )
DEFAULT_ATOMIC_OP(xchg, 8, )
DEFAULT_ATOMIC_OP(cmpxchg, 1, )
DEFAULT_ATOMIC_OP(cmpxchg, 4, )
DEFAULT_ATOMIC_OP(cmpxchg, 8, )
DEFAULT_ATOMIC_OP(cmpxchg, 1, _relaxed)
DEFAULT_ATOMIC_OP(cmpxchg, 4, _relaxed)
DEFAULT_ATOMIC_OP(cmpxchg, 8, _relaxed)
DEFAULT_ATOMIC_OP(cmpxchg, 4, _release)
DEFAULT_ATOMIC_OP(cmpxchg, 8, _release)
DEFAULT_ATOMIC_OP(cmpxchg, 4, _seq_cst)
DEFAULT_ATOMIC_OP(cmpxchg, 8, _seq_cst)

#undef DEFAULT_ATOMIC_OP

#endif // LINUX<|MERGE_RESOLUTION|>--- conflicted
+++ resolved
@@ -6617,17 +6617,11 @@
 
     __ set_last_Java_frame(sp, rfp, lr, rscratch1);
     __ enter();
-<<<<<<< HEAD
-    __ push_call_clobbered_registers_except(RegSet::of(r0));
-    __ call_VM_leaf(CAST_FROM_FN_PTR(address, oopDesc::load_nklass_runtime), 1);
-    __ pop_call_clobbered_registers_except(RegSet::of(r0));
-=======
     __ push(RegSet::of(rscratch1, rscratch2), sp);
     __ push_call_clobbered_registers_except(r0);
     __ call_VM_leaf(CAST_FROM_FN_PTR(address, oopDesc::load_nklass_runtime), 1);
     __ pop_call_clobbered_registers_except(r0);
     __ pop(RegSet::of(rscratch1, rscratch2), sp);
->>>>>>> caa6e789
     __ leave();
     __ reset_last_Java_frame(true);
     __ ret(lr);
