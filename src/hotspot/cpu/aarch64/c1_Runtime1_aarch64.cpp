/*
 * Copyright (c) 1999, 2022, Oracle and/or its affiliates. All rights reserved.
 * Copyright (c) 2014, 2021, Red Hat Inc. All rights reserved.
 * DO NOT ALTER OR REMOVE COPYRIGHT NOTICES OR THIS FILE HEADER.
 *
 * This code is free software; you can redistribute it and/or modify it
 * under the terms of the GNU General Public License version 2 only, as
 * published by the Free Software Foundation.
 *
 * This code is distributed in the hope that it will be useful, but WITHOUT
 * ANY WARRANTY; without even the implied warranty of MERCHANTABILITY or
 * FITNESS FOR A PARTICULAR PURPOSE.  See the GNU General Public License
 * version 2 for more details (a copy is included in the LICENSE file that
 * accompanied this code).
 *
 * You should have received a copy of the GNU General Public License version
 * 2 along with this work; if not, write to the Free Software Foundation,
 * Inc., 51 Franklin St, Fifth Floor, Boston, MA 02110-1301 USA.
 *
 * Please contact Oracle, 500 Oracle Parkway, Redwood Shores, CA 94065 USA
 * or visit www.oracle.com if you need additional information or have any
 * questions.
 *
 */

#include "precompiled.hpp"
#include "asm/assembler.hpp"
#include "c1/c1_CodeStubs.hpp"
#include "c1/c1_Defs.hpp"
#include "c1/c1_MacroAssembler.hpp"
#include "c1/c1_Runtime1.hpp"
#include "compiler/disassembler.hpp"
#include "compiler/oopMap.hpp"
#include "gc/shared/cardTable.hpp"
#include "gc/shared/cardTableBarrierSet.hpp"
#include "gc/shared/collectedHeap.hpp"
#include "gc/shared/tlab_globals.hpp"
#include "interpreter/interpreter.hpp"
#include "memory/universe.hpp"
#include "nativeInst_aarch64.hpp"
#include "oops/compiledICHolder.hpp"
#include "oops/oop.inline.hpp"
#include "prims/jvmtiExport.hpp"
#include "register_aarch64.hpp"
#include "runtime/sharedRuntime.hpp"
#include "runtime/signature.hpp"
#include "runtime/stubRoutines.hpp"
#include "runtime/vframe.hpp"
#include "runtime/vframeArray.hpp"
#include "utilities/powerOfTwo.hpp"
#include "vmreg_aarch64.inline.hpp"


// Implementation of StubAssembler

int StubAssembler::call_RT(Register oop_result1, Register metadata_result, address entry, int args_size) {
  // setup registers
  assert(!(oop_result1->is_valid() || metadata_result->is_valid()) || oop_result1 != metadata_result, "registers must be different");
  assert(oop_result1 != rthread && metadata_result != rthread, "registers must be different");
  assert(args_size >= 0, "illegal args_size");
  bool align_stack = false;

  mov(c_rarg0, rthread);
  set_num_rt_args(0); // Nothing on stack

  Label retaddr;
  set_last_Java_frame(sp, rfp, retaddr, rscratch1);

  // do the call
  lea(rscratch1, RuntimeAddress(entry));
  blr(rscratch1);
  bind(retaddr);
  int call_offset = offset();
  // verify callee-saved register
#ifdef ASSERT
  push(r0, sp);
  { Label L;
    get_thread(r0);
    cmp(rthread, r0);
    br(Assembler::EQ, L);
    stop("StubAssembler::call_RT: rthread not callee saved?");
    bind(L);
  }
  pop(r0, sp);
#endif
  reset_last_Java_frame(true);

  // check for pending exceptions
  { Label L;
    // check for pending exceptions (java_thread is set upon return)
    ldr(rscratch1, Address(rthread, in_bytes(Thread::pending_exception_offset())));
    cbz(rscratch1, L);
    // exception pending => remove activation and forward to exception handler
    // make sure that the vm_results are cleared
    if (oop_result1->is_valid()) {
      str(zr, Address(rthread, JavaThread::vm_result_offset()));
    }
    if (metadata_result->is_valid()) {
      str(zr, Address(rthread, JavaThread::vm_result_2_offset()));
    }
    if (frame_size() == no_frame_size) {
      leave();
      far_jump(RuntimeAddress(StubRoutines::forward_exception_entry()));
    } else if (_stub_id == Runtime1::forward_exception_id) {
      should_not_reach_here();
    } else {
      far_jump(RuntimeAddress(Runtime1::entry_for(Runtime1::forward_exception_id)));
    }
    bind(L);
  }
  // get oop results if there are any and reset the values in the thread
  if (oop_result1->is_valid()) {
    get_vm_result(oop_result1, rthread);
  }
  if (metadata_result->is_valid()) {
    get_vm_result_2(metadata_result, rthread);
  }
  return call_offset;
}


int StubAssembler::call_RT(Register oop_result1, Register metadata_result, address entry, Register arg1) {
  mov(c_rarg1, arg1);
  return call_RT(oop_result1, metadata_result, entry, 1);
}


int StubAssembler::call_RT(Register oop_result1, Register metadata_result, address entry, Register arg1, Register arg2) {
  if (c_rarg1 == arg2) {
    if (c_rarg2 == arg1) {
      mov(rscratch1, arg1);
      mov(arg1, arg2);
      mov(arg2, rscratch1);
    } else {
      mov(c_rarg2, arg2);
      mov(c_rarg1, arg1);
    }
  } else {
    mov(c_rarg1, arg1);
    mov(c_rarg2, arg2);
  }
  return call_RT(oop_result1, metadata_result, entry, 2);
}


int StubAssembler::call_RT(Register oop_result1, Register metadata_result, address entry, Register arg1, Register arg2, Register arg3) {
  // if there is any conflict use the stack
  if (arg1 == c_rarg2 || arg1 == c_rarg3 ||
      arg2 == c_rarg1 || arg2 == c_rarg3 ||
      arg3 == c_rarg1 || arg3 == c_rarg2) {
    stp(arg3, arg2, Address(pre(sp, -2 * wordSize)));
    stp(arg1, zr, Address(pre(sp, -2 * wordSize)));
    ldp(c_rarg1, zr, Address(post(sp, 2 * wordSize)));
    ldp(c_rarg3, c_rarg2, Address(post(sp, 2 * wordSize)));
  } else {
    mov(c_rarg1, arg1);
    mov(c_rarg2, arg2);
    mov(c_rarg3, arg3);
  }
  return call_RT(oop_result1, metadata_result, entry, 3);
}

enum return_state_t {
  does_not_return, requires_return
};


// Implementation of StubFrame

class StubFrame: public StackObj {
 private:
  StubAssembler* _sasm;
  bool _return_state;

 public:
  StubFrame(StubAssembler* sasm, const char* name, bool must_gc_arguments, return_state_t return_state=requires_return);
  void load_argument(int offset_in_words, Register reg);

  ~StubFrame();
};;

void StubAssembler::prologue(const char* name, bool must_gc_arguments) {
  set_info(name, must_gc_arguments);
  enter();
}

void StubAssembler::epilogue() {
  leave();
  ret(lr);
}

#define __ _sasm->

StubFrame::StubFrame(StubAssembler* sasm, const char* name, bool must_gc_arguments, return_state_t return_state) {
  _sasm = sasm;
  _return_state = return_state;
  __ prologue(name, must_gc_arguments);
}

// load parameters that were stored with LIR_Assembler::store_parameter
// Note: offsets for store_parameter and load_argument must match
void StubFrame::load_argument(int offset_in_words, Register reg) {
  __ load_parameter(offset_in_words, reg);
}

StubFrame::~StubFrame() {
  if (_return_state == requires_return) {
    __ epilogue();
  } else {
    __ should_not_reach_here();
  }
}

#undef __


// Implementation of Runtime1

#define __ sasm->

const int float_regs_as_doubles_size_in_slots = pd_nof_fpu_regs_frame_map * 2;

// Stack layout for saving/restoring  all the registers needed during a runtime
// call (this includes deoptimization)
// Note: note that users of this frame may well have arguments to some runtime
// while these values are on the stack. These positions neglect those arguments
// but the code in save_live_registers will take the argument count into
// account.
//

enum reg_save_layout {
  reg_save_frame_size = 32 /* float */ + 32 /* integer */
};

// Save off registers which might be killed by calls into the runtime.
// Tries to smart of about FP registers.  In particular we separate
// saving and describing the FPU registers for deoptimization since we
// have to save the FPU registers twice if we describe them.  The
// deopt blob is the only thing which needs to describe FPU registers.
// In all other cases it should be sufficient to simply save their
// current value.

static int cpu_reg_save_offsets[FrameMap::nof_cpu_regs];
static int fpu_reg_save_offsets[FrameMap::nof_fpu_regs];
static int reg_save_size_in_words;
static int frame_size_in_bytes = -1;

static OopMap* generate_oop_map(StubAssembler* sasm, bool save_fpu_registers) {
  int frame_size_in_bytes = reg_save_frame_size * BytesPerWord;
  sasm->set_frame_size(frame_size_in_bytes / BytesPerWord);
  int frame_size_in_slots = frame_size_in_bytes / sizeof(jint);
  OopMap* oop_map = new OopMap(frame_size_in_slots, 0);

  for (int i = 0; i < FrameMap::nof_cpu_regs; i++) {
    Register r = as_Register(i);
    if (i <= 18 && i != rscratch1->encoding() && i != rscratch2->encoding()) {
      int sp_offset = cpu_reg_save_offsets[i];
      oop_map->set_callee_saved(VMRegImpl::stack2reg(sp_offset),
                                r->as_VMReg());
    }
  }

  if (save_fpu_registers) {
    for (int i = 0; i < FrameMap::nof_fpu_regs; i++) {
      FloatRegister r = as_FloatRegister(i);
      {
        int sp_offset = fpu_reg_save_offsets[i];
        oop_map->set_callee_saved(VMRegImpl::stack2reg(sp_offset),
                                  r->as_VMReg());
      }
    }
  }
  return oop_map;
}

<<<<<<< HEAD
 static OopMap* save_live_registers(StubAssembler* sasm,
                                    bool save_fpu_registers = true) {
=======
static OopMap* save_live_registers(StubAssembler* sasm,
                                   bool save_fpu_registers = true) {
>>>>>>> 7ed8bfa6
  __ block_comment("save_live_registers");

  __ push(RegSet::range(r0, r29), sp);         // integer registers except lr & sp

  if (save_fpu_registers) {
    for (int i = 31; i>= 0; i -= 4) {
      __ sub(sp, sp, 4 * wordSize); // no pre-increment for st1. Emulate it without modifying other registers
      __ st1(as_FloatRegister(i-3), as_FloatRegister(i-2), as_FloatRegister(i-1),
          as_FloatRegister(i), __ T1D, Address(sp));
    }
  } else {
    __ add(sp, sp, -32 * wordSize);
  }
<<<<<<< HEAD

=======
>>>>>>> 7ed8bfa6
  return generate_oop_map(sasm, save_fpu_registers);
}

static void restore_live_registers(StubAssembler* sasm, bool restore_fpu_registers = true) {
  if (restore_fpu_registers) {
    for (int i = 0; i < 32; i += 4)
      __ ld1(as_FloatRegister(i), as_FloatRegister(i+1), as_FloatRegister(i+2),
          as_FloatRegister(i+3), __ T1D, Address(__ post(sp, 4 * wordSize)));
  } else {
    __ add(sp, sp, 32 * wordSize);
  }

  __ pop(RegSet::range(r0, r29), sp);
}

static void restore_live_registers_except_r0(StubAssembler* sasm, bool restore_fpu_registers = true)  {

  if (restore_fpu_registers) {
    for (int i = 0; i < 32; i += 4)
      __ ld1(as_FloatRegister(i), as_FloatRegister(i+1), as_FloatRegister(i+2),
          as_FloatRegister(i+3), __ T1D, Address(__ post(sp, 4 * wordSize)));
  } else {
    __ add(sp, sp, 32 * wordSize);
  }

  __ ldp(zr, r1, Address(__ post(sp, 16)));
  __ pop(RegSet::range(r2, r29), sp);
}



void Runtime1::initialize_pd() {
  int i;
  int sp_offset = 0;

  // all float registers are saved explicitly
  assert(FrameMap::nof_fpu_regs == 32, "double registers not handled here");
  for (i = 0; i < FrameMap::nof_fpu_regs; i++) {
    fpu_reg_save_offsets[i] = sp_offset;
    sp_offset += 2;   // SP offsets are in halfwords
  }

  for (i = 0; i < FrameMap::nof_cpu_regs; i++) {
    Register r = as_Register(i);
    cpu_reg_save_offsets[i] = sp_offset;
    sp_offset += 2;   // SP offsets are in halfwords
  }
}


// target: the entry point of the method that creates and posts the exception oop
// has_argument: true if the exception needs arguments (passed in rscratch1 and rscratch2)

OopMapSet* Runtime1::generate_exception_throw(StubAssembler* sasm, address target, bool has_argument) {
  // make a frame and preserve the caller's caller-save registers
  OopMap* oop_map = save_live_registers(sasm);
  int call_offset;
  if (!has_argument) {
    call_offset = __ call_RT(noreg, noreg, target);
  } else {
    __ mov(c_rarg1, rscratch1);
    __ mov(c_rarg2, rscratch2);
    call_offset = __ call_RT(noreg, noreg, target);
  }
  OopMapSet* oop_maps = new OopMapSet();
  oop_maps->add_gc_map(call_offset, oop_map);
  return oop_maps;
}


OopMapSet* Runtime1::generate_handle_exception(StubID id, StubAssembler *sasm) {
  __ block_comment("generate_handle_exception");

  // incoming parameters
  const Register exception_oop = r0;
  const Register exception_pc  = r3;
  // other registers used in this stub

  // Save registers, if required.
  OopMapSet* oop_maps = new OopMapSet();
  OopMap* oop_map = NULL;
  switch (id) {
  case forward_exception_id:
    // We're handling an exception in the context of a compiled frame.
    // The registers have been saved in the standard places.  Perform
    // an exception lookup in the caller and dispatch to the handler
    // if found.  Otherwise unwind and dispatch to the callers
    // exception handler.
    oop_map = generate_oop_map(sasm, 1 /*thread*/);

    // load and clear pending exception oop into r0
    __ ldr(exception_oop, Address(rthread, Thread::pending_exception_offset()));
    __ str(zr, Address(rthread, Thread::pending_exception_offset()));

    // load issuing PC (the return address for this stub) into r3
    __ ldr(exception_pc, Address(rfp, 1*BytesPerWord));
    __ authenticate_return_address(exception_pc, rscratch1);

    // make sure that the vm_results are cleared (may be unnecessary)
    __ str(zr, Address(rthread, JavaThread::vm_result_offset()));
    __ str(zr, Address(rthread, JavaThread::vm_result_2_offset()));
    break;
  case handle_exception_nofpu_id:
  case handle_exception_id:
    // At this point all registers MAY be live.
    oop_map = save_live_registers(sasm, id != handle_exception_nofpu_id);
    break;
  case handle_exception_from_callee_id: {
    // At this point all registers except exception oop (r0) and
    // exception pc (lr) are dead.
    const int frame_size = 2 /*fp, return address*/;
    oop_map = new OopMap(frame_size * VMRegImpl::slots_per_word, 0);
    sasm->set_frame_size(frame_size);
    break;
  }
  default: ShouldNotReachHere();
  }

  // verify that only r0 and r3 are valid at this time
  __ invalidate_registers(false, true, true, false, true, true);
  // verify that r0 contains a valid exception
  __ verify_not_null_oop(exception_oop);

#ifdef ASSERT
  // check that fields in JavaThread for exception oop and issuing pc are
  // empty before writing to them
  Label oop_empty;
  __ ldr(rscratch1, Address(rthread, JavaThread::exception_oop_offset()));
  __ cbz(rscratch1, oop_empty);
  __ stop("exception oop already set");
  __ bind(oop_empty);

  Label pc_empty;
  __ ldr(rscratch1, Address(rthread, JavaThread::exception_pc_offset()));
  __ cbz(rscratch1, pc_empty);
  __ stop("exception pc already set");
  __ bind(pc_empty);
#endif

  // save exception oop and issuing pc into JavaThread
  // (exception handler will load it from here)
  __ str(exception_oop, Address(rthread, JavaThread::exception_oop_offset()));
  __ str(exception_pc, Address(rthread, JavaThread::exception_pc_offset()));

  // patch throwing pc into return address (has bci & oop map)
  __ protect_return_address(exception_pc, rscratch1);
  __ str(exception_pc, Address(rfp, 1*BytesPerWord));

  // compute the exception handler.
  // the exception oop and the throwing pc are read from the fields in JavaThread
  int call_offset = __ call_RT(noreg, noreg, CAST_FROM_FN_PTR(address, exception_handler_for_pc));
  oop_maps->add_gc_map(call_offset, oop_map);

  // r0: handler address
  //      will be the deopt blob if nmethod was deoptimized while we looked up
  //      handler regardless of whether handler existed in the nmethod.

  // only r0 is valid at this time, all other registers have been destroyed by the runtime call
  __ invalidate_registers(false, true, true, true, true, true);

  // patch the return address, this stub will directly return to the exception handler
  __ protect_return_address(r0, rscratch1);
  __ str(r0, Address(rfp, 1*BytesPerWord));

  switch (id) {
  case forward_exception_id:
  case handle_exception_nofpu_id:
  case handle_exception_id:
    // Restore the registers that were saved at the beginning.
    restore_live_registers(sasm, id != handle_exception_nofpu_id);
    break;
  case handle_exception_from_callee_id:
    break;
  default:  ShouldNotReachHere();
  }

  return oop_maps;
}


void Runtime1::generate_unwind_exception(StubAssembler *sasm) {
  // incoming parameters
  const Register exception_oop = r0;
  // callee-saved copy of exception_oop during runtime call
  const Register exception_oop_callee_saved = r19;
  // other registers used in this stub
  const Register exception_pc = r3;
  const Register handler_addr = r1;

  // verify that only r0, is valid at this time
  __ invalidate_registers(false, true, true, true, true, true);

#ifdef ASSERT
  // check that fields in JavaThread for exception oop and issuing pc are empty
  Label oop_empty;
  __ ldr(rscratch1, Address(rthread, JavaThread::exception_oop_offset()));
  __ cbz(rscratch1, oop_empty);
  __ stop("exception oop must be empty");
  __ bind(oop_empty);

  Label pc_empty;
  __ ldr(rscratch1, Address(rthread, JavaThread::exception_pc_offset()));
  __ cbz(rscratch1, pc_empty);
  __ stop("exception pc must be empty");
  __ bind(pc_empty);
#endif

  // Save our return address because
  // exception_handler_for_return_address will destroy it.  We also
  // save exception_oop
  __ mov(r3, lr);
  __ protect_return_address();
  __ stp(lr, exception_oop, Address(__ pre(sp, -2 * wordSize)));

  // search the exception handler address of the caller (using the return address)
  __ call_VM_leaf(CAST_FROM_FN_PTR(address, SharedRuntime::exception_handler_for_return_address), rthread, r3);
  // r0: exception handler address of the caller

  // Only R0 is valid at this time; all other registers have been
  // destroyed by the call.
  __ invalidate_registers(false, true, true, true, false, true);

  // move result of call into correct register
  __ mov(handler_addr, r0);

  // get throwing pc (= return address).
  // lr has been destroyed by the call
  __ ldp(lr, exception_oop, Address(__ post(sp, 2 * wordSize)));
  __ authenticate_return_address();
  __ mov(r3, lr);

  __ verify_not_null_oop(exception_oop);

  // continue at exception handler (return address removed)
  // note: do *not* remove arguments when unwinding the
  //       activation since the caller assumes having
  //       all arguments on the stack when entering the
  //       runtime to determine the exception handler
  //       (GC happens at call site with arguments!)
  // r0: exception oop
  // r3: throwing pc
  // r1: exception handler
  __ br(handler_addr);
}



OopMapSet* Runtime1::generate_patching(StubAssembler* sasm, address target) {
  // use the maximum number of runtime-arguments here because it is difficult to
  // distinguish each RT-Call.
  // Note: This number affects also the RT-Call in generate_handle_exception because
  //       the oop-map is shared for all calls.
  DeoptimizationBlob* deopt_blob = SharedRuntime::deopt_blob();
  assert(deopt_blob != NULL, "deoptimization blob must have been created");

  OopMap* oop_map = save_live_registers(sasm);

  __ mov(c_rarg0, rthread);
  Label retaddr;
  __ set_last_Java_frame(sp, rfp, retaddr, rscratch1);
  // do the call
  __ lea(rscratch1, RuntimeAddress(target));
  __ blr(rscratch1);
  __ bind(retaddr);
  OopMapSet* oop_maps = new OopMapSet();
  oop_maps->add_gc_map(__ offset(), oop_map);
  // verify callee-saved register
#ifdef ASSERT
  { Label L;
    __ get_thread(rscratch1);
    __ cmp(rthread, rscratch1);
    __ br(Assembler::EQ, L);
    __ stop("StubAssembler::call_RT: rthread not callee saved?");
    __ bind(L);
  }
#endif

  __ reset_last_Java_frame(true);

#ifdef ASSERT
  // check that fields in JavaThread for exception oop and issuing pc are empty
  Label oop_empty;
  __ ldr(rscratch1, Address(rthread, Thread::pending_exception_offset()));
  __ cbz(rscratch1, oop_empty);
  __ stop("exception oop must be empty");
  __ bind(oop_empty);

  Label pc_empty;
  __ ldr(rscratch1, Address(rthread, JavaThread::exception_pc_offset()));
  __ cbz(rscratch1, pc_empty);
  __ stop("exception pc must be empty");
  __ bind(pc_empty);
#endif

  // Runtime will return true if the nmethod has been deoptimized, this is the
  // expected scenario and anything else is  an error. Note that we maintain a
  // check on the result purely as a defensive measure.
  Label no_deopt;
  __ cbz(r0, no_deopt);                                // Have we deoptimized?

  // Perform a re-execute. The proper return  address is already on the stack,
  // we just need  to restore registers, pop  all of our frame  but the return
  // address and jump to the deopt blob.
  restore_live_registers(sasm);
  __ leave();
  __ far_jump(RuntimeAddress(deopt_blob->unpack_with_reexecution()));

  __ bind(no_deopt);
  __ stop("deopt not performed");

  return oop_maps;
}


OopMapSet* Runtime1::generate_code_for(StubID id, StubAssembler* sasm) {

  const Register exception_oop = r0;
  const Register exception_pc  = r3;

  // for better readability
  const bool must_gc_arguments = true;
  const bool dont_gc_arguments = false;

  // default value; overwritten for some optimized stubs that are called from methods that do not use the fpu
  bool save_fpu_registers = true;

  // stub code & info for the different stubs
  OopMapSet* oop_maps = NULL;
  OopMap* oop_map = NULL;
  switch (id) {
    {
    case forward_exception_id:
      {
        oop_maps = generate_handle_exception(id, sasm);
        __ leave();
        __ ret(lr);
      }
      break;

    case throw_div0_exception_id:
      { StubFrame f(sasm, "throw_div0_exception", dont_gc_arguments, does_not_return);
        oop_maps = generate_exception_throw(sasm, CAST_FROM_FN_PTR(address, throw_div0_exception), false);
      }
      break;

    case throw_null_pointer_exception_id:
      { StubFrame f(sasm, "throw_null_pointer_exception", dont_gc_arguments, does_not_return);
        oop_maps = generate_exception_throw(sasm, CAST_FROM_FN_PTR(address, throw_null_pointer_exception), false);
      }
      break;

    case new_instance_id:
    case fast_new_instance_id:
    case fast_new_instance_init_check_id:
      {
        Register klass = r3; // Incoming
        Register obj   = r0; // Result

        if (id == new_instance_id) {
          __ set_info("new_instance", dont_gc_arguments);
        } else if (id == fast_new_instance_id) {
          __ set_info("fast new_instance", dont_gc_arguments);
        } else {
          assert(id == fast_new_instance_init_check_id, "bad StubID");
          __ set_info("fast new_instance init check", dont_gc_arguments);
        }

        __ enter();
        OopMap* map = save_live_registers(sasm);
        int call_offset = __ call_RT(obj, noreg, CAST_FROM_FN_PTR(address, new_instance), klass);
        oop_maps = new OopMapSet();
        oop_maps->add_gc_map(call_offset, map);
        restore_live_registers_except_r0(sasm);
        __ verify_oop(obj);
        __ leave();
        __ ret(lr);

        // r0,: new instance
      }

      break;

    case counter_overflow_id:
      {
        Register bci = r0, method = r1;
        __ enter();
        OopMap* map = save_live_registers(sasm);
        // Retrieve bci
        __ ldrw(bci, Address(rfp, 2*BytesPerWord));
        // And a pointer to the Method*
        __ ldr(method, Address(rfp, 3*BytesPerWord));
        int call_offset = __ call_RT(noreg, noreg, CAST_FROM_FN_PTR(address, counter_overflow), bci, method);
        oop_maps = new OopMapSet();
        oop_maps->add_gc_map(call_offset, map);
        restore_live_registers(sasm);
        __ leave();
        __ ret(lr);
      }
      break;

    case new_type_array_id:
    case new_object_array_id:
      {
        Register length   = r19; // Incoming
        Register klass    = r3; // Incoming
        Register obj      = r0; // Result

        if (id == new_type_array_id) {
          __ set_info("new_type_array", dont_gc_arguments);
        } else {
          __ set_info("new_object_array", dont_gc_arguments);
        }

#ifdef ASSERT
        // assert object type is really an array of the proper kind
        {
          Label ok;
          Register t0 = obj;
          __ ldrw(t0, Address(klass, Klass::layout_helper_offset()));
          __ asrw(t0, t0, Klass::_lh_array_tag_shift);
          int tag = ((id == new_type_array_id)
                     ? Klass::_lh_array_tag_type_value
                     : Klass::_lh_array_tag_obj_value);
          __ mov(rscratch1, tag);
          __ cmpw(t0, rscratch1);
          __ br(Assembler::EQ, ok);
          __ stop("assert(is an array klass)");
          __ should_not_reach_here();
          __ bind(ok);
        }
#endif // ASSERT

        __ enter();
        OopMap* map = save_live_registers(sasm);
        int call_offset;
        if (id == new_type_array_id) {
          call_offset = __ call_RT(obj, noreg, CAST_FROM_FN_PTR(address, new_type_array), klass, length);
        } else {
          call_offset = __ call_RT(obj, noreg, CAST_FROM_FN_PTR(address, new_object_array), klass, length);
        }

        oop_maps = new OopMapSet();
        oop_maps->add_gc_map(call_offset, map);
        restore_live_registers_except_r0(sasm);

        __ verify_oop(obj);
        __ leave();
        __ ret(lr);

        // r0: new array
      }
      break;

    case new_multi_array_id:
      { StubFrame f(sasm, "new_multi_array", dont_gc_arguments);
        // r0,: klass
        // r19,: rank
        // r2: address of 1st dimension
        OopMap* map = save_live_registers(sasm);
        __ mov(c_rarg1, r0);
        __ mov(c_rarg3, r2);
        __ mov(c_rarg2, r19);
        int call_offset = __ call_RT(r0, noreg, CAST_FROM_FN_PTR(address, new_multi_array), r1, r2, r3);

        oop_maps = new OopMapSet();
        oop_maps->add_gc_map(call_offset, map);
        restore_live_registers_except_r0(sasm);

        // r0,: new multi array
        __ verify_oop(r0);
      }
      break;

    case register_finalizer_id:
      {
        __ set_info("register_finalizer", dont_gc_arguments);

        // This is called via call_runtime so the arguments
        // will be place in C abi locations

        __ verify_oop(c_rarg0);

        // load the klass and check the has finalizer flag
        Label register_finalizer;
        Register t = r5;
        __ load_klass(t, r0);
        __ ldrw(t, Address(t, Klass::access_flags_offset()));
        __ tbnz(t, exact_log2(JVM_ACC_HAS_FINALIZER), register_finalizer);
        __ ret(lr);

        __ bind(register_finalizer);
        __ enter();
        OopMap* oop_map = save_live_registers(sasm);
        int call_offset = __ call_RT(noreg, noreg, CAST_FROM_FN_PTR(address, SharedRuntime::register_finalizer), r0);
        oop_maps = new OopMapSet();
        oop_maps->add_gc_map(call_offset, oop_map);

        // Now restore all the live registers
        restore_live_registers(sasm);

        __ leave();
        __ ret(lr);
      }
      break;

    case throw_class_cast_exception_id:
      { StubFrame f(sasm, "throw_class_cast_exception", dont_gc_arguments, does_not_return);
        oop_maps = generate_exception_throw(sasm, CAST_FROM_FN_PTR(address, throw_class_cast_exception), true);
      }
      break;

    case throw_incompatible_class_change_error_id:
      { StubFrame f(sasm, "throw_incompatible_class_cast_exception", dont_gc_arguments, does_not_return);
        oop_maps = generate_exception_throw(sasm, CAST_FROM_FN_PTR(address, throw_incompatible_class_change_error), false);
      }
      break;

    case slow_subtype_check_id:
      {
        // Typical calling sequence:
        // __ push(klass_RInfo);  // object klass or other subclass
        // __ push(sup_k_RInfo);  // array element klass or other superclass
        // __ bl(slow_subtype_check);
        // Note that the subclass is pushed first, and is therefore deepest.
        enum layout {
          r0_off, r0_off_hi,
          r2_off, r2_off_hi,
          r4_off, r4_off_hi,
          r5_off, r5_off_hi,
          sup_k_off, sup_k_off_hi,
          klass_off, klass_off_hi,
          framesize,
          result_off = sup_k_off
        };

        __ set_info("slow_subtype_check", dont_gc_arguments);
        __ push(RegSet::of(r0, r2, r4, r5), sp);

        // This is called by pushing args and not with C abi
        // __ ldr(r4, Address(sp, (klass_off) * VMRegImpl::stack_slot_size)); // subclass
        // __ ldr(r0, Address(sp, (sup_k_off) * VMRegImpl::stack_slot_size)); // superclass

        __ ldp(r4, r0, Address(sp, (sup_k_off) * VMRegImpl::stack_slot_size));

        Label miss;
        __ check_klass_subtype_slow_path(r4, r0, r2, r5, NULL, &miss);

        // fallthrough on success:
        __ mov(rscratch1, 1);
        __ str(rscratch1, Address(sp, (result_off) * VMRegImpl::stack_slot_size)); // result
        __ pop(RegSet::of(r0, r2, r4, r5), sp);
        __ ret(lr);

        __ bind(miss);
        __ str(zr, Address(sp, (result_off) * VMRegImpl::stack_slot_size)); // result
        __ pop(RegSet::of(r0, r2, r4, r5), sp);
        __ ret(lr);
      }
      break;

    case monitorenter_nofpu_id:
      save_fpu_registers = false;
      // fall through
    case monitorenter_id:
      {
        StubFrame f(sasm, "monitorenter", dont_gc_arguments);
        OopMap* map = save_live_registers(sasm, save_fpu_registers);

        // Called with store_parameter and not C abi

        f.load_argument(1, r0); // r0,: object
        f.load_argument(0, r1); // r1,: lock address

        int call_offset = __ call_RT(noreg, noreg, CAST_FROM_FN_PTR(address, monitorenter), r0, r1);

        oop_maps = new OopMapSet();
        oop_maps->add_gc_map(call_offset, map);
        restore_live_registers(sasm, save_fpu_registers);
      }
      break;

    case monitorexit_nofpu_id:
      save_fpu_registers = false;
      // fall through
    case monitorexit_id:
      {
        StubFrame f(sasm, "monitorexit", dont_gc_arguments);
        OopMap* map = save_live_registers(sasm, save_fpu_registers);

        // Called with store_parameter and not C abi

        f.load_argument(0, r0); // r0,: lock address

        // note: really a leaf routine but must setup last java sp
        //       => use call_RT for now (speed can be improved by
        //       doing last java sp setup manually)
        int call_offset = __ call_RT(noreg, noreg, CAST_FROM_FN_PTR(address, monitorexit), r0);

        oop_maps = new OopMapSet();
        oop_maps->add_gc_map(call_offset, map);
        restore_live_registers(sasm, save_fpu_registers);
      }
      break;

    case deoptimize_id:
      {
        StubFrame f(sasm, "deoptimize", dont_gc_arguments, does_not_return);
        OopMap* oop_map = save_live_registers(sasm);
        f.load_argument(0, c_rarg1);
        int call_offset = __ call_RT(noreg, noreg, CAST_FROM_FN_PTR(address, deoptimize), c_rarg1);

        oop_maps = new OopMapSet();
        oop_maps->add_gc_map(call_offset, oop_map);
        restore_live_registers(sasm);
        DeoptimizationBlob* deopt_blob = SharedRuntime::deopt_blob();
        assert(deopt_blob != NULL, "deoptimization blob must have been created");
        __ leave();
        __ far_jump(RuntimeAddress(deopt_blob->unpack_with_reexecution()));
      }
      break;

    case throw_range_check_failed_id:
      { StubFrame f(sasm, "range_check_failed", dont_gc_arguments, does_not_return);
        oop_maps = generate_exception_throw(sasm, CAST_FROM_FN_PTR(address, throw_range_check_exception), true);
      }
      break;

    case unwind_exception_id:
      { __ set_info("unwind_exception", dont_gc_arguments);
        // note: no stubframe since we are about to leave the current
        //       activation and we are calling a leaf VM function only.
        generate_unwind_exception(sasm);
      }
      break;

    case access_field_patching_id:
      { StubFrame f(sasm, "access_field_patching", dont_gc_arguments, does_not_return);
        // we should set up register map
        oop_maps = generate_patching(sasm, CAST_FROM_FN_PTR(address, access_field_patching));
      }
      break;

    case load_klass_patching_id:
      { StubFrame f(sasm, "load_klass_patching", dont_gc_arguments, does_not_return);
        // we should set up register map
        oop_maps = generate_patching(sasm, CAST_FROM_FN_PTR(address, move_klass_patching));
      }
      break;

    case load_mirror_patching_id:
      { StubFrame f(sasm, "load_mirror_patching", dont_gc_arguments, does_not_return);
        // we should set up register map
        oop_maps = generate_patching(sasm, CAST_FROM_FN_PTR(address, move_mirror_patching));
      }
      break;

    case load_appendix_patching_id:
      { StubFrame f(sasm, "load_appendix_patching", dont_gc_arguments, does_not_return);
        // we should set up register map
        oop_maps = generate_patching(sasm, CAST_FROM_FN_PTR(address, move_appendix_patching));
      }
      break;

    case handle_exception_nofpu_id:
    case handle_exception_id:
      { StubFrame f(sasm, "handle_exception", dont_gc_arguments);
        oop_maps = generate_handle_exception(id, sasm);
      }
      break;

    case handle_exception_from_callee_id:
      { StubFrame f(sasm, "handle_exception_from_callee", dont_gc_arguments);
        oop_maps = generate_handle_exception(id, sasm);
      }
      break;

    case throw_index_exception_id:
      { StubFrame f(sasm, "index_range_check_failed", dont_gc_arguments, does_not_return);
        oop_maps = generate_exception_throw(sasm, CAST_FROM_FN_PTR(address, throw_index_exception), true);
      }
      break;

    case throw_array_store_exception_id:
      { StubFrame f(sasm, "throw_array_store_exception", dont_gc_arguments, does_not_return);
        // tos + 0: link
        //     + 1: return address
        oop_maps = generate_exception_throw(sasm, CAST_FROM_FN_PTR(address, throw_array_store_exception), true);
      }
      break;

    case predicate_failed_trap_id:
      {
        StubFrame f(sasm, "predicate_failed_trap", dont_gc_arguments, does_not_return);

        OopMap* map = save_live_registers(sasm);

        int call_offset = __ call_RT(noreg, noreg, CAST_FROM_FN_PTR(address, predicate_failed_trap));
        oop_maps = new OopMapSet();
        oop_maps->add_gc_map(call_offset, map);
        restore_live_registers(sasm);
        __ leave();
        DeoptimizationBlob* deopt_blob = SharedRuntime::deopt_blob();
        assert(deopt_blob != NULL, "deoptimization blob must have been created");

        __ far_jump(RuntimeAddress(deopt_blob->unpack_with_reexecution()));
      }
      break;

    case dtrace_object_alloc_id:
      { // c_rarg0: object
        StubFrame f(sasm, "dtrace_object_alloc", dont_gc_arguments);
        save_live_registers(sasm);

        __ call_VM_leaf(CAST_FROM_FN_PTR(address, static_cast<int (*)(oopDesc*)>(SharedRuntime::dtrace_object_alloc)), c_rarg0);

        restore_live_registers(sasm);
      }
      break;

    default:
      { StubFrame f(sasm, "unimplemented entry", dont_gc_arguments, does_not_return);
        __ mov(r0, (int)id);
        __ call_RT(noreg, noreg, CAST_FROM_FN_PTR(address, unimplemented_entry), r0);
      }
      break;
    }
  }
  return oop_maps;
}

#undef __

const char *Runtime1::pd_name_for_address(address entry) { Unimplemented(); return 0; }<|MERGE_RESOLUTION|>--- conflicted
+++ resolved
@@ -273,13 +273,8 @@
   return oop_map;
 }
 
-<<<<<<< HEAD
- static OopMap* save_live_registers(StubAssembler* sasm,
-                                    bool save_fpu_registers = true) {
-=======
 static OopMap* save_live_registers(StubAssembler* sasm,
                                    bool save_fpu_registers = true) {
->>>>>>> 7ed8bfa6
   __ block_comment("save_live_registers");
 
   __ push(RegSet::range(r0, r29), sp);         // integer registers except lr & sp
@@ -293,10 +288,6 @@
   } else {
     __ add(sp, sp, -32 * wordSize);
   }
-<<<<<<< HEAD
-
-=======
->>>>>>> 7ed8bfa6
   return generate_oop_map(sasm, save_fpu_registers);
 }
 
